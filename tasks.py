--- conflicted
+++ resolved
@@ -72,10 +72,7 @@
 
 @task
 def watch(ctx):
-<<<<<<< HEAD
     '''Build assets on change'''
-=======
->>>>>>> a2f83ff2
     lrun('npm run dev', pty=True)
 
 
@@ -86,13 +83,8 @@
     lrun('npm run build', pty=True)
 
 
-<<<<<<< HEAD
-@task(assets, i18nc)
-def dist(ctx):
-=======
 @task(clean, assets, i18nc)
 def dist(ctx, buildno=None):
->>>>>>> a2f83ff2
     '''Package for distribution'''
     print(cyan('Building a distribuable package'))
     cmd = ['python setup.py']
