# Adapting settings

You can specify a configuration file by exporting the `UDATA_SETTINGS` environment variable.

```shell
export UDATA_SETTINGS=/path/to/my/udata.cfg
```

The configuration file is simply a Python file declaring variables.

uData uses a few Flask extensions and therefore provides all available options for these extensions.
Most of the time, it tries to provide sane defaults.

## Flask and global behavior options

### DEBUG

**default**: `False`

A boolean specifying the debug mode.

### SEND_MAIL

**default**: `True`

A boolean specifying if the emails should actually be sent.

### DEFAULT_LANGUAGE

**default**: `'en'`

The default fallback language when no language prefix is provided in URLs.

### SECRET_KEY

A secret key used as salt for cryptographic parts.
**You must specify your own secure key and use the same in all your instances**.

### SITE_ID

**default**: `'default'`

The site identifier. It is used to attached some database configuration, metrics...

### SITE_TERMS_LOCATION

**default**: `generic embedded terms`

The site terms in markdown. It can be either an URL or a local path to a markdown content.
If this is an URL, the content is downloaded on the first terms page display and cached.

### PLUGINS

**default**: `[]`

A list of enabled uData plugins.

### THEME

**default**: ``'default'``

The enabled theme name.

### TEMPLATE_CACHE_DURATION

**default**: `5`

The duration used for templates' cache, in minutes.

### ALLOWED_RESOURCES_EXTENSIONS

**default**:
```python
[
    # Base
    'csv', 'txt', 'json', 'pdf', 'xml', 'rdf', 'rtf', 'xsd',
    # OpenOffice
    'ods', 'odt', 'odp', 'odg',
    # Microsoft Office
    'xls', 'xlsx', 'doc', 'docx', 'pps', 'ppt',
    # Archives
    'tar', 'gz', 'tgz', 'rar', 'zip', '7z', 'xz', 'bz2',
    # Images
    'jpeg', 'jpg', 'jpe', 'gif', 'png', 'dwg', 'svg', 'tiff', 'ecw', 'svgz', 'jp2',
    # Geo
    'shp', 'kml', 'kmz', 'gpx', 'shx', 'ovr', 'geojson',
    # Meteorology
    'grib2',
    # Misc
    'dbf', 'prj', 'sql', 'epub', 'sbn', 'sbx', 'cpg', 'lyr', 'owl',
]
```

This is the allowed resources extensions list that user can upload.

<<<<<<< HEAD
### RESOURCES_FILE_ALLOWED_DOMAINS

**default**: `tuple()`

Whitelist of urls domains allowed for resources with `filetype` equals to `file`.

`SERVER_NAME` is always included.

`*` is a supported value as a wildcard allowing all domains.

### PREVIEW_MODE

**default**: `'iframe'`

Define the resources preview mode. Can be one of:
- `'iframe'`: preview are displayed into an iframe modal
- `'page'`: preview is displayed into a new page

If you want to disable preview, set `PREVIEW_MODE` to `None`
=======
## URLs validation

### URLS_ALLOW_PRIVATE

**default**:  `False`

Whether or not to allow private URLs (private IPs...) submission

### URLS_ALLOW_LOCAL

**default**: `False`

Whether or not to allow local URLs (localhost...) submission.
When developping you might need to set this to `True`.

### URLS_ALLOW_CREDENTIALS

**default**: `True`

Whether or not to allow credentials in URLs submission.

### URLS_ALLOWED_SCHEMES

**default**: `('http', 'https', 'ftp', 'ftps')`

List of allowed URL schemes.

### URLS_ALLOWED_TLDS

**default**: All IANA registered TLDs

List of allowed TLDs.
When using udata on an intranet, you might want to add your own custom TLDs:

```python
from udata.settings import Defaults

URLS_ALLOWED_TLDS = Defaults.URLS_ALLOWED_TLDS + set(['custom', 'company'])
```
>>>>>>> 50ea17a9

## Spatial configuration

### SPATIAL_SEARCH_EXCLUDE_LEVELS

**default**: `tuple()`

List spatial levels that shoudn't be indexed (for time, performance and user experience).

## Territories configuration

### ACTIVATE_TERRITORIES

**default**: `False`

Whether you want to activate pages and API related to territories.
Don't forget to set the `HANDLED_LEVELS` setting too.

### HANDLED_LEVELS

**default**: `tuple()`

The list of levels that you want to deal with.

Warning: the order is important and will determine parents/children for
a given territory. You have to set the smallest territory level first:

```python
HANDLED_LEVELS = ('fr:commune', 'fr:departement', 'fr:region')
```

## Harvesting configuration

### HARVEST_PREVIEW_MAX_ITEMS

**default**: `20`

The number of items to fetch while previewing an harvest source

### HARVEST_DEFAULT_SCHEDULE

**default**: `0 0 * * *`

A cron expression used as default harvester schedule when validating harvesters.

## Link checker configuration

### LINKCHECKING_ENABLED

**default**: `True`

A flag to enable the resources urls check by an external link checker.

### LINKCHECKING_DEFAULT_LINKCHECKER

**default**: `no_check`

An entrypoint key of `udata.linkcheckers` that will be used as a default link checker, i.e. when no specific link checker is set for a resource (via `resource.extras.check:checker`).

### LINKCHECKING_IGNORE_DOMAINS

**default**: []

A list of domains to ignore when triggering link checking of resources urls.

### LINKCHECKING_MIN_CACHE_DURATION

**default**: 60

The minimum time in minutes between two consecutive checks of a resource's url.

### LINKCHECKING_MAX_CACHE_DURATION

**default**: 1080

The maximum time in minutes between two consecutive checks of a resource's url.

### LINKCHECKING_UNAVAILABLE_THRESHOLD

**default**: 100

The number of unavailable checks after which the resource is considered lastingly unavailable and won't be checked as often.

## ElasticSearch configuration

### ELASTICSEARCH_URL

**default**: `'localhost:9200'`

The elasticsearch server url used for search indexing.

```python
ELASTICSEARCH_URL = 'elasticserver:9200'
```

RFC-1738 formatted URLs are also supported:

```python
ELASTICSEARCH_URL = 'http://<user>:<password>@<host>:<port>'
```

### ELASTICSEARCH_URL_TEST

**default**: same as `ELASTICSEARCH_URL`

An optionnal alternative elasticsearch server url that may be used for testing.

### ELASTICSEARCH_INDEX_BASENAME

**default**: `'udata'`

The base name used to produce elasticsearch index names and alias.
The default `udata` value will produce:
- a `udata-{yyyy}-{mm}-{dd}-{HH}-{MM}` index on initialization
- a `udata` alias on `udata-{yyyy}-{mm}-{dd}-{HH}-{MM}` on initialization
- a temporary `udata-test` index during each test requiring it

```python
ELASTICSEARCH_INDEX_BASENAME = 'myindex'
```
The above example will produce:
- a `myindex-{yyyy}-{mm}-{dd}-{HH}-{MM}` index on initialization
- a `myindex` alias on `myindex-{yyyy}-{mm}-{dd}-{HH}-{MM}` on initialization
- a temporary `myindex-test` index during each test requiring it


## Mongoengine/Flask-Mongoengine options

### MONGODB_HOST

**default**: `'mongodb://localhost:27017/udata'`

The mongodb database used by udata.
During tests, the test database will use the same name suffixed by `-test`

See [the official Flask-MongoEngine documentation][flask-mongoengine-doc]
for more details.

Authentication is also supported in the URL:

```python
MONGODB_HOST = 'mongodb://<user>:<password>@<host>:<port>/<database>'
```

### MONGODB_HOST_TEST

**default**: same as `MONGODB_HOST` with a `-test` suffix on the collection

An optionnal alternative mongo database used for testing.

## Celery options

By default, uData is configured to use Redis as Celery backend and a customized MongoDB scheduler.

The defaults are:

```python
CELERY_BROKER_URL = 'redis://localhost:6379'
CELERY_BROKER_TRANSPORT_OPTIONS = {
    'fanout_prefix': True,
    'fanout_patterns': True,
}
CELERY_RESULT_BACKEND = 'redis://localhost:6379'
CELERY_ACCEPT_CONTENT = ['pickle', 'json']
CELERY_WORKER_HIJACK_ROOT_LOGGER = False
CELERY_BEAT_SCHEDULER = 'udata.tasks.Scheduler'
CELERY_MONGODB_SCHEDULER_COLLECTION = "schedules"
```

Authentication is supported on Redis:

```python
CELERY_RESULT_BACKEND = 'redis://u:<password>@<host>:<port>'
CELERY_BROKER_URL = 'redis://u:<password>@<host>:<port>'
```

You can see the full list of Celery options in the [Celery official documentation][celery-doc].

**Note** Celery parameters changed in UData 1.2 because Celery has been upgraded to 4.1.0.
(You can get the change map [here][celery-conf-map]).
UData expect Celery parameters to be upper case and prefixed by `CELERY_` in your `udata.cfg`
and they will be automatically transformed for Celery 4.x:
Example:
 - Celery 3.x expected `BROKER_URL` and Celery 4.x expects `broker_url` so you need to change `BROKER_URL` to `CELERY_BROKER_URL` in your settings
 - Celery 3.X expected `CELERY_RESULT_BACKEND` and Celery 4.x expects `result_backend` so you can leave `CELERY_RESULT_BACKEND`

## Flask-Mail options

You can see the full configuration option list in
[the official Flask-Mail documentation][flask-mail-doc].

### MAIL_DEFAULT_SENDER

**default**: `'webmaster@udata'`

The default identity used for outgoing mails.

## Flask-OAuthlib options

uData is Oauthlib to provide OAuth2 on the API.
The full option list is available in
[the official Flask-OAuthlib documentation][flask-oauthlib-doc]

### OAUTH2_PROVIDER_TOKEN_EXPIRES_IN

**default**: `30 * 24 * 60 * 60` (30 days)

The OAuth2 token duration.

### OAUTH2_PROVIDER_ERROR_ENDPOINT

**default**: `'oauth.oauth_error'`

The OAuth2 error page. Do not modify unless you know what you are doing.

## Flask-Cache options

uData uses Flask-Cache to handle cache and use Redis by default.
You can see the full options list in
[the official Flask-Cache documentation][flask-cache-doc]

### CACHE_TYPE

**default**: `'redis'`

The cache type, which can be adjusted to your needs (_ex:_ `null`, `memcached`)

### CACHE_KEY_PREFIX

**default**: `'udata-cache'`

A prefix used for cache keys to avoid conflicts with other middleware.
It also allows you to use the same backend with different instances.

### USE_METRICS

**default**: `True`

This activates metrics, this is deactivated for tests

## Flask-FS options

uData use Flask-FS as storage abstraction.

## Avatars/identicon configuration

Theses settings allow you to customize avatar rendering.
If defined to anything else than a falsy value, theses settings take precedence over the theme configuration and the default values.

### AVATAR_PROVIDER

**default** `'internal'`

Avatar provider used to render user avatars.

uData provides 3 backends:

- `internal`: uData renders avatars itself using [pydenticon](http://pydenticon.readthedocs.io)
- `adorable`: uData uses [Adorable Avatars](http://avatars.adorable.io/) to render avatars
- `robohash`: uData uses [Robohash](https://robohash.org/) to render avatars

### AVATAR_INTERNAL_SIZE

**default**: `7`

Number of blocks (the matrix size) used by the internal provider.

*Ex*: `7` will render avatars on a 7x7 matrix

### AVATAR_INTERNAL_FOREGROUND

**default**: `['rgb(45,79,255)', 'rgb(254,180,44)', 'rgb(226,121,234)', 'rgb(30,179,253)', 'rgb(232,77,65)', 'rgb(49,203,115)', 'rgb(141,69,170)']`

A list of foreground colors used by the internal provider to render the avatars

### AVATAR_INTERNAL_BACKGROUND

**default**: `'rgb(224,224,224)'`

The background color used by the internal provider

### AVATAR_INTERNAL_PADDING

**default**: `10`

The padding (in percent) used by the internal provider

### AVATAR_ROBOHASH_SKIN

**default**: `'set1'`

The skin (set) used by the robohash provider.
See <https://robohash.org/> for more details.

### AVATAR_ROBOHASH_BACKGROUND

**default**: `'bg0'` (transparent background)

The background used by the robohash provider.
See <https://robohash.org/> for more details.

## Posts configuration

Theses settings allow you to customize the post feature.

### POST_DISCUSSIONS_ENABLED

**default** `False`

Whether or not discussions should be enabled on posts

### POST_DEFAULT_PAGINATION

**default** `20`

The default page size for post listing

## Datasets configuration

### DATASET_MAX_RESOURCES_UNCOLLAPSED

**default** `6`

Max number of resources to display uncollapsed in dataset view.


## Example configuration file

Here a sample configuration file:

```python
# -*- coding: utf-8 -*-
from __future__ import unicode_literals


DEBUG = True

SEND_MAIL = False

SECRET_KEY = 'A unique secret key'

SERVER_NAME = 'www.data.dev'

DEFAULT_LANGUAGE = 'fr'
PLUGINS =  'gouvfr piwik youckan'.split()

SITE_ID = 'www.data.dev'
SITE_TITLE = 'Data.dev'
SITE_URL = 'www.data.dev'

DEBUG_TOOLBAR = True

FS_PREFIX = '/s'
FS_ROOT = '/srv/http/www.data.dev/fs'
```

[celery-doc]: http://docs.celeryproject.org/en/latest/userguide/configuration.html
[celery-conf-map]: http://docs.celeryproject.org/en/latest/userguide/configuration.html#conf-old-settings-map
[flask-cache-doc]: https://pythonhosted.org/Flask-Cache/
[flask-mail-doc]: https://pythonhosted.org/flask-mail/
[flask-mongoengine-doc]: https://flask-mongoengine.readthedocs.org/
[flask-oauthlib-doc]: https://flask-oauthlib.readthedocs.org/en/latest/oauth2.html#configuration<|MERGE_RESOLUTION|>--- conflicted
+++ resolved
@@ -93,7 +93,6 @@
 
 This is the allowed resources extensions list that user can upload.
 
-<<<<<<< HEAD
 ### RESOURCES_FILE_ALLOWED_DOMAINS
 
 **default**: `tuple()`
@@ -113,7 +112,7 @@
 - `'page'`: preview is displayed into a new page
 
 If you want to disable preview, set `PREVIEW_MODE` to `None`
-=======
+
 ## URLs validation
 
 ### URLS_ALLOW_PRIVATE
@@ -153,7 +152,6 @@
 
 URLS_ALLOWED_TLDS = Defaults.URLS_ALLOWED_TLDS + set(['custom', 'company'])
 ```
->>>>>>> 50ea17a9
 
 ## Spatial configuration
 
