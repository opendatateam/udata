--- conflicted
+++ resolved
@@ -66,30 +66,13 @@
                         <a href="{{ url_for('security.login', next=next_url) }}"
                             title="{{ _('Log in') }}">{% include theme('svg/login.svg') %}{{ _('Log in') }}
                         </a>
+                        {% if not read_only_mode %}
                         <a href="{{ url_for('security.register', next=next_url) }}"
                             title="{{ _('Sign up') }}">{% include theme('svg/register.svg') %}{{ _("Sign up") }}
                         </a>
                         {% endif %}
+                        {% endif %}
                     </div>
-<<<<<<< HEAD
-=======
-                    <a href="{{ url_for('admin.index') }}"
-                        title="{{ _('Administration') }}">{% include theme('svg/administration.svg') %}{{ _('Administration') }}
-                    </a>
-                    <a href="{{ url_for('security.logout') }}"
-                        title="{{ _('Logout') }}">{% include theme('svg/login.svg') %}{{ _('Logout') }}
-                    </a>
-                    {% else %}
-                    <a href="{{ url_for('security.login', next=next_url) }}"
-                        title="{{ _('Log in') }}">{% include theme('svg/login.svg') %}{{ _('Log in') }}
-                    </a>
-                    {% if not read_only_mode %}
-                    <a href="{{ url_for('security.register', next=next_url) }}"
-                        title="{{ _('Sign up') }}">{% include theme('svg/register.svg') %}{{ _("Sign up") }}
-                    </a>
-                    {% endif %}
-                    {% endif %}
->>>>>>> 5df571ee
                 </div>
             </div>
         </header>
