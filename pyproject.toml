--- conflicted
+++ resolved
@@ -170,7 +170,6 @@
 typeCheckingMode = "standard"
 
 [tool.pytest.ini_options]
-<<<<<<< HEAD
 norecursedirs = [
     ".git",
     "build",
@@ -180,9 +179,6 @@
     "udata/templates",
     "udata/translations",
 ]
-=======
-norecursedirs = [".git", "build", ".tox", "specs", ".cache", "udata/templates", "udata/translations"]
->>>>>>> de2a2252
 python_files = ["test_*.py"]
 python_functions = ["test_*"]
 python_classes = ["*Test"]
