--- conflicted
+++ resolved
@@ -103,7 +103,6 @@
 # Includes control characters, unicode surrogate characters and unicode end-of-plane non-characters
 ILLEGAL_XML_CHARS = '[\x00-\x08\x0b\x0c\x0e-\x1F\uD800-\uDFFF\uFFFE\uFFFF]'
 
-<<<<<<< HEAD
 # Map High Value Datasets URIs to keyword categories
 EU_HVD_CATEGORIES = {
     "http://data.europa.eu/bna/c_164e0bf5": "Météorologiques",
@@ -113,10 +112,8 @@
     "http://data.europa.eu/bna/c_dd313021": "Observation de la terre et environnement",
     "http://data.europa.eu/bna/c_e1da4e07": "Statistiques"
 }
-=======
 HVD_LEGISLATION = 'http://data.europa.eu/eli/reg_impl/2023/138/oj'
 
->>>>>>> 7dd62823
 
 def guess_format(string):
     '''Guess format given an extension or a mime-type'''
