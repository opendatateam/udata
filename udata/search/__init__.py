--- conflicted
+++ resolved
@@ -149,21 +149,8 @@
 
 
 @task(route='high.search')
-<<<<<<< HEAD
-def unindex(obj, id=None):
-    if id is not None:
-        model = db.resolve_model(obj)
-    else:  # TODO: Remove this branch in udata 2.0
-        warnings.warn(
-            'Document as task parameter is deprecated and will be removed in udata 2.0',
-            DeprecationWarning
-        )
-        model = obj.__class__
-        id = obj.pk if isinstance(obj.pk, str) else str(obj.pk)
-=======
 def unindex(classname, id=None):
     model = db.resolve_model(classname)
->>>>>>> 605c2613
     adapter_class = adapter_catalog.get(model)
     if adapter_class.exists(id, using=es.client, index=es.index_name):
         log.info('Unindexing %s (%s)', model.__name__, id)
