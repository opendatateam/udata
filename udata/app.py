--- conflicted
+++ resolved
@@ -213,11 +213,7 @@
         sitemap,
         tasks,
     )
-<<<<<<< HEAD
     cors.init_app(app)
-=======
-
->>>>>>> dc90df51
     tasks.init_app(app)
     i18n.init_app(app)
     mongo.init_app(app)
