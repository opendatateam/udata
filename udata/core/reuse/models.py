from blinker import Signal
from mongoengine.signals import post_save, pre_save
from werkzeug.utils import cached_property

<<<<<<< HEAD
from udata.core.dataset.api_fields import dataset_fields
from udata.api_fields import field, function_field, generate_fields
from udata.core.reuse.api_fields import BIGGEST_IMAGE_SIZE
from udata.core.storages import images, default_image_basename
from udata.frontend.markdown import mdstrip
from udata.i18n import lazy_gettext as _
from udata.models import db, BadgeMixin, WithMetrics
from udata.mongo.errors import FieldValidationError
from udata.utils import hash_url
=======
from udata.core.owned import Owned, OwnedQuerySet
from udata.core.storages import default_image_basename, images
from udata.frontend.markdown import mdstrip
from udata.i18n import lazy_gettext as _
from udata.models import BadgeMixin, WithMetrics, db
>>>>>>> dc90df51
from udata.uris import endpoint_for
from udata.utils import hash_url

from .constants import IMAGE_MAX_SIZE, IMAGE_SIZES, REUSE_TOPICS, REUSE_TYPES

__all__ = ("Reuse",)


class ReuseQuerySet(OwnedQuerySet):
    def visible(self):
        return self(private__ne=True, datasets__0__exists=True, deleted=None)

    def hidden(self):
        return self(db.Q(private=True) | db.Q(datasets__0__exists=False) | db.Q(deleted__ne=None))

def check_url_does_not_exists(url):
    '''Ensure a reuse URL is not yet registered'''
    if url and Reuse.url_exists(url):
        raise FieldValidationError(_('This URL is already registered'), field="url")

@generate_fields(searchable=True)
class Reuse(db.Datetimed, WithMetrics, BadgeMixin, Owned, db.Document):
<<<<<<< HEAD
    title = field(
        db.StringField(required=True),
        sortable=True,
        show_as_ref=True,
    )
    slug = field(
        db.SlugField(max_length=255, required=True, populate_from='title', update=True, follow=True),
        readonly=True,
    )
    description = field(
        db.StringField(required=True),
        markdown=True,
    )
    type = field(
        db.StringField(required=True, choices=list(REUSE_TYPES)),
        filterable={},
    )
    url = field(
        db.StringField(required=True),
        description="The remote URL (website)",
        check=check_url_does_not_exists,
    )
    urlhash = db.StringField(required=True, unique=True)
    image_url = db.StringField()
    image = field(
        db.ImageField(fs=images, basename=default_image_basename, max_size=IMAGE_MAX_SIZE, thumbnails=IMAGE_SIZES),
        show_as_ref=True,
        thumbnail_info={
            'size': BIGGEST_IMAGE_SIZE,
        },
    )
    datasets = field(
        db.ListField(
            field(
                db.ReferenceField('Dataset', reverse_delete_rule=db.PULL),
                nested_fields=dataset_fields,
            ),
        ),
        filterable={
            'key': 'dataset',
        },
    )
    tags = field(
        db.TagListField(),
        filterable={
            'key': 'tag',
        },
    )
    topic = field(
        db.StringField(required=True, choices=list(REUSE_TOPICS)),
        filterable={},
    )
=======
    title = db.StringField(required=True)
    slug = db.SlugField(
        max_length=255, required=True, populate_from="title", update=True, follow=True
    )
    description = db.StringField(required=True)
    type = db.StringField(required=True, choices=list(REUSE_TYPES))
    url = db.StringField(required=True)
    urlhash = db.StringField(required=True, unique=True)
    image_url = db.StringField()
    image = db.ImageField(
        fs=images, basename=default_image_basename, max_size=IMAGE_MAX_SIZE, thumbnails=IMAGE_SIZES
    )
    datasets = db.ListField(db.ReferenceField("Dataset", reverse_delete_rule=db.PULL))
    tags = db.TagListField()
    topic = db.StringField(required=True, choices=list(REUSE_TOPICS))
>>>>>>> dc90df51
    # badges = db.ListField(db.EmbeddedDocumentField(ReuseBadge))

    private = field(db.BooleanField(default=False))

    ext = db.MapField(db.GenericEmbeddedDocumentField())
    extras = field(db.ExtrasField())

    featured = field(
        db.BooleanField(),
        filterable={},
        readonly=True,
    )
    deleted = field(
        db.DateTimeField(),
        readonly=True,
    )

    def __str__(self):
        return self.title or ""

    __badges__ = {}

    __metrics_keys__ = [
        "discussions",
        "datasets",
        "followers",
        "views",
    ]

    meta = {
        "indexes": [
            "$title",
            "created_at",
            "last_modified",
            "metrics.datasets",
            "metrics.followers",
            "metrics.views",
            "urlhash",
        ]
        + Owned.meta["indexes"],
        "ordering": ["-created_at"],
        "queryset_class": ReuseQuerySet,
        "auto_create_index_on_save": True,
    }

    before_save = Signal()
    after_save = Signal()
    on_create = Signal()
    on_update = Signal()
    before_delete = Signal()
    after_delete = Signal()
    on_delete = Signal()

    verbose_name = _("reuse")

    @classmethod
    def pre_save(cls, sender, document, **kwargs):
        # Emit before_save
        cls.before_save.send(document)

    @classmethod
    def post_save(cls, sender, document, **kwargs):
        if "post_save" in kwargs.get("ignores", []):
            return
        cls.after_save.send(document)
        if kwargs.get("created"):
            cls.on_create.send(document)
        else:
            cls.on_update.send(document)
        if document.deleted:
            cls.on_delete.send(document)

    def url_for(self, *args, **kwargs):
        return endpoint_for("reuses.show", "api.reuse", reuse=self, *args, **kwargs)

    display_url = property(url_for)

    @function_field(description="Link to the API endpoint for this reuse", show_as_ref=True)
    def uri(self):
        return endpoint_for('api.reuse', reuse=self, _external=True)

    @function_field(description="Link to the udata web page for this reuse", show_as_ref=True)
    def page(self):
        return endpoint_for('reuses.show', reuse=self, _external=True, fallback_endpoint='api.reuse')

    @property
    def is_visible(self):
        return not self.is_hidden

    @property
    def is_hidden(self):
        return len(self.datasets) == 0 or self.private or self.deleted

    @property
    def external_url(self):
        return self.url_for(_external=True)

    @property
    def type_label(self):
        return REUSE_TYPES[self.type]

    @property
    def topic_label(self):
        return REUSE_TOPICS[self.topic]

    def clean(self):
        super(Reuse, self).clean()
        """Auto populate urlhash from url"""
        if not self.urlhash or "url" in self._get_changed_fields():
            self.urlhash = hash_url(self.url)

    @classmethod
    def get(cls, id_or_slug):
        obj = cls.objects(slug=id_or_slug).first()
        return obj or cls.objects.get_or_404(id=id_or_slug)

    @classmethod
    def url_exists(cls, url):
        urlhash = hash_url(url)
        return cls.objects(urlhash=urlhash).count() > 0

    @cached_property
    def json_ld(self):
        result = {
            "@context": "http://schema.org",
            "@type": "CreativeWork",
            "alternateName": self.slug,
            "dateCreated": self.created_at.isoformat(),
            "dateModified": self.last_modified.isoformat(),
            "url": endpoint_for("reuses.show", "api.reuse", reuse=self, _external=True),
            "name": self.title,
            "isBasedOnUrl": self.url,
        }

        if self.description:
            result["description"] = mdstrip(self.description)

        if self.organization:
            author = self.organization.json_ld
        elif self.owner:
            author = self.owner.json_ld
        else:
            author = None

        if author:
            result["author"] = author

        return result

    @property
    def views_count(self):
        return self.metrics.get("views", 0)

    def count_datasets(self):
        self.metrics["datasets"] = len(self.datasets)
        self.save(signal_kwargs={"ignores": ["post_save"]})

    def count_discussions(self):
        from udata.models import Discussion

        self.metrics["discussions"] = Discussion.objects(subject=self, closed=None).count()
        self.save()

    def count_followers(self):
        from udata.models import Follow

        self.metrics["followers"] = Follow.objects(until=None).followers(self).count()
        self.save()


pre_save.connect(Reuse.pre_save, sender=Reuse)
post_save.connect(Reuse.post_save, sender=Reuse)<|MERGE_RESOLUTION|>--- conflicted
+++ resolved
@@ -2,7 +2,6 @@
 from mongoengine.signals import post_save, pre_save
 from werkzeug.utils import cached_property
 
-<<<<<<< HEAD
 from udata.core.dataset.api_fields import dataset_fields
 from udata.api_fields import field, function_field, generate_fields
 from udata.core.reuse.api_fields import BIGGEST_IMAGE_SIZE
@@ -12,13 +11,6 @@
 from udata.models import db, BadgeMixin, WithMetrics
 from udata.mongo.errors import FieldValidationError
 from udata.utils import hash_url
-=======
-from udata.core.owned import Owned, OwnedQuerySet
-from udata.core.storages import default_image_basename, images
-from udata.frontend.markdown import mdstrip
-from udata.i18n import lazy_gettext as _
-from udata.models import BadgeMixin, WithMetrics, db
->>>>>>> dc90df51
 from udata.uris import endpoint_for
 from udata.utils import hash_url
 
@@ -41,7 +33,6 @@
 
 @generate_fields(searchable=True)
 class Reuse(db.Datetimed, WithMetrics, BadgeMixin, Owned, db.Document):
-<<<<<<< HEAD
     title = field(
         db.StringField(required=True),
         sortable=True,
@@ -94,23 +85,6 @@
         db.StringField(required=True, choices=list(REUSE_TOPICS)),
         filterable={},
     )
-=======
-    title = db.StringField(required=True)
-    slug = db.SlugField(
-        max_length=255, required=True, populate_from="title", update=True, follow=True
-    )
-    description = db.StringField(required=True)
-    type = db.StringField(required=True, choices=list(REUSE_TYPES))
-    url = db.StringField(required=True)
-    urlhash = db.StringField(required=True, unique=True)
-    image_url = db.StringField()
-    image = db.ImageField(
-        fs=images, basename=default_image_basename, max_size=IMAGE_MAX_SIZE, thumbnails=IMAGE_SIZES
-    )
-    datasets = db.ListField(db.ReferenceField("Dataset", reverse_delete_rule=db.PULL))
-    tags = db.TagListField()
-    topic = db.StringField(required=True, choices=list(REUSE_TOPICS))
->>>>>>> dc90df51
     # badges = db.ListField(db.EmbeddedDocumentField(ReuseBadge))
 
     private = field(db.BooleanField(default=False))
