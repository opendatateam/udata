--- conflicted
+++ resolved
@@ -101,7 +101,6 @@
     ext = db.MapField(db.GenericEmbeddedDocumentField())
     extras = field(db.ExtrasField())
 
-<<<<<<< HEAD
     featured = field(
         db.BooleanField(),
         filterable={},
@@ -111,11 +110,9 @@
         db.DateTimeField(),
         readonly=True,
     )
-=======
-    featured = db.BooleanField()
-    deleted = db.DateTimeField()
-    archived = db.DateTimeField()
->>>>>>> 4b79f162
+    archived = field(
+        db.DateTimeField(),
+    )
 
     def __str__(self):
         return self.title or ""
