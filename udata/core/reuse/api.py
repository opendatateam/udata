--- conflicted
+++ resolved
@@ -16,12 +16,9 @@
 
 from .api_fields import (
     reuse_fields, reuse_page_fields,
-<<<<<<< HEAD
     reuse_type_fields,
     reuse_suggestion_fields
-=======
-    reuse_type_fields, reuse_topic_fields
->>>>>>> 46bf195a
+    reuse_topic_fields
 )
 from .forms import ReuseForm
 from .models import Reuse, REUSE_TYPES, REUSE_TOPICS
