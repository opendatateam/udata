--- conflicted
+++ resolved
@@ -22,21 +22,11 @@
 from udata.utils import id_or_404
 
 from .api_fields import (
-<<<<<<< HEAD
     reuse_type_fields,
-=======
-    reuse_fields,
-    reuse_page_fields,
->>>>>>> dc90df51
     reuse_suggestion_fields,
     reuse_topic_fields,
     reuse_type_fields,
 )
-<<<<<<< HEAD
-=======
-from .constants import REUSE_TOPICS, REUSE_TYPES
-from .forms import ReuseForm
->>>>>>> dc90df51
 from .models import Reuse
 from .permissions import ReuseEditPermission
 
@@ -105,7 +95,6 @@
 
 @ns.route("/", endpoint="reuses")
 class ReuseListAPI(API):
-<<<<<<< HEAD
     @api.doc('list_reuses')
     @api.expect(Reuse.__index_parser__)
     @api.marshal_with(Reuse.__page_fields__)
@@ -131,40 +120,14 @@
             api.abort(400, e.message)
 
         return patch_and_save(reuse, request), 201
-=======
-    @api.doc("list_reuses")
-    @api.expect(reuse_parser.parser)
-    @api.marshal_with(reuse_page_fields)
-    def get(self):
-        args = reuse_parser.parse()
-        reuses = Reuse.objects(deleted=None, private__ne=True)
-        reuses = reuse_parser.parse_filters(reuses, args)
-        sort = args["sort"] or ("$text_score" if args["q"] else None) or DEFAULT_SORTING
-        return reuses.order_by(sort).paginate(args["page"], args["page_size"])
-
-    @api.secure
-    @api.doc("create_reuse")
-    @api.expect(reuse_fields)
-    @api.response(400, "Validation error")
-    @api.marshal_with(reuse_fields)
-    def post(self):
-        """Create a new object"""
-        form = api.validate(ReuseForm)
-        return form.save(), 201
->>>>>>> dc90df51
 
 
 @ns.route("/<reuse:reuse>/", endpoint="reuse", doc=common_doc)
 @api.response(404, "Reuse not found")
 @api.response(410, "Reuse has been deleted")
 class ReuseAPI(API):
-<<<<<<< HEAD
     @api.doc('get_reuse')
     @api.marshal_with(Reuse.__read_fields__)
-=======
-    @api.doc("get_reuse")
-    @api.marshal_with(reuse_fields)
->>>>>>> dc90df51
     def get(self, reuse):
         """Fetch a given reuse"""
         if reuse.deleted and not ReuseEditPermission(reuse).can():
@@ -172,15 +135,9 @@
         return reuse
 
     @api.secure
-<<<<<<< HEAD
     @api.doc('update_reuse')
     @api.expect(Reuse.__write_fields__)
     @api.marshal_with(Reuse.__read_fields__)
-=======
-    @api.doc("update_reuse")
-    @api.expect(reuse_fields)
-    @api.marshal_with(reuse_fields)
->>>>>>> dc90df51
     @api.response(400, errors.VALIDATION_ERROR)
     def put(self, reuse):
         """Update a given reuse"""
@@ -210,13 +167,8 @@
     @api.secure
     @api.doc("reuse_add_dataset", **common_doc)
     @api.expect(dataset_ref_fields)
-<<<<<<< HEAD
     @api.response(200, 'The dataset is already present', Reuse.__read_fields__)
     @api.marshal_with(Reuse.__read_fields__, code=201)
-=======
-    @api.response(200, "The dataset is already present", reuse_fields)
-    @api.marshal_with(reuse_fields, code=201)
->>>>>>> dc90df51
     def post(self, reuse):
         """Add a dataset to a given reuse"""
         if "id" not in request.json:
