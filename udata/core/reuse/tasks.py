--- conflicted
+++ resolved
@@ -1,8 +1,3 @@
-<<<<<<< HEAD
-import warnings
-
-=======
->>>>>>> 605c2613
 from udata import mail
 from udata.i18n import lazy_gettext as _
 from udata.models import Activity, Metrics, Issue, Discussion, Follow
