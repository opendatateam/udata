--- conflicted
+++ resolved
@@ -8,112 +8,10 @@
 
 BIGGEST_IMAGE_SIZE = IMAGE_SIZES[0]
 
-<<<<<<< HEAD
 reuse_type_fields = api.model('ReuseType', {
     'id': fields.String(description='The reuse type identifier'),
     'label': fields.String(description='The reuse type display name')
 })
-=======
-
-reuse_fields = api.model(
-    "Reuse",
-    {
-        "id": fields.String(description="The reuse identifier", readonly=True),
-        "title": fields.String(description="The reuse title", required=True),
-        "slug": fields.String(description="The reuse permalink string", readonly=True),
-        "type": fields.String(description="The reuse type", required=True, enum=list(REUSE_TYPES)),
-        "url": fields.String(description="The reuse remote URL (website)", required=True),
-        "description": fields.Markdown(
-            description="The reuse description in Markdown", required=True
-        ),
-        "tags": fields.List(fields.String, description="Some keywords to help in search"),
-        "badges": fields.List(
-            fields.Nested(badge_fields), description="The reuse badges", readonly=True
-        ),
-        "topic": fields.String(
-            description="The reuse topic", required=True, enum=list(REUSE_TOPICS)
-        ),
-        "featured": fields.Boolean(description="Is the reuse featured", readonly=True),
-        "private": fields.Boolean(
-            description="Is the reuse private to the owner or the organization"
-        ),
-        "image": fields.ImageField(description="The reuse thumbnail thumbnail (cropped) URL"),
-        "image_thumbnail": fields.ImageField(
-            attribute="image",
-            size=BIGGEST_IMAGE_SIZE,
-            description="The reuse thumbnail thumbnail URL. This is the square "
-            "({0}x{0}) and cropped version.".format(BIGGEST_IMAGE_SIZE),
-        ),
-        "created_at": fields.ISODateTime(description="The reuse creation date", readonly=True),
-        "last_modified": fields.ISODateTime(
-            description="The reuse last modification date", readonly=True
-        ),
-        "deleted": fields.ISODateTime(description="The deletion date if deleted", readonly=True),
-        "datasets": fields.List(fields.Nested(dataset_fields), description="The reused datasets"),
-        "organization": fields.Nested(
-            org_ref_fields,
-            allow_null=True,
-            description="The publishing organization",
-            readonly=True,
-        ),
-        "owner": fields.Nested(
-            user_ref_fields, description="The owner user", readonly=True, allow_null=True
-        ),
-        "metrics": fields.Raw(
-            attribute=lambda o: o.get_metrics(), description="The reuse metrics", readonly=True
-        ),
-        "uri": fields.UrlFor(
-            "api.reuse", lambda o: {"reuse": o}, description="The reuse API URI", readonly=True
-        ),
-        "page": fields.UrlFor(
-            "reuses.show",
-            lambda o: {"reuse": o},
-            description="The reuse page URL",
-            readonly=True,
-            fallback_endpoint="api.reuse",
-        ),
-        "extras": fields.Raw(description="Extras attributes as key-value pairs"),
-    },
-    mask="*,datasets{title,uri,page}",
-)
-
-reuse_page_fields = api.model("ReusePage", fields.pager(reuse_fields))
-
-
-reuse_ref_fields = api.inherit(
-    "ReuseReference",
-    base_reference,
-    {
-        "title": fields.String(description="The reuse title", readonly=True),
-        "image": fields.ImageField(description="The reuse thumbnail thumbnail (cropped) URL"),
-        "image_thumbnail": fields.ImageField(
-            attribute="image",
-            size=BIGGEST_IMAGE_SIZE,
-            description="The reuse thumbnail thumbnail URL. This is the square "
-            "({0}x{0}) and cropped version.".format(BIGGEST_IMAGE_SIZE),
-        ),
-        "uri": fields.UrlFor(
-            "api.reuse", lambda o: {"reuse": o}, description="The reuse API URI", readonly=True
-        ),
-        "page": fields.UrlFor(
-            "reuses.show",
-            lambda o: {"reuse": o},
-            description="The reuse page URL",
-            readonly=True,
-            fallback_endpoint="api.reuse",
-        ),
-    },
-)
-
-
-reuse_type_fields = api.model(
-    "ReuseType",
-    {
-        "id": fields.String(description="The reuse type identifier"),
-        "label": fields.String(description="The reuse type display name"),
-    },
-)
->>>>>>> dc90df51
 
 
 reuse_suggestion_fields = api.model(
