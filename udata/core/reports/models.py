from datetime import datetime

from bson import DBRef
from mongoengine import NULLIFY, DO_NOTHING, signals

from udata.api_fields import field, generate_fields
from udata.core.user.api_fields import user_ref_fields
from udata.core.user.models import User
from udata.mongo import db

from .constants import REPORT_REASONS_CHOICES, REPORTABLE_MODELS


@generate_fields()
class Report(db.Document):
    by = field(
        db.ReferenceField(User, reverse_delete_rule=NULLIFY),
        nested_fields=user_ref_fields,
        description="Only set if a user was connected when reporting an element.",
        readonly=True,
        allow_null=True,
    )

<<<<<<< HEAD
    # Here we use the lazy version of `GenericReferenceField` because we could point to a 
    # non existant model (if it was deleted we want to keep the report data).
    subject = field(db.GenericLazyReferenceField(reverse_delete_rule=DO_NOTHING))

    subject_deleted_at = field(
=======
    object_type = field(db.StringField(choices=[m.__name__ for m in REPORTABLE_MODELS]))
    object_id = field(db.ObjectIdField())
    object_deleted_at = field(
>>>>>>> dc90df51
        db.DateTimeField(),
        allow_null=True,
        readonly=True,
    )

    reason = field(
        db.StringField(choices=REPORT_REASONS_CHOICES, required=True),
    )
    message = field(
        db.StringField(),
    )

    reported_at = field(
        db.DateTimeField(default=datetime.utcnow, required=True),
        readonly=True,
    )

    @classmethod
    def mark_as_deleted_soft_delete(cls, sender, document, **kwargs):
        '''
        Called when updating a model (maybe updating the `deleted` date)
        '''
        if document.deleted:
<<<<<<< HEAD
            # It's a little bit hard to query the GenericReferenceField,
            # we could do it without extra request with `DBRef(sender.__name__.lower(), document.id)`
            # but I'm not a big fan of the `.lower()` to get the correct DBRef. Fetching the model
            # and asking MongoDB for the DBRef with `.to_dbref()` seems more robust.
            subject = sender.objects(id=document.id).first()
            Report.objects(
                subject=subject.to_dbref(),
                subject_deleted_at=None
            ).update(subject_deleted_at=datetime.utcnow)
    
    @classmethod
    def mark_as_deleted_hard_delete(cls, sender, document, **kwargs):
        '''
        Call when really deleting a model from the database.
        '''

        # Here we are forced to do a manual `DBRef(sender.__name__.lower(), document.id)`
        # because the document doesn't exist anymore…
        Report.objects(
            subject=DBRef(sender.__name__.lower(), document.id),
            subject_deleted_at=None
        ).update(subject_deleted_at=datetime.utcnow)
=======
            Report.objects(
                object_type=sender.__name__, object_id=document.id, object_deleted_at=None
            ).update(object_deleted_at=datetime.utcnow)

    def mark_as_deleted_hard_delete(cls, document, **kwargs):
        Report.objects(
            object_type=document.__class__.__name__, object_id=document.id, object_deleted_at=None
        ).update(object_deleted_at=datetime.utcnow)
>>>>>>> dc90df51


for model in REPORTABLE_MODELS:
    signals.post_save.connect(Report.mark_as_deleted_soft_delete, sender=model)
    signals.post_delete.connect(Report.mark_as_deleted_hard_delete, sender=model)<|MERGE_RESOLUTION|>--- conflicted
+++ resolved
@@ -21,17 +21,11 @@
         allow_null=True,
     )
 
-<<<<<<< HEAD
     # Here we use the lazy version of `GenericReferenceField` because we could point to a 
     # non existant model (if it was deleted we want to keep the report data).
     subject = field(db.GenericLazyReferenceField(reverse_delete_rule=DO_NOTHING))
 
     subject_deleted_at = field(
-=======
-    object_type = field(db.StringField(choices=[m.__name__ for m in REPORTABLE_MODELS]))
-    object_id = field(db.ObjectIdField())
-    object_deleted_at = field(
->>>>>>> dc90df51
         db.DateTimeField(),
         allow_null=True,
         readonly=True,
@@ -55,7 +49,6 @@
         Called when updating a model (maybe updating the `deleted` date)
         '''
         if document.deleted:
-<<<<<<< HEAD
             # It's a little bit hard to query the GenericReferenceField,
             # we could do it without extra request with `DBRef(sender.__name__.lower(), document.id)`
             # but I'm not a big fan of the `.lower()` to get the correct DBRef. Fetching the model
@@ -78,16 +71,6 @@
             subject=DBRef(sender.__name__.lower(), document.id),
             subject_deleted_at=None
         ).update(subject_deleted_at=datetime.utcnow)
-=======
-            Report.objects(
-                object_type=sender.__name__, object_id=document.id, object_deleted_at=None
-            ).update(object_deleted_at=datetime.utcnow)
-
-    def mark_as_deleted_hard_delete(cls, document, **kwargs):
-        Report.objects(
-            object_type=document.__class__.__name__, object_id=document.id, object_deleted_at=None
-        ).update(object_deleted_at=datetime.utcnow)
->>>>>>> dc90df51
 
 
 for model in REPORTABLE_MODELS:
