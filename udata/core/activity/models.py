--- conflicted
+++ resolved
@@ -118,11 +118,7 @@
         if kwargs.get("created"):
             cls.on_create.send(document, **kwargs)
         elif len(changed_fields):
-<<<<<<< HEAD
-            cls.on_update.send(document, changed_fields=changed_fields, **kwargs)
-=======
             previous = getattr(document, "_previous_changed_fields", None)
-            cls.on_update.send(document, changed_fields=changed_fields, previous=previous)
->>>>>>> 40e5ef7b
+            cls.on_update.send(document, changed_fields=changed_fields, previous=previous, **kwargs)
         if getattr(document, "deleted_at", None) or getattr(document, "deleted", None):
             cls.on_delete.send(document, **kwargs)