--- conflicted
+++ resolved
@@ -129,27 +129,9 @@
         if kwargs.get("created"):
             cls.on_create.send(document)
         elif len(changed_fields):
-<<<<<<< HEAD
             previous = getattr(document, "_previous_changed_fields", {})
-            # make sure that changed fields have actually changed when comparing the document
-            # once it has been reloaded. It may have been cleaned or normalized when saved to mongo.
-            # We compare them one by one with the previous value stored in _previous_changed_fields.
-            # See https://github.com/opendatateam/udata/pull/3412 for more context.
-            # Sometimes, we nullify a field in the clean method (for exemple the `license` when we change
-            # the `access_type` of a dataset). This field is then not present in `previous`. Returning `None`
-            # is a little bit wrong because we should return the previous value of the `license`. Right now
-            # we don't notice license change because `None (not present) == None (removed)` is equal.
-            document.reload()
-            changed_fields = [
-                field
-                for field in changed_fields
-                if previous.get(field, None) != get_field_value_from_path(document, field)
-            ]
-=======
-            previous = getattr(document, "_previous_changed_fields", None)
             # Filter changed_fields since mongoengine raises some false positive occurences
             changed_fields = filter_changed_fields(document, previous, changed_fields)
->>>>>>> 031a0be6
             if changed_fields:
                 cls.on_update.send(document, changed_fields=changed_fields, previous=previous)
         if getattr(document, "deleted_at", None) or getattr(document, "deleted", None):
