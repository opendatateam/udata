<<<<<<< HEAD
import warnings
=======
>>>>>>> 605c2613
import logging

from udata.models import db, User, Organization
from udata.tasks import task, celery

from .signals import new_activity

log = logging.getLogger(__name__)


@new_activity.connect
def delay_activity(cls, related_to, actor, organization=None):
    emit_activity.delay(
        cls.__name__,
        str(actor.id),
        related_to_cls=related_to.__class__.__name__,
        related_to_id=str(related_to.id),
        organization_id=str(organization.id) if organization else None,
    )


@task
def emit_activity(classname, actor_id, related_to_cls, related_to_id,
                  organization_id=None):
    log.debug('Emit new activity: %s %s %s %s %s',
              classname, actor_id, related_to_cls,
              related_to_id, organization_id)
    cls = db.resolve_model(classname)
    actor = User.objects.get(pk=actor_id)
    related_to = db.resolve_model(related_to_cls).objects.get(pk=related_to_id)
    if organization_id:
        organization = Organization.objects.get(pk=organization_id)
    else:
        organization = None
    cls.objects.create(actor=actor, related_to=related_to,
                       organization=organization)<|MERGE_RESOLUTION|>--- conflicted
+++ resolved
@@ -1,7 +1,3 @@
-<<<<<<< HEAD
-import warnings
-=======
->>>>>>> 605c2613
 import logging
 
 from udata.models import db, User, Organization
