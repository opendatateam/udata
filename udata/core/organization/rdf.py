'''
This module centralize organization helpers
for RDF/DCAT serialization and parsing
'''

from rdflib import Graph, URIRef, Literal, BNode
from rdflib.namespace import RDF, RDFS, FOAF

<<<<<<< HEAD
from udata.rdf import namespace_manager
from udata.uris import endpoint_for
=======
from udata.rdf import DCAT, DCT, HYDRA, namespace_manager, paginate_catalog

from udata.core.dataset.rdf import dataset_to_rdf
from udata.utils import Paginable
>>>>>>> 08b16396


def organization_to_rdf(org, graph=None):
    '''
    Map a Resource domain model to a DCAT/RDF graph
    '''
    graph = graph or Graph(namespace_manager=namespace_manager)
    if org.id:
        org_url = endpoint_for('organizations.show_redirect', 'api.organization',
                                org=org.id, _external=True)
        id = URIRef(org_url)
    else:
        id = BNode()
    o = graph.resource(id)
    o.set(RDF.type, FOAF.Organization)
    o.set(FOAF.name, Literal(org.name))
    o.set(RDFS.label, Literal(org.name))
    if org.url:
        o.set(FOAF.homepage, URIRef(org.url))

    return o


def build_org_catalog(org, datasets, format=None):
    graph = Graph(namespace_manager=namespace_manager)
    org_catalog_url = url_for('organizations.rdf_catalog', org=org.id, _external=True)

    catalog = graph.resource(URIRef(org_catalog_url))
    catalog.set(RDF.type, DCAT.Catalog)
    catalog.set(DCT.publisher, organization_to_rdf(org, graph))

    for dataset in datasets:
        catalog.add(DCAT.dataset, dataset_to_rdf(dataset, graph))

    values = {'org': org.id}
    
    if isinstance(datasets, Paginable):
        paginate_catalog(catalog, graph, datasets, format, 'organizations.rdf_catalog_format', **values)
    
    return catalog<|MERGE_RESOLUTION|>--- conflicted
+++ resolved
@@ -6,15 +6,11 @@
 from rdflib import Graph, URIRef, Literal, BNode
 from rdflib.namespace import RDF, RDFS, FOAF
 
-<<<<<<< HEAD
-from udata.rdf import namespace_manager
-from udata.uris import endpoint_for
-=======
 from udata.rdf import DCAT, DCT, HYDRA, namespace_manager, paginate_catalog
 
 from udata.core.dataset.rdf import dataset_to_rdf
 from udata.utils import Paginable
->>>>>>> 08b16396
+from udata.uris import endpoint_for
 
 
 def organization_to_rdf(org, graph=None):
