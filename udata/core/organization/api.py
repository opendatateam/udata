--- conflicted
+++ resolved
@@ -433,7 +433,6 @@
         ]
 
 
-<<<<<<< HEAD
 @ns.route("/suggest_credits/", endpoint="suggest_credits")
 class SuggestCreditsAPI(API):
     @api.doc("suggest_credits")
@@ -455,10 +454,7 @@
         return sorted(results, key=lambda o: len(o["text"]))
 
 
-@ns.route("/<org:org>/logo", endpoint="organization_logo")
-=======
 @ns.route("/<org:org>/logo/", endpoint="organization_logo")
->>>>>>> cbcd7701
 @api.doc(**common_doc)
 class AvatarAPI(API):
     @api.secure
