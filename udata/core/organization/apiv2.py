--- conflicted
+++ resolved
@@ -26,59 +26,4 @@
     def get(self):
         '''Search all organizations'''
         search_parser.parse_args()
-<<<<<<< HEAD
-        try:
-            return search.query(OrganizationSearch, **multi_to_dict(request.args))
-        except NotImplementedError:
-            abort(501, 'Search endpoint not enabled')
-        except RuntimeError:
-            abort(500, 'Internal search service error')
-
-
-suggest_parser = apiv2.parser()
-suggest_parser.add_argument(
-    'q', help='The string to autocomplete/suggest', location='args',
-    required=True)
-suggest_parser.add_argument(
-    'size', type=int, help='The amount of suggestion to fetch',
-    location='args', default=10)
-
-
-org_suggestion_fields = apiv2.model('OrganizationSuggestion', {
-    'id': fields.String(
-        description='The organization identifier', readonly=True),
-    'name': fields.String(description='The organization name', readonly=True),
-    'acronym': fields.String(
-        description='The organization acronym', readonly=True),
-    'slug': fields.String(
-        description='The organization permalink string', readonly=True),
-    'image_url': fields.String(
-        description='The organization logo URL', readonly=True),
-    'page': fields.UrlFor(
-        'organizations.show_redirect', lambda o: {'org': o['slug']},
-        description='The organization web page URL', readonly=True, fallback_endpoint='api.organization')
-})
-
-
-@ns.route('/suggest/', endpoint='suggest_organizations')
-class OrganizationSuggestAPI(API):
-    @apiv2.doc('suggest_organizations')
-    @apiv2.expect(suggest_parser)
-    @apiv2.marshal_list_with(org_suggestion_fields)
-    def get(self):
-        '''Organizations suggest endpoint using mongoDB contains'''
-        args = suggest_parser.parse_args()
-        orgs = Organization.objects(deleted=None, name__icontains=args['q'])
-        return [
-            {
-                'id': org.id,
-                'name': org.name,
-                'acronym': org.acronym,
-                'slug': org.slug,
-                'image_url': org.image_url,
-            }
-            for org in orgs.order_by(DEFAULT_SORTING).limit(args['size'])
-        ]
-=======
-        return search.query(OrganizationSearch, **multi_to_dict(request.args))
->>>>>>> 739b68c5
+        return search.query(OrganizationSearch, **multi_to_dict(request.args))