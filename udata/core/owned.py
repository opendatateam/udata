import logging

from blinker import signal
from mongoengine import NULLIFY, Q, post_save
from mongoengine.fields import ReferenceField

from udata.api_fields import field
from udata.core.organization.api_fields import org_ref_fields
from udata.core.organization.models import Organization
from udata.core.organization.permissions import OrganizationPrivatePermission
from udata.core.user.api_fields import user_ref_fields
from udata.core.user.models import User
from udata.i18n import lazy_gettext as _
from udata.mongo.errors import FieldValidationError
from udata.mongo.queryset import UDataQuerySet

log = logging.getLogger(__name__)


class OwnedQuerySet(UDataQuerySet):
    def owned_by(self, *owners):
        qs = Q()
        for owner in owners:
            qs |= Q(owner=owner) | Q(organization=owner)
        return self(qs)


def check_owner_is_current_user(owner):
<<<<<<< HEAD
    from udata.auth import current_user, admin_permission

    if current_user.is_authenticated and owner and not admin_permission and current_user.id != owner.id:
        raise FieldValidationError(_('You can only set yourself as owner'), field="owner")
=======
    from udata.auth import admin_permission, current_user

    if (
        current_user.is_authenticated
        and owner
        and not admin_permission
        and current_user.id != owner
    ):
        raise FieldValidationError(_("You can only set yourself as owner"), field="owner")

>>>>>>> dc90df51

def check_organization_is_valid_for_current_user(organization):
    from udata.auth import current_user
    from udata.models import Organization

    org = Organization.objects(id=organization.id).first()
    if org is None:
        raise FieldValidationError(_("Unknown organization"), field="organization")

    if current_user.is_authenticated and org and not OrganizationPrivatePermission(org).can():
        raise FieldValidationError(
            _("Permission denied for this organization"), field="organization"
        )


class Owned(object):
    """
    A mixin to factorize owning behvaior between users and organizations.
    """

    owner = field(
        ReferenceField(User, reverse_delete_rule=NULLIFY),
        nested_fields=user_ref_fields,
        description="Only present if organization is not set. Can only be set to the current authenticated user.",
        check=check_owner_is_current_user,
        allow_null=True,
        filterable={},
    )
    organization = field(
        ReferenceField(Organization, reverse_delete_rule=NULLIFY),
        nested_fields=org_ref_fields,
        description="Only present if owner is not set. Can only be set to an organization of the current authenticated user.",
        check=check_organization_is_valid_for_current_user,
        allow_null=True,
        filterable={},
    )

    on_owner_change = signal("Owned.on_owner_change")

    meta = {
        "indexes": [
            "owner",
            "organization",
        ],
        "queryset_class": OwnedQuerySet,
    }

    def clean(self):
        """
        Verify owner consistency and fetch original owner before the new one erase it.
        """

        changed_fields = self._get_changed_fields()
        if "organization" in changed_fields and "owner" in changed_fields:
            # Ownership changes (org to owner or the other way around) have already been made
            return
        if "organization" in changed_fields:
            if self.owner:
                # Change from owner to organization
                self._previous_owner = self.owner
                self.owner = None
            else:
                # Change from org to another
                # Need to fetch previous value in base
                original = self.__class__.objects.only("organization").get(pk=self.pk)
                self._previous_owner = original.organization
        elif "owner" in changed_fields:
            if self.organization:
                # Change from organization to owner
                self._previous_owner = self.organization
                self.organization = None
            else:
                # Change from owner to another
                # Need to fetch previous value in base
                original = self.__class__.objects.only("owner").get(pk=self.pk)
                self._previous_owner = original.owner


def owned_post_save(sender, document, **kwargs):
    """
    Owned mongoengine.post_save signal handler
    Dispatch the `Owned.on_owner_change` signal
    once the document has been saved including the previous owner.

    The signal handler should have the following signature:
    ``def handler(document, previous)``
    """
    if isinstance(document, Owned) and hasattr(document, "_previous_owner"):
        Owned.on_owner_change.send(document, previous=document._previous_owner)


post_save.connect(owned_post_save)<|MERGE_RESOLUTION|>--- conflicted
+++ resolved
@@ -26,23 +26,10 @@
 
 
 def check_owner_is_current_user(owner):
-<<<<<<< HEAD
     from udata.auth import current_user, admin_permission
 
     if current_user.is_authenticated and owner and not admin_permission and current_user.id != owner.id:
         raise FieldValidationError(_('You can only set yourself as owner'), field="owner")
-=======
-    from udata.auth import admin_permission, current_user
-
-    if (
-        current_user.is_authenticated
-        and owner
-        and not admin_permission
-        and current_user.id != owner
-    ):
-        raise FieldValidationError(_("You can only set yourself as owner"), field="owner")
-
->>>>>>> dc90df51
 
 def check_organization_is_valid_for_current_user(organization):
     from udata.auth import current_user
