--- conflicted
+++ resolved
@@ -2,13 +2,8 @@
 
 from udata.core.storages import images, default_image_basename
 from udata.i18n import lazy_gettext as _
-<<<<<<< HEAD
 from udata.mongo import db
-
-=======
-from udata.models import db
 from .constants import BODY_TYPES, IMAGE_SIZES
->>>>>>> 5abb17a9
 
 __all__ = ('Post', )
 
