--- conflicted
+++ resolved
@@ -3,12 +3,8 @@
 from udata.api import API, api, fields
 from udata.auth import admin_permission
 from udata.core.dataset.api_fields import dataset_fields
-<<<<<<< HEAD
 from udata.core.reuse.models import Reuse
 from udata.core.user.api_fields import user_ref_fields
-=======
-from udata.core.reuse.api_fields import reuse_fields
->>>>>>> dc90df51
 from udata.core.storages.api import (
     image_parser,
     parse_uploaded_image,
@@ -19,7 +15,48 @@
 from .forms import PostForm
 from .models import Post
 
-<<<<<<< HEAD
+ns = api.namespace("posts", "Posts related operations")
+
+post_fields = api.model(
+    "Post",
+    {
+        "id": fields.String(description="The post identifier"),
+        "name": fields.String(description="The post name", required=True),
+        "slug": fields.String(description="The post permalink string", readonly=True),
+        "headline": fields.String(description="The post headline", required=True),
+        "content": fields.Markdown(description="The post content in Markdown", required=True),
+        "image": fields.ImageField(description="The post image", readonly=True),
+        "credit_to": fields.String(description="An optional credit line (associated to the image)"),
+        "credit_url": fields.String(description="An optional link associated to the credits"),
+        "tags": fields.List(fields.String, description="Some keywords to help in search"),
+        "datasets": fields.List(fields.Nested(dataset_fields), description="The post datasets"),
+        "reuses": fields.List(fields.Nested(reuse_fields), description="The post reuses"),
+        "owner": fields.Nested(
+            user_ref_fields, description="The owner user", readonly=True, allow_null=True
+        ),
+        "created_at": fields.ISODateTime(description="The post creation date", readonly=True),
+        "last_modified": fields.ISODateTime(
+            description="The post last modification date", readonly=True
+        ),
+        "published": fields.ISODateTime(description="The post publication date", readonly=True),
+        "body_type": fields.String(description="HTML or markdown body type", default="markdown"),
+        "uri": fields.UrlFor(
+            "api.post", lambda o: {"post": o}, description="The post API URI", readonly=True
+        ),
+        "page": fields.UrlFor(
+            "posts.show",
+            lambda o: {"post": o},
+            description="The post page URL",
+            readonly=True,
+            fallback_endpoint="api.post",
+        ),
+    },
+    mask="*,datasets{id,title,acronym,uri,page},reuses{id,title,image,image_thumbnail,uri,page}",
+)
+
+from .models import Post
+from .forms import PostForm
+
 ns = api.namespace('posts', 'Posts related operations')
 
 post_fields = api.model('Post', {
@@ -63,48 +100,6 @@
 }, mask='*,datasets{id,title,acronym,uri,page},reuses{id,title,image,uri,page}')
 
 post_page_fields = api.model('PostPage', fields.pager(post_fields))
-=======
-ns = api.namespace("posts", "Posts related operations")
-
-post_fields = api.model(
-    "Post",
-    {
-        "id": fields.String(description="The post identifier"),
-        "name": fields.String(description="The post name", required=True),
-        "slug": fields.String(description="The post permalink string", readonly=True),
-        "headline": fields.String(description="The post headline", required=True),
-        "content": fields.Markdown(description="The post content in Markdown", required=True),
-        "image": fields.ImageField(description="The post image", readonly=True),
-        "credit_to": fields.String(description="An optional credit line (associated to the image)"),
-        "credit_url": fields.String(description="An optional link associated to the credits"),
-        "tags": fields.List(fields.String, description="Some keywords to help in search"),
-        "datasets": fields.List(fields.Nested(dataset_fields), description="The post datasets"),
-        "reuses": fields.List(fields.Nested(reuse_fields), description="The post reuses"),
-        "owner": fields.Nested(
-            user_ref_fields, description="The owner user", readonly=True, allow_null=True
-        ),
-        "created_at": fields.ISODateTime(description="The post creation date", readonly=True),
-        "last_modified": fields.ISODateTime(
-            description="The post last modification date", readonly=True
-        ),
-        "published": fields.ISODateTime(description="The post publication date", readonly=True),
-        "body_type": fields.String(description="HTML or markdown body type", default="markdown"),
-        "uri": fields.UrlFor(
-            "api.post", lambda o: {"post": o}, description="The post API URI", readonly=True
-        ),
-        "page": fields.UrlFor(
-            "posts.show",
-            lambda o: {"post": o},
-            description="The post page URL",
-            readonly=True,
-            fallback_endpoint="api.post",
-        ),
-    },
-    mask="*,datasets{id,title,acronym,uri,page},reuses{id,title,image,image_thumbnail,uri,page}",
-)
-
-post_page_fields = api.model("PostPage", fields.pager(post_fields))
->>>>>>> dc90df51
 
 parser = api.page_parser()
 
