from flask import url_for
from mongoengine.signals import pre_save
from udata.models import db, SpatialCoverage
from udata.search import reindex
from udata.tasks import as_task_param


__all__ = ('Topic', )


class Topic(db.Document, db.Owned, db.Datetimed):
    name = db.StringField(required=True)
    slug = db.SlugField(max_length=255, required=True, populate_from='name',
                        update=True, follow=True)
    description = db.StringField()
    tags = db.ListField(db.StringField())
    color = db.IntField()

    tags = db.ListField(db.StringField())
    datasets = db.ListField(
        db.LazyReferenceField('Dataset', reverse_delete_rule=db.PULL))
    reuses = db.ListField(
        db.LazyReferenceField('Reuse', reverse_delete_rule=db.PULL))

    featured = db.BooleanField()
    private = db.BooleanField()
    extras = db.ExtrasField()

<<<<<<< HEAD
    created_at = DateTimeField(default=datetime.utcnow, required=True)

    spatial = db.EmbeddedDocumentField(SpatialCoverage)

=======
>>>>>>> 50665597
    meta = {
        'indexes': [
            '$name',
            'created_at',
            'slug'
        ] + db.Owned.meta['indexes'],
        'ordering': ['-created_at'],
        'auto_create_index_on_save': True
    }

    def __str__(self):
        return self.name

    @classmethod
    def pre_save(cls, sender, document, **kwargs):
        # Try catch is to prevent the mechanism to crash at the
        # creation of the Topic, where an original state does not exist.
        try:
            original_doc = sender.objects.get(id=document.id)
            # Get the diff between the original and current datasets
            datasets_list_dif = set(original_doc.datasets) ^ set(document.datasets)
        except cls.DoesNotExist:
            datasets_list_dif = document.datasets
        for dataset in datasets_list_dif:
            reindex.delay(*as_task_param(dataset.fetch()))

    @property
    def display_url(self):
        return url_for('topics.display', topic=self)

    def count_discussions(self):
        # There are no metrics on Topic to store discussions count
        pass


pre_save.connect(Topic.pre_save, sender=Topic)<|MERGE_RESOLUTION|>--- conflicted
+++ resolved
@@ -26,13 +26,8 @@
     private = db.BooleanField()
     extras = db.ExtrasField()
 
-<<<<<<< HEAD
-    created_at = DateTimeField(default=datetime.utcnow, required=True)
-
     spatial = db.EmbeddedDocumentField(SpatialCoverage)
 
-=======
->>>>>>> 50665597
     meta = {
         'indexes': [
             '$name',
