--- conflicted
+++ resolved
@@ -8,10 +8,9 @@
 from udata.models import SpatialCoverage, db
 from udata.search import reindex
 
-__all__ = ("Topic",)
+__all__ = ("Topic", "TopicElement")
 
 
-<<<<<<< HEAD
 class TopicElement(db.EmbeddedDocument):
     id = db.AutoUUIDField(primary_key=True)
     title = db.StringField(required=False)
@@ -21,29 +20,18 @@
     element = db.GenericReferenceField()
 
 
-class Topic(db.Document, Owned, db.Datetimed):
-    name = db.StringField(required=True)
-    slug = db.SlugField(
-        max_length=255, required=True, populate_from="name", update=True, follow=True
-=======
 class Topic(db.Datetimed, Auditable, db.Document, Owned):
     name = field(db.StringField(required=True))
     slug = field(
         db.SlugField(max_length=255, required=True, populate_from="name", update=True, follow=True),
         auditable=False,
->>>>>>> 2e5f2fb1
     )
     description = field(db.StringField())
     tags = field(db.ListField(db.StringField()))
     color = field(db.IntField())
 
-<<<<<<< HEAD
-    tags = db.ListField(db.StringField())
+    # FIXME: migrate to field()
     elements = db.EmbeddedDocumentListField(TopicElement)
-=======
-    datasets = field(db.ListField(db.LazyReferenceField("Dataset", reverse_delete_rule=db.PULL)))
-    reuses = field(db.ListField(db.LazyReferenceField("Reuse", reverse_delete_rule=db.PULL)))
->>>>>>> 2e5f2fb1
 
     featured = field(db.BooleanField(default=False), auditable=False)
     private = field(db.BooleanField())
