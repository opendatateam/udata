from udata.api import api, fields, API
from udata.api.parsers import ModelApiParser
from udata.core.dataset.api_fields import dataset_fields
from udata.core.organization.api_fields import org_ref_fields
from udata.core.reuse.api_fields import reuse_fields
from udata.core.user.api_fields import user_ref_fields

from .models import Topic
from .forms import TopicForm

DEFAULT_SORTING = '-created_at'

ns = api.namespace('topics', 'Topics related operations')

topic_fields = api.model('Topic', {
    'id': fields.String(description='The topic identifier'),
    'name': fields.String(description='The topic name', required=True),
    'slug': fields.String(
        description='The topic permalink string', readonly=True),
    'description': fields.Markdown(
        description='The topic description in Markdown', required=True),
    'tags': fields.List(
        fields.String, description='Some keywords to help in search', required=True),
    'datasets': fields.List(
        fields.Nested(dataset_fields), description='The topic datasets'),
    'reuses': fields.List(
        fields.Nested(reuse_fields), description='The topic reuses'),
    'featured': fields.Boolean(description='Is the topic featured'),
    'private': fields.Boolean(description='Is the topic private'),
    'created_at': fields.ISODateTime(
        description='The topic creation date', readonly=True),
<<<<<<< HEAD
    'deleted': fields.ISODateTime(
        description='The organization identifier', readonly=True),
=======
    'last_modified': fields.ISODateTime(
        description='The topic last modification date', readonly=True),
>>>>>>> a66eaaea
    'organization': fields.Nested(
        org_ref_fields, allow_null=True,
        description='The publishing organization', readonly=True),
    'owner': fields.Nested(
        user_ref_fields, description='The owner user', readonly=True,
        allow_null=True),
    'uri': fields.UrlFor(
        'api.topic', lambda o: {'topic': o},
        description='The topic API URI', readonly=True),
    'page': fields.UrlFor(
        'topics.display', lambda o: {'topic': o},
        description='The topic page URL', readonly=True, fallback_endpoint='api.topic'),
    'extras': fields.Raw(description='Extras attributes as key-value pairs'),
}, mask='*,datasets{id,title,uri,page},reuses{id,title, image, image_thumbnail,uri,page}')


topic_page_fields = api.model('TopicPage', fields.pager(topic_fields))


class TopicApiParser(ModelApiParser):
    sorts = {
        'name': 'name',
        'created': 'created_at'
    }

    def __init__(self):
        super().__init__()
        self.parser.add_argument('tag', type=str, location='args')

    @staticmethod
    def parse_filters(topics, args):
        if args.get('q'):
            # Following code splits the 'q' argument by spaces to surround
            # every word in it with quotes before rebuild it.
            # This allows the search_text method to tokenise with an AND
            # between tokens whereas an OR is used without it.
            phrase_query = ' '.join([f'"{elem}"' for elem in args['q'].split(' ')])
            topics = topics.search_text(phrase_query)
        if args.get('tag'):
            topics = topics.filter(tags=args['tag'])
        return topics


topic_parser = TopicApiParser()


@ns.route('/', endpoint='topics')
class TopicsAPI(API):

    @api.doc('list_topics')
    @api.expect(topic_parser.parser)
    @api.marshal_with(topic_page_fields)
    def get(self):
        '''List all topics'''
        args = topic_parser.parse()
        topics = Topic.objects()
        topics = topic_parser.parse_filters(topics, args)
        sort = args['sort'] or ('$text_score' if args['q'] else None) or DEFAULT_SORTING
        return (topics.order_by(sort)
                .paginate(args['page'], args['page_size']))

    @api.doc('create_topic')
    @api.expect(topic_fields)
    @api.marshal_with(topic_fields)
    @api.response(400, 'Validation error')
    def post(self):
        '''Create a topic'''
        form = api.validate(TopicForm)
        return form.save(), 201


@ns.route('/<topic:topic>/', endpoint='topic')
@api.param('topic', 'The topic ID or slug')
@api.response(404, 'Object not found')
class TopicAPI(API):
    @api.doc('get_topic')
    @api.marshal_with(topic_fields)
    def get(self, topic):
        '''Get a given topic'''
        return topic

    @api.doc('update_topic')
    @api.expect(topic_fields)
    @api.marshal_with(topic_fields)
    @api.response(400, 'Validation error')
    def put(self, topic):
        '''Update a given topic'''
        form = api.validate(TopicForm, topic)
        return form.save()

    @api.doc('delete_topic')
    @api.response(204, 'Object deleted')
    def delete(self, topic):
        '''Delete a given topic'''
        topic.delete()
        return '', 204<|MERGE_RESOLUTION|>--- conflicted
+++ resolved
@@ -29,13 +29,6 @@
     'private': fields.Boolean(description='Is the topic private'),
     'created_at': fields.ISODateTime(
         description='The topic creation date', readonly=True),
-<<<<<<< HEAD
-    'deleted': fields.ISODateTime(
-        description='The organization identifier', readonly=True),
-=======
-    'last_modified': fields.ISODateTime(
-        description='The topic last modification date', readonly=True),
->>>>>>> a66eaaea
     'organization': fields.Nested(
         org_ref_fields, allow_null=True,
         description='The publishing organization', readonly=True),
