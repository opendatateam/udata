--- conflicted
+++ resolved
@@ -21,10 +21,5 @@
     site.count_max_org_followers()
     site.count_max_org_reuses()
     site.count_max_org_datasets()
-<<<<<<< HEAD
     # Sending signal
-    on_site_metrics_computed.send(site)
-=======
-    # Sending completion signal
-    on_site_metrics.send(site)
->>>>>>> 7247ab5a
+    on_site_metrics_computed.send(site)