# -*- coding: utf-8 -*-
from __future__ import unicode_literals

import factory

from faker.providers import BaseProvider

from geojson.utils import generate_random

<<<<<<< HEAD
from udata.factories import ModelFactory
from udata.utils import add_faker_provider
=======
from udata.factories import DateRangeFactory
from udata.utils import faker_provider
>>>>>>> 8dd92a7a

from . import geoids
from .models import GeoLevel, GeoZone, SpatialCoverage, spatial_granularities


@faker_provider
class GeoJsonProvider(BaseProvider):
    '''A Fake GeoJSON provider'''

    def random_range(self, min=2, max=5):
        return range(self.random_int(min, max))

    def point(self):
        return generate_random('Point')

    def linestring(self):
        return generate_random('LineString')

    def polygon(self):
        return generate_random('Polygon')

    def multipoint(self):
        coordinates = [
            generate_random('Point')['coordinates']
            for _ in self.random_range()
        ]

        return {
            'type': 'MultiPoint',
            'coordinates': coordinates
        }

    def multilinestring(self):
        coordinates = [
            generate_random('LineString')['coordinates']
            for _ in self.random_range()
        ]

        return {
            'type': 'MultiLineString',
            'coordinates': coordinates
        }

    def multipolygon(self):
        coordinates = [
            generate_random('Polygon')['coordinates']
            for _ in self.random_range()
        ]

        return {
            'type': 'MultiPolygon',
            'coordinates': coordinates
        }

    def geometry_collection(self):
        element_factories = [
            self.point, self.linestring, self.polygon,
            self.multipoint, self.multilinestring, self.multipolygon
        ]
        return {
            'type': 'GeometryCollection',
            'geometries': [
                self.random_element(element_factories)()
                for _ in self.random_range()
            ]
        }

    def feature(self):
        element_factories = [
            self.point, self.linestring, self.polygon,
            self.multipoint, self.multilinestring, self.multipolygon
        ]
        return {
            'type': 'Feature',
            'geometry': self.random_element(element_factories)(),
            'properties': {},
        }

    def feature_collection(self):
        return {
            'type': 'FeatureCollection',
            'features': [self.feature() for _ in self.random_range()]
        }


@faker_provider
class SpatialProvider(BaseProvider):
    def spatial_granularity(self):
        return self.generator.random_element([
            row[0] for row in spatial_granularities
        ])


<<<<<<< HEAD
add_faker_provider(GeoJsonProvider)
add_faker_provider(SpatialProvider)


class SpatialCoverageFactory(ModelFactory):
=======
class SpatialCoverageFactory(factory.mongoengine.MongoEngineFactory):
>>>>>>> 8dd92a7a
    class Meta:
        model = SpatialCoverage

    geom = factory.Faker('multipolygon')
    granularity = factory.Faker('spatial_granularity')


class GeoZoneFactory(ModelFactory):
    class Meta:
        model = GeoZone

    id = factory.LazyAttribute(geoids.from_zone)
    level = factory.Faker('unique_string')
    name = factory.Faker('city')
    slug = factory.Faker('slug')
    code = factory.Faker('zipcode')
    geom = factory.Faker('multipolygon')
    validity = factory.SubFactory(DateRangeFactory)


class GeoLevelFactory(ModelFactory):
    class Meta:
        model = GeoLevel

    id = factory.Faker('unique_string')
    name = factory.Faker('name')<|MERGE_RESOLUTION|>--- conflicted
+++ resolved
@@ -7,13 +7,8 @@
 
 from geojson.utils import generate_random
 
-<<<<<<< HEAD
-from udata.factories import ModelFactory
-from udata.utils import add_faker_provider
-=======
-from udata.factories import DateRangeFactory
+from udata.factories import DateRangeFactory, ModelFactory
 from udata.utils import faker_provider
->>>>>>> 8dd92a7a
 
 from . import geoids
 from .models import GeoLevel, GeoZone, SpatialCoverage, spatial_granularities
@@ -107,15 +102,7 @@
         ])
 
 
-<<<<<<< HEAD
-add_faker_provider(GeoJsonProvider)
-add_faker_provider(SpatialProvider)
-
-
 class SpatialCoverageFactory(ModelFactory):
-=======
-class SpatialCoverageFactory(factory.mongoengine.MongoEngineFactory):
->>>>>>> 8dd92a7a
     class Meta:
         model = SpatialCoverage
 
