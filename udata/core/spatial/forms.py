import geojson
import json
import logging

from udata.forms import widgets, ModelForm, validators
from udata.forms.fields import ModelList, Field, SelectField, FormField
from udata.i18n import lazy_gettext as _

from .models import GeoZone, SpatialCoverage, spatial_granularities

log = logging.getLogger(__name__)


class ZonesAutocompleter(widgets.TextInput):
    classes = 'zone-completer'

    def __call__(self, field, **kwargs):
        '''Store the values as JSON to prefeed selectize'''
        if field.data:
            kwargs['data-values'] = json.dumps([{
                'id': zone.id,
                'name': zone.name
            } for zone in field.data])
        return super(ZonesAutocompleter, self).__call__(field, **kwargs)


class ZonesField(ModelList, Field):
    model = GeoZone
    widget = ZonesAutocompleter()

    def fetch_objects(self, geoids):
        '''
        Custom object retrieval.

        Zones are resolved from their identifier
        instead of the default bulk fetch by ID.
        '''
        zones = []
        no_match = []
        for geoid in geoids:
            zone = GeoZone.objects.resolve(geoid)
            if zone:
                zones.append(zone)
            else:
                no_match.append(geoid)

        if no_match:
            msg = _('Unknown geoid(s): {identifiers}').format(
                identifiers=', '.join(str(id) for id in no_match))
            raise validators.ValidationError(msg)

        return zones


class GeomField(Field):
    def process_formdata(self, valuelist):
        if valuelist:
            value = valuelist[0]
            try:
                if isinstance(value, str):
                    self.data = geojson.loads(value)
                else:
                    self.data = geojson.GeoJSON.to_instance(value)
            except:
                self.data = None
                log.exception('Unable to parse GeoJSON')
                raise ValueError(self.gettext('Not a valid GeoJSON'))

    def pre_validate(self, form):
        if self.data:
            if not isinstance(self.data, geojson.GeoJSON):
<<<<<<< HEAD
                try:
                    self.data = geojson.GeoJSON.to_instance(self.data)
                except:
=======
                self.data = geojson.GeoJSON.to_instance(self.data)
                if not isinstance(self.data, geojson.GeoJSON):
>>>>>>> 52b3491d
                    raise validators.ValidationError('Not a valid GeoJSON')
            if not self.data.is_valid:
                raise validators.ValidationError(self.data.errors())
        return True


class SpatialCoverageForm(ModelForm):
    model_class = SpatialCoverage

    zones = ZonesField(_('Spatial coverage'),
                       description=_('A list of covered territories'),
                       default=[])
    granularity = SelectField(_('Spatial granularity'),
                              description=_('The size of the data increment'),
                              choices=lambda: spatial_granularities,
                              default='other')
    geom = GeomField()


class SpatialCoverageField(FormField):
    def __init__(self, *args, **kwargs):
        super(SpatialCoverageField, self).__init__(SpatialCoverageForm,
                                                   *args,
                                                   **kwargs)<|MERGE_RESOLUTION|>--- conflicted
+++ resolved
@@ -69,14 +69,8 @@
     def pre_validate(self, form):
         if self.data:
             if not isinstance(self.data, geojson.GeoJSON):
-<<<<<<< HEAD
-                try:
-                    self.data = geojson.GeoJSON.to_instance(self.data)
-                except:
-=======
                 self.data = geojson.GeoJSON.to_instance(self.data)
                 if not isinstance(self.data, geojson.GeoJSON):
->>>>>>> 52b3491d
                     raise validators.ValidationError('Not a valid GeoJSON')
             if not self.data.is_valid:
                 raise validators.ValidationError(self.data.errors())
