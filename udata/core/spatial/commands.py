--- conflicted
+++ resolved
@@ -8,13 +8,10 @@
 import sys
 
 from collections import Counter
-<<<<<<< HEAD
-from urllib.request import urlretrieve
-=======
 from contextlib import contextmanager
 from datetime import datetime
->>>>>>> 60796b25
 from textwrap import dedent
+from urllib.request import urlretrieve
 
 import click
 import msgpack
