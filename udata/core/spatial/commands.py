import os
import contextlib
import logging
import lzma
import tarfile
import shutil

from collections import Counter
<<<<<<< HEAD
from datetime import date
from string import Formatter
from urllib.request import urlretrieve
=======
from textwrap import dedent
from urllib import urlretrieve
>>>>>>> 328ade8d

import click
import msgpack
import slugify

from bson import DBRef
from mongoengine import errors

from udata.commands import cli
from udata.core.dataset.models import Dataset
from udata.core.spatial import geoids
from udata.core.spatial.models import GeoLevel, GeoZone, SpatialCoverage
from udata.core.storages import logos, tmp

log = logging.getLogger(__name__)


DEFAULT_GEOZONES_FILE = 'https://github.com/etalab/geozones/releases/download/2019.0/geozones-countries-2019-0-msgpack.tar.xz'


def level_ref(level):
    return DBRef(GeoLevel._get_collection_name(), level)


@cli.group('spatial')
def grp():
    '''Geospatial related operations'''
    pass


@grp.command()
@click.argument('filename', metavar='<filename>', default=DEFAULT_GEOZONES_FILE)
@click.option('-d', '--drop', is_flag=True, help='Drop existing data')
def load(filename=DEFAULT_GEOZONES_FILE, drop=False):
    '''
    Load a geozones archive from <filename>

    <filename> can be either a local path or a remote URL.
    '''
    if filename.startswith('http'):
        log.info('Downloading GeoZones bundle: %s', filename)
        filename, _ = urlretrieve(filename, tmp.path('geozones.tar.xz'))

    log.info('Extracting GeoZones bundle')
    with contextlib.closing(lzma.LZMAFile(filename)) as xz:
        with tarfile.open(fileobj=xz) as f:
            f.extractall(tmp.root)

    log.info('Loading GeoZones levels')

    if drop:
        log.info('Dropping existing levels')
        GeoLevel.drop_collection()

    log.info('Loading levels.msgpack')
    levels_filepath = tmp.path('levels.msgpack')
    with open(levels_filepath) as fp:
        unpacker = msgpack.Unpacker(fp, encoding=str('utf-8'))
        for i, level in enumerate(unpacker, start=1):
            GeoLevel.objects(id=level['id']).modify(
                upsert=True,
                set__name=level['label'],
                set__parents=[level_ref(p) for p in level['parents']],
                set__admin_level=level.get('admin_level')
            )
    os.remove(levels_filepath)
    log.info('Loaded {total} levels'.format(total=i))

    if drop:
        log.info('Dropping existing spatial zones')
        GeoZone.drop_collection()

    log.info('Loading zones.msgpack')
    zones_filepath = tmp.path('zones.msgpack')
    with open(zones_filepath) as fp:
        unpacker = msgpack.Unpacker(fp, encoding=str('utf-8'))
        unpacker.next()  # Skip headers.
        for i, geozone in enumerate(unpacker):
            params = {
                'slug': slugify.slugify(geozone['name'], separator='-'),
                'level': geozone['level'],
                'code': geozone['code'],
                'name': geozone['name'],
                'keys': geozone.get('keys'),
                'parents': geozone.get('parents', []),
                'ancestors': geozone.get('ancestors', []),
                'successors': geozone.get('successors', []),
                'validity': geozone.get('validity'),
                'population': geozone.get('population'),
                'dbpedia': geozone.get('dbpedia'),
                'flag': geozone.get('flag'),
                'blazon': geozone.get('blazon'),
                'wikidata': geozone.get('wikidata'),
                'wikipedia': geozone.get('wikipedia'),
                'area': geozone.get('area'),
            }
            if geozone.get('geom') and (
                geozone['geom']['type'] != 'GeometryCollection' or
                    geozone['geom']['geometries']):
                params['geom'] = geozone['geom']
            try:
                GeoZone.objects(id=geozone['_id']).modify(upsert=True, **{
                    'set__{0}'.format(k): v for k, v in params.items()
                })
            except errors.ValidationError as e:
                log.warning('Validation error (%s) for %s with %s',
                            e, geozone['_id'], params)
                continue
    os.remove(zones_filepath)
    log.info('Loaded {total} zones'.format(total=i))

    shutil.rmtree(tmp.path('translations'))  # Not in use for now.


def safe_tarinfo(tarinfo):
    '''make a tarinfo utf8-compatible'''
    tarinfo.name = tarinfo.name.decode('utf8')
    return tarinfo


@grp.command()
@click.argument('filename', metavar='<filename>')
def load_logos(filename):
    '''
    Load logos from a geologos archive from <filename>

    <filename> can be either a local path or a remote URL.
    '''
    if filename.startswith('http'):
        log.info('Downloading GeoLogos bundle: %s', filename)
        filename, _ = urlretrieve(filename, tmp.path('geologos.tar.xz'))

    log.info('Extracting GeoLogos bundle')
    with contextlib.closing(lzma.LZMAFile(filename)) as xz:
        with tarfile.open(fileobj=xz, encoding='utf8') as tar:
            decoded = (safe_tarinfo(t) for t in tar.getmembers())
            tar.extractall(tmp.root, members=decoded)

    log.info('Moving to the final location and cleaning up')
    if os.path.exists(logos.root):
        shutil.rmtree(logos.root)
    shutil.move(tmp.path('logos'), logos.root)
    log.info('Done')


@grp.command()
def migrate():
    '''
    Migrate zones from old to new ids in datasets.

    Should only be run once with the new version of geozones w/ geohisto.
    '''
    counter = Counter(['zones', 'datasets'])
    qs = GeoZone.objects.only('id', 'level', 'successors')
    # Iter over datasets with zones
    for dataset in Dataset.objects(spatial__zones__gt=[]):
        counter['datasets'] += 1
        new_zones = []
        for current_zone in dataset.spatial.zones:
            counter['zones'] += 1
            level, code, validity = geoids.parse(current_zone.id)
            zone = qs(level=level, code=code).valid_at(validity).first()
            if not zone:
                log.warning('No match for %s: skipped', current_zone.id)
                counter['skipped'] += 1
                continue
            previous = None
            while not zone.is_current and len(zone.successors) == 1 and zone.id != previous:
                previous = zone.id
                zone = qs(id=zone.successors[0]).first() or zone
            new_zones.append(zone.id)
            counter[zone.level] += 1
        dataset.update(
            spatial=SpatialCoverage(
                granularity=dataset.spatial.granularity,
                zones=list(new_zones)
            )
        )
    level_summary = '\n'.join([
        ' - {0}: {1}'.format(l.id, counter[l.id])
        for l in GeoLevel.objects.order_by('admin_level')
    ])
    summary = '\n'.join([dedent('''\
    Summary
    =======
    Processed {zones} zones in {datasets} datasets:\
    '''.format(level_summary, **counter)), level_summary])
    log.info(summary)
    log.info('Done')<|MERGE_RESOLUTION|>--- conflicted
+++ resolved
@@ -6,14 +6,8 @@
 import shutil
 
 from collections import Counter
-<<<<<<< HEAD
-from datetime import date
-from string import Formatter
 from urllib.request import urlretrieve
-=======
 from textwrap import dedent
-from urllib import urlretrieve
->>>>>>> 328ade8d
 
 import click
 import msgpack
