"""
This module centralize dataset helpers for RDF/DCAT serialization and parsing
"""

import calendar
import json
import logging
from datetime import date
from typing import Optional

from dateutil.parser import parse as parse_dt
from flask import current_app
from geomet import wkt
from mongoengine.errors import ValidationError
from rdflib import BNode, Graph, Literal, URIRef
from rdflib.namespace import RDF
from rdflib.resource import Resource as RdfResource

from udata import i18n, uris
from udata.core.dataset.models import HarvestDatasetMetadata, HarvestResourceMetadata
from udata.core.spatial.models import SpatialCoverage
from udata.harvest.exceptions import HarvestSkipException
from udata.models import db
from udata.rdf import (
    ADMS,
    DCAT,
    DCATAP,
    DCT,
    EUFORMAT,
    EUFREQ,
    FREQ,
    HVD_LEGISLATION,
    IANAFORMAT,
    PROV,
    SCHEMA,
    SCV,
    SKOS,
    SPDX,
    TAG_TO_EU_HVD_CATEGORIES,
    contact_points_from_rdf,
    contact_points_to_rdf,
    namespace_manager,
    rdf_unique_values,
    rdf_value,
    remote_url_from_rdf,
    sanitize_html,
    schema_from_rdf,
    themes_from_rdf,
    url_from_rdf,
)
from udata.uris import endpoint_for
from udata.utils import get_by, safe_unicode

from .constants import OGC_SERVICE_FORMATS, UPDATE_FREQUENCIES
from .models import Checksum, Dataset, License, Resource

log = logging.getLogger(__name__)

# Map extra frequencies (ie. not defined in Dublin Core) to closest equivalent
RDF_FREQUENCIES = {
    "punctual": None,
    "hourly": FREQ.continuous,
    "fourTimesADay": FREQ.daily,
    "threeTimesADay": FREQ.daily,
    "semidaily": FREQ.daily,
    "fourTimesAWeek": FREQ.threeTimesAWeek,
    "quinquennial": None,
    "unknown": None,
}

# Map european frequencies to their closest equivalent
# See:
#  - http://publications.europa.eu/mdr/resource/authority/frequency/html/frequencies-eng.html # noqa: E501
#  - https://publications.europa.eu/en/web/eu-vocabularies/at-dataset/-/resource/dataset/frequency # noqa: E501
EU_RDF_REQUENCIES = {
    # Match Dublin Core name
    EUFREQ.ANNUAL: "annual",
    EUFREQ.BIENNIAL: "biennial",
    EUFREQ.TRIENNIAL: "triennial",
    EUFREQ.QUARTERLY: "quarterly",
    EUFREQ.MONTHLY: "monthly",
    EUFREQ.BIMONTHLY: "bimonthly",
    EUFREQ.WEEKLY: "weekly",
    EUFREQ.BIWEEKLY: "biweekly",
    EUFREQ.DAILY: "daily",
    # Name differs from Dublin Core
    EUFREQ.ANNUAL_2: "semiannual",
    EUFREQ.ANNUAL_3: "threeTimesAYear",
    EUFREQ.MONTHLY_2: "semimonthly",
    EUFREQ.MONTHLY_3: "threeTimesAMonth",
    EUFREQ.WEEKLY_2: "semiweekly",
    EUFREQ.WEEKLY_3: "threeTimesAWeek",
    EUFREQ.DAILY_2: "semidaily",
    EUFREQ.CONT: "continuous",
    EUFREQ.UPDATE_CONT: "continuous",
    EUFREQ.IRREG: "irregular",
    EUFREQ.UNKNOWN: "unknown",
    EUFREQ.OTHER: "unknown",
    EUFREQ.NEVER: "punctual",
}


def temporal_to_rdf(
    daterange: db.DateRange, graph: Optional[Graph] = None
) -> Optional[RdfResource]:
    if not daterange:
        return
    graph = graph or Graph(namespace_manager=namespace_manager)
    pot = graph.resource(BNode())
    pot.set(RDF.type, DCT.PeriodOfTime)
    pot.set(DCAT.startDate, Literal(daterange.start))
    pot.set(DCAT.endDate, Literal(daterange.end))
    return pot


def frequency_to_rdf(frequency: str, graph: Optional[Graph] = None) -> Optional[str]:
    if not frequency:
        return
    return RDF_FREQUENCIES.get(frequency, getattr(FREQ, frequency))


def owner_to_rdf(dataset: Dataset, graph: Optional[Graph] = None) -> Optional[RdfResource]:
    from udata.core.organization.rdf import organization_to_rdf
    from udata.core.user.rdf import user_to_rdf

    if dataset.owner:
        return user_to_rdf(dataset.owner, graph)
    elif dataset.organization:
        return organization_to_rdf(dataset.organization, graph)
    return


def detect_ogc_service(resource: Resource) -> Optional[str]:
    """
    Detect if the resource points towards an OGC Service based on either
    * a known OGC Service format
    * a REQUEST=GetCapabilities param in url
    It returns the OGC service type or None
    """
    if resource.format and resource.format.strip("ogc:") in OGC_SERVICE_FORMATS:
        return resource.format.strip("ogc:")
    url = resource.url.lower()
    if "request=getcapabilities" in url and any(
        f"service={format}" in url for format in OGC_SERVICE_FORMATS
    ):
        return next(format for format in OGC_SERVICE_FORMATS if f"service={format}" in url)


def ogc_service_to_rdf(
    dataset: Dataset,
    resource: Resource,
    ogc_service_type: Optional[str] = None,
    graph: Optional[Graph] = None,
    is_hvd: bool = False,
) -> RdfResource:
    """
    Build a dataservice on the fly for OGC services distributions
    Inspired from https://github.com/SEMICeu/iso-19139-to-dcat-ap/blob/f61b2921dd398b90b2dd2db14085e75687f7616b/iso-19139-to-dcat-ap.xsl#L1419
    """
    graph = graph or Graph(namespace_manager=namespace_manager)
    service = graph.resource(BNode())
    service.set(RDF.type, DCAT.DataService)
    service.set(DCT.title, Literal(resource.title))
    service.set(DCAT.endpointURL, URIRef(resource.url.split("?")[0]))
    if "request=getcapabilities" in resource.url.lower():
        service.set(DCAT.endpointDescription, URIRef(resource.url))
    if ogc_service_type:
        service.set(
            DCT.conformsTo,
            URIRef("http://www.opengeospatial.org/standards/" + ogc_service_type),
        )

    if dataset and dataset.license:
        service.add(DCT.rights, Literal(dataset.license.title))
        if dataset.license.url:
            service.add(DCT.license, URIRef(dataset.license.url))

    if dataset and dataset.contact_points:
        for contact_point, predicate in contact_points_to_rdf(dataset.contact_points, graph):
            service.set(predicate, contact_point)

    if is_hvd:
        # DCAT-AP HVD applicable legislation is also expected at the distribution > accessService level
        service.add(DCATAP.applicableLegislation, URIRef(HVD_LEGISLATION))
        for tag in dataset.tags:
            # Add HVD category if this dataset is tagged HVD
            if tag in TAG_TO_EU_HVD_CATEGORIES:
                service.add(DCATAP.hvdCategory, URIRef(TAG_TO_EU_HVD_CATEGORIES[tag]))

    return service


def resource_to_rdf(
    resource: Resource,
    dataset: Optional[Dataset] = None,
    graph: Optional[Graph] = None,
    is_hvd: bool = False,
) -> RdfResource:
    """
    Map a Resource domain model to a DCAT/RDF graph
    """
    graph = graph or Graph(namespace_manager=namespace_manager)
    if dataset and dataset.id:
        id = URIRef(
            endpoint_for(
                "datasets.show_redirect",
                "api.dataset",
                dataset=dataset.id,
                _external=True,
                _anchor="resource-{0}".format(resource.id),
            )
        )
    else:
        id = BNode(resource.id)
    permalink = endpoint_for(
        "datasets.resource", "api.resource_redirect", id=resource.id, _external=True
    )
    r = graph.resource(id)
    r.set(RDF.type, DCAT.Distribution)
    r.set(DCT.identifier, Literal(resource.id))
    r.add(DCT.title, Literal(resource.title))
    r.add(DCT.description, Literal(resource.description))
    r.add(DCAT.downloadURL, URIRef(resource.url))
    r.add(DCAT.accessURL, URIRef(permalink))
    r.add(DCT.issued, Literal(resource.created_at))
    r.add(DCT.modified, Literal(resource.last_modified))
    if dataset and dataset.license:
        r.add(DCT.rights, Literal(dataset.license.title))
        if dataset.license.url:
            r.add(DCT.license, URIRef(dataset.license.url))
    if resource.filesize is not None:
        r.add(DCAT.byteSize, Literal(resource.filesize))
    if resource.mime:
        r.add(DCAT.mediaType, Literal(resource.mime))
    if resource.format:
        r.add(DCT.format, Literal(resource.format))
    if resource.checksum:
        checksum = graph.resource(BNode())
        checksum.set(RDF.type, SPDX.Checksum)
        algorithm = "checksumAlgorithm_{0}".format(resource.checksum.type)
        checksum.add(SPDX.algorithm, getattr(SPDX, algorithm))
        checksum.add(SPDX.checksumValue, Literal(resource.checksum.value))
        r.add(SPDX.checksum, checksum)
    if is_hvd:
        # DCAT-AP HVD applicable legislation is also expected at the distribution level
        r.add(DCATAP.applicableLegislation, URIRef(HVD_LEGISLATION))

    # Add access service for known OGC resources
    if ogc_service_type := detect_ogc_service(resource):
        r.add(
            DCAT.accessService,
            ogc_service_to_rdf(dataset, resource, ogc_service_type, graph, is_hvd),
        )

    return r


def dataset_to_graph_id(dataset: Dataset) -> URIRef | BNode:
    if dataset.harvest and dataset.harvest.uri:
        return URIRef(dataset.harvest.uri)
    elif dataset.id:
        return URIRef(
            endpoint_for(
                "datasets.show_redirect", "api.dataset", dataset=dataset.id, _external=True
            )
        )
    else:
        # Should not happen in production. Some test only
        # `build()` a dataset without saving it to the DB.
        return BNode()


<<<<<<< HEAD
def dataset_to_rdf(dataset: Dataset, graph=None):
=======
def dataset_to_rdf(dataset: Dataset, graph: Optional[Graph] = None) -> RdfResource:
>>>>>>> de04a2af
    """
    Map a dataset domain model to a DCAT/RDF graph
    """
    # Use the unlocalized permalink to the dataset as URI when available
    # unless there is already an upstream URI
    id = dataset_to_graph_id(dataset)

    graph = graph or Graph(namespace_manager=namespace_manager)
    d = graph.resource(id)

    # Expose upstream identifier if present
    if dataset.harvest and dataset.harvest.dct_identifier:
        d.set(DCT.identifier, Literal(dataset.harvest.dct_identifier))

        alt = graph.resource(BNode())
        alternate_identifier = Literal(
            endpoint_for(
                "datasets.show_redirect",
                "api.dataset",
                dataset=dataset.id,
                _external=True,
            )
        )
        alt.set(RDF.type, ADMS.Identifier)
        alt.set(DCT.creator, Literal(current_app.config["SITE_TITLE"]))
        alt.set(SKOS.notation, alternate_identifier)
        d.set(ADMS.identifier, alt)
    else:
        d.set(DCT.identifier, Literal(dataset.id))

    d.set(RDF.type, DCAT.Dataset)
    d.set(DCT.title, Literal(dataset.title))
    d.set(DCT.description, Literal(dataset.description))
    d.set(DCT.issued, Literal(dataset.created_at))
    d.set(DCT.modified, Literal(dataset.last_modified))

    if dataset.harvest and dataset.harvest.remote_url:
        d.set(DCAT.landingPage, URIRef(dataset.harvest.remote_url))
    elif dataset.id:
        d.set(
            DCAT.landingPage,
            URIRef(
                endpoint_for(
                    "datasets.show_redirect",
                    "api.dataset",
                    dataset=dataset.id,
                    _external=True,
                )
            ),
        )

    if dataset.acronym:
        d.set(SKOS.altLabel, Literal(dataset.acronym))

    # Add DCAT-AP HVD properties if the dataset is tagged hvd.
    # See https://semiceu.github.io/DCAT-AP/releases/2.2.0-hvd/
    is_hvd = current_app.config["HVD_SUPPORT"] and "hvd" in dataset.tags
    if is_hvd:
        d.add(DCATAP.applicableLegislation, URIRef(HVD_LEGISLATION))

    for tag in dataset.tags:
        d.add(DCAT.keyword, Literal(tag))
        # Add HVD category if this dataset is tagged HVD
        if is_hvd and tag in TAG_TO_EU_HVD_CATEGORIES:
            d.add(DCATAP.hvdCategory, URIRef(TAG_TO_EU_HVD_CATEGORIES[tag]))

    for resource in dataset.resources:
        d.add(DCAT.distribution, resource_to_rdf(resource, dataset, graph, is_hvd))

    if dataset.temporal_coverage:
        d.set(DCT.temporal, temporal_to_rdf(dataset.temporal_coverage, graph))

    frequency = frequency_to_rdf(dataset.frequency)
    if frequency:
        d.set(DCT.accrualPeriodicity, frequency)

    owner_role = DCT.publisher
    if [
        contact_point
        for contact_point in dataset.contact_points
        if contact_point.role == "publisher"
    ]:
        # There's already a publisher, so the owner should instead be a qualified attribution.
        owner_role = PROV.qualified_attribution
    owner = owner_to_rdf(dataset, graph)
    if owner:
        d.set(owner_role, owner)

    for contact_point, predicate in contact_points_to_rdf(dataset.contact_points, graph):
        d.set(predicate, contact_point)

    return d


CHECKSUM_ALGORITHMS = {
    SPDX.checksumAlgorithm_md5: "md5",
    SPDX.checksumAlgorithm_sha1: "sha1",
    SPDX.checksumAlgorithm_sha256: "sha256",
}


def temporal_from_literal(text):
    """
    Parse a temporal coverage from a literal ie. either:
    - an ISO date range
    - a single ISO date period (month,year)
    """
    if text.count("/") == 1:
        # This is an ISO date range as preconized by Gov.uk
        # http://guidance.data.gov.uk/dcat_fields.html
        start, end = text.split("/")
        return db.DateRange(start=parse_dt(start).date(), end=parse_dt(end).date())
    else:
        separators = text.count("-")
        if separators == 0:
            # this is a year
            return db.DateRange(start=date(int(text), 1, 1), end=date(int(text), 12, 31))
        elif separators == 1:
            # this is a month
            dt = parse_dt(text).date()
            return db.DateRange(
                start=dt.replace(day=1),
                end=dt.replace(day=calendar.monthrange(dt.year, dt.month)[1]),
            )


def temporal_from_resource(resource):
    """
    Parse a temporal coverage from a RDF class/resource ie. either:
    - a `dct:PeriodOfTime` with schema.org `startDate` and `endDate` properties
    - a `dct:PeriodOfTime` with DCAT `startDate` and `endDate` properties
    - an inline gov.uk Time Interval value
    - an URI reference to a gov.uk Time Interval ontology
      http://reference.data.gov.uk/
    """
    if isinstance(resource.identifier, URIRef):
        # Fetch remote ontology if necessary
        g = Graph().parse(str(resource.identifier))
        resource = g.resource(resource.identifier)
    if resource.value(SCHEMA.startDate):
        return db.DateRange(
            start=resource.value(SCHEMA.startDate).toPython(),
            end=resource.value(SCHEMA.endDate).toPython(),
        )
    elif resource.value(DCAT.startDate):
        return db.DateRange(
            start=resource.value(DCAT.startDate).toPython(),
            end=resource.value(DCAT.endDate).toPython(),
        )
    elif resource.value(SCV.min):
        return db.DateRange(
            start=resource.value(SCV.min).toPython(), end=resource.value(SCV.max).toPython()
        )


def temporal_from_rdf(period_of_time):
    """Failsafe parsing of a temporal coverage"""
    try:
        if isinstance(period_of_time, Literal):
            return temporal_from_literal(str(period_of_time))
        elif isinstance(period_of_time, RdfResource):
            return temporal_from_resource(period_of_time)
    except Exception:
        # There are a lot of cases where parsing could/should fail
        # but we never want to break the whole dataset parsing
        # so we log the error for future investigation and improvement
        log.warning("Unable to parse temporal coverage", exc_info=True)


def spatial_from_rdf(graph):
    geojsons = []
    for term in graph.objects(DCT.spatial):
        try:
            # This may not be official in the norm but some ArcGis return
            # bbox as literal directly in DCT.spatial.
            if isinstance(term, Literal):
                geojson = bbox_to_geojson_multipolygon(term.toPython())
                if geojson is not None:
                    geojsons.append(geojson)

                continue

            for object in term.objects():
                if isinstance(object, Literal):
                    if (
                        object.datatype.__str__()
                        == "https://www.iana.org/assignments/media-types/application/vnd.geo+json"
                    ):
                        try:
                            geojson = json.loads(object.toPython())
                        except ValueError as e:
                            log.warning(f"Invalid JSON in spatial GeoJSON {object.toPython()} {e}")
                            continue
                    elif object.datatype.__str__() == "http://www.opengis.net/rdf#wktLiteral":
                        try:
                            # .upper() si here because geomet doesn't support Polygon but only POLYGON
                            geojson = wkt.loads(object.toPython().strip().upper())
                        except ValueError as e:
                            log.warning(f"Invalid JSON in spatial WKT {object.toPython()} {e}")
                            continue
                    else:
                        continue

                    geojsons.append(geojson)
        except Exception as e:
            log.exception(
                f"Exception during `spatial_from_rdf` for term {term}: {e}", stack_info=True
            )

    if not geojsons:
        return None

    # We first try to build a big MultiPolygon with all the spatial coverages found in RDF.
    # We deduplicate the coordinates because some backend provides the same coordinates multiple
    # times in different format. We only support in this first pass Polygons and MultiPolygons. Not sure
    # if there are other types of spatial coverage worth integrating (points? line strings?). But these other
    # formats are not compatible to be merged in the unique stored representation in MongoDB, we'll deal with them in a second pass.
    # The merging lose the properties and other information inside the GeoJSON…
    # Note that having multiple `Polygon` is not really the DCAT way of doing things, the standard require that you use
    # a `MultiPolygon` in this case. We support this right now, and wait and see if it raises problems in the future for
    # people following the standard. (see https://github.com/datagouv/data.gouv.fr/issues/1362#issuecomment-2112774115)
    polygons = []
    for geojson in geojsons:
        if geojson["type"] == "Polygon":
            if geojson["coordinates"] not in polygons:
                polygons.append(geojson["coordinates"])
        elif geojson["type"] == "MultiPolygon":
            for coordinates in geojson["coordinates"]:
                if coordinates not in polygons:
                    polygons.append(coordinates)
        else:
            log.warning(f"Unsupported GeoJSON type '{geojson['type']}'")
            continue

    if not polygons:
        log.warning("No supported types found in the GeoJSON data.")
        return None

    spatial_coverage = SpatialCoverage(
        geom={
            "type": "MultiPolygon",
            "coordinates": polygons,
        }
    )

    try:
        spatial_coverage.clean()
        return spatial_coverage
    except ValidationError as e:
        log.warning(f"Cannot save the spatial coverage {coordinates} (error was {e})")
        return None


def frequency_from_rdf(term):
    if isinstance(term, str):
        try:
            term = URIRef(uris.validate(term))
        except uris.ValidationError:
            pass
    if isinstance(term, Literal):
        if term.toPython().lower() in UPDATE_FREQUENCIES:
            return term.toPython().lower()
    if isinstance(term, RdfResource):
        term = term.identifier
    if isinstance(term, URIRef):
        if EUFREQ in term:
            return EU_RDF_REQUENCIES.get(term)
        _, _, freq = namespace_manager.compute_qname(term)
        if freq.lower() in UPDATE_FREQUENCIES:
            return freq.lower()


def mime_from_rdf(resource):
    # DCAT.mediaType *should* only be used when defined as IANA
    mime = rdf_value(resource, DCAT.mediaType)
    if not mime:
        return
    if IANAFORMAT in mime:
        return "/".join(mime.split("/")[-2:])
    if isinstance(mime, str):
        return mime


def format_from_rdf(resource):
    format = rdf_value(resource, DCT.format)
    if not format:
        return
    if EUFORMAT in format or IANAFORMAT in format:
        _, _, format = namespace_manager.compute_qname(URIRef(format))
        return format.lower()
    return format.lower()


def title_from_rdf(rdf, url):
    """
    Try to extract a distribution title from a property.
    As it's not a mandatory property,
    it fallback on building a title from the URL
    then the format and in last ressort a generic resource name.
    """
    title = rdf_value(rdf, DCT.title)
    if title:
        return title
    if url:
        last_part = url.split("/")[-1]
        if "." in last_part and "?" not in last_part:
            return last_part
    fmt = rdf_value(rdf, DCT.format)
    lang = current_app.config["DEFAULT_LANGUAGE"]
    with i18n.language(lang):
        if fmt:
            return i18n._("{format} resource").format(format=fmt.lower())
        else:
            return i18n._("Nameless resource")


def access_rights_from_rdf(resource: RdfResource) -> set[str]:
    """
    Extract the access rights from a RdfResource
    Cardinality is 0..n (although it should be 0..1 per the spec).
    """
    return rdf_unique_values(resource, DCT.accessRights, parse_label=True)


def licenses_from_rdf(resource: RdfResource) -> set[str]:
    """
    Extract licences from a RDF distribution.
    See `test_dataset_rdf.py > test_licenses_from_rdf` for examples of supported formats.
    Cardinality is 0..n (although it should be 0..1 per the spec).
    """
    return rdf_unique_values(resource, DCT.license, parse_label=True)


def rights_from_rdf(resource: RdfResource) -> set[str]:
    """
    Extract rights from a RDF distribution.
    Cardinality is 0..n.
    """
    return rdf_unique_values(resource, DCT.rights, parse_label=True)


def provenances_from_rdf(resource: RdfResource) -> set[str]:
    """
    Extract provenance from a RDF distribution.
    Cardinality is 0..n.
    """
    return rdf_unique_values(resource, DCT.provenance, parse_label=True)


def infer_dataset_access_rights(
    dataset: RdfResource, resources_access_rights: list[set]
) -> set | None:
    """
    Infer the dataset access rights from a RDF dataset or a list of resources access rights.
    If the dataset does not have access rights and all resources have the same set of access rights return it.
    """
    dataset_access_rights = access_rights_from_rdf(dataset)
    if not dataset_access_rights and resources_access_rights:
        if set.union(*resources_access_rights) == set.intersection(*resources_access_rights):
            dataset_access_rights = resources_access_rights[0]
    return dataset_access_rights


def add_dcat_extra(
    obj: Dataset | Resource, key: str, value: str | set | list
) -> Dataset | Resource:
    if type(value) is set:
        value = list(value)
    obj.extras["dcat"] = {
        **obj.extras.get("dcat", {}),
        key: value,
    }
    return obj


def resource_from_rdf(graph_or_distrib, dataset=None, is_additionnal=False):
    """
    Map a Resource domain model to a DCAT/RDF graph
    """
    if isinstance(graph_or_distrib, RdfResource):
        distrib = graph_or_distrib
    else:
        node = graph_or_distrib.value(predicate=RDF.type, object=DCAT.Distribution)
        distrib = graph_or_distrib.resource(node)

    if not is_additionnal:
        download_url = url_from_rdf(distrib, DCAT.downloadURL)
        access_url = url_from_rdf(distrib, DCAT.accessURL)
        url = safe_unicode(download_url or access_url)
    else:
        url = distrib.identifier.toPython() if isinstance(distrib.identifier, URIRef) else None
    # we shouldn't create resources without URLs
    if not url:
        log.warning(f"Resource without url: {distrib}")
        return

    if dataset:
        resource = get_by(dataset.resources, "url", url)
    if not dataset or not resource:
        resource = Resource()
        if dataset:
            dataset.resources.append(resource)
    resource.filetype = "remote"
    resource.title = title_from_rdf(distrib, url)
    resource.url = url
    resource.description = sanitize_html(distrib.value(DCT.description))
    resource.filesize = rdf_value(distrib, DCAT.byteSize)
    resource.mime = mime_from_rdf(distrib)
    resource.format = format_from_rdf(distrib)
    schema = schema_from_rdf(distrib)
    if schema:
        resource.schema = schema

    access_rights = access_rights_from_rdf(distrib)
    if access_rights:
        add_dcat_extra(resource, "accessRights", access_rights)

    licenses = licenses_from_rdf(distrib)
    if licenses:
        add_dcat_extra(resource, "license", licenses)

    rights = rights_from_rdf(distrib)
    if rights:
        add_dcat_extra(resource, "rights", rights)

    checksum = distrib.value(SPDX.checksum)
    if checksum:
        algorithm = checksum.value(SPDX.algorithm).identifier
        algorithm = CHECKSUM_ALGORITHMS.get(algorithm)
        if algorithm:
            resource.checksum = Checksum()
            resource.checksum.value = rdf_value(checksum, SPDX.checksumValue)
            resource.checksum.type = algorithm
    if is_additionnal:
        resource.type = "other"

    identifier = rdf_value(distrib, DCT.identifier)
    uri = distrib.identifier.toPython() if isinstance(distrib.identifier, URIRef) else None
    created_at = rdf_value(distrib, DCT.issued)
    modified_at = rdf_value(distrib, DCT.modified)

    if not resource.harvest:
        resource.harvest = HarvestResourceMetadata()
    resource.harvest.created_at = created_at
    resource.harvest.modified_at = modified_at
    resource.harvest.dct_identifier = identifier
    resource.harvest.uri = uri

    return resource


def dataset_from_rdf(graph: Graph, dataset=None, node=None, remote_url_prefix: str | None = None):
    """
    Create or update a dataset from a RDF/DCAT graph
    """
    dataset = dataset or Dataset()

    if node is None:  # Assume first match is the only match
        node = graph.value(predicate=RDF.type, object=DCAT.Dataset)

    d = graph.resource(node)

    dataset.title = rdf_value(d, DCT.title)
    if not dataset.title:
        raise HarvestSkipException("missing title on dataset")

    # Support dct:abstract if dct:description is missing (sometimes used instead)
    description = d.value(DCT.description) or d.value(DCT.abstract)
    dataset.description = sanitize_html(description)
    dataset.frequency = frequency_from_rdf(d.value(DCT.accrualPeriodicity))
    # TODO: could it be less verbose?
    dataset.contact_points = (
        list(contact_points_from_rdf(d, DCAT.contactPoint, "contact", dataset))
        + list(contact_points_from_rdf(d, DCT.publisher, "publisher", dataset))
        + list(contact_points_from_rdf(d, DCT.creator, "creator", dataset))
        + list(contact_points_from_rdf(d, DCT.contributor, "contributor", dataset))
    ) or dataset.contact_points
    schema = schema_from_rdf(d)
    if schema:
        dataset.schema = schema

    spatial_coverage = spatial_from_rdf(d)
    if spatial_coverage:
        dataset.spatial = spatial_coverage

    acronym = rdf_value(d, SKOS.altLabel)
    if acronym:
        dataset.acronym = acronym

    dataset.tags = themes_from_rdf(d)

    temporal_coverage = temporal_from_rdf(d.value(DCT.temporal))
    if temporal_coverage:
        dataset.temporal_coverage = temporal_from_rdf(d.value(DCT.temporal))

    provenances = provenances_from_rdf(d)
    if provenances:
        add_dcat_extra(dataset, "provenance", provenances)

    resources_licenses_hints = set()
    resources_access_rights = []
    for distrib in d.objects(DCAT.distribution | DCAT.distributions):
        resource_from_rdf(distrib, dataset)
        resources_access_rights.append(access_rights_from_rdf(distrib))
        # include both dct:license and dct:rights as licenses hints from resources
        resources_licenses_hints |= licenses_from_rdf(distrib)
        resources_licenses_hints |= rights_from_rdf(distrib)

    for additionnal in d.objects(DCT.hasPart):
        resource_from_rdf(additionnal, dataset, is_additionnal=True)

    dataset_access_rights = infer_dataset_access_rights(d, resources_access_rights)
    if dataset_access_rights:
        add_dcat_extra(dataset, "accessRights", dataset_access_rights)

    default_license = dataset.license or License.default()
    dataset_licenses = licenses_from_rdf(d)
    if dataset_licenses:
        add_dcat_extra(dataset, "license", dataset_licenses)
    dataset_rights = rights_from_rdf(d)
    if dataset_rights:
        add_dcat_extra(dataset, "rights", dataset_rights)
    dataset.license = License.guess(
        *dataset_licenses,
        *dataset_rights,
        *resources_licenses_hints,
        default=default_license,
    )

    identifier = rdf_value(d, DCT.identifier)
    uri = d.identifier.toPython() if isinstance(d.identifier, URIRef) else None

    remote_url = remote_url_from_rdf(d, graph, remote_url_prefix=remote_url_prefix)

    created_at = rdf_value(d, DCT.issued)
    modified_at = rdf_value(d, DCT.modified)

    if not dataset.harvest:
        dataset.harvest = HarvestDatasetMetadata()
    dataset.harvest.dct_identifier = identifier
    dataset.harvest.uri = uri
    dataset.harvest.remote_url = remote_url
    dataset.harvest.created_at = created_at
    dataset.harvest.modified_at = modified_at

    return dataset


def bbox_to_geojson_multipolygon(bbox_as_str: str) -> dict | None:
    bbox = bbox_as_str.strip().split(",")
    if len(bbox) != 4:
        return None

    west = float(bbox[0])
    south = float(bbox[1])
    east = float(bbox[2])
    north = float(bbox[3])

    low_left = [west, south]
    top_left = [west, north]
    top_right = [east, north]
    low_right = [east, south]

    return {
        "type": "MultiPolygon",
        "coordinates": [
            [
                [low_left, low_right, top_right, top_left, low_left],
            ],
        ],
    }<|MERGE_RESOLUTION|>--- conflicted
+++ resolved
@@ -270,11 +270,7 @@
         return BNode()
 
 
-<<<<<<< HEAD
-def dataset_to_rdf(dataset: Dataset, graph=None):
-=======
 def dataset_to_rdf(dataset: Dataset, graph: Optional[Graph] = None) -> RdfResource:
->>>>>>> de04a2af
     """
     Map a dataset domain model to a DCAT/RDF graph
     """
