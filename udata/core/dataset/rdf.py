"""
This module centralize dataset helpers for RDF/DCAT serialization and parsing
"""

import calendar
import json
import logging
from datetime import date, datetime
from typing import Optional

from dateutil.parser import parse as parse_dt
from flask import current_app
from geomet import wkt
from mongoengine.errors import ValidationError
from rdflib import BNode, Graph, Literal, URIRef
from rdflib.namespace import RDF
from rdflib.resource import Resource as RdfResource

from udata import i18n, uris
from udata.core.dataset.models import HarvestDatasetMetadata, HarvestResourceMetadata
from udata.core.spatial.models import SpatialCoverage
from udata.harvest.exceptions import HarvestSkipException
from udata.models import db
from udata.rdf import (
    ADMS,
    CONTACT_POINT_ENTITY_TO_ROLE,
    DCAT,
    DCATAP,
    DCT,
    EUFORMAT,
    EUFREQ,
    FREQ,
    GEODCAT,
    HVD_LEGISLATION,
    IANAFORMAT,
    SCHEMA,
    SCV,
    SKOS,
    SPDX,
    TAG_TO_EU_HVD_CATEGORIES,
    contact_points_from_rdf,
    contact_points_to_rdf,
    namespace_manager,
    rdf_unique_values,
    rdf_value,
    remote_url_from_rdf,
    sanitize_html,
    schema_from_rdf,
    themes_from_rdf,
    url_from_rdf,
)
from udata.utils import get_by, safe_unicode, to_naive_datetime

from .constants import OGC_SERVICE_FORMATS, UPDATE_FREQUENCIES
from .models import Checksum, Dataset, License, Resource

log = logging.getLogger(__name__)

# Map extra frequencies (ie. not defined in Dublin Core) to closest equivalent
RDF_FREQUENCIES = {
    "punctual": None,
    "hourly": FREQ.continuous,
    "fourTimesADay": FREQ.daily,
    "threeTimesADay": FREQ.daily,
    "semidaily": FREQ.daily,
    "fourTimesAWeek": FREQ.threeTimesAWeek,
    "quinquennial": None,
    "unknown": None,
}

# Map european frequencies to their closest equivalent
# See:
#  - http://publications.europa.eu/mdr/resource/authority/frequency/html/frequencies-eng.html # noqa: E501
#  - https://publications.europa.eu/en/web/eu-vocabularies/at-dataset/-/resource/dataset/frequency # noqa: E501
EU_RDF_REQUENCIES = {
    # Match Dublin Core name
    EUFREQ.ANNUAL: "annual",
    EUFREQ.BIENNIAL: "biennial",
    EUFREQ.TRIENNIAL: "triennial",
    EUFREQ.QUARTERLY: "quarterly",
    EUFREQ.MONTHLY: "monthly",
    EUFREQ.BIMONTHLY: "bimonthly",
    EUFREQ.WEEKLY: "weekly",
    EUFREQ.BIWEEKLY: "biweekly",
    EUFREQ.DAILY: "daily",
    # Name differs from Dublin Core
    EUFREQ.ANNUAL_2: "semiannual",
    EUFREQ.ANNUAL_3: "threeTimesAYear",
    EUFREQ.MONTHLY_2: "semimonthly",
    EUFREQ.MONTHLY_3: "threeTimesAMonth",
    EUFREQ.WEEKLY_2: "semiweekly",
    EUFREQ.WEEKLY_3: "threeTimesAWeek",
    EUFREQ.DAILY_2: "semidaily",
    EUFREQ.CONT: "continuous",
    EUFREQ.UPDATE_CONT: "continuous",
    EUFREQ.IRREG: "irregular",
    EUFREQ.UNKNOWN: "unknown",
    EUFREQ.OTHER: "unknown",
    EUFREQ.NEVER: "punctual",
}


def temporal_to_rdf(
    daterange: db.DateRange, graph: Optional[Graph] = None
) -> Optional[RdfResource]:
    if not daterange:
        return
    graph = graph or Graph(namespace_manager=namespace_manager)
    pot = graph.resource(BNode())
    pot.set(RDF.type, DCT.PeriodOfTime)
    if daterange.start:
        pot.set(DCAT.startDate, Literal(daterange.start))
    if daterange.end:
        pot.set(DCAT.endDate, Literal(daterange.end))
    return pot


def frequency_to_rdf(frequency: str, graph: Optional[Graph] = None) -> Optional[str]:
    if not frequency:
        return
    return RDF_FREQUENCIES.get(frequency, getattr(FREQ, frequency))


def owner_to_rdf(dataset: Dataset, graph: Optional[Graph] = None) -> Optional[RdfResource]:
    from udata.core.organization.rdf import organization_to_rdf
    from udata.core.user.rdf import user_to_rdf

    if dataset.owner:
        return user_to_rdf(dataset.owner, graph)
    elif dataset.organization:
        return organization_to_rdf(dataset.organization, graph)
    return


def detect_ogc_service(resource: Resource) -> Optional[str]:
    """
    Detect if the resource points towards an OGC Service based on either
    * a known OGC Service format
    * a REQUEST=GetCapabilities param in url
    It returns the OGC service type or None
    """
    if resource.format and resource.format.strip("ogc:") in OGC_SERVICE_FORMATS:
        return resource.format.strip("ogc:")
    url = resource.url.lower()
    if "request=getcapabilities" in url and any(
        f"service={format}" in url for format in OGC_SERVICE_FORMATS
    ):
        return next(format for format in OGC_SERVICE_FORMATS if f"service={format}" in url)


def ogc_service_to_rdf(
    dataset: Dataset,
    resource: Resource,
    ogc_service_type: Optional[str] = None,
    graph: Optional[Graph] = None,
    is_hvd: bool = False,
) -> RdfResource:
    """
    Build a dataservice on the fly for OGC services distributions
    Inspired from https://github.com/SEMICeu/iso-19139-to-dcat-ap/blob/f61b2921dd398b90b2dd2db14085e75687f7616b/iso-19139-to-dcat-ap.xsl#L1419
    """
    graph = graph or Graph(namespace_manager=namespace_manager)
    service = graph.resource(BNode())
    service.set(RDF.type, DCAT.DataService)
    service.set(DCT.title, Literal(resource.title))
    service.set(DCAT.endpointURL, URIRef(resource.url.split("?")[0]))
    if "request=getcapabilities" in resource.url.lower():
        service.set(DCAT.endpointDescription, URIRef(resource.url))
    if ogc_service_type:
        service.set(
            DCT.conformsTo,
            URIRef("http://www.opengeospatial.org/standards/" + ogc_service_type),
        )

    if dataset and dataset.license:
        service.add(DCT.rights, Literal(dataset.license.title))
        if dataset.license.url:
            service.add(DCT.license, URIRef(dataset.license.url))

    if dataset and dataset.contact_points:
        for contact_point, predicate in contact_points_to_rdf(dataset.contact_points, graph):
            service.set(predicate, contact_point)

    if is_hvd:
        # DCAT-AP HVD applicable legislation is also expected at the distribution > accessService level
        service.add(DCATAP.applicableLegislation, URIRef(HVD_LEGISLATION))
        for tag in dataset.tags:
            # Add HVD category if this dataset is tagged HVD
            if tag in TAG_TO_EU_HVD_CATEGORIES:
                service.add(DCATAP.hvdCategory, URIRef(TAG_TO_EU_HVD_CATEGORIES[tag]))

    return service


def resource_to_rdf(
    resource: Resource,
    dataset: Optional[Dataset] = None,
    graph: Optional[Graph] = None,
    is_hvd: bool = False,
) -> RdfResource:
    """
    Map a Resource domain model to a DCAT/RDF graph
    """
    graph = graph or Graph(namespace_manager=namespace_manager)
    if dataset and dataset.id:
        id = URIRef(resource.url_for(_useId=True))
    else:
        id = BNode(resource.id)
    r = graph.resource(id)
    r.set(RDF.type, DCAT.Distribution)
    r.set(DCT.identifier, Literal(resource.id))
    r.add(DCT.title, Literal(resource.title))
    r.add(DCT.description, Literal(resource.description))
    r.add(DCAT.downloadURL, URIRef(resource.url))
<<<<<<< HEAD
    r.add(DCAT.accessURL, URIRef(permalink))
    # issued
    if resource.harvest and resource.harvest.issued_at:
        r.add(DCT.issued, Literal(resource.harvest.issued_at))
    else:
        r.add(DCT.issued, Literal(resource.created_at))
    # modified
    if resource.harvest and resource.harvest.modified_at:
        r.add(DCT.modified, Literal(resource.harvest.modified_at))
    else:
        r.add(DCT.modified, Literal(resource.last_modified))
=======
    r.add(DCAT.accessURL, URIRef(resource.latest))
    r.add(DCT.issued, Literal(resource.created_at))
    r.add(DCT.modified, Literal(resource.last_modified))
>>>>>>> 2adc0586
    if dataset and dataset.license:
        r.add(DCT.rights, Literal(dataset.license.title))
        if dataset.license.url:
            r.add(DCT.license, URIRef(dataset.license.url))
    if resource.filesize is not None:
        r.add(DCAT.byteSize, Literal(resource.filesize))
    if resource.mime:
        r.add(DCAT.mediaType, Literal(resource.mime))
    if resource.format:
        r.add(DCT.format, Literal(resource.format))
    if resource.checksum:
        checksum = graph.resource(BNode())
        checksum.set(RDF.type, SPDX.Checksum)
        algorithm = "checksumAlgorithm_{0}".format(resource.checksum.type)
        checksum.add(SPDX.algorithm, getattr(SPDX, algorithm))
        checksum.add(SPDX.checksumValue, Literal(resource.checksum.value))
        r.add(SPDX.checksum, checksum)
    if is_hvd:
        # DCAT-AP HVD applicable legislation is also expected at the distribution level
        r.add(DCATAP.applicableLegislation, URIRef(HVD_LEGISLATION))

    # Add access service for known OGC resources
    if ogc_service_type := detect_ogc_service(resource):
        r.add(
            DCAT.accessService,
            ogc_service_to_rdf(dataset, resource, ogc_service_type, graph, is_hvd),
        )

    return r


def dataset_to_graph_id(dataset: Dataset) -> URIRef | BNode:
    if dataset.harvest and dataset.harvest.uri:
        return URIRef(dataset.harvest.uri)
    elif dataset.id:
        return URIRef(dataset.url_for(_useId=True))
    else:
        # Should not happen in production. Some test only
        # `build()` a dataset without saving it to the DB.
        return BNode()


def dataset_to_rdf(dataset: Dataset, graph: Optional[Graph] = None) -> RdfResource:
    """
    Map a dataset domain model to a DCAT/RDF graph
    """
    # Use the unlocalized permalink to the dataset as URI when available
    # unless there is already an upstream URI
    id = dataset_to_graph_id(dataset)

    graph = graph or Graph(namespace_manager=namespace_manager)
    d = graph.resource(id)

    # Expose upstream identifier if present
    if dataset.harvest and dataset.harvest.dct_identifier:
        d.set(DCT.identifier, Literal(dataset.harvest.dct_identifier))

        alt = graph.resource(BNode())
        alternate_identifier = Literal(dataset.url_for(_useId=True))
        alt.set(RDF.type, ADMS.Identifier)
        alt.set(DCT.creator, Literal(current_app.config["SITE_TITLE"]))
        alt.set(SKOS.notation, alternate_identifier)
        d.set(ADMS.identifier, alt)
    else:
        d.set(DCT.identifier, Literal(dataset.id))

    d.set(RDF.type, DCAT.Dataset)
    d.set(DCT.title, Literal(dataset.title))
    d.set(DCT.description, Literal(dataset.description))

    # created
    if dataset.harvest and dataset.harvest.created_at:
        d.set(DCT.created, Literal(dataset.harvest.created_at))
    else:
        d.set(DCT.created, Literal(dataset.created_at))
    # issued
    if dataset.harvest and dataset.harvest.issued_at:
        d.set(DCT.issued, Literal(dataset.harvest.issued_at))
    else:
        d.set(DCT.issued, Literal(dataset.created_at))
    # modified
    if dataset.harvest and dataset.harvest.modified_at:
        d.set(DCT.modified, Literal(dataset.harvest.modified_at))
    else:
        d.set(DCT.modified, Literal(dataset.last_modified))

    if dataset.harvest and dataset.harvest.remote_url:
        d.set(DCAT.landingPage, URIRef(dataset.harvest.remote_url))
    elif dataset.id:
        d.set(DCAT.landingPage, URIRef(dataset.url_for()))

    if dataset.acronym:
        d.set(SKOS.altLabel, Literal(dataset.acronym))

    # Add DCAT-AP HVD properties if the dataset is tagged hvd.
    # See https://semiceu.github.io/DCAT-AP/releases/2.2.0-hvd/
    is_hvd = current_app.config["HVD_SUPPORT"] and "hvd" in dataset.tags
    if is_hvd:
        d.add(DCATAP.applicableLegislation, URIRef(HVD_LEGISLATION))

    for tag in dataset.tags:
        d.add(DCAT.keyword, Literal(tag))
        # Add HVD category if this dataset is tagged HVD
        if is_hvd and tag in TAG_TO_EU_HVD_CATEGORIES:
            d.add(DCATAP.hvdCategory, URIRef(TAG_TO_EU_HVD_CATEGORIES[tag]))

    for resource in dataset.resources:
        d.add(DCAT.distribution, resource_to_rdf(resource, dataset, graph, is_hvd))

    if is_hvd:
        from udata.core.dataservices.models import Dataservice
        from udata.core.dataservices.rdf import dataservice_as_distribution_to_rdf

        # Add a blank distribution pointing to a DataService using the distribution DCAT.accessService.
        # Useful for HVD reporting since DataService are not currently harvested by
        # data.europa.eu as first class entities.
        # Should be removed once supported by data.europa.eu harvesting.
        for service in Dataservice.objects.filter(datasets=dataset, tags="hvd"):
            d.add(
                DCAT.distribution,
                dataservice_as_distribution_to_rdf(service, graph),
            )

    if dataset.temporal_coverage:
        d.set(DCT.temporal, temporal_to_rdf(dataset.temporal_coverage, graph))

    frequency = frequency_to_rdf(dataset.frequency)
    if frequency:
        d.set(DCT.accrualPeriodicity, frequency)

    owner_role = DCT.publisher
    if any(contact_point.role == "publisher" for contact_point in dataset.contact_points):
        # There's already a publisher, so the owner should instead be a distributor.
        owner_role = GEODCAT.distributor
    owner = owner_to_rdf(dataset, graph)
    if owner:
        d.set(owner_role, owner)

    for contact_point, predicate in contact_points_to_rdf(dataset.contact_points, graph):
        d.set(predicate, contact_point)

    return d


CHECKSUM_ALGORITHMS = {
    SPDX.checksumAlgorithm_md5: "md5",
    SPDX.checksumAlgorithm_sha1: "sha1",
    SPDX.checksumAlgorithm_sha256: "sha256",
}


def temporal_from_literal(text):
    """
    Parse a temporal coverage from a literal ie. either:
    - an ISO date range
    - a single ISO date period (month,year)
    """
    if text.count("/") == 1:
        # This is an ISO date range as preconized by Gov.uk
        # http://guidance.data.gov.uk/dcat_fields.html
        start, end = text.split("/")
        return db.DateRange(start=parse_dt(start).date(), end=parse_dt(end).date())
    else:
        separators = text.count("-")
        if separators == 0:
            # this is a year
            return db.DateRange(start=date(int(text), 1, 1), end=date(int(text), 12, 31))
        elif separators == 1:
            # this is a month
            dt = parse_dt(text).date()
            return db.DateRange(
                start=dt.replace(day=1),
                end=dt.replace(day=calendar.monthrange(dt.year, dt.month)[1]),
            )


def maybe_date_range(start, end):
    if start or end:
        return db.DateRange(
            start=start.toPython() if start else None,
            end=end.toPython() if end else None,
        )


def temporal_from_resource(resource):
    """
    Parse a temporal coverage from a RDF class/resource ie. either:
    - a `dct:PeriodOfTime` with schema.org `startDate` and `endDate` properties
    - a `dct:PeriodOfTime` with DCAT `startDate` and `endDate` properties
    - an inline gov.uk Time Interval value
    - an URI reference to a gov.uk Time Interval ontology
      http://reference.data.gov.uk/
    """
    if isinstance(resource.identifier, URIRef):
        # Fetch remote ontology if necessary
        g = Graph().parse(str(resource.identifier))
        resource = g.resource(resource.identifier)
    if range := maybe_date_range(resource.value(SCHEMA.startDate), resource.value(SCHEMA.endDate)):
        return range
    elif range := maybe_date_range(resource.value(DCAT.startDate), resource.value(DCAT.endDate)):
        return range
    elif range := maybe_date_range(resource.value(SCV.min), resource.value(SCV.max)):
        return range


def temporal_from_rdf(period_of_time):
    """Failsafe parsing of a temporal coverage"""
    try:
        if isinstance(period_of_time, Literal):
            return temporal_from_literal(str(period_of_time))
        elif isinstance(period_of_time, RdfResource):
            return temporal_from_resource(period_of_time)
    except Exception:
        # There are a lot of cases where parsing could/should fail
        # but we never want to break the whole dataset parsing
        # so we log the error for future investigation and improvement
        log.warning("Unable to parse temporal coverage", exc_info=True)


def spatial_from_rdf(graph):
    geojsons = []
    for term in graph.objects(DCT.spatial):
        try:
            # This may not be official in the norm but some ArcGis return
            # bbox as literal directly in DCT.spatial.
            if isinstance(term, Literal):
                geojson = bbox_to_geojson_multipolygon(term.toPython())
                if geojson is not None:
                    geojsons.append(geojson)

                continue

            for object in term.objects():
                if isinstance(object, Literal):
                    if (
                        object.datatype.__str__()
                        == "https://www.iana.org/assignments/media-types/application/vnd.geo+json"
                    ):
                        try:
                            geojson = json.loads(object.toPython())
                        except ValueError as e:
                            log.warning(f"Invalid JSON in spatial GeoJSON {object.toPython()} {e}")
                            continue
                    elif object.datatype.__str__() == "http://www.opengis.net/rdf#wktLiteral":
                        try:
                            # .upper() si here because geomet doesn't support Polygon but only POLYGON
                            geojson = wkt.loads(object.toPython().strip().upper())
                        except ValueError as e:
                            log.warning(f"Invalid JSON in spatial WKT {object.toPython()} {e}")
                            continue
                    else:
                        continue

                    geojsons.append(geojson)
        except Exception as e:
            log.exception(
                f"Exception during `spatial_from_rdf` for term {term}: {e}", stack_info=True
            )

    if not geojsons:
        return None

    # We first try to build a big MultiPolygon with all the spatial coverages found in RDF.
    # We deduplicate the coordinates because some backend provides the same coordinates multiple
    # times in different format. We only support in this first pass Polygons and MultiPolygons. Not sure
    # if there are other types of spatial coverage worth integrating (points? line strings?). But these other
    # formats are not compatible to be merged in the unique stored representation in MongoDB, we'll deal with them in a second pass.
    # The merging lose the properties and other information inside the GeoJSON…
    # Note that having multiple `Polygon` is not really the DCAT way of doing things, the standard require that you use
    # a `MultiPolygon` in this case. We support this right now, and wait and see if it raises problems in the future for
    # people following the standard. (see https://github.com/datagouv/data.gouv.fr/issues/1362#issuecomment-2112774115)
    polygons = []
    for geojson in geojsons:
        if geojson["type"] == "Polygon":
            if geojson["coordinates"] not in polygons:
                polygons.append(geojson["coordinates"])
        elif geojson["type"] == "MultiPolygon":
            for coordinates in geojson["coordinates"]:
                if coordinates not in polygons:
                    polygons.append(coordinates)
        else:
            log.warning(f"Unsupported GeoJSON type '{geojson['type']}'")
            continue

    if not polygons:
        log.warning("No supported types found in the GeoJSON data.")
        return None

    spatial_coverage = SpatialCoverage(
        geom={
            "type": "MultiPolygon",
            "coordinates": polygons,
        }
    )

    try:
        spatial_coverage.clean()
        return spatial_coverage
    except ValidationError as e:
        log.warning(f"Cannot save the spatial coverage {polygons} (error was {e})")
        return None


def frequency_from_rdf(term):
    if isinstance(term, str):
        try:
            term = URIRef(uris.validate(term))
        except uris.ValidationError:
            pass
    if isinstance(term, Literal):
        if term.toPython().lower() in UPDATE_FREQUENCIES:
            return term.toPython().lower()
    if isinstance(term, RdfResource):
        term = term.identifier
    if isinstance(term, URIRef):
        if EUFREQ in term:
            return EU_RDF_REQUENCIES.get(term)
        _, _, freq = namespace_manager.compute_qname(term)
        if freq.lower() in UPDATE_FREQUENCIES:
            return freq.lower()


def mime_from_rdf(resource):
    # DCAT.mediaType *should* only be used when defined as IANA
    mime = rdf_value(resource, DCAT.mediaType, parse_label=True)
    if not mime:
        return
    if IANAFORMAT in mime:
        return "/".join(mime.split("/")[-2:])
    if isinstance(mime, str):
        return mime


def format_from_rdf(resource):
    format = rdf_value(resource, DCT.format, parse_label=True)
    if not format:
        return
    if EUFORMAT in format or IANAFORMAT in format:
        _, _, format = namespace_manager.compute_qname(URIRef(format))
        return format.lower()
    return format.lower()


def title_from_rdf(rdf, url):
    """
    Try to extract a distribution title from a property.
    As it's not a mandatory property,
    it fallback on building a title from the URL
    then the format and in last ressort a generic resource name.
    """
    title = rdf_value(rdf, DCT.title)
    if title:
        return title
    if url:
        last_part = url.split("/")[-1]
        if "." in last_part and "?" not in last_part:
            return last_part
    fmt = format_from_rdf(rdf)
    lang = current_app.config["DEFAULT_LANGUAGE"]
    with i18n.language(lang):
        if fmt:
            return i18n._("{format} resource").format(format=fmt.lower())
        else:
            return i18n._("Nameless resource")


def access_rights_from_rdf(resource: RdfResource) -> set[str]:
    """
    Extract the access rights from a RdfResource
    Cardinality is 0..n (although it should be 0..1 per the spec).
    """
    return rdf_unique_values(resource, DCT.accessRights, parse_label=True)


def licenses_from_rdf(resource: RdfResource) -> set[str]:
    """
    Extract licences from a RDF distribution.
    See `test_dataset_rdf.py > test_licenses_from_rdf` for examples of supported formats.
    Cardinality is 0..n (although it should be 0..1 per the spec).
    """
    return rdf_unique_values(resource, DCT.license, parse_label=True)


def rights_from_rdf(resource: RdfResource) -> set[str]:
    """
    Extract rights from a RDF distribution.
    Cardinality is 0..n.
    """
    return rdf_unique_values(resource, DCT.rights, parse_label=True)


def provenances_from_rdf(resource: RdfResource) -> set[str]:
    """
    Extract provenance from a RDF distribution.
    Cardinality is 0..n.
    """
    return rdf_unique_values(resource, DCT.provenance, parse_label=True)


def infer_dataset_access_rights(
    dataset: RdfResource, resources_access_rights: list[set]
) -> set | None:
    """
    Infer the dataset access rights from a RDF dataset or a list of resources access rights.
    If the dataset does not have access rights and all resources have the same set of access rights return it.
    """
    dataset_access_rights = access_rights_from_rdf(dataset)
    if not dataset_access_rights and resources_access_rights:
        if set.union(*resources_access_rights) == set.intersection(*resources_access_rights):
            dataset_access_rights = resources_access_rights[0]
    return dataset_access_rights


def add_dcat_extra(
    obj: Dataset | Resource, key: str, value: str | set | list
) -> Dataset | Resource:
    if type(value) is set:
        value = list(value)
    obj.extras["dcat"] = {
        **obj.extras.get("dcat", {}),
        key: value,
    }
    return obj


def resource_from_rdf(graph_or_distrib, dataset=None, is_additionnal=False):
    """
    Map a Resource domain model to a DCAT/RDF graph
    """
    if isinstance(graph_or_distrib, RdfResource):
        distrib = graph_or_distrib
    else:
        node = graph_or_distrib.value(predicate=RDF.type, object=DCAT.Distribution)
        distrib = graph_or_distrib.resource(node)

    if not is_additionnal:
        download_url = url_from_rdf(distrib, DCAT.downloadURL)
        access_url = url_from_rdf(distrib, DCAT.accessURL)
        url = safe_unicode(download_url or access_url)
    else:
        url = distrib.identifier.toPython() if isinstance(distrib.identifier, URIRef) else None
    # we shouldn't create resources without URLs
    if not url:
        log.warning(f"Resource without url: {distrib}")
        return

    if dataset:
        resource = get_by(dataset.resources, "url", url)
    if not dataset or not resource:
        resource = Resource()
        if dataset:
            dataset.resources.append(resource)
    resource.filetype = "remote"
    resource.title = title_from_rdf(distrib, url)
    resource.url = url
    resource.description = sanitize_html(distrib.value(DCT.description))
    resource.filesize = rdf_value(distrib, DCAT.byteSize)
    resource.mime = mime_from_rdf(distrib)
    resource.format = format_from_rdf(distrib)
    schema = schema_from_rdf(distrib)
    if schema:
        resource.schema = schema

    access_rights = access_rights_from_rdf(distrib)
    if access_rights:
        add_dcat_extra(resource, "accessRights", access_rights)

    licenses = licenses_from_rdf(distrib)
    if licenses:
        add_dcat_extra(resource, "license", licenses)

    rights = rights_from_rdf(distrib)
    if rights:
        add_dcat_extra(resource, "rights", rights)

    checksum = distrib.value(SPDX.checksum)
    if checksum:
        algorithm = checksum.value(SPDX.algorithm).identifier
        algorithm = CHECKSUM_ALGORITHMS.get(algorithm)
        if algorithm:
            resource.checksum = Checksum()
            resource.checksum.value = rdf_value(checksum, SPDX.checksumValue)
            resource.checksum.type = algorithm
    if is_additionnal:
        resource.type = "other"
    elif distrib.value(DCAT.accessService):
        # The distribution has a DCAT.accessService property, we deduce
        # that the distribution is of type API
        resource.type = "api"

    identifier = rdf_value(distrib, DCT.identifier)
    uri = distrib.identifier.toPython() if isinstance(distrib.identifier, URIRef) else None
    issued_at = rdf_value(distrib, DCT.issued)
    modified_at = rdf_value(distrib, DCT.modified)

    if not resource.harvest:
        resource.harvest = HarvestResourceMetadata()
    resource.harvest.issued_at = issued_at

    # In the past, we've encountered future `modified_at` during harvesting
    # do not save it. :FutureHarvestModifiedAt
    if modified_at and to_naive_datetime(modified_at) > datetime.utcnow():
        log.warning(f"Future `DCT.modified` date '{modified_at}' in resource")
    else:
        resource.harvest.modified_at = modified_at

    resource.harvest.dct_identifier = identifier
    resource.harvest.uri = uri

    return resource


def dataset_from_rdf(graph: Graph, dataset=None, node=None, remote_url_prefix: str | None = None):
    """
    Create or update a dataset from a RDF/DCAT graph
    """
    dataset = dataset or Dataset()

    if node is None:  # Assume first match is the only match
        node = graph.value(predicate=RDF.type, object=DCAT.Dataset)

    d = graph.resource(node)

    dataset.title = rdf_value(d, DCT.title)
    if not dataset.title:
        # If the dataset is externaly defined (so without title and just with a link to the dataset XML)
        # we should have skipped it way before in :ExcludeExternalyDefinedDataset
        raise HarvestSkipException("missing title on dataset")

    # Support dct:abstract if dct:description is missing (sometimes used instead)
    description = d.value(DCT.description) or d.value(DCT.abstract)
    dataset.description = sanitize_html(description)
    dataset.frequency = frequency_from_rdf(d.value(DCT.accrualPeriodicity)) or dataset.frequency
    roles = [  # Imbricated list of contact points for each role
        contact_points_from_rdf(d, rdf_entity, role, dataset)
        for rdf_entity, role in CONTACT_POINT_ENTITY_TO_ROLE.items()
    ]
    dataset.contact_points = [  # Flattened list of contact points
        contact_point for role in roles for contact_point in role
    ] or dataset.contact_points
    schema = schema_from_rdf(d)
    if schema:
        dataset.schema = schema

    spatial_coverage = spatial_from_rdf(d)
    if spatial_coverage:
        dataset.spatial = spatial_coverage

    acronym = rdf_value(d, SKOS.altLabel)
    if acronym:
        dataset.acronym = acronym

    dataset.tags = themes_from_rdf(d)

    temporal_coverage = temporal_from_rdf(d.value(DCT.temporal))
    if temporal_coverage:
        dataset.temporal_coverage = temporal_coverage

    provenances = provenances_from_rdf(d)
    if provenances:
        add_dcat_extra(dataset, "provenance", provenances)

    resources_licenses_hints = set()
    resources_access_rights = []
    for distrib in d.objects(DCAT.distribution | DCAT.distributions):
        resource_from_rdf(distrib, dataset)
        resources_access_rights.append(access_rights_from_rdf(distrib))
        # include both dct:license and dct:rights as licenses hints from resources
        resources_licenses_hints |= licenses_from_rdf(distrib)
        resources_licenses_hints |= rights_from_rdf(distrib)

    for additionnal in d.objects(DCT.hasPart):
        resource_from_rdf(additionnal, dataset, is_additionnal=True)

    dataset_access_rights = infer_dataset_access_rights(d, resources_access_rights)
    if dataset_access_rights:
        add_dcat_extra(dataset, "accessRights", dataset_access_rights)

    default_license = dataset.license or License.default()
    dataset_licenses = licenses_from_rdf(d)
    if dataset_licenses:
        add_dcat_extra(dataset, "license", dataset_licenses)
    dataset_rights = rights_from_rdf(d)
    if dataset_rights:
        add_dcat_extra(dataset, "rights", dataset_rights)
    dataset.license = License.guess(
        *dataset_licenses,
        *dataset_rights,
        *resources_licenses_hints,
        default=default_license,
    )

    identifier = rdf_value(d, DCT.identifier)
    uri = d.identifier.toPython() if isinstance(d.identifier, URIRef) else None

    remote_url = remote_url_from_rdf(d, graph, remote_url_prefix=remote_url_prefix)

    created_at = rdf_value(d, DCT.created)
    issued_at = rdf_value(d, DCT.issued)
    modified_at = rdf_value(d, DCT.modified)

    if not dataset.harvest:
        dataset.harvest = HarvestDatasetMetadata()
    dataset.harvest.dct_identifier = identifier
    dataset.harvest.uri = uri
    dataset.harvest.remote_url = remote_url
    dataset.harvest.created_at = created_at
    dataset.harvest.issued_at = issued_at

    # In the past, we've encountered future `modified_at` during harvesting
    # do not save it. :FutureHarvestModifiedAt
    if modified_at and to_naive_datetime(modified_at) > datetime.utcnow():
        log.warning(f"Future `DCT.modified` date '{modified_at}' in dataset")
    else:
        dataset.harvest.modified_at = modified_at

    return dataset


def bbox_to_geojson_multipolygon(bbox_as_str: str) -> dict | None:
    bbox = bbox_as_str.strip().split(",")
    if len(bbox) != 4:
        return None

    west = float(bbox[0])
    south = float(bbox[1])
    east = float(bbox[2])
    north = float(bbox[3])

    low_left = [west, south]
    top_left = [west, north]
    top_right = [east, north]
    low_right = [east, south]

    return {
        "type": "MultiPolygon",
        "coordinates": [
            [
                [low_left, low_right, top_right, top_left, low_left],
            ],
        ],
    }<|MERGE_RESOLUTION|>--- conflicted
+++ resolved
@@ -212,8 +212,7 @@
     r.add(DCT.title, Literal(resource.title))
     r.add(DCT.description, Literal(resource.description))
     r.add(DCAT.downloadURL, URIRef(resource.url))
-<<<<<<< HEAD
-    r.add(DCAT.accessURL, URIRef(permalink))
+    r.add(DCAT.accessURL, URIRef(resource.latest))
     # issued
     if resource.harvest and resource.harvest.issued_at:
         r.add(DCT.issued, Literal(resource.harvest.issued_at))
@@ -224,11 +223,6 @@
         r.add(DCT.modified, Literal(resource.harvest.modified_at))
     else:
         r.add(DCT.modified, Literal(resource.last_modified))
-=======
-    r.add(DCAT.accessURL, URIRef(resource.latest))
-    r.add(DCT.issued, Literal(resource.created_at))
-    r.add(DCT.modified, Literal(resource.last_modified))
->>>>>>> 2adc0586
     if dataset and dataset.license:
         r.add(DCT.rights, Literal(dataset.license.title))
         if dataset.license.url:
