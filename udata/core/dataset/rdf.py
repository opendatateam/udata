"""
This module centralize dataset helpers for RDF/DCAT serialization and parsing
"""

import calendar
import json
import logging
from datetime import date, datetime

from dateutil.parser import parse as parse_dt
from flask import current_app
from geomet import wkt
from mongoengine.errors import ValidationError
from rdflib import BNode, Graph, Literal, URIRef
from rdflib.namespace import RDF
from rdflib.resource import Resource as RdfResource

from udata import i18n, uris
from udata.core.dataset.models import HarvestDatasetMetadata, HarvestResourceMetadata
from udata.core.spatial.models import SpatialCoverage
from udata.harvest.exceptions import HarvestSkipException
from udata.models import db
from udata.rdf import (
    ADMS,
    CONTACT_POINT_ENTITY_TO_ROLE,
    DCAT,
    DCATAP,
    DCT,
    EUFORMAT,
    EUFREQ,
    FREQ,
    GEODCAT,
    HVD_LEGISLATION,
    IANAFORMAT,
    SCHEMA,
    SCV,
    SKOS,
    SPDX,
    TAG_TO_EU_HVD_CATEGORIES,
    contact_points_from_rdf,
    contact_points_to_rdf,
    default_lang_value,
    namespace_manager,
    rdf_unique_values,
    rdf_value,
    remote_url_from_rdf,
    sanitize_html,
    schema_from_rdf,
    set_harvested_date,
    themes_from_rdf,
    url_from_rdf,
)
from udata.utils import get_by, safe_unicode, to_naive_datetime

from .constants import OGC_SERVICE_FORMATS, UpdateFrequency
from .models import Checksum, Dataset, License, Resource

log = logging.getLogger(__name__)

FREQ_TERM_TO_UDATA = {
    FREQ.continuous: UpdateFrequency.CONTINUOUS,
    FREQ.daily: UpdateFrequency.DAILY,
    FREQ.threeTimesAWeek: UpdateFrequency.THREE_TIMES_A_WEEK,
    FREQ.semiweekly: UpdateFrequency.SEMIWEEKLY,
    FREQ.weekly: UpdateFrequency.WEEKLY,
    FREQ.biweekly: UpdateFrequency.BIWEEKLY,
    FREQ.threeTimesAMonth: UpdateFrequency.THREE_TIMES_A_MONTH,
    FREQ.semimonthly: UpdateFrequency.SEMIMONTHLY,
    FREQ.monthly: UpdateFrequency.MONTHLY,
    FREQ.bimonthly: UpdateFrequency.BIMONTHLY,
    FREQ.quarterly: UpdateFrequency.QUARTERLY,
    FREQ.threeTimesAYear: UpdateFrequency.THREE_TIMES_A_YEAR,
    FREQ.semiannual: UpdateFrequency.SEMIANNUAL,
    FREQ.annual: UpdateFrequency.ANNUAL,
    FREQ.biennial: UpdateFrequency.BIENNIAL,
    FREQ.triennial: UpdateFrequency.TRIENNIAL,
    FREQ.irregular: UpdateFrequency.IRREGULAR,
}
FREQ_ID_TO_UDATA = {
    namespace_manager.compute_qname(k)[2].lower(): v for k, v in FREQ_TERM_TO_UDATA.items()
}

EUFREQ_TERM_TO_UDATA = {
    EUFREQ.UNKNOWN: UpdateFrequency.UNKNOWN,
    EUFREQ.UPDATE_CONT: UpdateFrequency.CONTINUOUS,
    getattr(EUFREQ, "1MIN"): UpdateFrequency.ONE_MINUTE,
    getattr(EUFREQ, "5MIN"): UpdateFrequency.FIVE_MINUTES,
    getattr(EUFREQ, "10MIN"): UpdateFrequency.TEN_MINUTES,
    getattr(EUFREQ, "15MIN"): UpdateFrequency.FIFTEEN_MINUTES,
    getattr(EUFREQ, "30MIN"): UpdateFrequency.THIRTY_MINUTES,
    EUFREQ.HOURLY: UpdateFrequency.HOURLY,
    EUFREQ.BIHOURLY: UpdateFrequency.BIHOURLY,
    EUFREQ.TRIHOURLY: UpdateFrequency.TRIHOURLY,
    getattr(EUFREQ, "12HRS"): UpdateFrequency.TWELVE_HOURS,
    EUFREQ.CONT: UpdateFrequency.SEVERAL_TIMES_A_DAY,
    EUFREQ.DAILY_3: UpdateFrequency.THREE_TIMES_A_DAY,
    EUFREQ.DAILY_2: UpdateFrequency.SEMIDAILY,
    EUFREQ.DAILY: UpdateFrequency.DAILY,
    EUFREQ.WEEKLY_5: UpdateFrequency.FIVE_TIMES_A_WEEK,
    EUFREQ.WEEKLY_3: UpdateFrequency.THREE_TIMES_A_WEEK,
    EUFREQ.WEEKLY_2: UpdateFrequency.SEMIWEEKLY,
    EUFREQ.WEEKLY: UpdateFrequency.WEEKLY,
    EUFREQ.BIWEEKLY: UpdateFrequency.BIWEEKLY,
    EUFREQ.MONTHLY_3: UpdateFrequency.THREE_TIMES_A_MONTH,
    EUFREQ.MONTHLY_2: UpdateFrequency.SEMIMONTHLY,
    EUFREQ.MONTHLY: UpdateFrequency.MONTHLY,
    EUFREQ.BIMONTHLY: UpdateFrequency.BIMONTHLY,
    EUFREQ.QUARTERLY: UpdateFrequency.QUARTERLY,
    EUFREQ.ANNUAL_3: UpdateFrequency.THREE_TIMES_A_YEAR,
    EUFREQ.ANNUAL_2: UpdateFrequency.SEMIANNUAL,
    EUFREQ.ANNUAL: UpdateFrequency.ANNUAL,
    EUFREQ.BIENNIAL: UpdateFrequency.BIENNIAL,
    EUFREQ.TRIENNIAL: UpdateFrequency.TRIENNIAL,
    EUFREQ.QUADRENNIAL: UpdateFrequency.QUADRENNIAL,
    EUFREQ.QUINQUENNIAL: UpdateFrequency.QUINQUENNIAL,
    EUFREQ.DECENNIAL: UpdateFrequency.DECENNIAL,
    EUFREQ.BIDECENNIAL: UpdateFrequency.BIDECENNIAL,
    EUFREQ.TRIDECENNIAL: UpdateFrequency.TRIDECENNIAL,
    EUFREQ.AS_NEEDED: UpdateFrequency.PUNCTUAL,
    EUFREQ.IRREG: UpdateFrequency.IRREGULAR,
    EUFREQ.NEVER: UpdateFrequency.NEVER,
    EUFREQ.NOT_PLANNED: UpdateFrequency.NOT_PLANNED,
    EUFREQ.OTHER: UpdateFrequency.OTHER,
}
EUFREQ_ID_TO_UDATA = {
    namespace_manager.compute_qname(k)[2].lower(): v for k, v in EUFREQ_TERM_TO_UDATA.items()
}

# Merge order matters: we want FREQ to win over EUFREQ
UDATA_ID_TO_TERM = {v: k for k, v in {**EUFREQ_TERM_TO_UDATA, **FREQ_TERM_TO_UDATA}.items()}


def temporal_to_rdf(daterange: db.DateRange, graph: Graph | None = None) -> RdfResource | None:
    if not daterange:
        return
    graph = graph or Graph(namespace_manager=namespace_manager)
    pot = graph.resource(BNode())
    pot.set(RDF.type, DCT.PeriodOfTime)
    if daterange.start:
        pot.set(DCAT.startDate, Literal(daterange.start))
    if daterange.end:
        pot.set(DCAT.endDate, Literal(daterange.end))
    return pot


<<<<<<< HEAD
def frequency_to_rdf(frequency: UpdateFrequency | None, graph: Graph | None = None) -> str | None:
    return UDATA_ID_TO_TERM.get(frequency) if frequency else None
=======
def frequency_to_rdf(frequency: str, graph: Graph | None = None) -> str | None:
    if not frequency:
        return
    return RDF_FREQUENCIES.get(frequency, getattr(FREQ, frequency))
>>>>>>> bce61491


def owner_to_rdf(dataset: Dataset, graph: Graph | None = None) -> RdfResource | None:
    from udata.core.organization.rdf import organization_to_rdf
    from udata.core.user.rdf import user_to_rdf

    if dataset.owner:
        return user_to_rdf(dataset.owner, graph)
    elif dataset.organization:
        return organization_to_rdf(dataset.organization, graph)
    return


def detect_ogc_service(resource: Resource) -> str | None:
    """
    Detect if the resource points towards an OGC Service based on either
    * a known OGC Service format
    * a REQUEST=GetCapabilities param in url
    It returns the OGC service type or None
    """
    if resource.format and resource.format.strip("ogc:") in OGC_SERVICE_FORMATS:
        return resource.format.strip("ogc:")
    url = resource.url.lower()
    if "request=getcapabilities" in url and any(
        f"service={format}" in url for format in OGC_SERVICE_FORMATS
    ):
        return next(format for format in OGC_SERVICE_FORMATS if f"service={format}" in url)


def ogc_service_to_rdf(
    dataset: Dataset,
    resource: Resource,
    ogc_service_type: str | None = None,
    graph: Graph | None = None,
    is_hvd: bool = False,
) -> RdfResource:
    """
    Build a dataservice on the fly for OGC services distributions
    Inspired from https://github.com/SEMICeu/iso-19139-to-dcat-ap/blob/f61b2921dd398b90b2dd2db14085e75687f7616b/iso-19139-to-dcat-ap.xsl#L1419
    """
    graph = graph or Graph(namespace_manager=namespace_manager)
    service = graph.resource(BNode())
    service.set(RDF.type, DCAT.DataService)
    service.set(DCT.title, Literal(resource.title))
    service.set(DCAT.endpointURL, URIRef(resource.url.split("?")[0]))
    if "request=getcapabilities" in resource.url.lower():
        service.set(DCAT.endpointDescription, URIRef(resource.url))
    if ogc_service_type:
        service.set(
            DCT.conformsTo,
            URIRef("http://www.opengeospatial.org/standards/" + ogc_service_type),
        )

    if dataset and dataset.license:
        service.add(DCT.rights, Literal(dataset.license.title))
        if dataset.license.url:
            service.add(DCT.license, URIRef(dataset.license.url))

    if dataset and dataset.contact_points:
        for contact_point, predicate in contact_points_to_rdf(dataset.contact_points, graph):
            service.set(predicate, contact_point)

    if is_hvd:
        # DCAT-AP HVD applicable legislation is also expected at the distribution > accessService level
        service.add(DCATAP.applicableLegislation, URIRef(HVD_LEGISLATION))
        for tag in dataset.tags:
            # Add HVD category if this dataset is tagged HVD
            if tag in TAG_TO_EU_HVD_CATEGORIES:
                service.add(DCATAP.hvdCategory, URIRef(TAG_TO_EU_HVD_CATEGORIES[tag]))

    return service


def resource_to_rdf(
    resource: Resource,
    dataset: Dataset | None = None,
    graph: Graph | None = None,
    is_hvd: bool = False,
) -> RdfResource:
    """
    Map a Resource domain model to a DCAT/RDF graph
    """
    graph = graph or Graph(namespace_manager=namespace_manager)
    if dataset and dataset.id:
        id = URIRef(resource.url_for(_useId=True))
    else:
        id = BNode(resource.id)
    r = graph.resource(id)
    r.set(RDF.type, DCAT.Distribution)
    r.set(DCT.identifier, Literal(resource.id))
    r.add(DCT.title, Literal(resource.title))
    r.add(DCT.description, Literal(resource.description))
    r.add(DCAT.downloadURL, URIRef(resource.url))
    r.add(DCAT.accessURL, URIRef(resource.latest))
    # issued
    set_harvested_date(resource, r, DCT.issued, "issued_at", fallback=resource.created_at)
    # modified
    set_harvested_date(resource, r, DCT.modified, "modified_at", fallback=resource.last_modified)
    if dataset and dataset.license:
        r.add(DCT.rights, Literal(dataset.license.title))
        if dataset.license.url:
            r.add(DCT.license, URIRef(dataset.license.url))
    if resource.filesize is not None:
        r.add(DCAT.byteSize, Literal(resource.filesize))
    if resource.mime:
        r.add(DCAT.mediaType, Literal(resource.mime))
    if resource.format:
        r.add(DCT.format, Literal(resource.format))
    if resource.checksum:
        checksum = graph.resource(BNode())
        checksum.set(RDF.type, SPDX.Checksum)
        algorithm = "checksumAlgorithm_{0}".format(resource.checksum.type)
        checksum.add(SPDX.algorithm, getattr(SPDX, algorithm))
        checksum.add(SPDX.checksumValue, Literal(resource.checksum.value))
        r.add(SPDX.checksum, checksum)
    if is_hvd:
        # DCAT-AP HVD applicable legislation is also expected at the distribution level
        r.add(DCATAP.applicableLegislation, URIRef(HVD_LEGISLATION))

    # Add access service for known OGC resources
    if ogc_service_type := detect_ogc_service(resource):
        r.add(
            DCAT.accessService,
            ogc_service_to_rdf(dataset, resource, ogc_service_type, graph, is_hvd),
        )

    return r


def dataset_to_graph_id(dataset: Dataset) -> URIRef | BNode:
    if dataset.harvest and dataset.harvest.uri:
        return URIRef(dataset.harvest.uri)
    elif dataset.id:
        return URIRef(dataset.url_for(_useId=True))
    else:
        # Should not happen in production. Some test only
        # `build()` a dataset without saving it to the DB.
        return BNode()


def dataset_to_rdf(dataset: Dataset, graph: Graph | None = None) -> RdfResource:
    """
    Map a dataset domain model to a DCAT/RDF graph
    """
    # Use the unlocalized permalink to the dataset as URI when available
    # unless there is already an upstream URI
    id = dataset_to_graph_id(dataset)

    graph = graph or Graph(namespace_manager=namespace_manager)
    d = graph.resource(id)

    # Expose upstream identifier if present
    if dataset.harvest and dataset.harvest.dct_identifier:
        d.set(DCT.identifier, Literal(dataset.harvest.dct_identifier))

        alt = graph.resource(BNode())
        alternate_identifier = Literal(dataset.url_for(_useId=True))
        alt.set(RDF.type, ADMS.Identifier)
        alt.set(DCT.creator, Literal(current_app.config["SITE_TITLE"]))
        alt.set(SKOS.notation, alternate_identifier)
        d.set(ADMS.identifier, alt)
    else:
        d.set(DCT.identifier, Literal(dataset.id))

    d.set(RDF.type, DCAT.Dataset)
    d.set(DCT.title, Literal(dataset.title))
    d.set(DCT.description, Literal(dataset.description))

    # created
    set_harvested_date(dataset, d, DCT.created, "created_at", fallback=dataset.created_at)
    # issued
    set_harvested_date(dataset, d, DCT.issued, "issued_at", fallback=dataset.created_at)
    # modified
    set_harvested_date(dataset, d, DCT.modified, "modified_at", fallback=dataset.last_modified)

    if dataset.harvest and dataset.harvest.remote_url:
        d.set(DCAT.landingPage, URIRef(dataset.harvest.remote_url))
    elif dataset.id:
        d.set(DCAT.landingPage, URIRef(dataset.url_for()))

    if dataset.acronym:
        d.set(SKOS.altLabel, Literal(dataset.acronym))

    # Add DCAT-AP HVD properties if the dataset is tagged hvd.
    # See https://semiceu.github.io/DCAT-AP/releases/2.2.0-hvd/
    is_hvd = current_app.config["HVD_SUPPORT"] and "hvd" in dataset.tags
    if is_hvd:
        d.add(DCATAP.applicableLegislation, URIRef(HVD_LEGISLATION))

    for tag in dataset.tags:
        d.add(DCAT.keyword, Literal(tag))
        # Add HVD category if this dataset is tagged HVD
        if is_hvd and tag in TAG_TO_EU_HVD_CATEGORIES:
            d.add(DCATAP.hvdCategory, URIRef(TAG_TO_EU_HVD_CATEGORIES[tag]))

    for resource in dataset.resources:
        d.add(DCAT.distribution, resource_to_rdf(resource, dataset, graph, is_hvd))

    if is_hvd:
        from udata.core.dataservices.models import Dataservice
        from udata.core.dataservices.rdf import dataservice_as_distribution_to_rdf

        # Add a blank distribution pointing to a DataService using the distribution DCAT.accessService.
        # Useful for HVD reporting since DataService are not currently harvested by
        # data.europa.eu as first class entities.
        # Should be removed once supported by data.europa.eu harvesting.
        for service in Dataservice.objects.filter(datasets=dataset, tags="hvd"):
            d.add(
                DCAT.distribution,
                dataservice_as_distribution_to_rdf(service, graph),
            )

    if dataset.temporal_coverage:
        d.set(DCT.temporal, temporal_to_rdf(dataset.temporal_coverage, graph))

    if frequency := frequency_to_rdf(dataset.frequency):
        d.set(DCT.accrualPeriodicity, frequency)

    owner_role = DCT.publisher
    if any(contact_point.role == "publisher" for contact_point in dataset.contact_points):
        # There's already a publisher, so the owner should instead be a distributor.
        owner_role = GEODCAT.distributor
    owner = owner_to_rdf(dataset, graph)
    if owner:
        d.set(owner_role, owner)

    for contact_point, predicate in contact_points_to_rdf(dataset.contact_points, graph):
        d.set(predicate, contact_point)

    return d


CHECKSUM_ALGORITHMS = {
    SPDX.checksumAlgorithm_md5: "md5",
    SPDX.checksumAlgorithm_sha1: "sha1",
    SPDX.checksumAlgorithm_sha256: "sha256",
}


def temporal_from_literal(text):
    """
    Parse a temporal coverage from a literal ie. either:
    - an ISO date range
    - a single ISO date period (month,year)
    """
    if text.count("/") == 1:
        # This is an ISO date range as preconized by Gov.uk
        # http://guidance.data.gov.uk/dcat_fields.html
        start, end = text.split("/")
        return db.DateRange(start=parse_dt(start).date(), end=parse_dt(end).date())
    else:
        separators = text.count("-")
        if separators == 0:
            # this is a year
            return db.DateRange(start=date(int(text), 1, 1), end=date(int(text), 12, 31))
        elif separators == 1:
            # this is a month
            dt = parse_dt(text).date()
            return db.DateRange(
                start=dt.replace(day=1),
                end=dt.replace(day=calendar.monthrange(dt.year, dt.month)[1]),
            )


def maybe_date_range(start, end):
    if start or end:
        return db.DateRange(
            start=start.toPython() if start else None,
            end=end.toPython() if end else None,
        )


def temporal_from_resource(resource):
    """
    Parse a temporal coverage from a RDF class/resource ie. either:
    - a `dct:PeriodOfTime` with schema.org `startDate` and `endDate` properties
    - a `dct:PeriodOfTime` with DCAT `startDate` and `endDate` properties
    - an inline gov.uk Time Interval value
    - an URI reference to a gov.uk Time Interval ontology
      http://reference.data.gov.uk/
    """
    if isinstance(resource.identifier, URIRef):
        # Fetch remote ontology if necessary
        g = Graph().parse(str(resource.identifier))
        resource = g.resource(resource.identifier)
    if range := maybe_date_range(resource.value(SCHEMA.startDate), resource.value(SCHEMA.endDate)):
        return range
    elif range := maybe_date_range(resource.value(DCAT.startDate), resource.value(DCAT.endDate)):
        return range
    elif range := maybe_date_range(resource.value(SCV.min), resource.value(SCV.max)):
        return range


def temporal_from_rdf(period_of_time):
    """Failsafe parsing of a temporal coverage"""
    try:
        if isinstance(period_of_time, Literal):
            return temporal_from_literal(str(period_of_time))
        elif isinstance(period_of_time, RdfResource):
            return temporal_from_resource(period_of_time)
    except Exception:
        # There are a lot of cases where parsing could/should fail
        # but we never want to break the whole dataset parsing
        # so we log the error for future investigation and improvement
        log.warning("Unable to parse temporal coverage", exc_info=True)


def spatial_from_rdf(graph):
    geojsons = []
    for term in graph.objects(DCT.spatial):
        try:
            # This may not be official in the norm but some ArcGis return
            # bbox as literal directly in DCT.spatial.
            if isinstance(term, Literal):
                geojson = bbox_to_geojson_multipolygon(term.toPython())
                if geojson is not None:
                    geojsons.append(geojson)

                continue

            for object in term.objects():
                if isinstance(object, Literal):
                    if (
                        object.datatype.__str__()
                        == "https://www.iana.org/assignments/media-types/application/vnd.geo+json"
                    ):
                        try:
                            geojson = json.loads(object.toPython())
                        except ValueError as e:
                            log.warning(f"Invalid JSON in spatial GeoJSON {object.toPython()} {e}")
                            continue
                    elif object.datatype.__str__() == "http://www.opengis.net/rdf#wktLiteral":
                        try:
                            # .upper() si here because geomet doesn't support Polygon but only POLYGON
                            geojson = wkt.loads(object.toPython().strip().upper())
                        except ValueError as e:
                            log.warning(f"Invalid JSON in spatial WKT {object.toPython()} {e}")
                            continue
                    else:
                        continue

                    geojsons.append(geojson)
        except Exception as e:
            log.exception(
                f"Exception during `spatial_from_rdf` for term {term}: {e}", stack_info=True
            )

    if not geojsons:
        return None

    # We first try to build a big MultiPolygon with all the spatial coverages found in RDF.
    # We deduplicate the coordinates because some backend provides the same coordinates multiple
    # times in different format. We only support in this first pass Polygons and MultiPolygons. Not sure
    # if there are other types of spatial coverage worth integrating (points? line strings?). But these other
    # formats are not compatible to be merged in the unique stored representation in MongoDB, we'll deal with them in a second pass.
    # The merging lose the properties and other information inside the GeoJSON…
    # Note that having multiple `Polygon` is not really the DCAT way of doing things, the standard require that you use
    # a `MultiPolygon` in this case. We support this right now, and wait and see if it raises problems in the future for
    # people following the standard. (see https://github.com/datagouv/data.gouv.fr/issues/1362#issuecomment-2112774115)
    polygons = []
    for geojson in geojsons:
        if geojson["type"] == "Polygon":
            if geojson["coordinates"] not in polygons:
                polygons.append(geojson["coordinates"])
        elif geojson["type"] == "MultiPolygon":
            for coordinates in geojson["coordinates"]:
                if coordinates not in polygons:
                    polygons.append(coordinates)
        else:
            log.warning(f"Unsupported GeoJSON type '{geojson['type']}'")
            continue

    if not polygons:
        log.warning("No supported types found in the GeoJSON data.")
        return None

    spatial_coverage = SpatialCoverage(
        geom={
            "type": "MultiPolygon",
            "coordinates": polygons,
        }
    )

    try:
        spatial_coverage.clean()
        return spatial_coverage
    except ValidationError as e:
        log.warning(f"Cannot save the spatial coverage {polygons} (error was {e})")
        return None


def frequency_from_rdf(term) -> UpdateFrequency | None:
    if isinstance(term, str):
        try:
            term = URIRef(uris.validate(term))
        except uris.ValidationError:
            pass
    if isinstance(term, Literal):
        term = term.toPython().lower()
        return FREQ_ID_TO_UDATA.get(term) or EUFREQ_ID_TO_UDATA.get(term)
    if isinstance(term, RdfResource):
        term = term.identifier
    if isinstance(term, URIRef):
        return FREQ_TERM_TO_UDATA.get(term) or EUFREQ_TERM_TO_UDATA.get(term)


def mime_from_rdf(resource):
    # DCAT.mediaType *should* only be used when defined as IANA
    mime = rdf_value(resource, DCAT.mediaType, parse_label=True)
    if not mime:
        return
    if IANAFORMAT in mime:
        return "/".join(mime.split("/")[-2:])
    if isinstance(mime, str):
        return mime


def format_from_rdf(resource):
    format = rdf_value(resource, DCT.format, parse_label=True)
    if not format:
        return
    if EUFORMAT in format or IANAFORMAT in format:
        _, _, format = namespace_manager.compute_qname(URIRef(format))
        return format.lower()
    return format.lower()


def title_from_rdf(rdf, url):
    """
    Try to extract a distribution title from a property.
    As it's not a mandatory property,
    it fallback on building a title from the URL
    then the format and in last ressort a generic resource name.
    """
    title = rdf_value(rdf, DCT.title)
    if title:
        return title
    if url:
        last_part = url.split("/")[-1]
        if "." in last_part and "?" not in last_part:
            return last_part
    fmt = format_from_rdf(rdf)
    lang = current_app.config["DEFAULT_LANGUAGE"]
    with i18n.language(lang):
        if fmt:
            return i18n._("{format} resource").format(format=fmt.lower())
        else:
            return i18n._("Nameless resource")


def access_rights_from_rdf(resource: RdfResource) -> set[str]:
    """
    Extract the access rights from a RdfResource
    Cardinality is 0..n (although it should be 0..1 per the spec).
    """
    return rdf_unique_values(resource, DCT.accessRights, parse_label=True)


def licenses_from_rdf(resource: RdfResource) -> set[str]:
    """
    Extract licences from a RDF distribution.
    See `test_dataset_rdf.py > test_licenses_from_rdf` for examples of supported formats.
    Cardinality is 0..n (although it should be 0..1 per the spec).
    """
    return rdf_unique_values(resource, DCT.license, parse_label=True)


def rights_from_rdf(resource: RdfResource) -> set[str]:
    """
    Extract rights from a RDF distribution.
    Cardinality is 0..n.
    """
    return rdf_unique_values(resource, DCT.rights, parse_label=True)


def provenances_from_rdf(resource: RdfResource) -> set[str]:
    """
    Extract provenance from a RDF distribution.
    Cardinality is 0..n.
    """
    return rdf_unique_values(resource, DCT.provenance, parse_label=True)


def infer_dataset_access_rights(
    dataset: RdfResource, resources_access_rights: list[set]
) -> set | None:
    """
    Infer the dataset access rights from a RDF dataset or a list of resources access rights.
    If the dataset does not have access rights and all resources have the same set of access rights return it.
    """
    dataset_access_rights = access_rights_from_rdf(dataset)
    if not dataset_access_rights and resources_access_rights:
        if set.union(*resources_access_rights) == set.intersection(*resources_access_rights):
            dataset_access_rights = resources_access_rights[0]
    return dataset_access_rights


def add_dcat_extra(
    obj: Dataset | Resource, key: str, value: str | set | list
) -> Dataset | Resource:
    if type(value) is set:
        value = list(value)
    obj.extras["dcat"] = {
        **obj.extras.get("dcat", {}),
        key: value,
    }
    return obj


def resource_from_rdf(graph_or_distrib, dataset=None, is_additionnal=False):
    """
    Map a Resource domain model to a DCAT/RDF graph
    """
    if isinstance(graph_or_distrib, RdfResource):
        distrib = graph_or_distrib
    else:
        node = graph_or_distrib.value(predicate=RDF.type, object=DCAT.Distribution)
        distrib = graph_or_distrib.resource(node)

    if not is_additionnal:
        download_url = url_from_rdf(distrib, DCAT.downloadURL)
        access_url = url_from_rdf(distrib, DCAT.accessURL)
        url = safe_unicode(download_url or access_url)
    else:
        url = distrib.identifier.toPython() if isinstance(distrib.identifier, URIRef) else None
    # we shouldn't create resources without URLs
    if not url:
        log.warning(f"Resource without url: {distrib}")
        return

    if dataset:
        resource = get_by(dataset.resources, "url", url)
    if not dataset or not resource:
        resource = Resource()
        if dataset:
            dataset.resources.append(resource)
    resource.filetype = "remote"
    resource.title = title_from_rdf(distrib, url)
    resource.url = url
    resource.description = sanitize_html(default_lang_value(distrib, DCT.description))
    resource.filesize = rdf_value(distrib, DCAT.byteSize)
    resource.mime = mime_from_rdf(distrib)
    resource.format = format_from_rdf(distrib)
    schema = schema_from_rdf(distrib)
    if schema:
        resource.schema = schema

    access_rights = access_rights_from_rdf(distrib)
    if access_rights:
        add_dcat_extra(resource, "accessRights", access_rights)

    licenses = licenses_from_rdf(distrib)
    if licenses:
        add_dcat_extra(resource, "license", licenses)

    rights = rights_from_rdf(distrib)
    if rights:
        add_dcat_extra(resource, "rights", rights)

    checksum = distrib.value(SPDX.checksum)
    if checksum:
        algorithm = checksum.value(SPDX.algorithm).identifier
        algorithm = CHECKSUM_ALGORITHMS.get(algorithm)
        if algorithm:
            resource.checksum = Checksum()
            resource.checksum.value = rdf_value(checksum, SPDX.checksumValue)
            resource.checksum.type = algorithm
    if is_additionnal:
        resource.type = "other"
    elif distrib.value(DCAT.accessService):
        # The distribution has a DCAT.accessService property, we deduce
        # that the distribution is of type API
        resource.type = "api"

    identifier = rdf_value(distrib, DCT.identifier)
    uri = distrib.identifier.toPython() if isinstance(distrib.identifier, URIRef) else None
    issued_at = rdf_value(distrib, DCT.issued)
    modified_at = rdf_value(distrib, DCT.modified)

    if not resource.harvest:
        resource.harvest = HarvestResourceMetadata()
    resource.harvest.issued_at = issued_at

    # In the past, we've encountered future `modified_at` during harvesting
    # do not save it. :FutureHarvestModifiedAt
    if modified_at and to_naive_datetime(modified_at) > datetime.utcnow():
        log.warning(f"Future `DCT.modified` date '{modified_at}' in resource")
    else:
        resource.harvest.modified_at = modified_at

    resource.harvest.dct_identifier = identifier
    resource.harvest.uri = uri

    return resource


def dataset_from_rdf(graph: Graph, dataset=None, node=None, remote_url_prefix: str | None = None):
    """
    Create or update a dataset from a RDF/DCAT graph
    """
    dataset = dataset or Dataset()

    if node is None:  # Assume first match is the only match
        node = graph.value(predicate=RDF.type, object=DCAT.Dataset)

    d = graph.resource(node)

    dataset.title = rdf_value(d, DCT.title)
    if not dataset.title:
        # If the dataset is externaly defined (so without title and just with a link to the dataset XML)
        # we should have skipped it way before in :ExcludeExternalyDefinedDataset
        raise HarvestSkipException("missing title on dataset")

    # Support dct:abstract if dct:description is missing (sometimes used instead)
    description = default_lang_value(d, DCT.description) or default_lang_value(d, DCT.abstract)
    dataset.description = sanitize_html(description)
    dataset.frequency = frequency_from_rdf(d.value(DCT.accrualPeriodicity)) or dataset.frequency
    roles = [  # Imbricated list of contact points for each role
        contact_points_from_rdf(d, rdf_entity, role, dataset)
        for rdf_entity, role in CONTACT_POINT_ENTITY_TO_ROLE.items()
    ]
    dataset.contact_points = [  # Flattened list of contact points
        contact_point for role in roles for contact_point in role
    ] or dataset.contact_points
    schema = schema_from_rdf(d)
    if schema:
        dataset.schema = schema

    spatial_coverage = spatial_from_rdf(d)
    if spatial_coverage:
        dataset.spatial = spatial_coverage

    acronym = rdf_value(d, SKOS.altLabel)
    if acronym:
        dataset.acronym = acronym

    dataset.tags = themes_from_rdf(d)

    temporal_coverage = temporal_from_rdf(d.value(DCT.temporal))
    if temporal_coverage:
        dataset.temporal_coverage = temporal_coverage

    provenances = provenances_from_rdf(d)
    if provenances:
        add_dcat_extra(dataset, "provenance", provenances)

    resources_licenses_hints = set()
    resources_access_rights = []
    for distrib in d.objects(DCAT.distribution | DCAT.distributions):
        resource_from_rdf(distrib, dataset)
        resources_access_rights.append(access_rights_from_rdf(distrib))
        # include both dct:license and dct:rights as licenses hints from resources
        resources_licenses_hints |= licenses_from_rdf(distrib)
        resources_licenses_hints |= rights_from_rdf(distrib)

    for additionnal in d.objects(DCT.hasPart):
        resource_from_rdf(additionnal, dataset, is_additionnal=True)

    dataset_access_rights = infer_dataset_access_rights(d, resources_access_rights)
    if dataset_access_rights:
        add_dcat_extra(dataset, "accessRights", dataset_access_rights)

    default_license = dataset.license or License.default()
    dataset_licenses = licenses_from_rdf(d)
    if dataset_licenses:
        add_dcat_extra(dataset, "license", dataset_licenses)
    dataset_rights = rights_from_rdf(d)
    if dataset_rights:
        add_dcat_extra(dataset, "rights", dataset_rights)
    dataset.license = License.guess(
        *dataset_licenses,
        *dataset_rights,
        *resources_licenses_hints,
        default=default_license,
    )

    identifier = rdf_value(d, DCT.identifier)
    uri = d.identifier.toPython() if isinstance(d.identifier, URIRef) else None

    remote_url = remote_url_from_rdf(d, graph, remote_url_prefix=remote_url_prefix)

    created_at = rdf_value(d, DCT.created)
    issued_at = rdf_value(d, DCT.issued)
    modified_at = rdf_value(d, DCT.modified)

    if not dataset.harvest:
        dataset.harvest = HarvestDatasetMetadata()
    dataset.harvest.dct_identifier = identifier
    dataset.harvest.uri = uri
    dataset.harvest.remote_url = remote_url
    dataset.harvest.created_at = created_at
    dataset.harvest.issued_at = issued_at

    # In the past, we've encountered future `modified_at` during harvesting
    # do not save it. :FutureHarvestModifiedAt
    if modified_at and to_naive_datetime(modified_at) > datetime.utcnow():
        log.warning(f"Future `DCT.modified` date '{modified_at}' in dataset")
    else:
        dataset.harvest.modified_at = modified_at

    return dataset


def bbox_to_geojson_multipolygon(bbox_as_str: str) -> dict | None:
    bbox = bbox_as_str.strip().split(",")
    if len(bbox) != 4:
        return None

    west = float(bbox[0])
    south = float(bbox[1])
    east = float(bbox[2])
    north = float(bbox[3])

    low_left = [west, south]
    top_left = [west, north]
    top_right = [east, north]
    low_right = [east, south]

    return {
        "type": "MultiPolygon",
        "coordinates": [
            [
                [low_left, low_right, top_right, top_left, low_left],
            ],
        ],
    }<|MERGE_RESOLUTION|>--- conflicted
+++ resolved
@@ -143,15 +143,8 @@
     return pot
 
 
-<<<<<<< HEAD
 def frequency_to_rdf(frequency: UpdateFrequency | None, graph: Graph | None = None) -> str | None:
     return UDATA_ID_TO_TERM.get(frequency) if frequency else None
-=======
-def frequency_to_rdf(frequency: str, graph: Graph | None = None) -> str | None:
-    if not frequency:
-        return
-    return RDF_FREQUENCIES.get(frequency, getattr(FREQ, frequency))
->>>>>>> bce61491
 
 
 def owner_to_rdf(dataset: Dataset, graph: Graph | None = None) -> RdfResource | None:
