--- conflicted
+++ resolved
@@ -131,15 +131,9 @@
 #: Default mask to make it lightweight by default
 DEFAULT_MASK = ','.join((
     'id', 'title', 'acronym', 'slug', 'description', 'created_at', 'last_modified', 'deleted',
-<<<<<<< HEAD
-    'private', 'tags', 'badges', 'resources', 'frequency', 'frequency_date', 'extras', 'metrics',
-    'organization', 'owner', 'temporal_coverage', 'spatial', 'license',
-    'uri', 'page', 'last_update', 'archived', 'protected_extras'
-=======
     'private', 'tags', 'badges', 'resources', 'frequency', 'frequency_date', 'extras',
-    'metrics', 'organization', 'owner', 'temporal_coverage', 'spatial', 'license',
-    'uri', 'page', 'last_update', 'archived', 'quality'
->>>>>>> 0d386165
+    'protected_extras', 'metrics', 'organization', 'owner', 'temporal_coverage', 'spatial',
+    'license', 'uri', 'page', 'last_update', 'archived', 'quality'
 ))
 
 dataset_fields = api.model('Dataset', {
