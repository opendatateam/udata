--- conflicted
+++ resolved
@@ -254,14 +254,11 @@
     'quality': fields.Raw(description='The dataset quality', readonly=True),
     'last_update': fields.ISODateTime(
         description='The resources last modification date', required=True),
-<<<<<<< HEAD
     'access_right': fields.String(
         description='The dataset access right', required=True,
         enum=list(ACCESS_RIGHTS), default=DEFAULT_ACCESS_RIGHTS),
-=======
     'schema': fields.Nested(
         schema_fields, allow_null=True, description='Reference to the associated schema'),
->>>>>>> f1a3b68e
     'internal': fields.Nested(
         dataset_internal_fields, readonly=True, description='Site internal and specific object\'s data'),
     'contact_point': fields.Nested(contact_point_fields, allow_null=True, description='The dataset\'s contact points'),
