import datetime
from udata.models import (
    Dataset, Organization, User, GeoZone, License, Topic
)
from udata.search import (
    ModelSearchAdapter, register,
    ModelTermsFilter, BoolFilter, Filter,
    TemporalCoverageFilter
)
from udata.core.spatial.models import (
    admin_levels, ADMIN_LEVEL_MAX
)
from udata.core.dataset.api import DatasetApiParser, DEFAULT_SORTING
from udata.utils import to_iso_datetime

__all__ = ('DatasetSearch', )


@register
class DatasetSearch(ModelSearchAdapter):
    model = Dataset
    search_url = 'datasets/'

    sorts = {
        'created': 'created_at_internal',
        'last_update': 'last_modified_internal',
        'reuses': 'metrics.reuses',
        'followers': 'metrics.followers',
        'views': 'metrics.views',
    }

    filters = {
        'tag': Filter(),
        'badge': Filter(),
        'organization': ModelTermsFilter(model=Organization),
        'owner': ModelTermsFilter(model=User),
        'license': ModelTermsFilter(model=License),
        'geozone': ModelTermsFilter(model=GeoZone),
        'granularity': Filter(),
        'format': Filter(),
        'schema': Filter(),
        'temporal_coverage': TemporalCoverageFilter(),
        'featured': BoolFilter(),
        'topic': ModelTermsFilter(model=Topic),
    }

    @classmethod
    def is_indexable(cls, dataset):
        valid_access_rights = ((dataset.access_rights == 'public' and len(dataset.resources) > 0)
                               or dataset.access_rights == 'non-public'
                               or dataset.access_rights == 'restricted')
        return (dataset.deleted is None and dataset.archived is None and
<<<<<<< HEAD
                not dataset.private and valid_access_rights)
=======
                not dataset.private)
>>>>>>> f1a3b68e

    @classmethod
    def mongo_search(cls, args):
        datasets = Dataset.objects(archived=None, deleted=None, private=False)
        datasets = DatasetApiParser.parse_filters(datasets, args)

        sort = cls.parse_sort(args['sort']) or ('$text_score' if args['q'] else None) or DEFAULT_SORTING
        offset = (args['page'] - 1) * args['page_size']
        return datasets.order_by(sort).skip(offset).limit(args['page_size']), datasets.count()

    @classmethod
    def serialize(cls, dataset):
        organization = None
        owner = None

        topics = Topic.objects(datasets=dataset).only('id')

        if dataset.organization:
            org = Organization.objects(id=dataset.organization.id).first()
            organization = {
                'id': str(org.id),
                'name': org.name,
                'public_service': 1 if org.public_service else 0,
                'followers': org.metrics.get('followers', 0)
            }
        elif dataset.owner:
            owner = User.objects(id=dataset.owner.id).first()

        document = {
            'id': str(dataset.id),
            'title': dataset.title,
            'description': dataset.description,
            'acronym': dataset.acronym or None,
            'url': dataset.display_url,
            'tags': dataset.tags,
            'license': getattr(dataset.license, 'id', None),
            'badges': [badge.kind for badge in dataset.badges],
            'frequency': dataset.frequency,
            'created_at': to_iso_datetime(dataset.created_at),
            'last_update': to_iso_datetime(dataset.last_update),
            'views': dataset.metrics.get('views', 0),
            'followers': dataset.metrics.get('followers', 0),
            'reuses': dataset.metrics.get('reuses', 0),
            'featured': 1 if dataset.featured else 0,
            'resources_count': len(dataset.resources),
            'organization': organization,
            'owner': str(owner.id) if owner else None,
            'format': [r.format.lower() for r in dataset.resources if r.format],
            'schema': [r.schema.name for r in dataset.resources if r.schema],
            'topics': [str(t.id) for t in topics if topics],
        }
        extras = {}
        for key, value in dataset.extras.items():
            extras[key] = to_iso_datetime(value) if isinstance(value, datetime.datetime) else value
        document.update({'extras': extras})
        if dataset.harvest:
            harvest = {}
            for key, value in dataset.harvest._data.items():
                harvest[key] = to_iso_datetime(value) if isinstance(value, datetime.datetime) else value
            document.update({'harvest': harvest})

        if (dataset.temporal_coverage is not None and
                dataset.temporal_coverage.start and
                dataset.temporal_coverage.end):
            start = to_iso_datetime(dataset.temporal_coverage.start)
            end = to_iso_datetime(dataset.temporal_coverage.end)
            document.update({
                'temporal_coverage_start': start,
                'temporal_coverage_end': end,
            })

        if dataset.spatial is not None:
            # Index precise zone labels to allow fast filtering.
            zone_ids = [z.id for z in dataset.spatial.zones]
            zones = GeoZone.objects(id__in=zone_ids)
            geozones = []
            coverage_level = ADMIN_LEVEL_MAX
            for zone in zones:
                geozones.append({
                    'id': zone.id,
                    'name': zone.name,
                })
                coverage_level = min(coverage_level, admin_levels[zone.level])
            document.update({
                'geozones': geozones,
                'granularity': dataset.spatial.granularity,
            })
        return document<|MERGE_RESOLUTION|>--- conflicted
+++ resolved
@@ -46,15 +46,11 @@
 
     @classmethod
     def is_indexable(cls, dataset):
-        valid_access_rights = ((dataset.access_rights == 'public' and len(dataset.resources) > 0)
+        valid_access_rights = (dataset.access_rights == 'public'
                                or dataset.access_rights == 'non-public'
                                or dataset.access_rights == 'restricted')
         return (dataset.deleted is None and dataset.archived is None and
-<<<<<<< HEAD
                 not dataset.private and valid_access_rights)
-=======
-                not dataset.private)
->>>>>>> f1a3b68e
 
     @classmethod
     def mongo_search(cls, args):
