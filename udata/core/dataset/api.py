'''
TODO: We need to cleanup and give more coherence to these APIs
- upload enpoints should be singular instead of plural
- community resource APIs should be consistent
    (single root instead of the current state splitted
    between /dataset/<id>/community and /community_resource/)
- Swagger operation IDs needs to be explicits
- make use of latest RESTPlus decorator:
  - @api.expect
  - @api.param
- permissions needs to be more comprehensible
- some mutualizations may be removed (common_doc ?)
- some API need to renaming (ie. featured vs moderated...)

These changes might lead to backward compatibility breakage meaning:
- new API version
- admin changes
'''

import os
import logging
import mongoengine
from datetime import datetime

from bson.objectid import ObjectId
from flask import request, current_app, abort, redirect, url_for, make_response
from flask_security import current_user
from mongoengine.queryset.visitor import Q

from udata.auth import admin_permission
from udata.api import api, API, errors
from udata.api.parsers import ModelApiParser
from udata.core import storages
from udata.core.dataset.models import CHECKSUM_TYPES
from udata.core.storages.api import handle_upload, upload_parser
from udata.core.badges import api as badges_api
from udata.core.badges.fields import badge_fields
<<<<<<< HEAD

=======
>>>>>>> 76566fa0
from udata.core.followers.api import FollowAPI
from udata.utils import get_by
from udata.rdf import (
    RDF_EXTENSIONS,
    negociate_content, graph_response
)

from .api_fields import (
    community_resource_fields,
    community_resource_page_fields,
    dataset_fields,
    dataset_page_fields,
    dataset_suggestion_fields,
    frequency_fields,
    license_fields,
    resource_fields,
    resource_type_fields,
    upload_fields,
    catalog_schema_fields,
)
from udata.linkchecker.checker import check_resource
from udata.core.topic.models import Topic
from .models import (
    Dataset, Resource, Checksum, License, 
    CommunityResource, ResourceSchema, get_resource
)
from .constants import UPDATE_FREQUENCIES, RESOURCE_TYPES
from .permissions import DatasetEditPermission, ResourceEditPermission
from .forms import (
    ResourceForm, DatasetForm, CommunityResourceForm, ResourcesListForm
)
from .exceptions import (
    SchemasCatalogNotFoundException, SchemasCacheUnavailableException
)
from .rdf import dataset_to_rdf


DEFAULT_SORTING = '-created_at_internal'
SUGGEST_SORTING = '-metrics.followers'


class DatasetApiParser(ModelApiParser):
    sorts = {
        'title': 'title',
        'created': 'created_at_internal',
        'last_update': 'last_modified_internal',
        'reuses': 'metrics.reuses',
        'followers': 'metrics.followers',
        'views': 'metrics.views',
    }

    def __init__(self):
        super().__init__()
        self.parser.add_argument('tag', type=str, location='args')
        self.parser.add_argument('license', type=str, location='args')
        self.parser.add_argument('featured', type=bool, location='args')
        self.parser.add_argument('geozone', type=str, location='args')
        self.parser.add_argument('granularity', type=str, location='args')
        self.parser.add_argument('temporal_coverage', type=str, location='args')
        self.parser.add_argument('organization', type=str, location='args')
        self.parser.add_argument('owner', type=str, location='args')
        self.parser.add_argument('format', type=str, location='args')
        self.parser.add_argument('schema', type=str, location='args')
        self.parser.add_argument('schema_version', type=str, location='args')
        self.parser.add_argument('topic', type=str, location='args')

    @staticmethod
    def parse_filters(datasets, args):
        if args.get('q'):
            # Following code splits the 'q' argument by spaces to surround
            # every word in it with quotes before rebuild it.
            # This allows the search_text method to tokenise with an AND
            # between tokens whereas an OR is used without it.
            phrase_query = ' '.join([f'"{elem}"' for elem in args['q'].split(' ')])
            datasets = datasets.search_text(phrase_query)
        if args.get('tag'):
            datasets = datasets.filter(tags=args['tag'])
        if args.get('license'):
            datasets = datasets.filter(license__in=License.objects.filter(id=args['license']))
        if args.get('geozone'):
            datasets = datasets.filter(spatial__zones=args['geozone'])
        if args.get('granularity'):
            datasets = datasets.filter(spatial__granularity=args['granularity'])
        if args.get('temporal_coverage'):
            datasets = datasets.filter(temporal_coverage__start__gte=args['temporal_coverage'][:9],
                                       temporal_coverage__start__lte=args['temporal_coverage'][11:])
        if args.get('featured'):
            datasets = datasets.filter(featured=args['featured'])
        if args.get('organization'):
            if not ObjectId.is_valid(args['organization']):
                api.abort(400, 'Organization arg must be an identifier')
            datasets = datasets.filter(organization=args['organization'])
        if args.get('owner'):
            if not ObjectId.is_valid(args['owner']):
                api.abort(400, 'Owner arg must be an identifier')
            datasets = datasets.filter(owner=args['owner'])
        if args.get('format'):
            datasets = datasets.filter(resources__format=args['format'])
        if args.get('schema'):
            datasets = datasets.filter(resources__schema__name=args['schema'])
        if args.get('schema_version'):
            datasets = datasets.filter(resources__schema__version=args['schema_version'])
        if args.get('topic'):
            if not ObjectId.is_valid(args['topic']):
                api.abort(400, 'Topic arg must be an identifier')
            try:
                topic = Topic.objects.get(id=args['topic'])
            except Topic.DoesNotExist:
                pass
            else:
                datasets = datasets.filter(id__in=[d.id for d in topic.datasets])
        return datasets


log = logging.getLogger(__name__)

ns = api.namespace('datasets', 'Dataset related operations')

dataset_parser = DatasetApiParser()

community_parser = api.parser()
community_parser.add_argument(
    'sort', type=str, default='-created_at_internal', location='args',
    help='The sorting attribute')
community_parser.add_argument(
    'page', type=int, default=1, location='args', help='The page to fetch')
community_parser.add_argument(
    'page_size', type=int, default=20, location='args',
    help='The page size to fetch')
community_parser.add_argument(
    'organization', type=str,
    help='Filter activities for that particular organization',
    location='args')
community_parser.add_argument(
    'dataset', type=str,
    help='Filter activities for that particular dataset',
    location='args')
community_parser.add_argument(
    'owner', type=str,
    help='Filter activities for that particular user',
    location='args')

common_doc = {
    'params': {'dataset': 'The dataset ID or slug'}
}


@ns.route('/', endpoint='datasets')
class DatasetListAPI(API):
    '''Datasets collection endpoint'''
    @api.doc('list_datasets')
    @api.expect(dataset_parser.parser)
    @api.marshal_with(dataset_page_fields)
    def get(self):
        '''List or search all datasets'''
        args = dataset_parser.parse()
        datasets = Dataset.objects(archived=None, deleted=None, private=False)
        datasets = dataset_parser.parse_filters(datasets, args)
        sort = args['sort'] or ('$text_score' if args['q'] else None) or DEFAULT_SORTING
        return datasets.order_by(sort).paginate(args['page'], args['page_size'])

    @api.secure
    @api.doc('create_dataset', responses={400: 'Validation error'})
    @api.expect(dataset_fields)
    @api.marshal_with(dataset_fields, code=201)
    def post(self):
        '''Create a new dataset'''
        form = api.validate(DatasetForm)
        dataset = form.save()
        return dataset, 201


@ns.route('/<dataset:dataset>/', endpoint='dataset', doc=common_doc)
@api.response(404, 'Dataset not found')
@api.response(410, 'Dataset has been deleted')
class DatasetAPI(API):
    @api.doc('get_dataset')
    @api.marshal_with(dataset_fields)
    def get(self, dataset):
        '''Get a dataset given its identifier'''
        if dataset.deleted and not DatasetEditPermission(dataset).can():
            api.abort(410, 'Dataset has been deleted')
        return dataset

    @api.secure
    @api.doc('update_dataset')
    @api.expect(dataset_fields)
    @api.marshal_with(dataset_fields)
    @api.response(400, errors.VALIDATION_ERROR)
    def put(self, dataset):
        '''Update a dataset given its identifier'''
        request_deleted = request.json.get('deleted', True)
        if dataset.deleted and request_deleted is not None:
            api.abort(410, 'Dataset has been deleted')
        DatasetEditPermission(dataset).test()
        dataset.last_modified_internal = datetime.utcnow()
        form = api.validate(DatasetForm, dataset)
        # As validation for some fields (ie. extras) is at model
        # level instead form level, we use mongoengine errors here.
        try:
            return form.save()
        except mongoengine.errors.ValidationError as e:
            api.abort(400, e.message)

    @api.secure
    @api.doc('delete_dataset')
    @api.response(204, 'Dataset deleted')
    def delete(self, dataset):
        '''Delete a dataset given its identifier'''
        if dataset.deleted:
            api.abort(410, 'Dataset has been deleted')
        DatasetEditPermission(dataset).test()
        dataset.deleted = datetime.utcnow()
        dataset.last_modified_internal = datetime.utcnow()
        dataset.save()
        return '', 204


@ns.route('/<dataset:dataset>/featured/', endpoint='dataset_featured')
@api.doc(**common_doc)
class DatasetFeaturedAPI(API):
    @api.secure(admin_permission)
    @api.doc('feature_dataset')
    @api.marshal_with(dataset_fields)
    def post(self, dataset):
        '''Mark the dataset as featured'''
        dataset.featured = True
        dataset.save()
        return dataset

    @api.secure(admin_permission)
    @api.doc('unfeature_dataset')
    @api.marshal_with(dataset_fields)
    def delete(self, dataset):
        '''Unmark the dataset as featured'''
        dataset.featured = False
        dataset.save()
        return dataset


@ns.route('/<dataset:dataset>/rdf', endpoint='dataset_rdf', doc=common_doc)
@api.response(404, 'Dataset not found')
@api.response(410, 'Dataset has been deleted')
class DatasetRdfAPI(API):
    @api.doc('rdf_dataset')
    def get(self, dataset):
        format = RDF_EXTENSIONS[negociate_content()]
        url = url_for('api.dataset_rdf_format', dataset=dataset.id, format=format)
        return redirect(url)


@ns.route('/<dataset:dataset>/rdf.<format>', endpoint='dataset_rdf_format', doc=common_doc)
@api.response(404, 'Dataset not found')
@api.response(410, 'Dataset has been deleted')
class DatasetRdfFormatAPI(API):
    @api.doc('rdf_dataset_format')
    def get(self, dataset, format):
        if not DatasetEditPermission(dataset).can():
            if dataset.private:
                api.abort(404)
            elif dataset.deleted:
                api.abort(410)

        resource = dataset_to_rdf(dataset)
        # bypass flask-restplus make_response, since graph_response
        # is handling the content negociation directly
        return make_response(*graph_response(resource, format))


@ns.route('/badges/', endpoint='available_dataset_badges')
class AvailableDatasetBadgesAPI(API):
    @api.doc('available_dataset_badges')
    def get(self):
        '''List all available dataset badges and their labels'''
        return Dataset.__badges__


@ns.route('/<dataset:dataset>/badges/', endpoint='dataset_badges')
class DatasetBadgesAPI(API):
    @api.doc('add_dataset_badge', **common_doc)
    @api.expect(badge_fields)
    @api.marshal_with(badge_fields)
    @api.secure(admin_permission)
    def post(self, dataset):
        '''Create a new badge for a given dataset'''
        return badges_api.add(dataset)


@ns.route('/<dataset:dataset>/badges/<badge_kind>/', endpoint='dataset_badge')
class DatasetBadgeAPI(API):
    @api.doc('delete_dataset_badge', **common_doc)
    @api.secure(admin_permission)
    def delete(self, dataset, badge_kind):
        '''Delete a badge for a given dataset'''
        return badges_api.remove(dataset, badge_kind)


@ns.route('/r/<uuid:id>', endpoint='resource_redirect')
class ResourceRedirectAPI(API):
    @api.doc('redirect_resource', **common_doc)
    def get(self, id):
        '''
        Redirect to the latest version of a resource given its identifier.
        '''
        resource = get_resource(id)
        return redirect(resource.url.strip()) if resource else abort(404)


@ns.route('/<dataset:dataset>/resources/', endpoint='resources')
class ResourcesAPI(API):
    @api.secure
    @api.doc('create_resource', **common_doc, responses={400: 'Validation error'})
    @api.expect(resource_fields)
    @api.marshal_with(resource_fields, code=201)
    def post(self, dataset):
        '''Create a new resource for a given dataset'''
        ResourceEditPermission(dataset).test()
        form = api.validate(ResourceForm)
        resource = Resource()
        if form._fields.get('filetype').data != 'remote':
            api.abort(400, 'This endpoint only supports remote resources')
        form.populate_obj(resource)
        dataset.add_resource(resource)
        dataset.last_modified_internal = datetime.utcnow()
        dataset.save()
        return resource, 201

    @api.secure
    @api.doc('update_resources', **common_doc, responses={400: 'Validation error'})
    @api.expect([resource_fields])
    @api.marshal_list_with(resource_fields)
    def put(self, dataset):
        '''Reorder resources'''
        ResourceEditPermission(dataset).test()
        data = {'resources': request.json}
        form = ResourcesListForm.from_json(data, obj=dataset, instance=dataset,
                                           meta={'csrf': False})
        if not form.validate():
            api.abort(400, errors=form.errors['resources'])

        dataset = form.save()
        return dataset.resources, 200


class UploadMixin(object):
    def handle_upload(self, dataset):
        prefix = '/'.join((dataset.slug,
                           datetime.utcnow().strftime('%Y%m%d-%H%M%S')))
        infos = handle_upload(storages.resources, prefix)
        if 'html' in infos['mime']:
            api.abort(415, 'Incorrect file content type: HTML')
        infos['title'] = os.path.basename(infos['filename'])
        checksum_type = next(checksum_type for checksum_type in CHECKSUM_TYPES
                             if checksum_type in infos)
        infos['checksum'] = Checksum(type=checksum_type, value=infos.pop(checksum_type))
        infos['filesize'] = infos.pop('size')
        del infos['filename']
        return infos


@ns.route('/<dataset:dataset>/upload/', endpoint='upload_new_dataset_resource')
@api.doc(**common_doc)
class UploadNewDatasetResource(UploadMixin, API):
    @api.secure
    @api.doc('upload_new_dataset_resource', responses={415: 'Incorrect file content type', 400: 'Upload error'})
    @api.expect(upload_parser)
    @api.marshal_with(upload_fields, code=201)
    def post(self, dataset):
        '''Upload a new dataset resource'''
        ResourceEditPermission(dataset).test()
        infos = self.handle_upload(dataset)
        resource = Resource(**infos)
        dataset.add_resource(resource)
        dataset.last_modified_internal = datetime.utcnow()
        dataset.save()
        return resource, 201


@ns.route('/<dataset:dataset>/upload/community/',
          endpoint='upload_new_community_resource')
@api.doc(**common_doc)
class UploadNewCommunityResources(UploadMixin, API):
    @api.secure
    @api.doc('upload_new_community_resource', responses={415: 'Incorrect file content type', 400: 'Upload error'})
    @api.expect(upload_parser)
    @api.marshal_with(upload_fields, code=201)
    def post(self, dataset):
        '''Upload a new community resource'''
        infos = self.handle_upload(dataset)
        infos['owner'] = current_user._get_current_object()
        infos['dataset'] = dataset
        community_resource = CommunityResource.objects.create(**infos)
        return community_resource, 201


class ResourceMixin(object):

    def get_resource_or_404(self, dataset, id):
        resource = get_by(dataset.resources, 'id', id)
        if not resource:
            api.abort(404, 'Resource does not exist')
        return resource


@ns.route('/<dataset:dataset>/resources/<uuid:rid>/upload/',
          endpoint='upload_dataset_resource', doc=common_doc)
@api.param('rid', 'The resource unique identifier')
class UploadDatasetResource(ResourceMixin, UploadMixin, API):
    @api.secure
    @api.doc('upload_dataset_resource', responses={415: 'Incorrect file content type', 400: 'Upload error'})
    @api.marshal_with(upload_fields)
    def post(self, dataset, rid):
        '''Upload a file related to a given resource on a given dataset'''
        ResourceEditPermission(dataset).test()
        resource = self.get_resource_or_404(dataset, rid)
        fs_filename_to_remove = resource.fs_filename
        infos = self.handle_upload(dataset)
        for k, v in infos.items():
            resource[k] = v
        dataset.update_resource(resource)
        dataset.last_modified_internal = datetime.utcnow()
        dataset.save()
        if fs_filename_to_remove is not None:
            storages.resources.delete(fs_filename_to_remove)
        return resource


@ns.route('/community_resources/<crid:community>/upload/',
          endpoint='upload_community_resource', doc=common_doc)
@api.param('community', 'The community resource unique identifier')
class ReuploadCommunityResource(ResourceMixin, UploadMixin, API):
    @api.secure
    @api.doc('upload_community_resource', responses={415: 'Incorrect file content type', 400: 'Upload error'})
    @api.marshal_with(upload_fields)
    def post(self, community):
        '''Update the file related to a given community resource'''
        ResourceEditPermission(community).test()
        fs_filename_to_remove = community.fs_filename
        infos = self.handle_upload(community.dataset)
        community.update(**infos)
        community.reload()
        if fs_filename_to_remove is not None:
            storages.resources.delete(fs_filename_to_remove)
        return community


@ns.route('/<dataset:dataset>/resources/<uuid:rid>/', endpoint='resource',
          doc=common_doc)
@api.param('rid', 'The resource unique identifier')
class ResourceAPI(ResourceMixin, API):
    @api.doc('get_resource')
    @api.marshal_with(resource_fields)
    def get(self, dataset, rid):
        '''Get a resource given its identifier'''
        if dataset.deleted and not DatasetEditPermission(dataset).can():
            api.abort(410, 'Dataset has been deleted')
        resource = self.get_resource_or_404(dataset, rid)
        return resource

    @api.secure
    @api.doc('update_resource', responses={400: 'Validation error'})
    @api.expect(resource_fields)
    @api.marshal_with(resource_fields)
    def put(self, dataset, rid):
        '''Update a given resource on a given dataset'''
        ResourceEditPermission(dataset).test()
        resource = self.get_resource_or_404(dataset, rid)
        form = api.validate(ResourceForm, resource)
        # ensure API client does not override url on self-hosted resources
        if resource.filetype == 'file':
            form._fields.get('url').data = resource.url
        # populate_obj populates existing resource object with the content of the form.
        # update_resource saves the updated resource dict to the database
        # the additional dataset.save is required as we update the last_modified date.
        form.populate_obj(resource)
        resource.last_modified_internal = datetime.utcnow()
        dataset.update_resource(resource)
        dataset.last_modified_internal = datetime.utcnow()
        dataset.save()
        return resource

    @api.secure
    @api.doc('delete_resource')
    def delete(self, dataset, rid):
        '''Delete a given resource on a given dataset'''
        ResourceEditPermission(dataset).test()
        resource = self.get_resource_or_404(dataset, rid)
        dataset.remove_resource(resource)
        dataset.last_modified_internal = datetime.utcnow()
        dataset.save()
        return '', 204


@ns.route('/community_resources/', endpoint='community_resources')
class CommunityResourcesAPI(API):
    @api.doc('list_community_resources')
    @api.expect(community_parser)
    @api.marshal_with(community_resource_page_fields)
    def get(self):
        '''List all community resources'''
        args = community_parser.parse_args()
        community_resources = CommunityResource.objects
        if args['owner']:
            community_resources = community_resources(owner=args['owner'])
        if args['dataset']:
            community_resources = community_resources(dataset=args['dataset'])
        if args['organization']:
            community_resources = community_resources(
                organization=args['organization'])
        return (community_resources.order_by(args['sort'])
                                   .paginate(args['page'], args['page_size']))

    @api.secure
    @api.doc('create_community_resource', responses={400: 'Validation error'})
    @api.expect(community_resource_fields)
    @api.marshal_with(community_resource_fields, code=201)
    def post(self):
        '''Create a new community resource'''
        form = api.validate(CommunityResourceForm)
        if form._fields.get('filetype').data != 'remote':
            api.abort(400, 'This endpoint only supports remote community resources')
        resource = CommunityResource()
        form.populate_obj(resource)
        if not resource.dataset:
            api.abort(400, errors={
                'dataset': 'A dataset identifier is required'
            })
        if not resource.organization:
            resource.owner = current_user._get_current_object()
        resource.last_modified_internal = datetime.utcnow()
        resource.save()
        return resource, 201


@ns.route('/community_resources/<crid:community>/',
          endpoint='community_resource', doc=common_doc)
@api.param('community', 'The community resource unique identifier')
class CommunityResourceAPI(API):
    @api.doc('retrieve_community_resource')
    @api.marshal_with(community_resource_fields)
    def get(self, community):
        '''Retrieve a community resource given its identifier'''
        return community

    @api.secure
    @api.doc('update_community_resource', responses={400: 'Validation error'})
    @api.expect(community_resource_fields)
    @api.marshal_with(community_resource_fields)
    def put(self, community):
        '''Update a given community resource'''
        ResourceEditPermission(community).test()
        form = api.validate(CommunityResourceForm, community)
        if community.filetype == 'file':
            form._fields.get('url').data = community.url
        form.populate_obj(community)
        if not community.organization and not community.owner:
            community.owner = current_user._get_current_object()
        community.last_modified_internal = datetime.utcnow()
        community.save()
        return community

    @api.secure
    @api.doc('delete_community_resource')
    def delete(self, community):
        '''Delete a given community resource'''
        ResourceEditPermission(community).test()
        # Deletes community resource's file from file storage
        if community.fs_filename is not None:
            storages.resources.delete(community.fs_filename)
        community.delete()
        return '', 204


@ns.route('/<id>/followers/', endpoint='dataset_followers')
@ns.doc(get={'id': 'list_dataset_followers'},
        post={'id': 'follow_dataset'},
        delete={'id': 'unfollow_dataset'})
class DatasetFollowersAPI(FollowAPI):
    model = Dataset


suggest_parser = api.parser()
suggest_parser.add_argument(
    'q', help='The string to autocomplete/suggest', location='args',
    required=True)
suggest_parser.add_argument(
    'size', type=int, help='The amount of suggestion to fetch',
    location='args', default=10)


@ns.route('/suggest/', endpoint='suggest_datasets')
class DatasetSuggestAPI(API):
    @api.doc('suggest_datasets')
    @api.expect(suggest_parser)
    @api.marshal_with(dataset_suggestion_fields)
    def get(self):
        '''Datasets suggest endpoint using mongoDB contains'''
        args = suggest_parser.parse_args()
        datasets_query = Dataset.objects(archived=None, deleted=None, private=False)
        datasets = datasets_query.filter(
            Q(title__icontains=args['q']) | Q(acronym__icontains=args['q']))
        return [
            {
                'id': dataset.id,
                'title': dataset.title,
                'acronym': dataset.acronym,
                'slug': dataset.slug,
                'image_url': (
                    dataset.organization.logo if dataset.organization
                    else dataset.owner.avatar if dataset.owner else None
                )
            }
            for dataset in datasets.order_by(SUGGEST_SORTING).limit(args['size'])
        ]


@ns.route('/suggest/formats/', endpoint='suggest_formats')
class FormatsSuggestAPI(API):
    @api.doc('suggest_formats')
    @api.expect(suggest_parser)
    def get(self):
        '''Suggest file formats'''
        args = suggest_parser.parse_args()
        results = [{'text': i} for i in current_app.config['ALLOWED_RESOURCES_EXTENSIONS']
                   if args['q'] in i]
        results = results[:args['size']]
        return sorted(results, key=lambda o: len(o['text']))


@ns.route('/suggest/mime/', endpoint='suggest_mime')
class MimesSuggestAPI(API):
    @api.doc('suggest_mime')
    @api.expect(suggest_parser)
    def get(self):
        '''Suggest mime types'''
        args = suggest_parser.parse_args()
        results = [{'text': i} for i in current_app.config['ALLOWED_RESOURCES_MIMES']
                   if args['q'] in i]
        results = results[:args['size']]
        return sorted(results, key=lambda o: len(o['text']))


@ns.route('/licenses/', endpoint='licenses')
class LicensesAPI(API):
    @api.doc('list_licenses')
    @api.marshal_list_with(license_fields)
    def get(self):
        '''List all available licenses'''
        return list(License.objects)


@ns.route('/frequencies/', endpoint='dataset_frequencies')
class FrequenciesAPI(API):
    @api.doc('list_frequencies')
    @api.marshal_list_with(frequency_fields)
    def get(self):
        '''List all available frequencies'''
        return [{'id': id, 'label': label}
                for id, label in UPDATE_FREQUENCIES.items()]


@ns.route('/extensions/', endpoint='allowed_extensions')
class AllowedExtensionsAPI(API):
    @api.doc('allowed_extensions')
    @api.response(200, 'Success', [str])
    def get(self):
        '''List all allowed resources extensions'''
        return current_app.config['ALLOWED_RESOURCES_EXTENSIONS']


@ns.route('/<dataset:dataset>/resources/<uuid:rid>/check/',
          endpoint='check_dataset_resource', doc=common_doc)
@api.param('rid', 'The resource unique identifier')
class CheckDatasetResource(API, ResourceMixin):

    @api.doc('check_dataset_resource')
    def get(self, dataset, rid):
        '''Checks that a resource's URL exists and returns metadata.'''
        resource = self.get_resource_or_404(dataset, rid)
        return check_resource(resource)


@ns.route('/resource_types/', endpoint='resource_types')
class ResourceTypesAPI(API):
    @api.doc('resource_types')
    @api.marshal_list_with(resource_type_fields)
    def get(self):
        '''List all resource types'''
        return [{'id': id, 'label': label}
                for id, label in RESOURCE_TYPES.items()]


@ns.route('/schemas/', endpoint='schemas')
class SchemasAPI(API):
    @api.doc('schemas')
    @api.marshal_list_with(catalog_schema_fields)
    def get(self):
        '''List all available schemas'''
        try:
            # This method call is cached as it makes HTTP requests
            return ResourceSchema.assignable_schemas()
        except SchemasCacheUnavailableException:
            abort(503, description='No schemas in cache and endpoint unavailable')
        except SchemasCatalogNotFoundException:
            abort(404, description='Schema catalog endpoint was not found')<|MERGE_RESOLUTION|>--- conflicted
+++ resolved
@@ -35,10 +35,6 @@
 from udata.core.storages.api import handle_upload, upload_parser
 from udata.core.badges import api as badges_api
 from udata.core.badges.fields import badge_fields
-<<<<<<< HEAD
-
-=======
->>>>>>> 76566fa0
 from udata.core.followers.api import FollowAPI
 from udata.utils import get_by
 from udata.rdf import (
