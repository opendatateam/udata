--- conflicted
+++ resolved
@@ -79,8 +79,6 @@
         'views': 'metrics.views',
     }
 
-<<<<<<< HEAD
-=======
     def __init__(self):
         super().__init__()
         self.parser.add_argument('tag', type=str, location='args')
@@ -106,7 +104,6 @@
         return datasets
 
 
->>>>>>> d34ce809
 log = logging.getLogger(__name__)
 
 ns = api.namespace('datasets', 'Dataset related operations')
@@ -150,13 +147,8 @@
         '''List or search all datasets'''
         args = dataset_parser.parse()
         datasets = Dataset.objects(archived=None, deleted=None, private=False)
-<<<<<<< HEAD
-        if args['q']:
-            datasets = datasets.search_text(args['q'])
-=======
         datasets = dataset_parser.parse_filters(datasets, args)
 
->>>>>>> d34ce809
         sort = args['sort'] or ('$text_score' if args['q'] else None) or DEFAULT_SORTING
         return datasets.order_by(sort).paginate(args['page'], args['page_size'])
 
