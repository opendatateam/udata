--- conflicted
+++ resolved
@@ -1,10 +1,4 @@
-<<<<<<< HEAD
-=======
-# -*- coding: utf-8 -*-
-from __future__ import unicode_literals
-
 from udata.core.discussions.models import Discussion
->>>>>>> 328ade8d
 from udata.frontend import csv
 
 from .models import Dataset, Resource
