# -*- coding: utf-8 -*-
from __future__ import unicode_literals

from udata.frontend import csv

from .models import Dataset


def serialize_spatial_zones(dataset):
    if dataset.spatial and dataset.spatial.zones:
        return ','.join(z.name for z in dataset.spatial.zones)


@csv.adapter(Dataset)
class DatasetCsvAdapter(csv.Adapter):
    fields = (
        'id',
        'title',
        'slug',
        ('url', 'external_url'),
<<<<<<< HEAD
        ('organization',
         lambda r: r.organization.name if r.organization else None),
        ('organization_id',
         lambda r: str(r.organization.id) if r.organization else None),
=======
        ('organization', 'organization.name'),
        ('organization_id', 'organization.id'),
        'supplier',
>>>>>>> 925b5528
        'description',
        'frequency',
        'license',
        'temporal_coverage.start',
        'temporal_coverage.end',
        'spatial.granularity',
        ('spatial.zones', serialize_spatial_zones),
        'private',
        ('featured', lambda o: o.featured or False),
        'created_at',
        'last_modified',
        ('tags', lambda o: ','.join(o.tags)),
    )

    def dynamic_fields(self):
        return csv.metric_fields(Dataset)


def dataset_field(name, getter=None):
    return ('dataset.{0}'.format(name), getter or name)


class ResourcesCsvAdapter(csv.NestedAdapter):
    fields = (
        dataset_field('id'),
        dataset_field('title'),
        dataset_field('slug'),
        dataset_field('url', 'external_url'),
        dataset_field(
            'organization',
            lambda r: r.organization.name if r.organization else None),
        dataset_field(
            'organization_id',
            lambda r: str(r.organization.id) if r.organization else None),
        dataset_field('license'),
        dataset_field('private'),
    )
    nested_fields = (
        'id',
        'url',
        'title',
        'description',
        'filetype',
        'format',
        'mime',
        'filesize',
        ('checksum.type', lambda o: getattr(o.checksum, 'type', None)),
        ('checksum.value', lambda o: getattr(o.checksum, 'value', None)),
        'created_at',
        'modified',
        ('downloads', lambda o: int(o.metrics.get('views', 0))),
    )
    attribute = 'resources'


class IssuesOrDiscussionCsvAdapter(csv.Adapter):
    fields = (
        'id',
        'user',
        'subject',
        'title',
        ('size', lambda o: len(o.discussion)),
        ('messages', lambda o: '\n'.join(msg.content for msg in o.discussion)),
        'created',
        'closed',
        'closed_by',
    )<|MERGE_RESOLUTION|>--- conflicted
+++ resolved
@@ -18,16 +18,8 @@
         'title',
         'slug',
         ('url', 'external_url'),
-<<<<<<< HEAD
-        ('organization',
-         lambda r: r.organization.name if r.organization else None),
-        ('organization_id',
-         lambda r: str(r.organization.id) if r.organization else None),
-=======
         ('organization', 'organization.name'),
         ('organization_id', 'organization.id'),
-        'supplier',
->>>>>>> 925b5528
         'description',
         'frequency',
         'license',
