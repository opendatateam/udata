--- conflicted
+++ resolved
@@ -233,14 +233,10 @@
             data.pop(key)
         # then update the extras with the remaining payload
         dataset.extras.update(data)
-<<<<<<< HEAD
         try:
-            dataset.save()
+            dataset.save(signal_kwargs={'ignores': ['post_save']})
         except mongoengine.errors.ValidationError as e:
             apiv2.abort(400, e.message)
-=======
-        dataset.save(signal_kwargs={'ignores': ['post_save']})
->>>>>>> 5ae2e295
         return dataset.extras
 
     @apiv2.secure
