import logging
import re
from datetime import datetime, timedelta
from pydoc import locate
from typing import Self
from urllib.parse import urlparse

import Levenshtein
import requests
from blinker import signal
from dateutil.parser import parse as parse_dt
from flask import current_app
from mongoengine import DynamicEmbeddedDocument
from mongoengine import ValidationError as MongoEngineValidationError
from mongoengine.fields import DateTimeField
from mongoengine.signals import post_save, pre_init, pre_save
from werkzeug.utils import cached_property

from udata.api_fields import field
from udata.app import cache
from udata.core import storages
from udata.core.activity.models import Auditable
from udata.core.metrics.helpers import get_stock_metrics
from udata.core.owned import Owned, OwnedQuerySet
from udata.frontend.markdown import mdstrip
from udata.i18n import lazy_gettext as _
from udata.mail import get_mail_campaign_dict
from udata.models import Badge, BadgeMixin, BadgesList, SpatialCoverage, WithMetrics, db
from udata.mongo.errors import FieldValidationError
from udata.uris import ValidationError, endpoint_for
from udata.uris import validate as validate_url
from udata.utils import get_by, hash_url, to_naive_datetime

from .constants import (
    CHECKSUM_TYPES,
    CLOSED_FORMATS,
    DEFAULT_LICENSE,
    LEGACY_FREQUENCIES,
    MAX_DISTANCE,
    PIVOTAL_DATA,
    RESOURCE_FILETYPES,
    RESOURCE_TYPES,
    SCHEMA_CACHE_DURATION,
    UPDATE_FREQUENCIES,
)
from .exceptions import (
    SchemasCacheUnavailableException,
    SchemasCatalogNotFoundException,
)
from .preview import get_preview_url

__all__ = (
    "License",
    "Resource",
    "Schema",
    "Dataset",
    "Checksum",
    "CommunityResource",
    "ResourceSchema",
)

BADGES: dict[str, str] = {
    PIVOTAL_DATA: _("Pivotal data"),
}

NON_ASSIGNABLE_SCHEMA_TYPES = ["datapackage"]

log = logging.getLogger(__name__)


def get_json_ld_extra(key, value):
    """Serialize an extras key, value pair into JSON-LD"""
    value = value.serialize() if hasattr(value, "serialize") else value
    return {
        "@type": "http://schema.org/PropertyValue",
        "name": key,
        "value": value,
    }


class HarvestDatasetMetadata(DynamicEmbeddedDocument):
    backend = db.StringField()
    created_at = db.DateTimeField()
    modified_at = db.DateTimeField()
    source_id = db.StringField()
    remote_id = db.StringField()
    domain = db.StringField()
    last_update = db.DateTimeField()
    remote_url = db.URLField()
    uri = db.StringField()
    dct_identifier = db.StringField()
    archived_at = db.DateTimeField()
    archived = db.StringField()


class HarvestResourceMetadata(DynamicEmbeddedDocument):
    created_at = db.DateTimeField()
    modified_at = db.DateTimeField()
    uri = db.StringField()


class Schema(db.EmbeddedDocument):
    """
    Schema can only be two things right now:
    - Known schema: url is not set, name is set, version is maybe set
    - Unknown schema: url is set, name and version are maybe set
    """

    url = db.URLField()
    name = db.StringField()
    version = db.StringField()

    def __bool__(self):
        """
        In the database, since the schemas were only simple dicts, there is
        empty `{}` stored. To prevent problems with converting to bool
        (bool({}) and default bool(Schema) do not yield the same value), we transform
        empty Schema() to False.
        It's maybe not necessary but being paranoid here.
        """
        return bool(self.name) or bool(self.url)

    def to_dict(self):
        return {
            "url": self.url,
            "name": self.name,
            "version": self.version,
        }

    def clean(self, **kwargs):
        super().clean()

        check_schema_in_catalog = kwargs.get("check_schema_in_catalog", False)

        if not self.url and not self.name:
            # There is no schema.
            if self.version:
                raise FieldValidationError(
                    _("A schema must contains a name or an URL when a version is provided."),
                    field="version",
                )

            return

        # First check if the URL is a known schema
        if self.url:
            info = ResourceSchema.get_existing_schema_info_by_url(self.url)
            if info:
                self.url = None
                self.name = info[0]
                self.version = info[1]

            # Nothing more to do since an URL can point to anywhere and have a random name/version
            return

        # All the following checks are only run if there is
        # some schemas in the catalog. If there is no catalog
        # or no schema in the catalog we do not check the validity
        # of the name and version
        catalog_schemas = ResourceSchema.assignable_schemas()
        if not catalog_schemas:
            return

        # We know this schema so we can do some checks
        existing_schema = next(
            (schema for schema in catalog_schemas if schema["name"] == self.name), None
        )

        if not existing_schema:
            message = _(
                'Schema name "{schema}" is not an allowed value. Allowed values: {values}'
            ).format(
                schema=self.name,
                values=", ".join(map(lambda schema: schema["name"], catalog_schemas)),
            )
            if check_schema_in_catalog:
                raise FieldValidationError(message, field="name")
            else:
                log.warning(message)
                return

        if self.version:
            allowed_versions = list(
                map(lambda version: version["version_name"], existing_schema["versions"])
            )
            allowed_versions.append("latest")

            if self.version not in allowed_versions:
                message = _(
                    'Version "{version}" is not an allowed value for the schema "{name}". Allowed versions: {values}'
                ).format(version=self.version, name=self.name, values=", ".join(allowed_versions))
                if check_schema_in_catalog:
                    raise FieldValidationError(message, field="version")
                else:
                    log.warning(message)
                    return


class License(db.Document):
    # We need to declare id explicitly since we do not use the default
    # value set by Mongo.
    id = db.StringField(primary_key=True)
    created_at = db.DateTimeField(default=datetime.utcnow, required=True)
    title = db.StringField(required=True)
    alternate_titles = db.ListField(db.StringField())
    slug = db.SlugField(required=True, populate_from="title")
    url = db.URLField()
    alternate_urls = db.ListField(db.URLField())
    maintainer = db.StringField()
    flags = db.ListField(db.StringField())

    active = db.BooleanField()

    def __str__(self):
        return self.title

    @classmethod
    def extract_first_url(cls, text: str) -> tuple[str]:
        """
        Extracts the first URL from a given text string and returns the URL and the remaining text.
        """
        if text is None:
            return tuple()
        url_pattern = r"(https?://\S+)"
        match = re.search(url_pattern, text.rstrip("."))
        if match:
            url = match.group(1)
            remaining_text = text.replace(url, "").strip()
            return url, remaining_text
        else:
            return (text,)

    @classmethod
    def guess(cls, *strings, **kwargs):
        """
        Try to guess a license from a list of strings.

        Accept a `default` keyword argument which will be
        the default fallback license.
        """
        license = None
        for string in strings:
            for prepared_string in cls.extract_first_url(string):
                license = cls.guess_one(prepared_string)
                if license:
                    return license
        return kwargs.get("default")

    @classmethod
    def guess_one(cls, text):
        """
        Try to guess license from a string.

        Try to exact match on identifier then slugified title
        and fallback on edit distance ranking (after slugification)
        """
        if not text:
            return
        qs = cls.objects
        text = text.strip().lower()  # Stored identifiers are lower case
        slug = cls.slug.slugify(text)  # Use slug as it normalize string
        license = qs(
            db.Q(id__iexact=text)
            | db.Q(slug=slug)
            | db.Q(url__iexact=text)
            | db.Q(alternate_urls__iexact=text)
        ).first()

        if license is None:
            # If we're dealing with an URL, let's try some specific stuff
            # like getting rid of trailing slash and scheme mismatch
            try:
                url = validate_url(text)
            except ValidationError:
                pass
            else:
                parsed = urlparse(url)
                path = parsed.path.rstrip("/")
                query = f"{parsed.netloc}{path}"
                license = qs(
                    db.Q(url__icontains=query) | db.Q(alternate_urls__contains=query)
                ).first()

        if license is None:
            # Try to single match `slug` with a low Damerau-Levenshtein distance
            computed = (
                (license_, Levenshtein.distance(license_.slug, slug)) for license_ in cls.objects
            )
            candidates = [license_ for license_, d in computed if d <= MAX_DISTANCE]
            # If there is more that one match, we cannot determinate
            # which one is closer to safely choose between candidates
            if len(candidates) == 1:
                license = candidates[0]

        if license is None:
            # Try to match `title` with a low Damerau-Levenshtein distance
            computed = (
                (license_, Levenshtein.distance(license_.title.lower(), text))
                for license_ in cls.objects
            )
            candidates = [license_ for license_, d in computed if d <= MAX_DISTANCE]
            # If there is more that one match, we cannot determinate
            # which one is closer to safely choose between candidates
            if len(candidates) == 1:
                license = candidates[0]

        if license is None:
            # Try to single match `alternate_titles` with a low Damerau-Levenshtein distance
            computed = (
                (license_, Levenshtein.distance(cls.slug.slugify(title_), slug))
                for license_ in cls.objects
                for title_ in license_.alternate_titles
            )
            candidates = [license_ for license_, distance_ in computed if distance_ <= MAX_DISTANCE]
            # If there is more that one license matching, we cannot determinate
            # which one is closer to safely choose between candidates
            if len(set(candidates)) == 1:
                license = candidates[0]
        return license

    @classmethod
    def default(cls):
        return cls.objects(id=DEFAULT_LICENSE["id"]).first()


class DatasetQuerySet(OwnedQuerySet):
    def visible(self):
        return self(private__ne=True, deleted=None, archived=None)

    def hidden(self):
        return self(db.Q(private=True) | db.Q(deleted__ne=None) | db.Q(archived__ne=None))


class Checksum(db.EmbeddedDocument):
    type = db.StringField(choices=CHECKSUM_TYPES, required=True)
    value = db.StringField(required=True)

    def to_mongo(self, *args, **kwargs):
        if bool(self.value):
            return super(Checksum, self).to_mongo()


class ResourceMixin(object):
    id = db.AutoUUIDField(primary_key=True)
    title = db.StringField(verbose_name="Title", required=True)
    description = db.StringField()
    filetype = db.StringField(choices=list(RESOURCE_FILETYPES), default="file", required=True)
    type = db.StringField(choices=list(RESOURCE_TYPES), default="main", required=True)
    url = db.URLField(required=True)
    urlhash = db.StringField()
    checksum = db.EmbeddedDocumentField(Checksum)
    format = db.StringField()
    mime = db.StringField()
    filesize = db.IntField()  # `size` is a reserved keyword for mongoengine.
    fs_filename = db.StringField()
    extras = db.ExtrasField()
    harvest = db.EmbeddedDocumentField(HarvestResourceMetadata)
    schema = db.EmbeddedDocumentField(Schema)

    created_at_internal = db.DateTimeField(default=datetime.utcnow, required=True)
    last_modified_internal = db.DateTimeField(default=datetime.utcnow, required=True)
    deleted = db.DateTimeField()

    @property
    def internal(self):
        return {
            "created_at_internal": self.created_at_internal,
            "last_modified_internal": self.last_modified_internal,
        }

    @property
    def created_at(self):
        return (
            self.harvest.created_at
            if self.harvest and self.harvest.created_at
            else self.created_at_internal
        )

    @property
    def last_modified(self):
        if (
            self.harvest
            and self.harvest.modified_at
            and to_naive_datetime(self.harvest.modified_at) < datetime.utcnow()
        ):
            return to_naive_datetime(self.harvest.modified_at)
        if self.filetype == "remote" and self.extras.get("analysis:last-modified-at"):
            return to_naive_datetime(self.extras.get("analysis:last-modified-at"))
        return to_naive_datetime(self.last_modified_internal)

    def clean(self):
        super(ResourceMixin, self).clean()
        if not self.urlhash or "url" in self._get_changed_fields():
            self.urlhash = hash_url(self.url)

    @cached_property  # Accessed at least 2 times in front rendering
    def preview_url(self):
        return get_preview_url(self)

    @property
    def closed_or_no_format(self):
        """
        Return True if the specified format is in CLOSED_FORMATS or
        no format has been specified.
        """
        return not self.format or self.format.lower() in CLOSED_FORMATS

    def check_availability(self):
        """
        Return the check status from extras if any.

        NB: `unknown` will evaluate to True in the aggregate checks using
        `all([])` (dataset, organization, user).
        """
        return self.extras.get("check:available", "unknown")

    def need_check(self):
        """Does the resource needs to be checked against its linkchecker?

        We check unavailable resources often, unless they go over the
        threshold. Available resources are checked less and less frequently
        based on their historical availability.
        """
        min_cache_duration, max_cache_duration, ko_threshold = [
            current_app.config.get(k)
            for k in (
                "LINKCHECKING_MIN_CACHE_DURATION",
                "LINKCHECKING_MAX_CACHE_DURATION",
                "LINKCHECKING_UNAVAILABLE_THRESHOLD",
            )
        ]
        count_availability = self.extras.get("check:count-availability", 1)
        is_available = self.check_availability()
        if is_available == "unknown":
            return True
        elif is_available or count_availability > ko_threshold:
            delta = min(min_cache_duration * count_availability, max_cache_duration)
        else:
            delta = min_cache_duration
        if self.extras.get("check:date"):
            limit_date = datetime.utcnow() - timedelta(minutes=delta)
            check_date = self.extras["check:date"]
            if not isinstance(check_date, datetime):
                try:
                    check_date = parse_dt(check_date)
                except (ValueError, TypeError):
                    return True
            if check_date >= limit_date:
                return False
        return True

    @property
    def latest(self):
        """
        Permanent link to the latest version of this resource.

        If this resource is updated and `url` changes, this property won't.
        """
        return endpoint_for(
            "datasets.resource", "api.resource_redirect", id=self.id, _external=True
        )

    @cached_property
    def json_ld(self):
        result = {
            "@type": "DataDownload",
            "@id": str(self.id),
            "url": self.latest,
            "name": self.title or _("Nameless resource"),
            "contentUrl": self.url,
            "dateCreated": self.created_at.isoformat(),
            "dateModified": self.last_modified.isoformat(),
            "extras": [get_json_ld_extra(*item) for item in self.extras.items()],
        }

        if "views" in self.metrics:
            result["interactionStatistic"] = {
                "@type": "InteractionCounter",
                "interactionType": {
                    "@type": "DownloadAction",
                },
                "userInteractionCount": self.metrics["views"],
            }

        if self.format:
            result["encodingFormat"] = self.format

        if self.filesize:
            result["contentSize"] = self.filesize

        if self.mime:
            result["fileFormat"] = self.mime

        if self.description:
            result["description"] = mdstrip(self.description)

        return result


class Resource(ResourceMixin, WithMetrics, db.EmbeddedDocument):
    """
    Local file, remote file or API provided by the original provider of the
    dataset
    """

    on_added = signal("Resource.on_added")
    on_deleted = signal("Resource.on_deleted")

    __metrics_keys__ = [
        "views",
    ]

    @property
    def dataset(self):
        try:
            self._instance.id  # try to access attr from parent instance
            return self._instance
        except ReferenceError:  # weakly-referenced object no longer exists
            log.warning(
                "Weakly referenced object for resource.dataset no longer exists, "
                "using a poor performance query instead."
            )
            return Dataset.objects(resources__id=self.id).first()

    def save(self, *args, **kwargs):
        if not self.dataset:
            raise RuntimeError("Impossible to save an orphan resource")
        self.dataset.save(*args, **kwargs)


def validate_badge(value):
    if value not in Dataset.__badges__.keys():
        raise db.ValidationError("Unknown badge type")


class DatasetBadge(Badge):
    kind = db.StringField(required=True, validation=validate_badge)


class DatasetBadgeMixin(BadgeMixin):
    badges = field(BadgesList(DatasetBadge), **BadgeMixin.default_badges_list_params)
    __badges__ = BADGES


class Dataset(Auditable, WithMetrics, DatasetBadgeMixin, Owned, db.Document):
    title = field(db.StringField(required=True))
    acronym = field(db.StringField(max_length=128))
    # /!\ do not set directly the slug when creating or updating a dataset
    # this will break the search indexation
    slug = field(
        db.SlugField(
            max_length=255, required=True, populate_from="title", update=True, follow=True
        ),
        auditable=False,
    )
    description = field(db.StringField(required=True, default=""))
    license = field(db.ReferenceField("License"))

    tags = field(db.TagListField())
    resources = field(db.ListField(db.EmbeddedDocumentField(Resource)), auditable=False)

    private = field(db.BooleanField(default=False))
    frequency = field(db.StringField(choices=list(UPDATE_FREQUENCIES.keys())))
    frequency_date = field(db.DateTimeField(verbose_name=_("Future date of update")))
    temporal_coverage = field(db.EmbeddedDocumentField(db.DateRange))
    spatial = field(db.EmbeddedDocumentField(SpatialCoverage))
    schema = field(db.EmbeddedDocumentField(Schema))

    ext = field(db.MapField(db.GenericEmbeddedDocumentField()), auditable=False)
    extras = field(db.ExtrasField(), auditable=False)
    harvest = field(db.EmbeddedDocumentField(HarvestDatasetMetadata), auditable=False)

    quality_cached = field(db.DictField(), auditable=False)

    featured = field(
        db.BooleanField(required=True, default=False),
        auditable=False,
    )

    contact_points = field(
        db.ListField(db.ReferenceField("ContactPoint", reverse_delete_rule=db.PULL))
    )

    created_at_internal = field(
        DateTimeField(verbose_name=_("Creation date"), default=datetime.utcnow, required=True),
        auditable=False,
    )
    last_modified_internal = field(
        DateTimeField(
            verbose_name=_("Last modification date"), default=datetime.utcnow, required=True
        ),
        auditable=False,
    )
    deleted = field(db.DateTimeField(), auditable=False)
    archived = field(db.DateTimeField())

    def __str__(self):
        return self.title or ""

    __metrics_keys__ = [
        "discussions",
        "reuses",
<<<<<<< HEAD
        "dataservices",
=======
        "reuses_by_months",
>>>>>>> dc4fbac6
        "followers",
        "followers_by_months",
        "views",
        "resources_downloads",
    ]

    meta = {
        "indexes": [
            "$title",
            "created_at_internal",
            "last_modified_internal",
            "metrics.reuses",
            "metrics.dataservices",
            "metrics.followers",
            "metrics.views",
            "slug",
            "resources.id",
            "resources.urlhash",
        ]
        + Owned.meta["indexes"],
        "ordering": ["-created_at_internal"],
        "queryset_class": DatasetQuerySet,
        "auto_create_index_on_save": True,
    }

    before_save = signal("Dataset.before_save")
    after_save = signal("Dataset.after_save")
    on_create = signal("Dataset.on_create")
    on_update = signal("Dataset.on_update")
    before_delete = signal("Dataset.before_delete")
    after_delete = signal("Dataset.after_delete")
    on_delete = signal("Dataset.on_delete")
    on_archive = signal("Dataset.on_archive")
    on_resource_added = signal("Dataset.on_resource_added")
    on_resource_updated = signal("Dataset.on_resource_updated")
    on_resource_removed = signal("Dataset.on_resource_removed")

    verbose_name = _("dataset")

    missing_resources = False

    @cached_property
    def resources_len(self):
        # :ResourcesLengthProperty
        # If we've excluded the resources from the Mongo request we need
        # to do a new Mongo request to fetch the resources length manually.
        # If the resources are already present, just return the `len()` of the array.
        if not self.missing_resources:
            return len(self.resources)

        pipeline = [
            {"$project": {"_id": 1, "resources_len": {"$size": {"$ifNull": ["$resources", []]}}}}
        ]
        data = Dataset.objects(id=self.id).aggregate(pipeline)

        return next(data)["resources_len"]

    @classmethod
    def pre_init(cls, sender, document: Self, values, **kwargs):
        # MongoEngine loses the information about raw values during the __init__ function
        # Here we catch the raw values from the database (or from the creation of the object)
        # and we check if resources were returned (sometimes we exclude `resources` from the
        # Mongo request to improve perfs)
        # This is used in :ResourcesLengthProperty
        document.missing_resources = "resources" not in values

    @classmethod
    def pre_save(cls, sender, document, **kwargs):
        cls.before_save.send(document)

    def clean(self):
        super(Dataset, self).clean()
        if self.frequency in LEGACY_FREQUENCIES:
            self.frequency = LEGACY_FREQUENCIES[self.frequency]

        if len(set(res.id for res in self.resources)) != len(self.resources):
            raise MongoEngineValidationError(f"Duplicate resource ID in dataset #{self.id}.")

        self.quality_cached = self.compute_quality()

        for key, value in self.extras.items():
            if not key.startswith("custom:"):
                continue
            if not self.organization:
                raise MongoEngineValidationError(
                    "Custom metadatas are only accessible to dataset owned by on organization."
                )
            custom_meta = key.split(":")[1]
            org_custom = self.organization.extras.get("custom", [])
            custom_present = False
            for custom in org_custom:
                if custom["title"] != custom_meta:
                    continue
                custom_present = True
                if custom["type"] == "choice":
                    if value not in custom["choices"]:
                        raise MongoEngineValidationError(
                            "Custom metadata choice is not defined by organization."
                        )
                else:
                    if not isinstance(value, locate(custom["type"])):
                        raise MongoEngineValidationError(
                            "Custom metadata is not of the right type."
                        )
            if not custom_present:
                raise MongoEngineValidationError(
                    "Dataset's organization did not define the requested custom metadata."
                )

    @property
    def permissions(self):
        from .permissions import DatasetEditPermission, ResourceEditPermission

        return {
            "delete": DatasetEditPermission(self),
            "edit": DatasetEditPermission(self),
            "edit_resources": ResourceEditPermission(self),
        }

    def url_for(self, *args, **kwargs):
        return endpoint_for("datasets.show", "api.dataset", dataset=self, *args, **kwargs)

    display_url = property(url_for)

    @property
    def is_visible(self):
        return not self.is_hidden

    @property
    def is_hidden(self):
        return self.private or self.deleted or self.archived

    @property
    def full_title(self):
        if not self.acronym:
            return self.title
        return "{title} ({acronym})".format(**self._data)

    @property
    def external_url(self):
        return self.url_for(_external=True)

    @property
    def external_url_with_campaign(self):
        extras = get_mail_campaign_dict()
        return self.url_for(_external=True, **extras)

    @property
    def image_url(self):
        if self.organization:
            return self.organization.logo.url
        elif self.owner:
            return self.owner.avatar.url

    @property
    def frequency_label(self):
        return UPDATE_FREQUENCIES.get(self.frequency or "unknown", UPDATE_FREQUENCIES["unknown"])

    def check_availability(self):
        """Check if resources from that dataset are available.

        Return a list of (boolean or 'unknown')
        """
        # Only check remote resources.
        remote_resources = [
            resource for resource in self.resources if resource.filetype == "remote"
        ]
        if not remote_resources:
            return []
        return [resource.check_availability() for resource in remote_resources]

    @property
    def created_at(self):
        return (
            self.harvest.created_at
            if self.harvest and self.harvest.created_at
            else self.created_at_internal
        )

    @property
    def last_modified(self):
        if self.harvest and self.harvest.modified_at:
            return to_naive_datetime(self.harvest.modified_at)
        return to_naive_datetime(self.last_modified_internal)

    @property
    def last_update(self):
        """
        Use the more recent date we would have on resources (harvest, modified).
        Default to dataset last_modified if no resource.
        """
        if self.resources:
            return max([res.last_modified for res in self.resources])
        else:
            return self.last_modified

    @property
    def next_update(self):
        """Compute the next expected update date,
        given the frequency and last_update.
        Return None if the frequency is not handled.

        We consider frequencies that have a number of
        occurences on a timespan to be irregularry divided
        in the timespan and expect a next update before the end
        of the timespan.

        Ex: the next update for a threeTimesAday freq is not
        every 8 hours, but is maximum 24 hours later.
        """
        delta = None
        if self.frequency == "hourly":
            delta = timedelta(hours=1)
        elif self.frequency in ["fourTimesADay", "threeTimesADay", "semidaily", "daily"]:
            delta = timedelta(days=1)
        elif self.frequency in ["fourTimesAWeek", "threeTimesAWeek", "semiweekly", "weekly"]:
            delta = timedelta(weeks=1)
        elif self.frequency == "biweekly":
            delta = timedelta(weeks=2)
        elif self.frequency in ["threeTimesAMonth", "semimonthly", "monthly"]:
            delta = timedelta(days=31)
        elif self.frequency == "bimonthly":
            delta = timedelta(days=31 * 2)
        elif self.frequency == "quarterly":
            delta = timedelta(days=365 / 4)
        elif self.frequency in ["threeTimesAYear", "semiannual", "annual"]:
            delta = timedelta(days=365)
        elif self.frequency == "biennial":
            delta = timedelta(days=365 * 2)
        elif self.frequency == "triennial":
            delta = timedelta(days=365 * 3)
        elif self.frequency == "quinquennial":
            delta = timedelta(days=365 * 5)
        if delta is None:
            return
        else:
            return self.last_update + delta

    @property
    def quality(self):
        # `quality_cached` should always be set, except during the migration
        # creating this property. We could remove `or self.compute_quality()`
        # after the migration but since we need to keep the computed property for
        # `update_fulfilled_in_time`, maybe we leave it here? Just in case?
        quality = self.quality_cached or self.compute_quality()

        # :UpdateFulfilledInTime
        # `next_update_for_update_fulfilled_in_time` is only useful to compute the
        # real `update_fulfilled_in_time` check, so we pop it to not polute the `quality`
        # object for users.
        next_update = quality.pop("next_update_for_update_fulfilled_in_time", None)
        if next_update:
            # Allow for being one day late on update.
            # We may have up to one day delay due to harvesting for example
            quality["update_fulfilled_in_time"] = (next_update - datetime.utcnow()).days >= -1
        elif self.frequency in ["continuous", "irregular", "punctual"]:
            # For these frequencies, we don't expect regular updates or can't quantify them.
            # Thus we consider the update_fulfilled_in_time quality criterion to be true.
            quality["update_fulfilled_in_time"] = True

        # Since `update_fulfilled_in_time` cannot be precomputed, `score` cannot either.
        quality["score"] = self.compute_quality_score(quality)

        return quality

    def compute_quality(self):
        """Return a dict filled with metrics related to the inner

        quality of the dataset:

            * number of tags
            * description length
            * and so on
        """
        result = {}

        result["license"] = True if self.license else False
        result["temporal_coverage"] = True if self.temporal_coverage else False
        result["spatial"] = True if self.spatial else False

        result["update_frequency"] = self.frequency and self.frequency != "unknown"

        # We only save the next_update here because it is based on resources
        # We cannot save the `update_fulfilled_in_time` because it is time
        # sensitive (so setting it on save is not really useful…)
        # See :UpdateFulfilledInTime
        result["next_update_for_update_fulfilled_in_time"] = self.next_update

        result["dataset_description_quality"] = (
            True
            if len(self.description) > current_app.config.get("QUALITY_DESCRIPTION_LENGTH")
            else False
        )

        if self.resources:
            result["has_resources"] = True
            result["has_open_format"] = not all(
                resource.closed_or_no_format for resource in self.resources
            )
            result["all_resources_available"] = all(self.check_availability())
            resource_doc = False
            resource_desc = False
            for resource in self.resources:
                if resource.type == "documentation":
                    resource_doc = True
                if resource.description:
                    resource_desc = True
            result["resources_documentation"] = resource_doc or resource_desc

        return result

    @staticmethod
    def normalize_score(score):
        """
        Normalize score by dividing it by the quality max score.
        Make sure to update QUALITY_MAX_SCORE accordingly if the max score changes.
        """
        QUALITY_MAX_SCORE = 9
        return score / QUALITY_MAX_SCORE

    def compute_quality_score(self, quality):
        """
        Compute the score related to the quality of that dataset.
        The score is normalized between 0 and 1.

        Make sure to update normalize_score if the max score changes.
        """
        score = 0
        UNIT = 1
        if quality["license"]:
            score += UNIT
        if quality["temporal_coverage"]:
            score += UNIT
        if quality["spatial"]:
            score += UNIT
        if quality["update_frequency"]:
            score += UNIT
        if "update_fulfilled_in_time" in quality:
            if quality["update_fulfilled_in_time"]:
                score += UNIT
        if quality["dataset_description_quality"]:
            score += UNIT
        if "has_resources" in quality:
            if quality["has_open_format"]:
                score += UNIT
            if quality["all_resources_available"]:
                score += UNIT
            if quality["resources_documentation"]:
                score += UNIT
        return self.normalize_score(score)

    @classmethod
    def get(cls, id_or_slug):
        obj = cls.objects(slug=id_or_slug).first()
        return obj or cls.objects.get_or_404(id=id_or_slug)

    def add_resource(self, resource: Resource):
        """Perform an atomic prepend for a new resource"""
        resource.validate()

        existing_resource = next((r for r in self.resources if r.id == resource.id), None)
        if existing_resource:
            raise MongoEngineValidationError(
                f"Cannot add resource '{resource.title}'. A resource '{existing_resource.title}' already exists with ID '{existing_resource.id}'"
            )

        # only useful for compute_quality(), we will reload to have a clean object
        self.resources.insert(0, resource)

        self.update(
            set__quality_cached=self.compute_quality(),
            push__resources={"$each": [resource.to_mongo()], "$position": 0},
            set__last_modified_internal=datetime.utcnow(),
        )

        self.reload()
        self.on_resource_added.send(self.__class__, document=self, resource_id=resource.id)

    def update_resource(self, resource):
        """Perform an atomic update for an existing resource"""

        # only useful for compute_quality(), we will reload to have a clean object
        index = next(i for i, r in enumerate(self.resources) if r.id == resource.id)
        self.resources[index] = resource

        Dataset.objects(id=self.id, resources__id=resource.id).update_one(
            set__quality_cached=self.compute_quality(),
            set__resources__S=resource,
            set__last_modified_internal=datetime.utcnow(),
        )

        self.reload()
        self.on_resource_updated.send(self.__class__, document=self, resource_id=resource.id)

    def remove_resource(self, resource):
        # only useful for compute_quality(), we will reload to have a clean object
        self.resources = [r for r in self.resources if r.id != resource.id]

        self.update(
            set__quality_cached=self.compute_quality(),
            pull__resources__id=resource.id,
            set__last_modified_internal=datetime.utcnow(),
        )

        # Deletes resource's file from file storage
        if resource.fs_filename is not None:
            try:
                storages.resources.delete(resource.fs_filename)
            except FileNotFoundError as e:
                log.error(
                    f"File not found while deleting resource #{resource.id} in dataset {self.id}: {e}"
                )

        self.reload()
        self.on_resource_removed.send(self.__class__, document=self, resource_id=resource.id)

    @property
    def community_resources(self):
        return self.id and CommunityResource.objects.filter(dataset=self) or []

    @cached_property
    def json_ld(self):
        result = {
            "@context": "http://schema.org",
            "@type": "Dataset",
            "@id": str(self.id),
            "alternateName": self.slug,
            "dateCreated": self.created_at.isoformat(),
            "dateModified": self.last_modified.isoformat(),
            "url": endpoint_for("datasets.show", "api.dataset", dataset=self, _external=True),
            "name": self.title,
            "keywords": ",".join(self.tags),
            "distribution": [
                resource.json_ld
                for resource in self.resources[: current_app.config["MAX_RESOURCES_IN_JSON_LD"]]
            ],
            # Theses values are not standard
            "contributedDistribution": [
                resource.json_ld
                for resource in self.community_resources[
                    : current_app.config["MAX_RESOURCES_IN_JSON_LD"]
                ]
            ],
            "extras": [get_json_ld_extra(*item) for item in self.extras.items()],
        }

        if self.description:
            result["description"] = mdstrip(self.description)

        if self.license and self.license.url:
            result["license"] = self.license.url

        if self.organization:
            author = self.organization.json_ld
        elif self.owner:
            author = self.owner.json_ld
        else:
            author = None

        if author:
            result["author"] = author

        return result

    @property
    def internal(self):
        return {
            "created_at_internal": self.created_at_internal,
            "last_modified_internal": self.last_modified_internal,
        }

    @property
    def views_count(self):
        return self.metrics.get("views", 0)

    def count_discussions(self):
        from udata.models import Discussion

        self.metrics["discussions"] = Discussion.objects(subject=self, closed=None).count()
        self.save(signal_kwargs={"ignores": ["post_save"]})

    def count_reuses(self):
        from udata.models import Reuse

        self.metrics["reuses"] = Reuse.objects(datasets=self).visible().count()
        self.metrics["reuses_by_months"] = get_stock_metrics(Reuse.objects(datasets=self).visible())
        self.save(signal_kwargs={"ignores": ["post_save"]})

    def count_dataservices(self):
        from udata.core.dataservices.models import Dataservice

        self.metrics["dataservices"] = Dataservice.objects(datasets=self).visible().count()
        self.save(signal_kwargs={"ignores": ["post_save"]})

    def count_followers(self):
        from udata.models import Follow

        self.metrics["followers"] = Follow.objects(until=None).followers(self).count()
        self.metrics["followers_by_months"] = get_stock_metrics(
            Follow.objects(following=self), date_label="since"
        )
        self.save(signal_kwargs={"ignores": ["post_save"]})


pre_init.connect(Dataset.pre_init, sender=Dataset)
pre_save.connect(Dataset.pre_save, sender=Dataset)
post_save.connect(Dataset.post_save, sender=Dataset)


class CommunityResource(ResourceMixin, WithMetrics, Owned, db.Document):
    """
    Local file, remote file or API added by the community of the users to the
    original dataset
    """

    dataset = db.ReferenceField(Dataset, reverse_delete_rule=db.NULLIFY)

    __metrics_keys__ = [
        "views",
    ]

    meta = {
        "ordering": ["-created_at_internal"],
        "queryset_class": OwnedQuerySet,
    }

    @property
    def from_community(self):
        return True

    @property
    def permissions(self):
        from .permissions import ResourceEditPermission

        return {
            "delete": ResourceEditPermission(self),
            "edit": ResourceEditPermission(self),
        }


class ResourceSchema(object):
    @staticmethod
    @cache.memoize(timeout=SCHEMA_CACHE_DURATION)
    def all():
        """
        Get a list of schemas from a schema catalog endpoint.

        This has a double layer of cache:
        - @cache.cached decorator w/ short lived cache for normal operations
        - a long terme cache w/o timeout to be able to always render some content
        """
        endpoint = current_app.config.get("SCHEMA_CATALOG_URL")
        if endpoint is None:
            return []

        cache_key = "schema-catalog-objects"
        try:
            response = requests.get(endpoint, timeout=5)
            # do not cache 404 and forward status code
            if response.status_code == 404:
                raise SchemasCatalogNotFoundException(
                    f"Schemas catalog does not exist at {endpoint}"
                )
            response.raise_for_status()
        except requests.exceptions.RequestException:
            log.exception(f"Error while getting schema catalog from {endpoint}")
            schemas = cache.get(cache_key)
        else:
            schemas = response.json().get("schemas", [])
            cache.set(cache_key, schemas)
        # no cached version or no content
        if not schemas:
            log.error("No content found inc. from cache for schema catalog")
            raise SchemasCacheUnavailableException("No content in cache for schema catalog")

        return schemas

    def assignable_schemas():
        return [
            s
            for s in ResourceSchema.all()
            if s.get("schema_type") not in NON_ASSIGNABLE_SCHEMA_TYPES
        ]

    def get_existing_schema_info_by_url(url: str) -> tuple[str, str | None] | None:
        """
        Returns the name and the version if exists
        """
        for schema in ResourceSchema.all():
            for version in schema["versions"]:
                if version["schema_url"] == url:
                    return schema["name"], version["version_name"]

            if schema["schema_url"] == url:
                # The main schema URL is often the 'latest' version but
                # not sure if it's mandatory everywhere so set the version to
                # None here.
                return schema["name"], None

        return None


def get_resource(id):
    """Fetch a resource given its UUID"""
    dataset = Dataset.objects(resources__id=id).first()
    if dataset:
        return get_by(dataset.resources, "id", id)
    else:
        return CommunityResource.objects(id=id).first()<|MERGE_RESOLUTION|>--- conflicted
+++ resolved
@@ -600,11 +600,8 @@
     __metrics_keys__ = [
         "discussions",
         "reuses",
-<<<<<<< HEAD
+        "reuses_by_months",
         "dataservices",
-=======
-        "reuses_by_months",
->>>>>>> dc4fbac6
         "followers",
         "followers_by_months",
         "views",
