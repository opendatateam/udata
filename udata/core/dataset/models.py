import logging
import re
from datetime import datetime, timedelta
from pydoc import locate
from typing import Self
from urllib.parse import urlparse

import Levenshtein
import requests
from blinker import signal
from dateutil.parser import parse as parse_dt
from flask import current_app, url_for
from mongoengine import ValidationError as MongoEngineValidationError
from mongoengine.fields import DateTimeField
from mongoengine.signals import post_save, pre_init, pre_save
from werkzeug.utils import cached_property

from udata.api_fields import field
from udata.app import cache
from udata.core import storages
from udata.core.activity.models import Auditable
from udata.core.dataset.preview import TabularAPIPreview
from udata.core.linkable import Linkable
from udata.core.metrics.helpers import get_stock_metrics
from udata.core.owned import Owned, OwnedQuerySet
from udata.frontend.markdown import mdstrip
from udata.i18n import lazy_gettext as _
from udata.models import Badge, BadgeMixin, BadgesList, SpatialCoverage, WithMetrics, db
from udata.mongo.errors import FieldValidationError
from udata.uris import ValidationError, cdata_url
from udata.uris import validate as validate_url
from udata.utils import get_by, hash_url, to_naive_datetime

from .constants import (
    CHECKSUM_TYPES,
    CLOSED_FORMATS,
    DEFAULT_LICENSE,
    DESCRIPTION_SHORT_SIZE_LIMIT,
<<<<<<< HEAD
=======
    HVD,
    INSPIRE,
    LEGACY_FREQUENCIES,
>>>>>>> af292a2e
    MAX_DISTANCE,
    PIVOTAL_DATA,
    RESOURCE_FILETYPES,
    RESOURCE_TYPES,
    SCHEMA_CACHE_DURATION,
<<<<<<< HEAD
    UpdateFrequency,
=======
    SL,
    SPD,
    SR,
    UPDATE_FREQUENCIES,
>>>>>>> af292a2e
)
from .exceptions import (
    SchemasCacheUnavailableException,
    SchemasCatalogNotFoundException,
)

__all__ = (
    "License",
    "Resource",
    "Schema",
    "Dataset",
    "Checksum",
    "CommunityResource",
    "ResourceSchema",
)

BADGES: dict[str, str] = {
    PIVOTAL_DATA: _("Pivotal data"),
    SPD: _("Reference data public service"),
    INSPIRE: _("Inspire"),
    HVD: _("High value datasets"),
    SL: _("Certified statistic series"),
    SR: _("Statistical series of general interest"),
}

NON_ASSIGNABLE_SCHEMA_TYPES = ["datapackage"]

log = logging.getLogger(__name__)


def get_json_ld_extra(key, value):
    """Serialize an extras key, value pair into JSON-LD"""
    value = value.serialize() if hasattr(value, "serialize") else value
    return {
        "@type": "http://schema.org/PropertyValue",
        "name": key,
        "value": value,
    }


class HarvestDatasetMetadata(db.EmbeddedDocument):
    backend = db.StringField()
    created_at = db.DateTimeField()
    issued_at = db.DateTimeField()
    modified_at = db.DateTimeField()
    source_id = db.StringField()
    remote_id = db.StringField()
    domain = db.StringField()
    last_update = db.DateTimeField()
    remote_url = db.URLField()
    uri = db.StringField()
    dct_identifier = db.StringField()
    archived_at = db.DateTimeField()
    archived = db.StringField()
    ckan_name = db.StringField()
    ckan_source = db.StringField()


class HarvestResourceMetadata(db.EmbeddedDocument):
    issued_at = db.DateTimeField()
    modified_at = db.DateTimeField()
    uri = db.StringField()
    dct_identifier = db.StringField()


class Schema(db.EmbeddedDocument):
    """
    Schema can only be two things right now:
    - Known schema: url is not set, name is set, version is maybe set
    - Unknown schema: url is set, name and version are maybe set
    """

    url = db.URLField()
    name = db.StringField()
    version = db.StringField()

    def __bool__(self):
        """
        In the database, since the schemas were only simple dicts, there is
        empty `{}` stored. To prevent problems with converting to bool
        (bool({}) and default bool(Schema) do not yield the same value), we transform
        empty Schema() to False.
        It's maybe not necessary but being paranoid here.
        """
        return bool(self.name) or bool(self.url)

    def to_dict(self):
        return {
            "url": self.url,
            "name": self.name,
            "version": self.version,
        }

    def clean(self, **kwargs):
        super().clean()

        check_schema_in_catalog = kwargs.get("check_schema_in_catalog", False)

        if not self.url and not self.name:
            # There is no schema.
            if self.version:
                raise FieldValidationError(
                    _("A schema must contains a name or an URL when a version is provided."),
                    field="version",
                )

            return

        # First check if the URL is a known schema
        if self.url:
            info = ResourceSchema.get_existing_schema_info_by_url(self.url)
            if info:
                self.url = None
                self.name = info[0]
                self.version = info[1]

            # Nothing more to do since an URL can point to anywhere and have a random name/version
            return

        # All the following checks are only run if there is
        # some schemas in the catalog. If there is no catalog
        # or no schema in the catalog we do not check the validity
        # of the name and version
        catalog_schemas = ResourceSchema.assignable_schemas()
        if not catalog_schemas:
            return

        # We know this schema so we can do some checks
        existing_schema = next(
            (schema for schema in catalog_schemas if schema["name"] == self.name), None
        )

        if not existing_schema:
            message = _(
                'Schema name "{schema}" is not an allowed value. Allowed values: {values}'
            ).format(
                schema=self.name,
                values=", ".join(map(lambda schema: schema["name"], catalog_schemas)),
            )
            if check_schema_in_catalog:
                raise FieldValidationError(message, field="name")
            else:
                log.warning(message)
                return

        if self.version:
            allowed_versions = list(
                map(lambda version: version["version_name"], existing_schema["versions"])
            )
            allowed_versions.append("latest")

            if self.version not in allowed_versions:
                message = _(
                    'Version "{version}" is not an allowed value for the schema "{name}". Allowed versions: {values}'
                ).format(version=self.version, name=self.name, values=", ".join(allowed_versions))
                if check_schema_in_catalog:
                    raise FieldValidationError(message, field="version")
                else:
                    log.warning(message)
                    return


class License(db.Document):
    # We need to declare id explicitly since we do not use the default
    # value set by Mongo.
    id = db.StringField(primary_key=True)
    created_at = db.DateTimeField(default=datetime.utcnow, required=True)
    title = db.StringField(required=True)
    alternate_titles = db.ListField(db.StringField())
    slug = db.SlugField(required=True, populate_from="title")
    url = db.URLField()
    alternate_urls = db.ListField(db.URLField())
    maintainer = db.StringField()
    flags = db.ListField(db.StringField())

    active = db.BooleanField()

    def __str__(self):
        return self.title

    @classmethod
    def extract_first_url(cls, text: str) -> tuple[str]:
        """
        Extracts the first URL from a given text string and returns the URL and the remaining text.
        """
        if text is None:
            return tuple()
        url_pattern = r"(https?://\S+)"
        match = re.search(url_pattern, text.rstrip("."))
        if match:
            url = match.group(1)
            remaining_text = text.replace(url, "").strip()
            return url, remaining_text
        else:
            return (text,)

    @classmethod
    def guess(cls, *strings, **kwargs):
        """
        Try to guess a license from a list of strings.

        Accept a `default` keyword argument which will be
        the default fallback license.
        """
        license = None
        for string in strings:
            for prepared_string in cls.extract_first_url(string):
                license = cls.guess_one(prepared_string)
                if license:
                    return license
        return kwargs.get("default")

    @classmethod
    def guess_one(cls, text):
        """
        Try to guess license from a string.

        Try to exact match on identifier then slugified title
        and fallback on edit distance ranking (after slugification)
        """
        if not text:
            return
        qs = cls.objects
        text = text.strip().lower()  # Stored identifiers are lower case
        slug = cls.slug.slugify(text)  # Use slug as it normalize string
        license = qs(
            db.Q(id__iexact=text)
            | db.Q(slug=slug)
            | db.Q(url__iexact=text)
            | db.Q(alternate_urls__iexact=text)
        ).first()

        if license is None:
            # If we're dealing with an URL, let's try some specific stuff
            # like getting rid of trailing slash and scheme mismatch
            try:
                url = validate_url(text)
            except ValidationError:
                pass
            else:
                parsed = urlparse(url)
                path = parsed.path.rstrip("/")
                query = f"{parsed.netloc}{path}"
                license = qs(
                    db.Q(url__icontains=query) | db.Q(alternate_urls__contains=query)
                ).first()

        if license is None:
            # Try to single match `slug` with a low Damerau-Levenshtein distance
            computed = (
                (license_, Levenshtein.distance(license_.slug, slug)) for license_ in cls.objects
            )
            candidates = [license_ for license_, d in computed if d <= MAX_DISTANCE]
            # If there is more that one match, we cannot determinate
            # which one is closer to safely choose between candidates
            if len(candidates) == 1:
                license = candidates[0]

        if license is None:
            # Try to match `title` with a low Damerau-Levenshtein distance
            computed = (
                (license_, Levenshtein.distance(license_.title.lower(), text))
                for license_ in cls.objects
            )
            candidates = [license_ for license_, d in computed if d <= MAX_DISTANCE]
            # If there is more that one match, we cannot determinate
            # which one is closer to safely choose between candidates
            if len(candidates) == 1:
                license = candidates[0]

        if license is None:
            # Try to single match `alternate_titles` with a low Damerau-Levenshtein distance
            computed = (
                (license_, Levenshtein.distance(cls.slug.slugify(title_), slug))
                for license_ in cls.objects
                for title_ in license_.alternate_titles
            )
            candidates = [license_ for license_, distance_ in computed if distance_ <= MAX_DISTANCE]
            # If there is more that one license matching, we cannot determinate
            # which one is closer to safely choose between candidates
            if len(set(candidates)) == 1:
                license = candidates[0]
        return license

    @classmethod
    def default(cls):
        return cls.objects(id=DEFAULT_LICENSE["id"]).first()


class DatasetQuerySet(OwnedQuerySet):
    def visible(self):
        return self(private__ne=True, deleted=None, archived=None)

    def hidden(self):
        return self(db.Q(private=True) | db.Q(deleted__ne=None) | db.Q(archived__ne=None))

    def with_badge(self, kind):
        return self(badges__kind=kind)


class Checksum(db.EmbeddedDocument):
    type = db.StringField(choices=CHECKSUM_TYPES, required=True)
    value = db.StringField(required=True)

    def to_mongo(self, *args, **kwargs):
        if bool(self.value):
            return super(Checksum, self).to_mongo()


class ResourceMixin(object):
    id = db.AutoUUIDField(primary_key=True)
    title = db.StringField(verbose_name="Title", required=True)
    description = db.StringField()
    filetype = db.StringField(choices=list(RESOURCE_FILETYPES), default="file", required=True)
    type = db.StringField(choices=list(RESOURCE_TYPES), default="main", required=True)
    url = db.URLField(required=True)
    urlhash = db.StringField()
    checksum = db.EmbeddedDocumentField(Checksum)
    format = db.StringField()
    mime = db.StringField()
    filesize = db.IntField()  # `size` is a reserved keyword for mongoengine.
    fs_filename = db.StringField()
    extras = db.ExtrasField()
    harvest = db.EmbeddedDocumentField(HarvestResourceMetadata)
    schema = db.EmbeddedDocumentField(Schema)

    created_at_internal = db.DateTimeField(default=datetime.utcnow, required=True)
    last_modified_internal = db.DateTimeField(default=datetime.utcnow, required=True)
    deleted = db.DateTimeField()

    @property
    def internal(self):
        return {
            "created_at_internal": self.created_at_internal,
            "last_modified_internal": self.last_modified_internal,
        }

    @property
    def created_at(self):
        if self.harvest:
            return self.harvest.issued_at or self.created_at_internal
        return self.created_at_internal

    @property
    def last_modified(self):
        if (
            self.harvest
            and self.harvest.modified_at
            and to_naive_datetime(self.harvest.modified_at) < datetime.utcnow()
        ):
            return to_naive_datetime(self.harvest.modified_at)
        if self.filetype == "remote" and self.extras.get("analysis:last-modified-at"):
            return to_naive_datetime(self.extras.get("analysis:last-modified-at"))
        return to_naive_datetime(self.last_modified_internal)

    def clean(self):
        super(ResourceMixin, self).clean()
        if not self.urlhash or "url" in self._get_changed_fields():
            self.urlhash = hash_url(self.url)

    @property
    def preview_url(self):
        return TabularAPIPreview().preview_url(self)

    @property
    def closed_or_no_format(self):
        """
        Return True if the specified format is in CLOSED_FORMATS or
        no format has been specified.
        """
        return not self.format or self.format.lower() in CLOSED_FORMATS

    def check_availability(self):
        """
        Return the check status from extras if any.

        NB: `unknown` will evaluate to True in the aggregate checks using
        `all([])` (dataset, organization, user).
        """
        return self.extras.get("check:available", "unknown")

    def need_check(self):
        """Does the resource needs to be checked against its linkchecker?

        We check unavailable resources often, unless they go over the
        threshold. Available resources are checked less and less frequently
        based on their historical availability.
        """
        min_cache_duration, max_cache_duration, ko_threshold = [
            current_app.config.get(k)
            for k in (
                "LINKCHECKING_MIN_CACHE_DURATION",
                "LINKCHECKING_MAX_CACHE_DURATION",
                "LINKCHECKING_UNAVAILABLE_THRESHOLD",
            )
        ]
        count_availability = self.extras.get("check:count-availability", 1)
        is_available = self.check_availability()
        if is_available == "unknown":
            return True
        elif is_available or count_availability > ko_threshold:
            delta = min(min_cache_duration * count_availability, max_cache_duration)
        else:
            delta = min_cache_duration
        if self.extras.get("check:date"):
            limit_date = datetime.utcnow() - timedelta(minutes=delta)
            check_date = self.extras["check:date"]
            if not isinstance(check_date, datetime):
                try:
                    check_date = parse_dt(check_date)
                except (ValueError, TypeError):
                    return True
            if check_date >= limit_date:
                return False
        return True

    @property
    def latest(self):
        """
        Permanent link to the latest version of this resource.

        If this resource is updated and `url` changes, this property won't.
        """
        return url_for("api.resource_redirect", id=self.id, _external=True)

    @cached_property
    def json_ld(self):
        result = {
            "@type": "DataDownload",
            "@id": str(self.id),
            "url": self.latest,
            "name": self.title or _("Nameless resource"),
            "contentUrl": self.url,
            "dateCreated": self.created_at.isoformat(),
            "dateModified": self.last_modified.isoformat(),
            "extras": [get_json_ld_extra(*item) for item in self.extras.items()],
        }

        if "views" in self.metrics:
            result["interactionStatistic"] = {
                "@type": "InteractionCounter",
                "interactionType": {
                    "@type": "DownloadAction",
                },
                "userInteractionCount": self.metrics["views"],
            }

        if self.format:
            result["encodingFormat"] = self.format

        if self.filesize:
            result["contentSize"] = self.filesize

        if self.mime:
            result["fileFormat"] = self.mime

        if self.description:
            result["description"] = mdstrip(self.description)

        return result


class Resource(ResourceMixin, WithMetrics, db.EmbeddedDocument):
    """
    Local file, remote file or API provided by the original provider of the
    dataset
    """

    on_added = signal("Resource.on_added")
    on_deleted = signal("Resource.on_deleted")

    __metrics_keys__ = [
        "views",
    ]

    def url_for(self, **kwargs):
        return self.self_web_url(**kwargs) or self.latest

    def self_web_url(self, **kwargs):
        return self.dataset.self_web_url(resource_id=self.id, **kwargs)

    @property
    def dataset(self):
        try:
            self._instance.id  # try to access attr from parent instance
            return self._instance
        except ReferenceError:  # weakly-referenced object no longer exists
            log.warning(
                "Weakly referenced object for resource.dataset no longer exists, "
                "using a poor performance query instead."
            )
            return Dataset.objects(resources__id=self.id).first()

    def save(self, *args, **kwargs):
        if not self.dataset:
            raise RuntimeError("Impossible to save an orphan resource")
        self.dataset.save(*args, **kwargs)


def validate_badge(value):
    if value not in Dataset.__badges__.keys():
        raise db.ValidationError("Unknown badge type")


class DatasetBadge(Badge):
    kind = db.StringField(required=True, validation=validate_badge)


class DatasetBadgeMixin(BadgeMixin):
    badges = field(BadgesList(DatasetBadge), **BadgeMixin.default_badges_list_params)
    __badges__ = BADGES


class Dataset(Auditable, WithMetrics, DatasetBadgeMixin, Owned, Linkable, db.Document):
    title = field(db.StringField(required=True))
    acronym = field(db.StringField(max_length=128))
    # /!\ do not set directly the slug when creating or updating a dataset
    # this will break the search indexation
    slug = field(
        db.SlugField(
            max_length=255, required=True, populate_from="title", update=True, follow=True
        ),
        auditable=False,
    )
    description = field(db.StringField(required=True, default=""))
    description_short = field(db.StringField(max_length=DESCRIPTION_SHORT_SIZE_LIMIT))
    license = field(db.ReferenceField("License"))

    tags = field(db.TagListField())
    resources = field(db.ListField(db.EmbeddedDocumentField(Resource)), auditable=False)

    private = field(db.BooleanField(default=False))

    # FIXME: Do we want required=True to avoid None?
    # This would simplify has_frequency, eliminate UpdateFrequency._missing_ None override, etc.
    frequency = field(db.StringEnumField(enum_class=UpdateFrequency))
    frequency_date = field(db.DateTimeField(verbose_name=_("Future date of update")))
    temporal_coverage = field(db.EmbeddedDocumentField(db.DateRange))
    spatial = field(db.EmbeddedDocumentField(SpatialCoverage))
    schema = field(db.EmbeddedDocumentField(Schema))

    ext = field(db.MapField(db.GenericEmbeddedDocumentField()), auditable=False)
    extras = field(db.ExtrasField(), auditable=False)
    harvest = field(db.EmbeddedDocumentField(HarvestDatasetMetadata), auditable=False)

    quality_cached = field(db.DictField(), auditable=False)

    featured = field(
        db.BooleanField(required=True, default=False),
        auditable=False,
    )

    contact_points = field(
        db.ListField(db.ReferenceField("ContactPoint", reverse_delete_rule=db.PULL))
    )

    created_at_internal = field(
        DateTimeField(verbose_name=_("Creation date"), default=datetime.utcnow, required=True),
        auditable=False,
    )
    last_modified_internal = field(
        DateTimeField(
            verbose_name=_("Last modification date"), default=datetime.utcnow, required=True
        ),
        auditable=False,
    )
    last_update = field(
        DateTimeField(
            verbose_name=_("Last update of the dataset resources"),
            default=datetime.utcnow,
            required=True,
        ),
        auditable=False,
    )
    deleted = field(db.DateTimeField(), auditable=False)
    archived = field(db.DateTimeField())

    def __str__(self):
        return self.title or ""

    __metrics_keys__ = [
        "discussions",
        "discussions_open",
        "reuses",
        "reuses_by_months",
        "dataservices",
        "followers",
        "followers_by_months",
        "views",
        "resources_downloads",
    ]

    meta = {
        "indexes": [
            "$title",
            "created_at_internal",
            "last_modified_internal",
            "metrics.reuses",
            "metrics.dataservices",
            "metrics.followers",
            "metrics.views",
            "slug",
            "resources.id",
            "resources.urlhash",
        ]
        + Owned.meta["indexes"],
        "ordering": ["-created_at_internal"],
        "queryset_class": DatasetQuerySet,
        "auto_create_index_on_save": True,
    }

    before_save = signal("Dataset.before_save")
    after_save = signal("Dataset.after_save")
    on_create = signal("Dataset.on_create")
    on_update = signal("Dataset.on_update")
    before_delete = signal("Dataset.before_delete")
    after_delete = signal("Dataset.after_delete")
    on_delete = signal("Dataset.on_delete")
    on_archive = signal("Dataset.on_archive")
    on_resource_added = signal("Dataset.on_resource_added")
    on_resource_updated = signal("Dataset.on_resource_updated")
    on_resource_removed = signal("Dataset.on_resource_removed")

    verbose_name = _("dataset")

    missing_resources = False

    @cached_property
    def resources_len(self):
        # :ResourcesLengthProperty
        # If we've excluded the resources from the Mongo request we need
        # to do a new Mongo request to fetch the resources length manually.
        # If the resources are already present, just return the `len()` of the array.
        if not self.missing_resources:
            return len(self.resources)

        pipeline = [
            {"$project": {"_id": 1, "resources_len": {"$size": {"$ifNull": ["$resources", []]}}}}
        ]
        data = Dataset.objects(id=self.id).aggregate(pipeline)

        return next(data)["resources_len"]

    @classmethod
    def pre_init(cls, sender, document: Self, values, **kwargs):
        # MongoEngine loses the information about raw values during the __init__ function
        # Here we catch the raw values from the database (or from the creation of the object)
        # and we check if resources were returned (sometimes we exclude `resources` from the
        # Mongo request to improve perfs)
        # This is used in :ResourcesLengthProperty
        document.missing_resources = "resources" not in values

    @classmethod
    def pre_save(cls, sender, document, **kwargs):
        cls.before_save.send(document)

    def clean(self):
        super(Dataset, self).clean()

        if len(set(res.id for res in self.resources)) != len(self.resources):
            raise MongoEngineValidationError(f"Duplicate resource ID in dataset #{self.id}.")

        self.last_update = self.compute_last_update()

        self.quality_cached = self.compute_quality()

        for key, value in self.extras.items():
            if not key.startswith("custom:"):
                continue
            if not self.organization:
                raise MongoEngineValidationError(
                    "Custom metadatas are only accessible to dataset owned by on organization."
                )
            custom_meta = key.split(":")[1]
            org_custom = self.organization.extras.get("custom", [])
            custom_present = False
            for custom in org_custom:
                if custom["title"] != custom_meta:
                    continue
                custom_present = True
                if custom["type"] == "choice":
                    if value not in custom["choices"]:
                        raise MongoEngineValidationError(
                            "Custom metadata choice is not defined by organization."
                        )
                else:
                    if not isinstance(value, locate(custom["type"])):
                        raise MongoEngineValidationError(
                            "Custom metadata is not of the right type."
                        )
            if not custom_present:
                raise MongoEngineValidationError(
                    "Dataset's organization did not define the requested custom metadata."
                )

    @property
    def permissions(self):
        from .permissions import DatasetEditPermission, ResourceEditPermission

        return {
            "delete": DatasetEditPermission(self),
            "edit": DatasetEditPermission(self),
            "edit_resources": ResourceEditPermission(self),
        }

    def self_web_url(self, **kwargs):
        return cdata_url(f"/datasets/{self._link_id(**kwargs)}/", **kwargs)

    def self_api_url(self, **kwargs):
        return url_for(
            "api.dataset", dataset=self._link_id(**kwargs), **self._self_api_url_kwargs(**kwargs)
        )

    @property
    def is_visible(self):
        return not self.is_hidden

    @property
    def is_hidden(self):
        return self.private or self.deleted or self.archived

    @property
    def full_title(self):
        if not self.acronym:
            return self.title
        return "{title} ({acronym})".format(**self._data)

    @property
    def image_url(self):
        if self.organization:
            return self.organization.logo.url
        elif self.owner:
            return self.owner.avatar.url

    @property
    def has_frequency(self):
        return self.frequency not in [None, UpdateFrequency.UNKNOWN]

    def check_availability(self):
        """Check if resources from that dataset are available.

        Return a list of (boolean or 'unknown')
        """
        # Only check remote resources.
        remote_resources = [
            resource for resource in self.resources if resource.filetype == "remote"
        ]
        if not remote_resources:
            return []
        return [resource.check_availability() for resource in remote_resources]

    @property
    def created_at(self):
        if self.harvest:
            return self.harvest.issued_at or self.harvest.created_at or self.created_at_internal
        return self.created_at_internal

    @property
    def last_modified(self):
        if self.harvest and self.harvest.modified_at:
            return to_naive_datetime(self.harvest.modified_at)
        return to_naive_datetime(self.last_modified_internal)

    def compute_last_update(self):
        """
        Use the more recent date we would have on resources (harvest, modified).
        Default to dataset last_modified if no resource.
        Resources should be fetched when calling this method.
        """
        if self.resources:
            return max([res.last_modified for res in self.resources])
        else:
            return self.last_modified

    @property
    def next_update(self):
        """Compute the next expected update date,
        given the frequency and last_update.
        Return None if the frequency is not handled.

        We consider frequencies that have a number of
        occurences on a timespan to be irregularry divided
        in the timespan and expect a next update before the end
        of the timespan.

        Ex: the next update for a threeTimesAday freq is not
        every 8 hours, but is maximum 24 hours later.
        """
        return self.frequency.next_update(self.last_update) if self.has_frequency else None

    @property
    def quality(self):
        # `quality_cached` should always be set, except during the migration
        # creating this property. We could remove `or self.compute_quality()`
        # after the migration but since we need to keep the computed property for
        # `update_fulfilled_in_time`, maybe we leave it here? Just in case?
        quality = self.quality_cached or self.compute_quality()

        # :UpdateFulfilledInTime
        # `next_update_for_update_fulfilled_in_time` is only useful to compute the
        # real `update_fulfilled_in_time` check, so we pop it to not polute the `quality`
        # object for users.
        next_update = quality.pop("next_update_for_update_fulfilled_in_time", None)
        if next_update:
            # Allow for being one day late on update.
            # We may have up to one day delay due to harvesting for example
            quality["update_fulfilled_in_time"] = (next_update - datetime.utcnow()).days >= -1
        elif self.has_frequency and self.frequency.delta is None:
            # Unbonded frequencies can't be estimated, so we always consider the
            # update_fulfilled_in_time quality criterion to be true.
            quality["update_fulfilled_in_time"] = True

        # Since `update_fulfilled_in_time` cannot be precomputed, `score` cannot either.
        quality["score"] = self.compute_quality_score(quality)

        return quality

    def compute_quality(self):
        """Return a dict filled with metrics related to the inner

        quality of the dataset:

            * number of tags
            * description length
            * and so on
        """
        result = {}

        result["license"] = True if self.license else False
        result["temporal_coverage"] = True if self.temporal_coverage else False
        result["spatial"] = True if self.spatial else False

        result["update_frequency"] = self.has_frequency

        # We only save the next_update here because it is based on resources
        # We cannot save the `update_fulfilled_in_time` because it is time
        # sensitive (so setting it on save is not really useful…)
        # See :UpdateFulfilledInTime
        result["next_update_for_update_fulfilled_in_time"] = self.next_update

        result["dataset_description_quality"] = (
            True
            if len(self.description) > current_app.config.get("QUALITY_DESCRIPTION_LENGTH")
            else False
        )

        if self.resources:
            result["has_resources"] = True
            result["has_open_format"] = not all(
                resource.closed_or_no_format for resource in self.resources
            )
            result["all_resources_available"] = all(self.check_availability())
            resource_doc = False
            resource_desc = False
            for resource in self.resources:
                if resource.type == "documentation":
                    resource_doc = True
                if resource.description:
                    resource_desc = True
            result["resources_documentation"] = resource_doc or resource_desc

        return result

    @staticmethod
    def normalize_score(score):
        """
        Normalize score by dividing it by the quality max score.
        Make sure to update QUALITY_MAX_SCORE accordingly if the max score changes.
        """
        QUALITY_MAX_SCORE = 9
        return score / QUALITY_MAX_SCORE

    def compute_quality_score(self, quality):
        """
        Compute the score related to the quality of that dataset.
        The score is normalized between 0 and 1.

        Make sure to update normalize_score if the max score changes.
        """
        score = 0
        UNIT = 1
        if quality["license"]:
            score += UNIT
        if quality["temporal_coverage"]:
            score += UNIT
        if quality["spatial"]:
            score += UNIT
        if quality["update_frequency"]:
            score += UNIT
        if "update_fulfilled_in_time" in quality:
            if quality["update_fulfilled_in_time"]:
                score += UNIT
        if quality["dataset_description_quality"]:
            score += UNIT
        if "has_resources" in quality:
            if quality["has_open_format"]:
                score += UNIT
            if quality["all_resources_available"]:
                score += UNIT
            if quality["resources_documentation"]:
                score += UNIT
        return self.normalize_score(score)

    @classmethod
    def get(cls, id_or_slug):
        obj = cls.objects(slug=id_or_slug).first()
        return obj or cls.objects.get_or_404(id=id_or_slug)

    def add_resource(self, resource: Resource):
        """Perform an atomic prepend for a new resource"""
        resource.validate()

        existing_resource = next((r for r in self.resources if r.id == resource.id), None)
        if existing_resource:
            raise MongoEngineValidationError(
                f"Cannot add resource '{resource.title}'. A resource '{existing_resource.title}' already exists with ID '{existing_resource.id}'"
            )

        # only useful for compute_quality(), we will reload to have a clean object
        self.resources.insert(0, resource)

        self.update(
            set__quality_cached=self.compute_quality(),
            push__resources={"$each": [resource.to_mongo()], "$position": 0},
            set__last_modified_internal=datetime.utcnow(),
        )

        self.reload()
        self.on_resource_added.send(self.__class__, document=self, resource_id=resource.id)

    def update_resource(self, resource):
        """Perform an atomic update for an existing resource"""

        # only useful for compute_quality(), we will reload to have a clean object
        index = next(i for i, r in enumerate(self.resources) if r.id == resource.id)
        self.resources[index] = resource

        Dataset.objects(id=self.id, resources__id=resource.id).update_one(
            set__quality_cached=self.compute_quality(),
            set__resources__S=resource,
            set__last_modified_internal=datetime.utcnow(),
        )

        self.reload()
        self.on_resource_updated.send(self.__class__, document=self, resource_id=resource.id)

    def remove_resource(self, resource):
        # only useful for compute_quality(), we will reload to have a clean object
        self.resources = [r for r in self.resources if r.id != resource.id]

        self.update(
            set__quality_cached=self.compute_quality(),
            pull__resources__id=resource.id,
            set__last_modified_internal=datetime.utcnow(),
        )

        # Deletes resource's file from file storage
        if resource.fs_filename is not None:
            try:
                storages.resources.delete(resource.fs_filename)
            except FileNotFoundError as e:
                log.error(
                    f"File not found while deleting resource #{resource.id} in dataset {self.id}: {e}"
                )

        self.reload()
        self.on_resource_removed.send(self.__class__, document=self, resource_id=resource.id)

    @property
    def community_resources(self):
        return self.id and CommunityResource.objects.filter(dataset=self) or []

    @cached_property
    def json_ld(self):
        result = {
            "@context": "http://schema.org",
            "@type": "Dataset",
            "@id": str(self.id),
            "alternateName": self.slug,
            "dateCreated": self.created_at.isoformat(),
            "dateModified": self.last_modified.isoformat(),
            "url": self.url_for(),
            "name": self.title,
            "keywords": ",".join(self.tags),
            "distribution": [
                resource.json_ld
                for resource in self.resources[: current_app.config["MAX_RESOURCES_IN_JSON_LD"]]
            ],
            # Theses values are not standard
            "contributedDistribution": [
                resource.json_ld
                for resource in self.community_resources[
                    : current_app.config["MAX_RESOURCES_IN_JSON_LD"]
                ]
            ],
            "extras": [get_json_ld_extra(*item) for item in self.extras.items()],
        }

        if self.description:
            result["description"] = mdstrip(self.description)

        if self.license and self.license.url:
            result["license"] = self.license.url

        if self.organization:
            author = self.organization.json_ld
        elif self.owner:
            author = self.owner.json_ld
        else:
            author = None

        if author:
            result["author"] = author

        return result

    @property
    def internal(self):
        return {
            "created_at_internal": self.created_at_internal,
            "last_modified_internal": self.last_modified_internal,
        }

    @property
    def views_count(self):
        return self.metrics.get("views", 0)

    def count_discussions(self):
        from udata.models import Discussion

        self.metrics["discussions"] = Discussion.objects(subject=self).count()
        self.metrics["discussions_open"] = Discussion.objects(subject=self, closed=None).count()
        self.save(signal_kwargs={"ignores": ["post_save"]})

    def count_reuses(self):
        from udata.models import Reuse

        self.metrics["reuses"] = Reuse.objects(datasets=self).visible().count()
        self.metrics["reuses_by_months"] = get_stock_metrics(Reuse.objects(datasets=self).visible())
        self.save(signal_kwargs={"ignores": ["post_save"]})

    def count_dataservices(self):
        from udata.core.dataservices.models import Dataservice

        self.metrics["dataservices"] = Dataservice.objects(datasets=self).visible().count()
        self.save(signal_kwargs={"ignores": ["post_save"]})

    def count_followers(self):
        from udata.models import Follow

        self.metrics["followers"] = Follow.objects(until=None).followers(self).count()
        self.metrics["followers_by_months"] = get_stock_metrics(
            Follow.objects(following=self), date_label="since"
        )
        self.save(signal_kwargs={"ignores": ["post_save"]})


pre_init.connect(Dataset.pre_init, sender=Dataset)
pre_save.connect(Dataset.pre_save, sender=Dataset)
post_save.connect(Dataset.post_save, sender=Dataset)


class CommunityResource(ResourceMixin, WithMetrics, Owned, db.Document):
    """
    Local file, remote file or API added by the community of the users to the
    original dataset
    """

    dataset = db.ReferenceField(Dataset, reverse_delete_rule=db.NULLIFY)

    __metrics_keys__ = [
        "views",
    ]

    meta = {
        "ordering": ["-created_at_internal"],
        "queryset_class": OwnedQuerySet,
    }

    @property
    def from_community(self):
        return True

    @property
    def permissions(self):
        from .permissions import ResourceEditPermission

        return {
            "delete": ResourceEditPermission(self),
            "edit": ResourceEditPermission(self),
        }


class ResourceSchema(object):
    @staticmethod
    @cache.memoize(timeout=SCHEMA_CACHE_DURATION)
    def all():
        """
        Get a list of schemas from a schema catalog endpoint.

        This has a double layer of cache:
        - @cache.cached decorator w/ short lived cache for normal operations
        - a long terme cache w/o timeout to be able to always render some content
        """
        endpoint = current_app.config.get("SCHEMA_CATALOG_URL")
        if endpoint is None:
            return []

        cache_key = "schema-catalog-objects"
        try:
            response = requests.get(endpoint, timeout=5)
            # do not cache 404 and forward status code
            if response.status_code == 404:
                raise SchemasCatalogNotFoundException(
                    f"Schemas catalog does not exist at {endpoint}"
                )
            response.raise_for_status()
            data = response.json()
        except requests.exceptions.RequestException as err:
            log.exception(f"Error while getting schema catalog from {endpoint}: {err}")
            schemas = cache.get(cache_key)
        except requests.exceptions.JSONDecodeError as err:
            log.exception(f"Error while getting schema catalog from {endpoint}: {err}")
            schemas = cache.get(cache_key)
        else:
            schemas = data.get("schemas", [])
            cache.set(cache_key, schemas)

        # no cached version or no content
        if not schemas:
            log.error("No content found inc. from cache for schema catalog")
            raise SchemasCacheUnavailableException("No content in cache for schema catalog")

        return schemas

    def assignable_schemas():
        return [
            s
            for s in ResourceSchema.all()
            if s.get("schema_type") not in NON_ASSIGNABLE_SCHEMA_TYPES
        ]

    def get_existing_schema_info_by_url(url: str) -> tuple[str, str | None] | None:
        """
        Returns the name and the version if exists
        """
        for schema in ResourceSchema.all():
            for version in schema["versions"]:
                if version["schema_url"] == url:
                    return schema["name"], version["version_name"]

            if schema["schema_url"] == url:
                # The main schema URL is often the 'latest' version but
                # not sure if it's mandatory everywhere so set the version to
                # None here.
                return schema["name"], None

        return None


def get_resource(id):
    """Fetch a resource given its UUID"""
    dataset = Dataset.objects(resources__id=id).first()
    if dataset:
        return get_by(dataset.resources, "id", id)
    else:
        return CommunityResource.objects(id=id).first()<|MERGE_RESOLUTION|>--- conflicted
+++ resolved
@@ -36,25 +36,17 @@
     CLOSED_FORMATS,
     DEFAULT_LICENSE,
     DESCRIPTION_SHORT_SIZE_LIMIT,
-<<<<<<< HEAD
-=======
     HVD,
     INSPIRE,
-    LEGACY_FREQUENCIES,
->>>>>>> af292a2e
     MAX_DISTANCE,
     PIVOTAL_DATA,
     RESOURCE_FILETYPES,
     RESOURCE_TYPES,
     SCHEMA_CACHE_DURATION,
-<<<<<<< HEAD
-    UpdateFrequency,
-=======
     SL,
     SPD,
     SR,
-    UPDATE_FREQUENCIES,
->>>>>>> af292a2e
+    UpdateFrequency,
 )
 from .exceptions import (
     SchemasCacheUnavailableException,
