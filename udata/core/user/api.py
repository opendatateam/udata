--- conflicted
+++ resolved
@@ -8,11 +8,6 @@
 from udata.core.dataset.api_fields import community_resource_fields, dataset_fields
 from udata.core.discussions.actions import discussions_for
 from udata.core.discussions.api import discussion_fields
-<<<<<<< HEAD
-=======
-from udata.core.followers.api import FollowAPI
-from udata.core.reuse.api_fields import reuse_fields
->>>>>>> dc90df51
 from udata.core.storages.api import (
     image_parser,
     parse_uploaded_image,
@@ -105,13 +100,8 @@
 @me.route("/reuses/", endpoint="my_reuses")
 class MyReusesAPI(API):
     @api.secure
-<<<<<<< HEAD
     @api.doc('my_reuses')
     @api.marshal_list_with(Reuse.__read_fields__)
-=======
-    @api.doc("my_reuses")
-    @api.marshal_list_with(reuse_fields)
->>>>>>> dc90df51
     def get(self):
         """List all my reuses (including private ones)"""
         return list(Reuse.objects.owned_by(current_user.id))
