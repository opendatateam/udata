from copy import copy
from datetime import datetime
from itertools import chain
import json
from time import time

from authlib.jose import JsonWebSignature
from blinker import Signal
from flask import current_app
from flask_security import UserMixin, RoleMixin, MongoEngineUserDatastore
from mongoengine.signals import pre_save, post_save

from werkzeug.utils import cached_property

from udata import mail
from udata.uris import endpoint_for
from udata.frontend.markdown import mdstrip
from udata.i18n import lazy_gettext as _
from udata.models import db, WithMetrics, Follow
from udata.core.discussions.models import Discussion
from udata.core.storages import avatars, default_image_basename
from .constants import AVATAR_SIZES

<<<<<<< HEAD
from .constants import AVATAR_SIZES
=======
__all__ = ('User', 'Role', 'datastore')

>>>>>>> cc93405e

__all__ = ('User', 'Role', 'datastore')

# TODO: use simple text for role
class Role(db.Document, RoleMixin):
    ADMIN = 'admin'
    name = db.StringField(max_length=80, unique=True)
    description = db.StringField(max_length=255)
    permissions = db.ListField()

    def __str__(self):
        return self.name


class UserSettings(db.EmbeddedDocument):
    prefered_language = db.StringField()


class User(WithMetrics, UserMixin, db.Document):
    slug = db.SlugField(
        max_length=255, required=True, populate_from='fullname')
    email = db.StringField(max_length=255, required=True, unique=True)
    password = db.StringField()
    active = db.BooleanField()
    fs_uniquifier = db.StringField(max_length=64, unique=True, sparse=True)
    roles = db.ListField(db.ReferenceField(Role), default=[])

    first_name = db.StringField(max_length=255, required=True)
    last_name = db.StringField(max_length=255, required=True)

    avatar_url = db.URLField()
    avatar = db.ImageField(
        fs=avatars, basename=default_image_basename, thumbnails=AVATAR_SIZES)
    website = db.URLField()
    about = db.StringField()

    prefered_language = db.StringField()

    apikey = db.StringField()

    created_at = db.DateTimeField(default=datetime.utcnow, required=True)

    # The field below is required for Flask-security
    # when SECURITY_CONFIRMABLE is True
    confirmed_at = db.DateTimeField()

    password_rotation_demanded = db.DateTimeField()
    password_rotation_performed = db.DateTimeField()

    # The 5 fields below are required for Flask-security
    # when SECURITY_TRACKABLE is True
    last_login_at = db.DateTimeField()
    current_login_at = db.DateTimeField()
    last_login_ip = db.StringField()
    current_login_ip = db.StringField()
    login_count = db.IntField()

    deleted = db.DateTimeField()
    ext = db.MapField(db.GenericEmbeddedDocumentField())
    extras = db.ExtrasField()

    before_save = Signal()
    after_save = Signal()
    on_create = Signal()
    on_update = Signal()
    before_delete = Signal()
    after_delete = Signal()
    on_delete = Signal()

    meta = {
        'indexes': ['$slug', '-created_at', 'slug', 'apikey'],
        'ordering': ['-created_at'],
        'auto_create_index_on_save': True
    }

    __metrics_keys__ = [
        'datasets',
        'reuses',
        'following',
        'followers',
    ]

    def __str__(self):
        return self.fullname

    @property
    def fullname(self):
        return ' '.join((self.first_name or '', self.last_name or '')).strip()

    @cached_property
    def organizations(self):
        from udata.core.organization.models import Organization
        return Organization.objects(members__user=self, deleted__exists=False)

    @property
    def sysadmin(self):
        return self.has_role('admin')

    def url_for(self, *args, **kwargs):
        return endpoint_for('users.show', 'api.user', user=self, *args, **kwargs)

    display_url = property(url_for)

    @property
    def external_url(self):
        return self.url_for(_external=True)

    @property
    def visible(self):
        count = self.metrics.get('datasets', 0) + self.metrics.get('reuses', 0)
        return count > 0 and self.active

    @cached_property
    def resources_availability(self):
        """Return the percentage of availability for resources."""
        # Flatten the list.
        availabilities = list(
            chain(
                *[org.check_availability() for org in self.organizations]
            )
        )
        # Filter out the unknown
        availabilities = [a for a in availabilities if type(a) is bool]
        if availabilities:
            # Trick will work because it's a sum() of booleans.
            return round(100. * sum(availabilities) / len(availabilities), 2)
        # if nothing is unavailable, everything is considered OK
        return 100

    @cached_property
    def datasets_org_count(self):
        """Return the number of datasets of user's organizations."""
        from udata.models import Dataset  # Circular imports.
        return sum(Dataset.objects(organization=org).visible().count()
                   for org in self.organizations)

    @cached_property
    def followers_org_count(self):
        """Return the number of followers of user's organizations."""
        from udata.models import Follow  # Circular imports.
        return sum(Follow.objects(following=org).count()
                   for org in self.organizations)

    @property
    def datasets_count(self):
        """Return the number of datasets of the user."""
        return self.metrics.get('datasets', 0)

    @property
    def followers_count(self):
        """Return the number of followers of the user."""
        return self.metrics.get('followers', 0)

    def generate_api_key(self):
        payload = {
            'user': str(self.id),
            'time': time(),
        }
        s = JsonWebSignature(algorithms=['HS512']).serialize_compact(
            {'alg': 'HS512'},
            json.dumps(payload, separators=(',', ':')),
            current_app.config['SECRET_KEY'])
        self.apikey = s.decode()

    def clear_api_key(self):
        self.apikey = None

    @classmethod
    def get(cls, id_or_slug):
        obj = cls.objects(slug=id_or_slug).first()
        return obj or cls.objects.get_or_404(id=id_or_slug)

    @classmethod
    def pre_save(cls, sender, document, **kwargs):
        cls.before_save.send(document)

    @classmethod
    def post_save(cls, sender, document, **kwargs):
        cls.after_save.send(document)
        if kwargs.get('created'):
            cls.on_create.send(document)
        else:
            cls.on_update.send(document)

    @cached_property
    def json_ld(self):

        result = {
            '@type': 'Person',
            '@context': 'http://schema.org',
            'name': self.fullname,
        }

        if self.about:
            result['description'] = mdstrip(self.about)

        if self.avatar_url:
            result['image'] = self.avatar_url

        if self.website:
            result['url'] = self.website

        return result

    def _delete(self, *args, **kwargs):
        return db.Document.delete(self, *args, **kwargs)

    def delete(self, *args, **kwargs):
        raise NotImplementedError('''This method should not be using directly.
        Use `mark_as_deleted` (or `_delete` if you know what you're doing)''')

    def mark_as_deleted(self):
        copied_user = copy(self)
        self.email = '{}@deleted'.format(self.id)
        self.slug = 'deleted'
        self.password = None
        self.active = False
        self.first_name = 'DELETED'
        self.last_name = 'DELETED'
        self.avatar = None
        self.avatar_url = None
        self.website = None
        self.about = None
        self.extras = None
        self.apikey = None
        self.deleted = datetime.utcnow()
        self.save()
        for organization in self.organizations:
            organization.members = [member
                                    for member in organization.members
                                    if member.user != self]
            organization.save()
        for discussion in Discussion.objects(discussion__posted_by=self):
            # Remove all discussions with current user as only participant
            if all(message.posted_by == self for message in discussion.discussion):
                discussion.delete()
                continue

            for message in discussion.discussion:
                if message.posted_by == self:
                    message.content = 'DELETED'
            discussion.save()
        Follow.objects(follower=self).delete()
        Follow.objects(following=self).delete()

        from udata.models import ContactPoint
        ContactPoint.objects(owner=self).delete()

        mail.send(_('Account deletion'), copied_user, 'account_deleted')

    def count_datasets(self):
        from udata.models import Dataset
        self.metrics['datasets'] = Dataset.objects(owner=self).visible().count()
        self.save()

    def count_reuses(self):
        from udata.models import Reuse
        self.metrics['reuses'] = Reuse.objects(owner=self).visible().count()
        self.save()

    def count_followers(self):
        from udata.models import Follow
        self.metrics['followers'] = Follow.objects(until=None).followers(self).count()
        self.save()

    def count_following(self):
        from udata.models import Follow
        self.metrics['following'] = Follow.objects.following(self).count()
        self.save()


datastore = MongoEngineUserDatastore(db, User, Role)

pre_save.connect(User.pre_save, sender=User)
post_save.connect(User.post_save, sender=User)<|MERGE_RESOLUTION|>--- conflicted
+++ resolved
@@ -21,14 +21,9 @@
 from udata.core.storages import avatars, default_image_basename
 from .constants import AVATAR_SIZES
 
-<<<<<<< HEAD
-from .constants import AVATAR_SIZES
-=======
 __all__ = ('User', 'Role', 'datastore')
 
->>>>>>> cc93405e
-
-__all__ = ('User', 'Role', 'datastore')
+
 
 # TODO: use simple text for role
 class Role(db.Document, RoleMixin):
