--- conflicted
+++ resolved
@@ -6,13 +6,6 @@
 from udata.auth import admin_permission
 from udata.core.dataservices.models import Dataservice
 from udata.core.dataset.api_fields import dataset_fields
-<<<<<<< HEAD
-=======
-from udata.core.reuse.api_fields import reuse_fields
-from udata.models import Dataset, Reuse
-from udata.rdf import CONTEXT, RDF_EXTENSIONS, graph_response, negociate_content
-from udata.utils import multi_to_dict
->>>>>>> dc90df51
 
 from .models import current_site
 from .rdf import build_catalog
@@ -71,15 +64,9 @@
         return current_site.settings.home_reuses
 
     @api.secure(admin_permission)
-<<<<<<< HEAD
     @api.doc('set_home_reuses')
     @api.expect(([str], 'Reuse IDs to put in homepage'))
     @api.marshal_list_with(Reuse.__read_fields__)
-=======
-    @api.doc("set_home_reuses")
-    @api.expect(([str], "Reuse IDs to put in homepage"))
-    @api.marshal_list_with(reuse_fields)
->>>>>>> dc90df51
     def put(self):
         """Set the homepage reuses editorial selection"""
         if not isinstance(request.json, list):
