from datetime import date
from xml.etree.ElementTree import XML

import pytest
import requests
from flask import url_for
from rdflib import BNode, Graph, Literal, Namespace, URIRef
from rdflib.namespace import FOAF, RDF
from rdflib.resource import Resource as RdfResource

from udata.core.contact_point.factories import ContactPointFactory
from udata.core.dataset.factories import DatasetFactory, LicenseFactory, ResourceFactory
from udata.core.dataset.models import (
    Checksum,
    Dataset,
    HarvestDatasetMetadata,
    License,
    Resource,
)
from udata.core.dataset.rdf import (
    EU_RDF_REQUENCIES,
    dataset_from_rdf,
    dataset_to_rdf,
    frequency_from_rdf,
    frequency_to_rdf,
    licenses_from_rdf,
    resource_from_rdf,
    resource_to_rdf,
    temporal_from_rdf,
)
from udata.core.organization.factories import OrganizationFactory
from udata.i18n import gettext as _
from udata.mongo import db
from udata.rdf import (
    ADMS,
    DCAT,
    DCATAP,
    DCT,
    FREQ,
    HVD_LEGISLATION,
    SCHEMA,
    SKOS,
    SPDX,
    TAG_TO_EU_HVD_CATEGORIES,
    VCARD,
    primary_topic_identifier_from_rdf,
)
from udata.tests.helpers import assert200, assert_redirects
from udata.utils import faker

pytestmark = pytest.mark.usefixtures("app")

FREQ_SAMPLE = [
    (FREQ.annual, "annual"),
    (FREQ.monthly, "monthly"),
    (FREQ.daily, "daily"),
    (FREQ.continuous, "continuous"),
]

GOV_UK_REF = "http://reference.data.gov.uk/id/year/2017"

try:
    requests.head(GOV_UK_REF, timeout=0.1)
except requests.exceptions.RequestException:
    GOV_UK_REF_IS_UP = False
else:
    GOV_UK_REF_IS_UP = True


@pytest.mark.frontend
class DatasetToRdfTest:
    def test_minimal(self):
        dataset = DatasetFactory.build()  # Does not have an URL
        d = dataset_to_rdf(dataset)
        g = d.graph

        assert isinstance(d, RdfResource)
        assert len(list(g.subjects(RDF.type, DCAT.Dataset))) == 1

        assert g.value(d.identifier, RDF.type) == DCAT.Dataset

        assert isinstance(d.identifier, BNode)
        assert d.value(DCT.identifier) == Literal(dataset.id)
        assert d.value(DCT.title) == Literal(dataset.title)
        assert d.value(DCT.issued) == Literal(dataset.created_at)
        assert d.value(DCT.modified) == Literal(dataset.last_modified)
        assert d.value(DCAT.landingPage) is None

    def test_all_dataset_fields(self):
        resources = ResourceFactory.build_batch(3)
        org = OrganizationFactory(name="organization")
        contact = ContactPointFactory(
            name="Organization contact",
            email="hello@its.me",
            contact_form="https://data.support.com",
        )
        remote_url = "https://somewhere.org/dataset"
        dataset = DatasetFactory(
            tags=faker.tags(nb=3),
            resources=resources,
            frequency="daily",
            acronym="acro",
            organization=org,
<<<<<<< HEAD
            harvest=HarvestDatasetMetadata(
                remote_url=remote_url, dct_identifier="foobar-identifier"
            ),
=======
            contact_point=contact,
            harvest=HarvestDatasetMetadata(remote_url=remote_url),
>>>>>>> c252b966
        )
        d = dataset_to_rdf(dataset)
        g = d.graph

        assert isinstance(d, RdfResource)
        assert len(list(g.subjects(RDF.type, DCAT.Dataset))) == 1

        assert g.value(d.identifier, RDF.type) == DCAT.Dataset

        assert isinstance(d.identifier, URIRef)
        uri = url_for("api.dataset", dataset=dataset.id, _external=True)
        assert str(d.identifier) == uri
        assert d.value(DCT.identifier) == Literal("foobar-identifier")
        assert f"datasets/{dataset.id}" in d.value(ADMS.identifier).identifier
        assert d.value(DCT.title) == Literal(dataset.title)
        assert d.value(SKOS.altLabel) == Literal(dataset.acronym)
        assert d.value(DCT.description) == Literal(dataset.description)
        assert d.value(DCT.issued) == Literal(dataset.created_at)
        assert d.value(DCT.modified) == Literal(dataset.last_modified)
        assert d.value(DCT.accrualPeriodicity).identifier == FREQ.daily
        assert d.value(DCAT.landingPage).identifier == URIRef(remote_url)
        expected_tags = set(Literal(t) for t in dataset.tags)
        assert set(d.objects(DCAT.keyword)) == expected_tags
        assert len(list(d.objects(DCAT.distribution))) == len(resources)
        org = d.value(DCT.publisher)
        assert org.value(RDF.type).identifier == FOAF.Organization
        assert org.value(FOAF.name) == Literal("organization")
        contact_rdf = d.value(DCAT.contactPoint)
        assert contact_rdf.value(RDF.type).identifier == VCARD.Kind
        assert contact_rdf.value(VCARD.fn) == Literal("Organization contact")
        assert contact_rdf.value(VCARD.hasEmail).identifier == URIRef("mailto:hello@its.me")
        assert contact_rdf.value(VCARD.hasUrl).identifier == URIRef("https://data.support.com")

    def test_map_unkownn_frequencies(self):
        assert frequency_to_rdf("hourly") == FREQ.continuous

        assert frequency_to_rdf("fourTimesADay") == FREQ.daily
        assert frequency_to_rdf("threeTimesADay") == FREQ.daily
        assert frequency_to_rdf("semidaily") == FREQ.daily

        assert frequency_to_rdf("fourTimesAWeek") == FREQ.threeTimesAWeek

        assert frequency_to_rdf("punctual") is None
        assert frequency_to_rdf("unknown") is None

        assert frequency_to_rdf("quinquennial") is None  # Better idea ?

    def test_minimal_resource_fields(self):
        resource = ResourceFactory()

        r = resource_to_rdf(resource)
        graph = r.graph
        distribs = graph.subjects(RDF.type, DCAT.Distribution)

        assert isinstance(r, RdfResource)
        assert len(list(distribs)) == 1

        assert graph.value(r.identifier, RDF.type) == DCAT.Distribution
        assert r.value(DCT.title) == Literal(resource.title)
        assert r.value(DCAT.downloadURL).identifier == URIRef(resource.url)
        assert r.value(DCT.issued) == Literal(resource.created_at)
        assert r.value(DCT.modified) == Literal(resource.last_modified)

    def test_all_resource_fields(self):
        license = LicenseFactory()
        resource = ResourceFactory(format="csv")
        dataset = DatasetFactory(resources=[resource], license=license)
        permalink = url_for("api.resource_redirect", id=resource.id, _external=True)

        r = resource_to_rdf(resource, dataset)

        assert r.value(DCT.title) == Literal(resource.title)
        assert r.value(DCT.description) == Literal(resource.description)
        assert r.value(DCT.issued) == Literal(resource.created_at)
        assert r.value(DCT.modified) == Literal(resource.last_modified)
        assert r.value(DCT.license).identifier == URIRef(license.url)
        assert r.value(DCT.rights) == Literal(license.title)
        assert r.value(DCAT.downloadURL).identifier == URIRef(resource.url)
        assert r.value(DCAT.accessURL).identifier == URIRef(permalink)
        assert r.value(DCAT.byteSize) == Literal(resource.filesize)
        assert r.value(DCAT.mediaType) == Literal(resource.mime)
        assert r.value(DCT.format) == Literal(resource.format)

        checksum = r.value(SPDX.checksum)
        assert r.graph.value(checksum.identifier, RDF.type) == SPDX.Checksum
        assert r.graph.value(checksum.identifier, SPDX.algorithm) == SPDX.checksumAlgorithm_sha1
        assert checksum.value(SPDX.checksumValue) == Literal(resource.checksum.value)

    def test_temporal_coverage(self):
        start = faker.past_date(start_date="-30d")
        end = faker.future_date(end_date="+30d")
        temporal_coverage = db.DateRange(start=start, end=end)
        dataset = DatasetFactory(temporal_coverage=temporal_coverage)

        d = dataset_to_rdf(dataset)

        pot = d.value(DCT.temporal)

        assert pot.value(RDF.type).identifier == DCT.PeriodOfTime
        assert pot.value(DCAT.startDate).toPython() == start
        assert pot.value(DCAT.endDate).toPython() == end

    def test_from_external_repository(self):
        dataset = DatasetFactory(
            harvest=HarvestDatasetMetadata(
                dct_identifier="an-identifier", uri="https://somewhere.org/dataset"
            )
        )

        d = dataset_to_rdf(dataset)

        assert isinstance(d.identifier, URIRef)
        assert str(d.identifier) == "https://somewhere.org/dataset"
        assert d.value(DCT.identifier) == Literal("an-identifier")

    def test_hvd_dataset(self):
        """Test that a dataset tagged hvd has appropriate DCAT-AP HVD properties"""
        dataset = DatasetFactory(
            resources=ResourceFactory.build_batch(3), tags=["hvd", "mobilite", "test"]
        )
        d = dataset_to_rdf(dataset)

        assert d.value(DCATAP.applicableLegislation).identifier == URIRef(HVD_LEGISLATION)
        assert d.value(DCATAP.hvdCategory).identifier == URIRef(
            TAG_TO_EU_HVD_CATEGORIES["mobilite"]
        )
        for distrib in d.objects(DCAT.distribution):
            assert distrib.value(DCATAP.applicableLegislation).identifier == URIRef(HVD_LEGISLATION)


@pytest.mark.usefixtures("clean_db")
class RdfToDatasetTest:
    def test_minimal(self):
        node = BNode()
        g = Graph()

        title = faker.sentence()
        g.add((node, RDF.type, DCAT.Dataset))
        g.add((node, DCT.title, Literal(title)))

        dataset = dataset_from_rdf(g)
        dataset.validate()

        assert isinstance(dataset, Dataset)
        assert dataset.title == title

    def test_update(self):
        original = DatasetFactory()

        node = URIRef("https://test.org/dataset")
        g = Graph()

        new_title = faker.sentence()
        g.add((node, RDF.type, DCAT.Dataset))
        g.add((node, DCT.title, Literal(new_title)))

        dataset = dataset_from_rdf(g, dataset=original)
        dataset.validate()

        assert isinstance(dataset, Dataset)
        assert dataset.id == original.id
        assert dataset.title == new_title

    def test_minimal_from_multiple(self):
        node = BNode()
        g = Graph()

        title = faker.sentence()
        g.add((node, RDF.type, DCAT.Dataset))
        g.add((node, DCT.title, Literal(title)))

        for i in range(3):
            other = BNode()
            g.add((other, RDF.type, DCAT.Dataset))
            g.add((other, DCT.title, Literal(faker.sentence())))

        dataset = dataset_from_rdf(g, node=node)
        dataset.validate()

        assert isinstance(dataset, Dataset)
        assert dataset.title == title

    def test_update_from_multiple(self):
        original = DatasetFactory()

        node = URIRef("https://test.org/dataset")
        g = Graph()

        new_title = faker.sentence()
        g.add((node, RDF.type, DCAT.Dataset))
        g.add((node, DCT.title, Literal(new_title)))

        for i in range(3):
            other = BNode()
            g.add((other, RDF.type, DCAT.Dataset))
            g.add((other, DCT.title, Literal(faker.sentence())))

        dataset = dataset_from_rdf(g, dataset=original, node=node)
        dataset.validate()

        assert isinstance(dataset, Dataset)
        assert dataset.id == original.id
        assert dataset.title == new_title

    def test_all_fields(self):
        uri = "https://test.org/dataset"
        node = URIRef(uri)
        g = Graph()

        id = faker.uuid4()
        title = faker.sentence()
        acronym = faker.word()
        description = faker.paragraph()
        tags = faker.tags(nb=3)
        start = faker.past_date(start_date="-30d")
        end = faker.future_date(end_date="+30d")
        g.set((node, RDF.type, DCAT.Dataset))
        g.set((node, DCT.identifier, Literal(id)))
        g.set((node, DCT.title, Literal(title)))
        g.set((node, SKOS.altLabel, Literal(acronym)))
        g.set((node, DCT.description, Literal(description)))
        g.set((node, DCT.accrualPeriodicity, FREQ.daily))
        pot = BNode()
        g.add((node, DCT.temporal, pot))
        g.set((pot, RDF.type, DCT.PeriodOfTime))
        g.set((pot, DCAT.startDate, Literal(start)))
        g.set((pot, DCAT.endDate, Literal(end)))
        for tag in tags:
            g.add((node, DCAT.keyword, Literal(tag)))

        dataset = dataset_from_rdf(g)
        dataset.validate()

        assert isinstance(dataset, Dataset)
        assert dataset.title == title
        assert dataset.acronym == acronym
        assert dataset.description == description
        assert dataset.frequency == "daily"
        assert set(dataset.tags) == set(tags)
        assert isinstance(dataset.temporal_coverage, db.DateRange)
        assert dataset.temporal_coverage.start == start
        assert dataset.temporal_coverage.end == end

        assert dataset.harvest.dct_identifier == id
        assert dataset.harvest.uri == uri

    def test_html_description(self):
        node = BNode()
        g = Graph()

        g.add((node, RDF.type, DCAT.Dataset))
        g.add((node, DCT.identifier, Literal(faker.uuid4())))
        g.add((node, DCT.title, Literal(faker.sentence())))
        g.add((node, DCT.description, Literal("<div>a description</div>")))

        dataset = dataset_from_rdf(g)
        dataset.validate()

        assert isinstance(dataset, Dataset)
        assert dataset.description == "a description"

    def test_theme_and_tags(self):
        node = BNode()
        g = Graph()

        tags = faker.tags(nb=3)
        themes = faker.tags(nb=3)
        g.add((node, RDF.type, DCAT.Dataset))
        g.add((node, DCT.title, Literal(faker.sentence())))
        for tag in tags:
            g.add((node, DCAT.keyword, Literal(tag)))
        for theme in themes:
            g.add((node, DCAT.theme, Literal(theme)))

        dataset = dataset_from_rdf(g)
        dataset.validate()

        assert isinstance(dataset, Dataset)
        assert set(dataset.tags) == set(tags + themes)

    @pytest.mark.parametrize("freq,expected", FREQ_SAMPLE)
    def test_parse_dublin_core_frequencies(self, freq, expected):
        assert frequency_from_rdf(freq) == expected

    @pytest.mark.parametrize("freq,expected", FREQ_SAMPLE)
    def test_parse_dublin_core_frequencies_as_resource(self, freq, expected):
        g = Graph()
        resource = RdfResource(g, freq)
        assert frequency_from_rdf(resource) == expected

    @pytest.mark.parametrize("freq,expected", FREQ_SAMPLE)
    def test_parse_dublin_core_frequencies_as_url(self, freq, expected):
        assert frequency_from_rdf(str(freq)) == expected

    @pytest.mark.parametrize("freq,expected", EU_RDF_REQUENCIES.items())
    def test_parse_european_frequencies(self, freq, expected):
        assert frequency_from_rdf(freq) == expected

    @pytest.mark.parametrize("freq,expected", EU_RDF_REQUENCIES.items())
    def test_parse_european_frequencies_as_resource(self, freq, expected):
        g = Graph()
        resource = RdfResource(g, freq)
        assert frequency_from_rdf(resource) == expected

    @pytest.mark.parametrize("freq,expected", EU_RDF_REQUENCIES.items())
    def test_parse_european_frequencies_as_url(self, freq, expected):
        assert frequency_from_rdf(str(freq)) == expected

    def test_minimal_resource_fields(self):
        node = BNode()
        g = Graph()

        title = faker.sentence()
        url = faker.uri()
        g.add((node, RDF.type, DCAT.Distribution))
        g.add((node, DCT.title, Literal(title)))
        g.add((node, DCAT.downloadURL, Literal(url)))

        resource = resource_from_rdf(g)
        resource.validate()

        assert isinstance(resource, Resource)
        assert resource.title == title
        assert resource.url == url

    def test_all_resource_fields(self):
        node = BNode()
        g = Graph()

        title = faker.sentence()
        url = faker.uri()
        description = faker.paragraph()
        filesize = faker.pyint()
        issued = faker.date_time_between(start_date="-60d", end_date="-30d")
        modified = faker.past_datetime(start_date="-30d")
        mime = faker.mime_type()
        sha1 = faker.sha1()

        g.add((node, RDF.type, DCAT.Distribution))
        g.add((node, DCT.title, Literal(title)))
        g.add((node, DCT.description, Literal(description)))
        g.add((node, DCAT.downloadURL, Literal(url)))
        g.add((node, DCT.issued, Literal(issued)))
        g.add((node, DCT.modified, Literal(modified)))
        g.add((node, DCAT.byteSize, Literal(filesize)))
        g.add((node, DCAT.mediaType, Literal(mime)))
        g.add((node, DCT.format, Literal("CSV")))

        checksum = BNode()
        g.add((node, SPDX.checksum, checksum))
        g.add((checksum, RDF.type, SPDX.Checksum))
        g.add((checksum, SPDX.algorithm, SPDX.checksumAlgorithm_sha1))
        g.add((checksum, SPDX.checksumValue, Literal(sha1)))

        resource = resource_from_rdf(g)
        resource.validate()

        assert isinstance(resource, Resource)
        assert resource.title == title
        assert resource.url == url
        assert resource.description == description
        assert resource.filesize == filesize
        assert resource.mime == mime
        assert isinstance(resource.checksum, Checksum)
        assert resource.checksum.type == "sha1"
        assert resource.checksum.value == sha1
        assert resource.harvest.created_at.date() == issued.date()
        assert resource.harvest.modified_at.date() == modified.date()
        assert resource.format == "csv"

    def test_download_url_over_access_url(self):
        node = BNode()
        g = Graph()

        access_url = faker.uri()
        g.add((node, RDF.type, DCAT.Distribution))
        g.add((node, DCT.title, Literal(faker.sentence())))
        g.add((node, DCAT.accessURL, Literal(access_url)))

        resource = resource_from_rdf(g)
        resource.validate()
        assert resource.url == access_url

        download_url = faker.uri()
        g.add((node, DCAT.downloadURL, Literal(download_url)))

        resource = resource_from_rdf(g)
        resource.validate()
        assert resource.url == download_url

    def test_resource_html_description(self):
        node = BNode()
        g = Graph()

        description = faker.paragraph()
        html_description = "<div>{0}</div>".format(description)
        g.add((node, RDF.type, DCAT.Distribution))
        g.add((node, DCT.title, Literal(faker.sentence())))
        g.add((node, DCT.description, Literal(html_description)))
        g.add((node, DCAT.downloadURL, Literal(faker.uri())))

        resource = resource_from_rdf(g)
        resource.validate()

        assert resource.description == description

    def test_resource_title_from_url(self):
        node = BNode()
        g = Graph()
        url = "https://www.somewhere.com/somefile.csv"

        g.set((node, RDF.type, DCAT.Distribution))
        g.set((node, DCAT.downloadURL, URIRef(url)))

        resource = resource_from_rdf(g)
        resource.validate()

        assert resource.title == "somefile.csv"

    def test_resource_title_from_format(self):
        node = BNode()
        g = Graph()
        url = "https://www.somewhere.com/no-extension/"

        g.set((node, RDF.type, DCAT.Distribution))
        g.set((node, DCAT.downloadURL, URIRef(url)))
        g.set((node, DCT.format, Literal("CSV")))

        resource = resource_from_rdf(g)
        resource.validate()

        assert resource.title == _("{format} resource").format(format="csv")

    def test_resource_generic_title(self):
        node = BNode()
        g = Graph()
        url = "https://www.somewhere.com/no-extension/"

        g.set((node, RDF.type, DCAT.Distribution))
        g.set((node, DCAT.downloadURL, URIRef(url)))

        resource = resource_from_rdf(g)
        resource.validate()

        assert resource.title == _("Nameless resource")

    def test_resource_title_ignore_dynamic_url(self):
        node = BNode()
        g = Graph()
        url = "https://www.somewhere.com/endpoint.json?param=value"

        g.set((node, RDF.type, DCAT.Distribution))
        g.set((node, DCAT.downloadURL, URIRef(url)))

        resource = resource_from_rdf(g)
        resource.validate()

        assert resource.title == _("Nameless resource")

    def test_match_existing_resource_by_url(self):
        dataset = DatasetFactory(resources=ResourceFactory.build_batch(3))
        existing_resource = dataset.resources[1]
        node = BNode()
        g = Graph()

        new_title = faker.sentence()
        g.add((node, RDF.type, DCAT.Distribution))
        g.add((node, DCT.title, Literal(new_title)))
        g.add((node, DCAT.downloadURL, Literal(existing_resource.url)))

        resource = resource_from_rdf(g, dataset)
        resource.validate()

        assert isinstance(resource, Resource)
        assert resource.title == new_title
        assert resource.id == existing_resource.id

    def test_can_extract_from_rdf_resource(self):
        node = BNode()
        g = Graph()

        title = faker.sentence()
        url = faker.uri()
        g.add((node, RDF.type, DCAT.Distribution))
        g.add((node, DCT.title, Literal(title)))
        g.add((node, DCAT.downloadURL, Literal(url)))

        resource = resource_from_rdf(g.resource(node))
        resource.validate()

        assert isinstance(resource, Resource)
        assert resource.title == title
        assert resource.url == url

    def test_dataset_has_resources(self):
        node = BNode()
        g = Graph()

        g.add((node, RDF.type, DCAT.Dataset))
        g.add((node, DCT.title, Literal(faker.sentence())))
        for i in range(3):
            rnode = BNode()
            g.set((rnode, RDF.type, DCAT.Distribution))
            g.set((rnode, DCAT.downloadURL, URIRef(faker.uri())))
            g.add((node, DCAT.distribution, rnode))

        dataset = dataset_from_rdf(g)
        dataset.validate()

        assert isinstance(dataset, Dataset)
        assert len(dataset.resources) == 3

    def test_dataset_has_resources_from_buggy_plural_distribution(self):
        """Try to extract resources from the wrong distributions attribute"""
        node = BNode()
        g = Graph()

        g.add((node, RDF.type, DCAT.Dataset))
        g.add((node, DCT.title, Literal(faker.sentence())))
        rnode = BNode()
        g.set((rnode, RDF.type, DCAT.Distribution))
        g.set((rnode, DCAT.downloadURL, URIRef(faker.uri())))
        g.add((node, DCAT.distributions, rnode))  # use plural name

        dataset = dataset_from_rdf(g)
        dataset.validate()

        assert isinstance(dataset, Dataset)
        assert len(dataset.resources) == 1

    def test_dataset_has_resources_from_literal_instead_of_uriref(self):
        node = BNode()
        g = Graph()

        g.add((node, RDF.type, DCAT.Dataset))
        g.add((node, DCT.title, Literal(faker.sentence())))
        rnode = BNode()
        g.set((rnode, RDF.type, DCAT.Distribution))
        # Resource URL is expressed as a Literal
        g.set((rnode, DCAT.downloadURL, Literal(faker.uri())))
        g.add((node, DCAT.distribution, rnode))

        dataset = dataset_from_rdf(g)
        dataset.validate()

        assert isinstance(dataset, Dataset)
        assert len(dataset.resources) == 1

    def test_match_license_from_license_uri(self):
        license = LicenseFactory()
        node = BNode()
        g = Graph()

        g.set((node, RDF.type, DCAT.Dataset))
        g.set((node, DCT.title, Literal(faker.sentence())))
        rnode = BNode()
        g.set((rnode, RDF.type, DCAT.Distribution))
        g.set((rnode, DCAT.downloadURL, URIRef(faker.uri())))
        g.set((rnode, DCT.license, URIRef(license.url)))
        g.add((node, DCAT.distribution, rnode))

        dataset = dataset_from_rdf(g)
        dataset.validate()

        assert isinstance(dataset.license, License)
        assert dataset.license == license

    def test_match_license_from_rights_uri(self):
        license = LicenseFactory()
        node = BNode()
        g = Graph()

        g.set((node, RDF.type, DCAT.Dataset))
        g.set((node, DCT.title, Literal(faker.sentence())))
        rnode = BNode()
        g.set((rnode, RDF.type, DCAT.Distribution))
        g.set((rnode, DCAT.downloadURL, URIRef(faker.uri())))
        g.set((rnode, DCT.rights, URIRef(license.url)))
        g.add((node, DCAT.distribution, rnode))

        dataset = dataset_from_rdf(g)

        assert isinstance(dataset.license, License)
        assert dataset.license == license

    def test_match_license_from_license_uri_literal(self):
        license = LicenseFactory()
        node = BNode()
        g = Graph()

        g.set((node, RDF.type, DCAT.Dataset))
        g.set((node, DCT.title, Literal(faker.sentence())))
        rnode = BNode()
        g.set((rnode, RDF.type, DCAT.Distribution))
        g.set((rnode, DCAT.downloadURL, URIRef(faker.uri())))
        g.set((rnode, DCT.license, Literal(license.url)))
        g.add((node, DCAT.distribution, rnode))

        dataset = dataset_from_rdf(g)
        dataset.validate()

        assert isinstance(dataset.license, License)
        assert dataset.license == license

    def test_match_license_from_license_title(self):
        license = LicenseFactory()
        node = BNode()
        g = Graph()

        g.set((node, RDF.type, DCAT.Dataset))
        g.set((node, DCT.title, Literal(faker.sentence())))
        rnode = BNode()
        g.set((rnode, RDF.type, DCAT.Distribution))
        g.set((rnode, DCAT.downloadURL, URIRef(faker.uri())))
        g.set((rnode, DCT.license, Literal(license.title)))
        g.add((node, DCAT.distribution, rnode))

        dataset = dataset_from_rdf(g)
        dataset.validate()

        assert isinstance(dataset.license, License)
        assert dataset.license == license

    def test_parse_temporal_as_schema_format(self):
        node = BNode()
        g = Graph()
        start = faker.past_date(start_date="-30d")
        end = faker.future_date(end_date="+30d")

        g.set((node, RDF.type, DCT.PeriodOfTime))
        g.set((node, SCHEMA.startDate, Literal(start)))
        g.set((node, SCHEMA.endDate, Literal(end)))

        daterange = temporal_from_rdf(g.resource(node))

        assert isinstance(daterange, db.DateRange)
        assert daterange.start == start
        assert daterange.end == end

    def test_parse_temporal_as_iso_interval(self):
        start = faker.past_date(start_date="-30d")
        end = faker.future_date(end_date="+30d")

        pot = Literal("{0}/{1}".format(start.isoformat(), end.isoformat()))

        daterange = temporal_from_rdf(pot)

        assert isinstance(daterange, db.DateRange)
        assert daterange.start == start
        assert daterange.end == end

    def test_parse_temporal_as_iso_year(self):
        pot = Literal("2017")

        daterange = temporal_from_rdf(pot)

        assert isinstance(daterange, db.DateRange)
        assert daterange.start, date(2017, 1 == 1)
        assert daterange.end, date(2017, 12 == 31)

    def test_parse_temporal_as_iso_month(self):
        pot = Literal("2017-06")

        daterange = temporal_from_rdf(pot)

        assert isinstance(daterange, db.DateRange)
        assert daterange.start, date(2017, 6 == 1)
        assert daterange.end, date(2017, 6 == 30)

    @pytest.mark.skipif(not GOV_UK_REF_IS_UP, reason="Gov.uk references is unreachable")
    def test_parse_temporal_as_gov_uk_format(self):
        node = URIRef("http://reference.data.gov.uk/id/year/2017")
        g = Graph()

        g.set((node, RDF.type, DCT.PeriodOfTime))

        daterange = temporal_from_rdf(g.resource(node))

        assert isinstance(daterange, db.DateRange)
        assert daterange.start, date(2017, 1 == 1)
        assert daterange.end, date(2017, 12 == 31)

    def test_parse_temporal_is_failsafe(self):
        node = URIRef("http://nowhere.org")
        g = Graph()

        g.set((node, RDF.type, DCT.PeriodOfTime))

        assert temporal_from_rdf(g.resource(node)) is None
        assert temporal_from_rdf(Literal("unparseable")) is None

    def test_unicode(self):
        g = Graph()
        title = "ééé"
        description = "éééé"

        node = BNode()
        g.add((node, RDF.type, DCAT.Dataset))
        g.add((node, DCT.title, Literal(title)))
        g.add((node, DCT.description, Literal(description)))

        rnode = BNode()
        g.add((rnode, RDF.type, DCAT.Distribution))
        g.add((rnode, DCT.title, Literal(title)))
        g.add((rnode, DCT.description, Literal(description)))
        g.add((rnode, DCAT.downloadURL, URIRef(faker.uri())))
        g.add((node, DCAT.distribution, rnode))

        dataset = dataset_from_rdf(g)
        dataset.validate()
        assert dataset.title == title
        assert dataset.description == description

        resource = dataset.resources[0]
        assert resource.title == title
        assert resource.description == description

    def test_primary_topic_identifier_from_rdf_outer(self):
        """Check that a CatalogRecord node that is primaryTopic of a dataset is found and parsed"""
        node = BNode()
        g = Graph()

        g.add((node, RDF.type, DCAT.Dataset))
        g.add((node, DCT.title, Literal(faker.sentence())))

        primary_topic_node = BNode()
        g.add((primary_topic_node, RDF.type, DCAT.CatalogRecord))
        g.add((primary_topic_node, DCT.identifier, Literal("primary-topic-identifier")))
        g.add((primary_topic_node, FOAF.primaryTopic, node))

        pti = primary_topic_identifier_from_rdf(g, g.resource(node))
        assert pti == Literal("primary-topic-identifier")

    def test_primary_topic_identifier_from_rdf_inner(self):
        """Check that a nested isPrimaryTopicOf of a dataset is found and parsed"""
        node = BNode()
        g = Graph()

        g.add((node, RDF.type, DCAT.Dataset))
        g.add((node, DCT.title, Literal(faker.sentence())))

        primary_topic_node = BNode()
        g.add((primary_topic_node, RDF.type, DCAT.CatalogRecord))
        g.add((primary_topic_node, DCT.identifier, Literal("primary-topic-identifier")))

        g.add((node, FOAF.isPrimaryTopicOf, primary_topic_node))

        pti = primary_topic_identifier_from_rdf(g, g.resource(node))
        assert pti == Literal("primary-topic-identifier")


@pytest.mark.frontend
class DatasetRdfViewsTest:
    def test_rdf_default_to_jsonld(self, client):
        dataset = DatasetFactory()
        expected = url_for("api.dataset_rdf_format", dataset=dataset.id, format="json")
        response = client.get(url_for("api.dataset_rdf", dataset=dataset))
        assert_redirects(response, expected)

    def test_rdf_perform_content_negociation(self, client):
        dataset = DatasetFactory()
        expected = url_for("api.dataset_rdf_format", dataset=dataset.id, format="xml")
        url = url_for("api.dataset_rdf", dataset=dataset)
        headers = {"accept": "application/xml"}
        response = client.get(url, headers=headers)
        assert_redirects(response, expected)

    def test_rdf_perform_content_negociation_response(self, client):
        """Check we have valid XML as output"""
        dataset = DatasetFactory()
        url = url_for("api.dataset_rdf", dataset=dataset)
        headers = {"accept": "application/xml"}
        response = client.get(url, headers=headers, follow_redirects=True)
        element = XML(response.data)
        assert element.tag == "{http://www.w3.org/1999/02/22-rdf-syntax-ns#}RDF"

    def test_dataset_rdf_json_ld(self, client):
        dataset = DatasetFactory()
        for fmt in "json", "jsonld":
            url = url_for("api.dataset_rdf_format", dataset=dataset, format=fmt)
            response = client.get(url, headers={"Accept": "application/ld+json"})
            assert200(response)
            assert response.content_type == "application/ld+json"
            assert response.json["@context"]["@vocab"] == "http://www.w3.org/ns/dcat#"

    @pytest.mark.parametrize(
        "fmt,mime",
        [
            ("n3", "text/n3"),
            ("nt", "application/n-triples"),
            ("ttl", "application/x-turtle"),
            ("xml", "application/rdf+xml"),
            ("rdf", "application/rdf+xml"),
            ("owl", "application/rdf+xml"),
            ("trig", "application/trig"),
        ],
    )
    def test_dataset_rdf_formats(self, client, fmt, mime):
        dataset = DatasetFactory()
        url = url_for("api.dataset_rdf_format", dataset=dataset, format=fmt)
        response = client.get(url, headers={"Accept": mime})
        assert200(response)
        assert response.content_type == mime


class DatasetFromRdfUtilsTest:
    def test_licenses_from_rdf(self):
        """Test a bunch of cases of licenses detection from RDF"""
        rdf_xml_data = """<?xml version="1.0" encoding="UTF-8"?>
            <rdf:RDF
            xmlns:rdf="http://www.w3.org/1999/02/22-rdf-syntax-ns#"
            xmlns:rdfs="http://www.w3.org/2000/01/rdf-schema#"
            xmlns:foaf="http://xmlns.com/foaf/0.1/"
            xmlns:dct="http://purl.org/dc/terms/"
            xmlns:cc="http://creativecommons.org/ns#"
            xmlns:ex="http://example.org/">

            <rdf:Description rdf:about="http://example.org/dataset1">
                <dct:title>Comprehensive License Example Dataset</dct:title>
                <dct:license rdf:resource="http://example.org/custom-license"/>
                <dct:license>This is a literal license statement</dct:license>
                <dct:license>
                    <rdf:Description>
                        <rdfs:label>Embedded License Description</rdfs:label>
                    </rdf:Description>
                </dct:license>
                <dct:license
                    xmlns:dct="http://purl.org/dc/terms/"
                    rdf:resource="http://inspire.ec.europa.eu/metadata-codelist/ConditionsApplyingToAccessAndUse/noConditionsApply"
                >
                    No conditions apply to access and use.
                </dct:license>
                <dct:license rdf:resource="https://www.etalab.gouv.fr/wp-content/uploads/2014/05/Licence_Ouverte.pdf"/>
            </rdf:Description>

            <rdf:Description rdf:about="http://example.org/custom-license">
                <rdfs:label>Custom Organizational License</rdfs:label>
                <dct:description>A license specific to our organization</dct:description>
            </rdf:Description>

            </rdf:RDF>
        """
        g = Graph()
        g.parse(data=rdf_xml_data, format="xml")
        ex = Namespace("http://example.org/")
        dataset = RdfResource(g, ex.dataset1)
        licences = licenses_from_rdf(dataset)
        expected_licences = set(
            [
                "Custom Organizational License",
                "This is a literal license statement",
                "Embedded License Description",
                "https://www.etalab.gouv.fr/wp-content/uploads/2014/05/Licence_Ouverte.pdf",
                "http://inspire.ec.europa.eu/metadata-codelist/ConditionsApplyingToAccessAndUse/noConditionsApply",
            ]
        )
        assert expected_licences == licences<|MERGE_RESOLUTION|>--- conflicted
+++ resolved
@@ -101,14 +101,10 @@
             frequency="daily",
             acronym="acro",
             organization=org,
-<<<<<<< HEAD
+            contact_point=contact,
             harvest=HarvestDatasetMetadata(
                 remote_url=remote_url, dct_identifier="foobar-identifier"
             ),
-=======
-            contact_point=contact,
-            harvest=HarvestDatasetMetadata(remote_url=remote_url),
->>>>>>> c252b966
         )
         d = dataset_to_rdf(dataset)
         g = d.graph
