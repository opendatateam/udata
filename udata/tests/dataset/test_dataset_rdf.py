from datetime import date
from xml.etree.ElementTree import XML

import pytest
import requests
from flask import url_for
from rdflib import BNode, Graph, Literal, Namespace, URIRef
from rdflib.namespace import FOAF, RDF
from rdflib.resource import Resource as RdfResource

from udata.core.contact_point.factories import ContactPointFactory
from udata.core.dataset.factories import DatasetFactory, LicenseFactory, ResourceFactory
from udata.core.dataset.models import (
    Checksum,
    Dataset,
    HarvestDatasetMetadata,
    License,
    Resource,
)
from udata.core.dataset.rdf import (
    EU_RDF_REQUENCIES,
    dataset_from_rdf,
    dataset_to_rdf,
    frequency_from_rdf,
    frequency_to_rdf,
    licenses_from_rdf,
    resource_from_rdf,
    resource_to_rdf,
    temporal_from_rdf,
)
from udata.core.organization.factories import OrganizationFactory
from udata.i18n import gettext as _
from udata.mongo import db
from udata.rdf import (
    DCAT,
    DCATAP,
    DCT,
    FREQ,
    HVD_LEGISLATION,
    SCHEMA,
    SKOS,
    SPDX,
    TAG_TO_EU_HVD_CATEGORIES,
    VCARD,
    primary_topic_identifier_from_rdf,
)
from udata.tests.helpers import assert200, assert_redirects
from udata.utils import faker

pytestmark = pytest.mark.usefixtures("app")

FREQ_SAMPLE = [
    (FREQ.annual, "annual"),
    (FREQ.monthly, "monthly"),
    (FREQ.daily, "daily"),
    (FREQ.continuous, "continuous"),
]

GOV_UK_REF = "http://reference.data.gov.uk/id/year/2017"

try:
    requests.head(GOV_UK_REF, timeout=0.1)
except requests.exceptions.RequestException:
    GOV_UK_REF_IS_UP = False
else:
    GOV_UK_REF_IS_UP = True


@pytest.mark.frontend
class DatasetToRdfTest:
    def test_minimal(self):
        dataset = DatasetFactory.build()  # Does not have an URL
        d = dataset_to_rdf(dataset)
        g = d.graph

        assert isinstance(d, RdfResource)
        assert len(list(g.subjects(RDF.type, DCAT.Dataset))) == 1

        assert g.value(d.identifier, RDF.type) == DCAT.Dataset

        assert isinstance(d.identifier, BNode)
        assert d.value(DCT.identifier) == Literal(dataset.id)
        assert d.value(DCT.title) == Literal(dataset.title)
        assert d.value(DCT.issued) == Literal(dataset.created_at)
        assert d.value(DCT.modified) == Literal(dataset.last_modified)
        assert d.value(DCAT.landingPage) is None

    def test_all_dataset_fields(self):
        resources = ResourceFactory.build_batch(3)
        org = OrganizationFactory(name="organization")
<<<<<<< HEAD
        contact = ContactPointFactory(
            name="Organization contact",
            email="hello@its.me",
            contact_form="https://data.support.com",
        )
=======
        remote_url = "https://somewhere.org/dataset"
>>>>>>> 596a663a
        dataset = DatasetFactory(
            tags=faker.tags(nb=3),
            resources=resources,
            frequency="daily",
            acronym="acro",
            organization=org,
<<<<<<< HEAD
            contact_point=contact,
=======
            harvest=HarvestDatasetMetadata(remote_url=remote_url),
>>>>>>> 596a663a
        )
        d = dataset_to_rdf(dataset)
        g = d.graph

        assert isinstance(d, RdfResource)
        assert len(list(g.subjects(RDF.type, DCAT.Dataset))) == 1

        assert g.value(d.identifier, RDF.type) == DCAT.Dataset

        assert isinstance(d.identifier, URIRef)
        uri = url_for("api.dataset", dataset=dataset.id, _external=True)
        assert str(d.identifier) == uri
        assert d.value(DCT.identifier) == Literal(dataset.id)
        assert d.value(DCT.title) == Literal(dataset.title)
        assert d.value(SKOS.altLabel) == Literal(dataset.acronym)
        assert d.value(DCT.description) == Literal(dataset.description)
        assert d.value(DCT.issued) == Literal(dataset.created_at)
        assert d.value(DCT.modified) == Literal(dataset.last_modified)
        assert d.value(DCT.accrualPeriodicity).identifier == FREQ.daily
        assert d.value(DCAT.landingPage).identifier == URIRef(remote_url)
        expected_tags = set(Literal(t) for t in dataset.tags)
        assert set(d.objects(DCAT.keyword)) == expected_tags
        assert len(list(d.objects(DCAT.distribution))) == len(resources)
        org = d.value(DCT.publisher)
        assert org.value(RDF.type).identifier == FOAF.Organization
        assert org.value(FOAF.name) == Literal("organization")
        contact_rdf = d.value(DCAT.contactPoint)
        assert contact_rdf.value(RDF.type).identifier == VCARD.Kind
        assert contact_rdf.value(VCARD.fn) == Literal("Organization contact")
        assert contact_rdf.value(VCARD.hasEmail).identifier == URIRef("mailto:hello@its.me")
        assert contact_rdf.value(VCARD.hasUrl).identifier == URIRef("https://data.support.com")

    def test_map_unkownn_frequencies(self):
        assert frequency_to_rdf("hourly") == FREQ.continuous

        assert frequency_to_rdf("fourTimesADay") == FREQ.daily
        assert frequency_to_rdf("threeTimesADay") == FREQ.daily
        assert frequency_to_rdf("semidaily") == FREQ.daily

        assert frequency_to_rdf("fourTimesAWeek") == FREQ.threeTimesAWeek

        assert frequency_to_rdf("punctual") is None
        assert frequency_to_rdf("unknown") is None

        assert frequency_to_rdf("quinquennial") is None  # Better idea ?

    def test_minimal_resource_fields(self):
        resource = ResourceFactory()

        r = resource_to_rdf(resource)
        graph = r.graph
        distribs = graph.subjects(RDF.type, DCAT.Distribution)

        assert isinstance(r, RdfResource)
        assert len(list(distribs)) == 1

        assert graph.value(r.identifier, RDF.type) == DCAT.Distribution
        assert r.value(DCT.title) == Literal(resource.title)
        assert r.value(DCAT.downloadURL).identifier == URIRef(resource.url)
        assert r.value(DCT.issued) == Literal(resource.created_at)
        assert r.value(DCT.modified) == Literal(resource.last_modified)

    def test_all_resource_fields(self):
        license = LicenseFactory()
        resource = ResourceFactory(format="csv")
        dataset = DatasetFactory(resources=[resource], license=license)
        permalink = url_for("api.resource_redirect", id=resource.id, _external=True)

        r = resource_to_rdf(resource, dataset)

        assert r.value(DCT.title) == Literal(resource.title)
        assert r.value(DCT.description) == Literal(resource.description)
        assert r.value(DCT.issued) == Literal(resource.created_at)
        assert r.value(DCT.modified) == Literal(resource.last_modified)
        assert r.value(DCT.license).identifier == URIRef(license.url)
        assert r.value(DCT.rights) == Literal(license.title)
        assert r.value(DCAT.downloadURL).identifier == URIRef(resource.url)
        assert r.value(DCAT.accessURL).identifier == URIRef(permalink)
        assert r.value(DCAT.byteSize) == Literal(resource.filesize)
        assert r.value(DCAT.mediaType) == Literal(resource.mime)
        assert r.value(DCT.format) == Literal(resource.format)

        checksum = r.value(SPDX.checksum)
        assert r.graph.value(checksum.identifier, RDF.type) == SPDX.Checksum
        assert r.graph.value(checksum.identifier, SPDX.algorithm) == SPDX.checksumAlgorithm_sha1
        assert checksum.value(SPDX.checksumValue) == Literal(resource.checksum.value)

    def test_temporal_coverage(self):
        start = faker.past_date(start_date="-30d")
        end = faker.future_date(end_date="+30d")
        temporal_coverage = db.DateRange(start=start, end=end)
        dataset = DatasetFactory(temporal_coverage=temporal_coverage)

        d = dataset_to_rdf(dataset)

        pot = d.value(DCT.temporal)

        assert pot.value(RDF.type).identifier == DCT.PeriodOfTime
        assert pot.value(DCAT.startDate).toPython() == start
        assert pot.value(DCAT.endDate).toPython() == end

    def test_from_external_repository(self):
        dataset = DatasetFactory(
            harvest=HarvestDatasetMetadata(
                dct_identifier="an-identifier", uri="https://somewhere.org/dataset"
            )
        )

        d = dataset_to_rdf(dataset)

        assert isinstance(d.identifier, URIRef)
        assert str(d.identifier) == "https://somewhere.org/dataset"
        assert d.value(DCT.identifier) == Literal("an-identifier")

    def test_hvd_dataset(self):
        """Test that a dataset tagged hvd has appropriate DCAT-AP HVD properties"""
        dataset = DatasetFactory(
            resources=ResourceFactory.build_batch(3), tags=["hvd", "mobilite", "test"]
        )
        d = dataset_to_rdf(dataset)

        assert d.value(DCATAP.applicableLegislation).identifier == URIRef(HVD_LEGISLATION)
        assert d.value(DCATAP.hvdCategory).identifier == URIRef(
            TAG_TO_EU_HVD_CATEGORIES["mobilite"]
        )
        for distrib in d.objects(DCAT.distribution):
            assert distrib.value(DCATAP.applicableLegislation).identifier == URIRef(HVD_LEGISLATION)


@pytest.mark.usefixtures("clean_db")
class RdfToDatasetTest:
    def test_minimal(self):
        node = BNode()
        g = Graph()

        title = faker.sentence()
        g.add((node, RDF.type, DCAT.Dataset))
        g.add((node, DCT.title, Literal(title)))

        dataset = dataset_from_rdf(g)
        dataset.validate()

        assert isinstance(dataset, Dataset)
        assert dataset.title == title

    def test_update(self):
        original = DatasetFactory()

        node = URIRef("https://test.org/dataset")
        g = Graph()

        new_title = faker.sentence()
        g.add((node, RDF.type, DCAT.Dataset))
        g.add((node, DCT.title, Literal(new_title)))

        dataset = dataset_from_rdf(g, dataset=original)
        dataset.validate()

        assert isinstance(dataset, Dataset)
        assert dataset.id == original.id
        assert dataset.title == new_title

    def test_minimal_from_multiple(self):
        node = BNode()
        g = Graph()

        title = faker.sentence()
        g.add((node, RDF.type, DCAT.Dataset))
        g.add((node, DCT.title, Literal(title)))

        for i in range(3):
            other = BNode()
            g.add((other, RDF.type, DCAT.Dataset))
            g.add((other, DCT.title, Literal(faker.sentence())))

        dataset = dataset_from_rdf(g, node=node)
        dataset.validate()

        assert isinstance(dataset, Dataset)
        assert dataset.title == title

    def test_update_from_multiple(self):
        original = DatasetFactory()

        node = URIRef("https://test.org/dataset")
        g = Graph()

        new_title = faker.sentence()
        g.add((node, RDF.type, DCAT.Dataset))
        g.add((node, DCT.title, Literal(new_title)))

        for i in range(3):
            other = BNode()
            g.add((other, RDF.type, DCAT.Dataset))
            g.add((other, DCT.title, Literal(faker.sentence())))

        dataset = dataset_from_rdf(g, dataset=original, node=node)
        dataset.validate()

        assert isinstance(dataset, Dataset)
        assert dataset.id == original.id
        assert dataset.title == new_title

    def test_all_fields(self):
        uri = "https://test.org/dataset"
        node = URIRef(uri)
        g = Graph()

        id = faker.uuid4()
        title = faker.sentence()
        acronym = faker.word()
        description = faker.paragraph()
        tags = faker.tags(nb=3)
        start = faker.past_date(start_date="-30d")
        end = faker.future_date(end_date="+30d")
        g.set((node, RDF.type, DCAT.Dataset))
        g.set((node, DCT.identifier, Literal(id)))
        g.set((node, DCT.title, Literal(title)))
        g.set((node, SKOS.altLabel, Literal(acronym)))
        g.set((node, DCT.description, Literal(description)))
        g.set((node, DCT.accrualPeriodicity, FREQ.daily))
        pot = BNode()
        g.add((node, DCT.temporal, pot))
        g.set((pot, RDF.type, DCT.PeriodOfTime))
        g.set((pot, DCAT.startDate, Literal(start)))
        g.set((pot, DCAT.endDate, Literal(end)))
        for tag in tags:
            g.add((node, DCAT.keyword, Literal(tag)))

        dataset = dataset_from_rdf(g)
        dataset.validate()

        assert isinstance(dataset, Dataset)
        assert dataset.title == title
        assert dataset.acronym == acronym
        assert dataset.description == description
        assert dataset.frequency == "daily"
        assert set(dataset.tags) == set(tags)
        assert isinstance(dataset.temporal_coverage, db.DateRange)
        assert dataset.temporal_coverage.start == start
        assert dataset.temporal_coverage.end == end

        assert dataset.harvest.dct_identifier == id
        assert dataset.harvest.uri == uri

    def test_html_description(self):
        node = BNode()
        g = Graph()

        g.add((node, RDF.type, DCAT.Dataset))
        g.add((node, DCT.identifier, Literal(faker.uuid4())))
        g.add((node, DCT.title, Literal(faker.sentence())))
        g.add((node, DCT.description, Literal("<div>a description</div>")))

        dataset = dataset_from_rdf(g)
        dataset.validate()

        assert isinstance(dataset, Dataset)
        assert dataset.description == "a description"

    def test_theme_and_tags(self):
        node = BNode()
        g = Graph()

        tags = faker.tags(nb=3)
        themes = faker.tags(nb=3)
        g.add((node, RDF.type, DCAT.Dataset))
        g.add((node, DCT.title, Literal(faker.sentence())))
        for tag in tags:
            g.add((node, DCAT.keyword, Literal(tag)))
        for theme in themes:
            g.add((node, DCAT.theme, Literal(theme)))

        dataset = dataset_from_rdf(g)
        dataset.validate()

        assert isinstance(dataset, Dataset)
        assert set(dataset.tags) == set(tags + themes)

    @pytest.mark.parametrize("freq,expected", FREQ_SAMPLE)
    def test_parse_dublin_core_frequencies(self, freq, expected):
        assert frequency_from_rdf(freq) == expected

    @pytest.mark.parametrize("freq,expected", FREQ_SAMPLE)
    def test_parse_dublin_core_frequencies_as_resource(self, freq, expected):
        g = Graph()
        resource = RdfResource(g, freq)
        assert frequency_from_rdf(resource) == expected

    @pytest.mark.parametrize("freq,expected", FREQ_SAMPLE)
    def test_parse_dublin_core_frequencies_as_url(self, freq, expected):
        assert frequency_from_rdf(str(freq)) == expected

    @pytest.mark.parametrize("freq,expected", EU_RDF_REQUENCIES.items())
    def test_parse_european_frequencies(self, freq, expected):
        assert frequency_from_rdf(freq) == expected

    @pytest.mark.parametrize("freq,expected", EU_RDF_REQUENCIES.items())
    def test_parse_european_frequencies_as_resource(self, freq, expected):
        g = Graph()
        resource = RdfResource(g, freq)
        assert frequency_from_rdf(resource) == expected

    @pytest.mark.parametrize("freq,expected", EU_RDF_REQUENCIES.items())
    def test_parse_european_frequencies_as_url(self, freq, expected):
        assert frequency_from_rdf(str(freq)) == expected

    def test_minimal_resource_fields(self):
        node = BNode()
        g = Graph()

        title = faker.sentence()
        url = faker.uri()
        g.add((node, RDF.type, DCAT.Distribution))
        g.add((node, DCT.title, Literal(title)))
        g.add((node, DCAT.downloadURL, Literal(url)))

        resource = resource_from_rdf(g)
        resource.validate()

        assert isinstance(resource, Resource)
        assert resource.title == title
        assert resource.url == url

    def test_all_resource_fields(self):
        node = BNode()
        g = Graph()

        title = faker.sentence()
        url = faker.uri()
        description = faker.paragraph()
        filesize = faker.pyint()
        issued = faker.date_time_between(start_date="-60d", end_date="-30d")
        modified = faker.past_datetime(start_date="-30d")
        mime = faker.mime_type()
        sha1 = faker.sha1()

        g.add((node, RDF.type, DCAT.Distribution))
        g.add((node, DCT.title, Literal(title)))
        g.add((node, DCT.description, Literal(description)))
        g.add((node, DCAT.downloadURL, Literal(url)))
        g.add((node, DCT.issued, Literal(issued)))
        g.add((node, DCT.modified, Literal(modified)))
        g.add((node, DCAT.byteSize, Literal(filesize)))
        g.add((node, DCAT.mediaType, Literal(mime)))
        g.add((node, DCT.format, Literal("CSV")))

        checksum = BNode()
        g.add((node, SPDX.checksum, checksum))
        g.add((checksum, RDF.type, SPDX.Checksum))
        g.add((checksum, SPDX.algorithm, SPDX.checksumAlgorithm_sha1))
        g.add((checksum, SPDX.checksumValue, Literal(sha1)))

        resource = resource_from_rdf(g)
        resource.validate()

        assert isinstance(resource, Resource)
        assert resource.title == title
        assert resource.url == url
        assert resource.description == description
        assert resource.filesize == filesize
        assert resource.mime == mime
        assert isinstance(resource.checksum, Checksum)
        assert resource.checksum.type == "sha1"
        assert resource.checksum.value == sha1
        assert resource.harvest.created_at.date() == issued.date()
        assert resource.harvest.modified_at.date() == modified.date()
        assert resource.format == "csv"

    def test_download_url_over_access_url(self):
        node = BNode()
        g = Graph()

        access_url = faker.uri()
        g.add((node, RDF.type, DCAT.Distribution))
        g.add((node, DCT.title, Literal(faker.sentence())))
        g.add((node, DCAT.accessURL, Literal(access_url)))

        resource = resource_from_rdf(g)
        resource.validate()
        assert resource.url == access_url

        download_url = faker.uri()
        g.add((node, DCAT.downloadURL, Literal(download_url)))

        resource = resource_from_rdf(g)
        resource.validate()
        assert resource.url == download_url

    def test_resource_html_description(self):
        node = BNode()
        g = Graph()

        description = faker.paragraph()
        html_description = "<div>{0}</div>".format(description)
        g.add((node, RDF.type, DCAT.Distribution))
        g.add((node, DCT.title, Literal(faker.sentence())))
        g.add((node, DCT.description, Literal(html_description)))
        g.add((node, DCAT.downloadURL, Literal(faker.uri())))

        resource = resource_from_rdf(g)
        resource.validate()

        assert resource.description == description

    def test_resource_title_from_url(self):
        node = BNode()
        g = Graph()
        url = "https://www.somewhere.com/somefile.csv"

        g.set((node, RDF.type, DCAT.Distribution))
        g.set((node, DCAT.downloadURL, URIRef(url)))

        resource = resource_from_rdf(g)
        resource.validate()

        assert resource.title == "somefile.csv"

    def test_resource_title_from_format(self):
        node = BNode()
        g = Graph()
        url = "https://www.somewhere.com/no-extension/"

        g.set((node, RDF.type, DCAT.Distribution))
        g.set((node, DCAT.downloadURL, URIRef(url)))
        g.set((node, DCT.format, Literal("CSV")))

        resource = resource_from_rdf(g)
        resource.validate()

        assert resource.title == _("{format} resource").format(format="csv")

    def test_resource_generic_title(self):
        node = BNode()
        g = Graph()
        url = "https://www.somewhere.com/no-extension/"

        g.set((node, RDF.type, DCAT.Distribution))
        g.set((node, DCAT.downloadURL, URIRef(url)))

        resource = resource_from_rdf(g)
        resource.validate()

        assert resource.title == _("Nameless resource")

    def test_resource_title_ignore_dynamic_url(self):
        node = BNode()
        g = Graph()
        url = "https://www.somewhere.com/endpoint.json?param=value"

        g.set((node, RDF.type, DCAT.Distribution))
        g.set((node, DCAT.downloadURL, URIRef(url)))

        resource = resource_from_rdf(g)
        resource.validate()

        assert resource.title == _("Nameless resource")

    def test_match_existing_resource_by_url(self):
        dataset = DatasetFactory(resources=ResourceFactory.build_batch(3))
        existing_resource = dataset.resources[1]
        node = BNode()
        g = Graph()

        new_title = faker.sentence()
        g.add((node, RDF.type, DCAT.Distribution))
        g.add((node, DCT.title, Literal(new_title)))
        g.add((node, DCAT.downloadURL, Literal(existing_resource.url)))

        resource = resource_from_rdf(g, dataset)
        resource.validate()

        assert isinstance(resource, Resource)
        assert resource.title == new_title
        assert resource.id == existing_resource.id

    def test_can_extract_from_rdf_resource(self):
        node = BNode()
        g = Graph()

        title = faker.sentence()
        url = faker.uri()
        g.add((node, RDF.type, DCAT.Distribution))
        g.add((node, DCT.title, Literal(title)))
        g.add((node, DCAT.downloadURL, Literal(url)))

        resource = resource_from_rdf(g.resource(node))
        resource.validate()

        assert isinstance(resource, Resource)
        assert resource.title == title
        assert resource.url == url

    def test_dataset_has_resources(self):
        node = BNode()
        g = Graph()

        g.add((node, RDF.type, DCAT.Dataset))
        g.add((node, DCT.title, Literal(faker.sentence())))
        for i in range(3):
            rnode = BNode()
            g.set((rnode, RDF.type, DCAT.Distribution))
            g.set((rnode, DCAT.downloadURL, URIRef(faker.uri())))
            g.add((node, DCAT.distribution, rnode))

        dataset = dataset_from_rdf(g)
        dataset.validate()

        assert isinstance(dataset, Dataset)
        assert len(dataset.resources) == 3

    def test_dataset_has_resources_from_buggy_plural_distribution(self):
        """Try to extract resources from the wrong distributions attribute"""
        node = BNode()
        g = Graph()

        g.add((node, RDF.type, DCAT.Dataset))
        g.add((node, DCT.title, Literal(faker.sentence())))
        rnode = BNode()
        g.set((rnode, RDF.type, DCAT.Distribution))
        g.set((rnode, DCAT.downloadURL, URIRef(faker.uri())))
        g.add((node, DCAT.distributions, rnode))  # use plural name

        dataset = dataset_from_rdf(g)
        dataset.validate()

        assert isinstance(dataset, Dataset)
        assert len(dataset.resources) == 1

    def test_dataset_has_resources_from_literal_instead_of_uriref(self):
        node = BNode()
        g = Graph()

        g.add((node, RDF.type, DCAT.Dataset))
        g.add((node, DCT.title, Literal(faker.sentence())))
        rnode = BNode()
        g.set((rnode, RDF.type, DCAT.Distribution))
        # Resource URL is expressed as a Literal
        g.set((rnode, DCAT.downloadURL, Literal(faker.uri())))
        g.add((node, DCAT.distribution, rnode))

        dataset = dataset_from_rdf(g)
        dataset.validate()

        assert isinstance(dataset, Dataset)
        assert len(dataset.resources) == 1

    def test_match_license_from_license_uri(self):
        license = LicenseFactory()
        node = BNode()
        g = Graph()

        g.set((node, RDF.type, DCAT.Dataset))
        g.set((node, DCT.title, Literal(faker.sentence())))
        rnode = BNode()
        g.set((rnode, RDF.type, DCAT.Distribution))
        g.set((rnode, DCAT.downloadURL, URIRef(faker.uri())))
        g.set((rnode, DCT.license, URIRef(license.url)))
        g.add((node, DCAT.distribution, rnode))

        dataset = dataset_from_rdf(g)
        dataset.validate()

        assert isinstance(dataset.license, License)
        assert dataset.license == license

    def test_match_license_from_rights_uri(self):
        license = LicenseFactory()
        node = BNode()
        g = Graph()

        g.set((node, RDF.type, DCAT.Dataset))
        g.set((node, DCT.title, Literal(faker.sentence())))
        rnode = BNode()
        g.set((rnode, RDF.type, DCAT.Distribution))
        g.set((rnode, DCAT.downloadURL, URIRef(faker.uri())))
        g.set((rnode, DCT.rights, URIRef(license.url)))
        g.add((node, DCAT.distribution, rnode))

        dataset = dataset_from_rdf(g)

        assert isinstance(dataset.license, License)
        assert dataset.license == license

    def test_match_license_from_license_uri_literal(self):
        license = LicenseFactory()
        node = BNode()
        g = Graph()

        g.set((node, RDF.type, DCAT.Dataset))
        g.set((node, DCT.title, Literal(faker.sentence())))
        rnode = BNode()
        g.set((rnode, RDF.type, DCAT.Distribution))
        g.set((rnode, DCAT.downloadURL, URIRef(faker.uri())))
        g.set((rnode, DCT.license, Literal(license.url)))
        g.add((node, DCAT.distribution, rnode))

        dataset = dataset_from_rdf(g)
        dataset.validate()

        assert isinstance(dataset.license, License)
        assert dataset.license == license

    def test_match_license_from_license_title(self):
        license = LicenseFactory()
        node = BNode()
        g = Graph()

        g.set((node, RDF.type, DCAT.Dataset))
        g.set((node, DCT.title, Literal(faker.sentence())))
        rnode = BNode()
        g.set((rnode, RDF.type, DCAT.Distribution))
        g.set((rnode, DCAT.downloadURL, URIRef(faker.uri())))
        g.set((rnode, DCT.license, Literal(license.title)))
        g.add((node, DCAT.distribution, rnode))

        dataset = dataset_from_rdf(g)
        dataset.validate()

        assert isinstance(dataset.license, License)
        assert dataset.license == license

    def test_parse_temporal_as_schema_format(self):
        node = BNode()
        g = Graph()
        start = faker.past_date(start_date="-30d")
        end = faker.future_date(end_date="+30d")

        g.set((node, RDF.type, DCT.PeriodOfTime))
        g.set((node, SCHEMA.startDate, Literal(start)))
        g.set((node, SCHEMA.endDate, Literal(end)))

        daterange = temporal_from_rdf(g.resource(node))

        assert isinstance(daterange, db.DateRange)
        assert daterange.start == start
        assert daterange.end == end

    def test_parse_temporal_as_iso_interval(self):
        start = faker.past_date(start_date="-30d")
        end = faker.future_date(end_date="+30d")

        pot = Literal("{0}/{1}".format(start.isoformat(), end.isoformat()))

        daterange = temporal_from_rdf(pot)

        assert isinstance(daterange, db.DateRange)
        assert daterange.start == start
        assert daterange.end == end

    def test_parse_temporal_as_iso_year(self):
        pot = Literal("2017")

        daterange = temporal_from_rdf(pot)

        assert isinstance(daterange, db.DateRange)
        assert daterange.start, date(2017, 1 == 1)
        assert daterange.end, date(2017, 12 == 31)

    def test_parse_temporal_as_iso_month(self):
        pot = Literal("2017-06")

        daterange = temporal_from_rdf(pot)

        assert isinstance(daterange, db.DateRange)
        assert daterange.start, date(2017, 6 == 1)
        assert daterange.end, date(2017, 6 == 30)

    @pytest.mark.skipif(not GOV_UK_REF_IS_UP, reason="Gov.uk references is unreachable")
    def test_parse_temporal_as_gov_uk_format(self):
        node = URIRef("http://reference.data.gov.uk/id/year/2017")
        g = Graph()

        g.set((node, RDF.type, DCT.PeriodOfTime))

        daterange = temporal_from_rdf(g.resource(node))

        assert isinstance(daterange, db.DateRange)
        assert daterange.start, date(2017, 1 == 1)
        assert daterange.end, date(2017, 12 == 31)

    def test_parse_temporal_is_failsafe(self):
        node = URIRef("http://nowhere.org")
        g = Graph()

        g.set((node, RDF.type, DCT.PeriodOfTime))

        assert temporal_from_rdf(g.resource(node)) is None
        assert temporal_from_rdf(Literal("unparseable")) is None

    def test_unicode(self):
        g = Graph()
        title = "ééé"
        description = "éééé"

        node = BNode()
        g.add((node, RDF.type, DCAT.Dataset))
        g.add((node, DCT.title, Literal(title)))
        g.add((node, DCT.description, Literal(description)))

        rnode = BNode()
        g.add((rnode, RDF.type, DCAT.Distribution))
        g.add((rnode, DCT.title, Literal(title)))
        g.add((rnode, DCT.description, Literal(description)))
        g.add((rnode, DCAT.downloadURL, URIRef(faker.uri())))
        g.add((node, DCAT.distribution, rnode))

        dataset = dataset_from_rdf(g)
        dataset.validate()
        assert dataset.title == title
        assert dataset.description == description

        resource = dataset.resources[0]
        assert resource.title == title
        assert resource.description == description

    def test_primary_topic_identifier_from_rdf_outer(self):
        """Check that a CatalogRecord node that is primaryTopic of a dataset is found and parsed"""
        node = BNode()
        g = Graph()

        g.add((node, RDF.type, DCAT.Dataset))
        g.add((node, DCT.title, Literal(faker.sentence())))

        primary_topic_node = BNode()
        g.add((primary_topic_node, RDF.type, DCAT.CatalogRecord))
        g.add((primary_topic_node, DCT.identifier, Literal("primary-topic-identifier")))
        g.add((primary_topic_node, FOAF.primaryTopic, node))

        pti = primary_topic_identifier_from_rdf(g, g.resource(node))
        assert pti == Literal("primary-topic-identifier")

    def test_primary_topic_identifier_from_rdf_inner(self):
        """Check that a nested isPrimaryTopicOf of a dataset is found and parsed"""
        node = BNode()
        g = Graph()

        g.add((node, RDF.type, DCAT.Dataset))
        g.add((node, DCT.title, Literal(faker.sentence())))

        primary_topic_node = BNode()
        g.add((primary_topic_node, RDF.type, DCAT.CatalogRecord))
        g.add((primary_topic_node, DCT.identifier, Literal("primary-topic-identifier")))

        g.add((node, FOAF.isPrimaryTopicOf, primary_topic_node))

        pti = primary_topic_identifier_from_rdf(g, g.resource(node))
        assert pti == Literal("primary-topic-identifier")


@pytest.mark.frontend
class DatasetRdfViewsTest:
    def test_rdf_default_to_jsonld(self, client):
        dataset = DatasetFactory()
        expected = url_for("api.dataset_rdf_format", dataset=dataset.id, format="json")
        response = client.get(url_for("api.dataset_rdf", dataset=dataset))
        assert_redirects(response, expected)

    def test_rdf_perform_content_negociation(self, client):
        dataset = DatasetFactory()
        expected = url_for("api.dataset_rdf_format", dataset=dataset.id, format="xml")
        url = url_for("api.dataset_rdf", dataset=dataset)
        headers = {"accept": "application/xml"}
        response = client.get(url, headers=headers)
        assert_redirects(response, expected)

    def test_rdf_perform_content_negociation_response(self, client):
        """Check we have valid XML as output"""
        dataset = DatasetFactory()
        url = url_for("api.dataset_rdf", dataset=dataset)
        headers = {"accept": "application/xml"}
        response = client.get(url, headers=headers, follow_redirects=True)
        element = XML(response.data)
        assert element.tag == "{http://www.w3.org/1999/02/22-rdf-syntax-ns#}RDF"

    def test_dataset_rdf_json_ld(self, client):
        dataset = DatasetFactory()
        for fmt in "json", "jsonld":
            url = url_for("api.dataset_rdf_format", dataset=dataset, format=fmt)
            response = client.get(url, headers={"Accept": "application/ld+json"})
            assert200(response)
            assert response.content_type == "application/ld+json"
            assert response.json["@context"]["@vocab"] == "http://www.w3.org/ns/dcat#"

    @pytest.mark.parametrize(
        "fmt,mime",
        [
            ("n3", "text/n3"),
            ("nt", "application/n-triples"),
            ("ttl", "application/x-turtle"),
            ("xml", "application/rdf+xml"),
            ("rdf", "application/rdf+xml"),
            ("owl", "application/rdf+xml"),
            ("trig", "application/trig"),
        ],
    )
    def test_dataset_rdf_formats(self, client, fmt, mime):
        dataset = DatasetFactory()
        url = url_for("api.dataset_rdf_format", dataset=dataset, format=fmt)
        response = client.get(url, headers={"Accept": mime})
        assert200(response)
        assert response.content_type == mime


class DatasetFromRdfUtilsTest:
    def test_licenses_from_rdf(self):
        """Test a bunch of cases of licenses detection from RDF"""
        rdf_xml_data = """<?xml version="1.0" encoding="UTF-8"?>
            <rdf:RDF
            xmlns:rdf="http://www.w3.org/1999/02/22-rdf-syntax-ns#"
            xmlns:rdfs="http://www.w3.org/2000/01/rdf-schema#"
            xmlns:foaf="http://xmlns.com/foaf/0.1/"
            xmlns:dct="http://purl.org/dc/terms/"
            xmlns:cc="http://creativecommons.org/ns#"
            xmlns:ex="http://example.org/">

            <rdf:Description rdf:about="http://example.org/dataset1">
                <dct:title>Comprehensive License Example Dataset</dct:title>
                <dct:license rdf:resource="http://example.org/custom-license"/>
                <dct:license>This is a literal license statement</dct:license>
                <dct:license>
                    <rdf:Description>
                        <rdfs:label>Embedded License Description</rdfs:label>
                    </rdf:Description>
                </dct:license>
                <dct:license
                    xmlns:dct="http://purl.org/dc/terms/"
                    rdf:resource="http://inspire.ec.europa.eu/metadata-codelist/ConditionsApplyingToAccessAndUse/noConditionsApply"
                >
                    No conditions apply to access and use.
                </dct:license>
                <dct:license rdf:resource="https://www.etalab.gouv.fr/wp-content/uploads/2014/05/Licence_Ouverte.pdf"/>
            </rdf:Description>

            <rdf:Description rdf:about="http://example.org/custom-license">
                <rdfs:label>Custom Organizational License</rdfs:label>
                <dct:description>A license specific to our organization</dct:description>
            </rdf:Description>

            </rdf:RDF>
        """
        g = Graph()
        g.parse(data=rdf_xml_data, format="xml")
        ex = Namespace("http://example.org/")
        dataset = RdfResource(g, ex.dataset1)
        licences = licenses_from_rdf(dataset)
        expected_licences = set(
            [
                "Custom Organizational License",
                "This is a literal license statement",
                "Embedded License Description",
                "https://www.etalab.gouv.fr/wp-content/uploads/2014/05/Licence_Ouverte.pdf",
                "http://inspire.ec.europa.eu/metadata-codelist/ConditionsApplyingToAccessAndUse/noConditionsApply",
            ]
        )
        assert expected_licences == licences<|MERGE_RESOLUTION|>--- conflicted
+++ resolved
@@ -88,26 +88,20 @@
     def test_all_dataset_fields(self):
         resources = ResourceFactory.build_batch(3)
         org = OrganizationFactory(name="organization")
-<<<<<<< HEAD
         contact = ContactPointFactory(
             name="Organization contact",
             email="hello@its.me",
             contact_form="https://data.support.com",
         )
-=======
         remote_url = "https://somewhere.org/dataset"
->>>>>>> 596a663a
         dataset = DatasetFactory(
             tags=faker.tags(nb=3),
             resources=resources,
             frequency="daily",
             acronym="acro",
             organization=org,
-<<<<<<< HEAD
             contact_point=contact,
-=======
             harvest=HarvestDatasetMetadata(remote_url=remote_url),
->>>>>>> 596a663a
         )
         d = dataset_to_rdf(dataset)
         g = d.graph
