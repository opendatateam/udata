from datetime import date
from xml.etree.ElementTree import XML

import pytest
import requests
from flask import url_for
from rdflib import BNode, Graph, Literal, Namespace, URIRef
from rdflib.namespace import FOAF, RDF
from rdflib.resource import Resource as RdfResource

from udata.core.contact_point.factories import ContactPointFactory
from udata.core.dataset.factories import DatasetFactory, LicenseFactory, ResourceFactory
from udata.core.dataset.models import (
    Checksum,
    Dataset,
    HarvestDatasetMetadata,
    License,
    Resource,
)
from udata.core.dataset.rdf import (
    EU_RDF_REQUENCIES,
    dataset_from_rdf,
    dataset_to_rdf,
    frequency_from_rdf,
    frequency_to_rdf,
    licenses_from_rdf,
    resource_from_rdf,
    resource_to_rdf,
    temporal_from_rdf,
)
from udata.core.organization.factories import OrganizationFactory
from udata.i18n import gettext as _
from udata.mongo import db
from udata.rdf import (
    ADMS,
    DCAT,
    DCATAP,
    DCT,
    FREQ,
    HVD_LEGISLATION,
    PROV,
    SCHEMA,
    SKOS,
    SPDX,
    TAG_TO_EU_HVD_CATEGORIES,
    VCARD,
    primary_topic_identifier_from_rdf,
)
from udata.tests.helpers import assert200, assert_redirects
from udata.utils import faker

pytestmark = pytest.mark.usefixtures("app")

FREQ_SAMPLE = [
    (FREQ.annual, "annual"),
    (FREQ.monthly, "monthly"),
    (FREQ.daily, "daily"),
    (FREQ.continuous, "continuous"),
]

GOV_UK_REF = "http://reference.data.gov.uk/id/year/2017"

try:
    requests.head(GOV_UK_REF, timeout=0.1)
except requests.exceptions.RequestException:
    GOV_UK_REF_IS_UP = False
else:
    GOV_UK_REF_IS_UP = True


@pytest.mark.frontend
class DatasetToRdfTest:
    def test_minimal(self):
        dataset = DatasetFactory.build()  # Does not have an URL
        d = dataset_to_rdf(dataset)
        g = d.graph

        assert isinstance(d, RdfResource)
        assert len(list(g.subjects(RDF.type, DCAT.Dataset))) == 1

        assert g.value(d.identifier, RDF.type) == DCAT.Dataset

        assert isinstance(d.identifier, BNode)
        assert d.value(DCT.identifier) == Literal(dataset.id)
        assert d.value(DCT.title) == Literal(dataset.title)
        assert d.value(DCT.issued) == Literal(dataset.created_at)
        assert d.value(DCT.modified) == Literal(dataset.last_modified)
        assert d.value(DCAT.landingPage) is None

    def test_all_dataset_fields(self, app):
        resources = ResourceFactory.build_batch(3)
        org = OrganizationFactory(name="organization")
        contact = ContactPointFactory(
            name="Organization contact",
            email="hello@its.me",
            contact_form="https://data.support.com",
            role="contact",
        )
        remote_url = "https://somewhere.org/dataset"
        dataset = DatasetFactory(
            tags=faker.tags(nb=3),
            resources=resources,
            frequency="daily",
            acronym="acro",
            organization=org,
            contact_points=[contact],
            harvest=HarvestDatasetMetadata(
                remote_url=remote_url, dct_identifier="foobar-identifier"
            ),
        )
        app.config["SITE_TITLE"] = "Test site title"
        d = dataset_to_rdf(dataset)
        g = d.graph

        assert isinstance(d, RdfResource)
        assert len(list(g.subjects(RDF.type, DCAT.Dataset))) == 1

        assert g.value(d.identifier, RDF.type) == DCAT.Dataset

        assert isinstance(d.identifier, URIRef)
        uri = url_for("api.dataset", dataset=dataset.id, _external=True)
        assert str(d.identifier) == uri
        assert d.value(DCT.identifier) == Literal("foobar-identifier")
        alternate_identifier = d.value(ADMS.identifier)
        assert alternate_identifier.value(RDF.type).identifier == ADMS.Identifier
        assert f"datasets/{dataset.id}" in alternate_identifier.value(SKOS.notation)
        assert alternate_identifier.value(DCT.creator) == Literal("Test site title")
        assert d.value(DCT.title) == Literal(dataset.title)
        assert d.value(SKOS.altLabel) == Literal(dataset.acronym)
        assert d.value(DCT.description) == Literal(dataset.description)
        assert d.value(DCT.issued) == Literal(dataset.created_at)
        assert d.value(DCT.modified) == Literal(dataset.last_modified)
        assert d.value(DCT.accrualPeriodicity).identifier == FREQ.daily
        assert d.value(DCAT.landingPage).identifier == URIRef(remote_url)
        expected_tags = set(Literal(t) for t in dataset.tags)
        assert set(d.objects(DCAT.keyword)) == expected_tags
        assert len(list(d.objects(DCAT.distribution))) == len(resources)
        org = d.value(DCT.publisher)
        assert org.value(RDF.type).identifier == FOAF.Organization
        assert org.value(FOAF.name) == Literal("organization")
        contact_rdf = d.value(DCAT.contactPoint)
        assert contact_rdf.value(RDF.type).identifier == VCARD.Kind
        assert contact_rdf.value(VCARD.fn) == Literal("Organization contact")
        assert contact_rdf.value(VCARD.hasEmail).identifier == URIRef("mailto:hello@its.me")
        assert contact_rdf.value(VCARD.hasUrl).identifier == URIRef("https://data.support.com")

    def test_dataset_with_publisher_contact_point(self, app):
        org = OrganizationFactory(name="organization")
        contact = ContactPointFactory(
            name="Publisher Contact",
            role="publisher",
        )
        remote_url = "https://somewhere.org/dataset"
        dataset = DatasetFactory(
            organization=org,
            contact_points=[contact],
            harvest=HarvestDatasetMetadata(
                remote_url=remote_url, dct_identifier="foobar-identifier"
            ),
        )
        app.config["SITE_TITLE"] = "Test site title"
        d = dataset_to_rdf(dataset)

        contact_rdf = d.value(DCT.publisher)
        assert contact_rdf.value(RDF.type).identifier == VCARD.Kind
        assert contact_rdf.value(VCARD.fn) == Literal("Publisher Contact")

        org_rdf = d.value(PROV.qualified_attribution)
        assert org_rdf.value(RDF.type).identifier == FOAF.Organization
        assert org_rdf.value(FOAF.name) == Literal("organization")

    def test_map_unkownn_frequencies(self):
        assert frequency_to_rdf("hourly") == FREQ.continuous

        assert frequency_to_rdf("fourTimesADay") == FREQ.daily
        assert frequency_to_rdf("threeTimesADay") == FREQ.daily
        assert frequency_to_rdf("semidaily") == FREQ.daily

        assert frequency_to_rdf("fourTimesAWeek") == FREQ.threeTimesAWeek

        assert frequency_to_rdf("punctual") is None
        assert frequency_to_rdf("unknown") is None

        assert frequency_to_rdf("quinquennial") is None  # Better idea ?

    def test_minimal_resource_fields(self):
        resource = ResourceFactory()

        r = resource_to_rdf(resource)
        graph = r.graph
        distribs = graph.subjects(RDF.type, DCAT.Distribution)

        assert isinstance(r, RdfResource)
        assert len(list(distribs)) == 1

        assert graph.value(r.identifier, RDF.type) == DCAT.Distribution
        assert r.value(DCT.title) == Literal(resource.title)
        assert r.value(DCAT.downloadURL).identifier == URIRef(resource.url)
        assert r.value(DCT.issued) == Literal(resource.created_at)
        assert r.value(DCT.modified) == Literal(resource.last_modified)

    def test_all_resource_fields(self):
        license = LicenseFactory()
        resource = ResourceFactory(format="csv")
        dataset = DatasetFactory(resources=[resource], license=license)
        permalink = url_for("api.resource_redirect", id=resource.id, _external=True)

        r = resource_to_rdf(resource, dataset)

        assert r.value(DCT.title) == Literal(resource.title)
        assert r.value(DCT.description) == Literal(resource.description)
        assert r.value(DCT.issued) == Literal(resource.created_at)
        assert r.value(DCT.modified) == Literal(resource.last_modified)
        assert r.value(DCT.license).identifier == URIRef(license.url)
        assert r.value(DCT.rights) == Literal(license.title)
        assert r.value(DCAT.downloadURL).identifier == URIRef(resource.url)
        assert r.value(DCAT.accessURL).identifier == URIRef(permalink)
        assert r.value(DCAT.byteSize) == Literal(resource.filesize)
        assert r.value(DCAT.mediaType) == Literal(resource.mime)
        assert r.value(DCT.format) == Literal(resource.format)

        checksum = r.value(SPDX.checksum)
        assert r.graph.value(checksum.identifier, RDF.type) == SPDX.Checksum
        assert r.graph.value(checksum.identifier, SPDX.algorithm) == SPDX.checksumAlgorithm_sha1
        assert checksum.value(SPDX.checksumValue) == Literal(resource.checksum.value)

    def test_ogc_resource_access_service(self):
        license = LicenseFactory()
        # A resource with an explicit OGC service format
        resource_1 = ResourceFactory(
            format="ogc:wms",
            url="https://services.data.shom.fr/INSPIRE/wms/",
        )
        # A resource with an URL with a REQUEST=GetCapabilities param
        resource_2 = ResourceFactory(
            url="https://services.data.shom.fr/INSPIRE/wms/r?service=WMS&request=GetCapabilities&version=1.3.0",
        )
<<<<<<< HEAD
        contact = ContactPointFactory(role="contact")
        dataset = DatasetFactory(resources=[resource], license=license, contact_points=[contact])
=======
        contact = ContactPointFactory()
        dataset = DatasetFactory(
            resources=[resource_1, resource_2], license=license, contact_point=contact
        )
>>>>>>> de04a2af

        r = resource_to_rdf(resource_1, dataset)
        service = r.value(DCAT.accessService)
        assert service is not None

        r = resource_to_rdf(resource_2, dataset)
        service = r.value(DCAT.accessService)
        assert service is not None
        assert service.value(RDF.type).identifier == DCAT.DataService
        assert service.value(DCT.title) == Literal(resource_2.title)
        assert service.value(DCAT.endpointDescription).identifier == URIRef(
            "https://services.data.shom.fr/INSPIRE/wms/r?service=WMS&request=GetCapabilities&version=1.3.0"
        )
        assert service.value(DCAT.endpointURL).identifier == URIRef(
            "https://services.data.shom.fr/INSPIRE/wms/r"
        )
        assert service.value(DCT.conformsTo).identifier == URIRef(
            "http://www.opengeospatial.org/standards/wms"
        )
        assert service.value(DCT.license).identifier == URIRef(license.url)

        contact_rdf = service.value(DCAT.contactPoint)
        assert contact_rdf.value(RDF.type).identifier == VCARD.Kind

    def test_temporal_coverage(self):
        start = faker.past_date(start_date="-30d")
        end = faker.future_date(end_date="+30d")
        temporal_coverage = db.DateRange(start=start, end=end)
        dataset = DatasetFactory(temporal_coverage=temporal_coverage)

        d = dataset_to_rdf(dataset)

        pot = d.value(DCT.temporal)

        assert pot.value(RDF.type).identifier == DCT.PeriodOfTime
        assert pot.value(DCAT.startDate).toPython() == start
        assert pot.value(DCAT.endDate).toPython() == end

    def test_from_external_repository(self):
        dataset = DatasetFactory(
            harvest=HarvestDatasetMetadata(
                dct_identifier="an-identifier", uri="https://somewhere.org/dataset"
            )
        )

        d = dataset_to_rdf(dataset)

        assert isinstance(d.identifier, URIRef)
        assert str(d.identifier) == "https://somewhere.org/dataset"
        assert d.value(DCT.identifier) == Literal("an-identifier")

    def test_hvd_dataset(self):
        """Test that a dataset tagged hvd has appropriate DCAT-AP HVD properties"""
        dataset = DatasetFactory(
            resources=ResourceFactory.build_batch(3), tags=["hvd", "mobilite", "test"]
        )
        d = dataset_to_rdf(dataset)

        assert d.value(DCATAP.applicableLegislation).identifier == URIRef(HVD_LEGISLATION)
        assert d.value(DCATAP.hvdCategory).identifier == URIRef(
            TAG_TO_EU_HVD_CATEGORIES["mobilite"]
        )
        for distrib in d.objects(DCAT.distribution):
            assert distrib.value(DCATAP.applicableLegislation).identifier == URIRef(HVD_LEGISLATION)


@pytest.mark.usefixtures("clean_db")
class RdfToDatasetTest:
    def test_minimal(self):
        node = BNode()
        g = Graph()

        title = faker.sentence()
        g.add((node, RDF.type, DCAT.Dataset))
        g.add((node, DCT.title, Literal(title)))

        dataset = dataset_from_rdf(g)
        dataset.validate()

        assert isinstance(dataset, Dataset)
        assert dataset.title == title

    def test_update(self):
        original = DatasetFactory()

        node = URIRef("https://test.org/dataset")
        g = Graph()

        new_title = faker.sentence()
        g.add((node, RDF.type, DCAT.Dataset))
        g.add((node, DCT.title, Literal(new_title)))

        dataset = dataset_from_rdf(g, dataset=original)
        dataset.validate()

        assert isinstance(dataset, Dataset)
        assert dataset.id == original.id
        assert dataset.title == new_title

    def test_minimal_from_multiple(self):
        node = BNode()
        g = Graph()

        title = faker.sentence()
        g.add((node, RDF.type, DCAT.Dataset))
        g.add((node, DCT.title, Literal(title)))

        for i in range(3):
            other = BNode()
            g.add((other, RDF.type, DCAT.Dataset))
            g.add((other, DCT.title, Literal(faker.sentence())))

        dataset = dataset_from_rdf(g, node=node)
        dataset.validate()

        assert isinstance(dataset, Dataset)
        assert dataset.title == title

    def test_update_from_multiple(self):
        original = DatasetFactory()

        node = URIRef("https://test.org/dataset")
        g = Graph()

        new_title = faker.sentence()
        g.add((node, RDF.type, DCAT.Dataset))
        g.add((node, DCT.title, Literal(new_title)))

        for i in range(3):
            other = BNode()
            g.add((other, RDF.type, DCAT.Dataset))
            g.add((other, DCT.title, Literal(faker.sentence())))

        dataset = dataset_from_rdf(g, dataset=original, node=node)
        dataset.validate()

        assert isinstance(dataset, Dataset)
        assert dataset.id == original.id
        assert dataset.title == new_title

    def test_all_fields(self):
        uri = "https://test.org/dataset"
        node = URIRef(uri)
        g = Graph()

        id = faker.uuid4()
        title = faker.sentence()
        acronym = faker.word()
        description = faker.paragraph()
        tags = faker.tags(nb=3)
        start = faker.past_date(start_date="-30d")
        end = faker.future_date(end_date="+30d")
        g.set((node, RDF.type, DCAT.Dataset))
        g.set((node, DCT.identifier, Literal(id)))
        g.set((node, DCT.title, Literal(title)))
        g.set((node, SKOS.altLabel, Literal(acronym)))
        g.set((node, DCT.description, Literal(description)))
        g.set((node, DCT.accrualPeriodicity, FREQ.daily))
        pot = BNode()
        g.add((node, DCT.temporal, pot))
        g.set((pot, RDF.type, DCT.PeriodOfTime))
        g.set((pot, DCAT.startDate, Literal(start)))
        g.set((pot, DCAT.endDate, Literal(end)))
        for tag in tags:
            g.add((node, DCAT.keyword, Literal(tag)))

        dataset = dataset_from_rdf(g)
        dataset.validate()

        assert isinstance(dataset, Dataset)
        assert dataset.title == title
        assert dataset.acronym == acronym
        assert dataset.description == description
        assert dataset.frequency == "daily"
        assert set(dataset.tags) == set(tags)
        assert isinstance(dataset.temporal_coverage, db.DateRange)
        assert dataset.temporal_coverage.start == start
        assert dataset.temporal_coverage.end == end

        assert dataset.harvest.dct_identifier == id
        assert dataset.harvest.uri == uri

    def test_html_description(self):
        node = BNode()
        g = Graph()

        g.add((node, RDF.type, DCAT.Dataset))
        g.add((node, DCT.identifier, Literal(faker.uuid4())))
        g.add((node, DCT.title, Literal(faker.sentence())))
        g.add((node, DCT.description, Literal("<div>a description</div>")))

        dataset = dataset_from_rdf(g)
        dataset.validate()

        assert isinstance(dataset, Dataset)
        assert dataset.description == "a description"

    def test_theme_and_tags(self):
        node = BNode()
        g = Graph()

        tags = faker.tags(nb=3)
        themes = faker.tags(nb=3)
        g.add((node, RDF.type, DCAT.Dataset))
        g.add((node, DCT.title, Literal(faker.sentence())))
        for tag in tags:
            g.add((node, DCAT.keyword, Literal(tag)))
        for theme in themes:
            g.add((node, DCAT.theme, Literal(theme)))

        dataset = dataset_from_rdf(g)
        dataset.validate()

        assert isinstance(dataset, Dataset)
        assert set(dataset.tags) == set(tags + themes)

    @pytest.mark.parametrize("freq,expected", FREQ_SAMPLE)
    def test_parse_dublin_core_frequencies(self, freq, expected):
        assert frequency_from_rdf(freq) == expected

    @pytest.mark.parametrize("freq,expected", FREQ_SAMPLE)
    def test_parse_dublin_core_frequencies_as_resource(self, freq, expected):
        g = Graph()
        resource = RdfResource(g, freq)
        assert frequency_from_rdf(resource) == expected

    @pytest.mark.parametrize("freq,expected", FREQ_SAMPLE)
    def test_parse_dublin_core_frequencies_as_url(self, freq, expected):
        assert frequency_from_rdf(str(freq)) == expected

    @pytest.mark.parametrize("freq,expected", EU_RDF_REQUENCIES.items())
    def test_parse_european_frequencies(self, freq, expected):
        assert frequency_from_rdf(freq) == expected

    @pytest.mark.parametrize("freq,expected", EU_RDF_REQUENCIES.items())
    def test_parse_european_frequencies_as_resource(self, freq, expected):
        g = Graph()
        resource = RdfResource(g, freq)
        assert frequency_from_rdf(resource) == expected

    @pytest.mark.parametrize("freq,expected", EU_RDF_REQUENCIES.items())
    def test_parse_european_frequencies_as_url(self, freq, expected):
        assert frequency_from_rdf(str(freq)) == expected

    def test_minimal_resource_fields(self):
        node = BNode()
        g = Graph()

        title = faker.sentence()
        url = faker.uri()
        g.add((node, RDF.type, DCAT.Distribution))
        g.add((node, DCT.title, Literal(title)))
        g.add((node, DCAT.downloadURL, Literal(url)))

        resource = resource_from_rdf(g)
        resource.validate()

        assert isinstance(resource, Resource)
        assert resource.title == title
        assert resource.url == url

    def test_all_resource_fields(self):
        node = BNode()
        g = Graph()

        title = faker.sentence()
        url = faker.uri()
        description = faker.paragraph()
        filesize = faker.pyint()
        issued = faker.date_time_between(start_date="-60d", end_date="-30d")
        modified = faker.past_datetime(start_date="-30d")
        mime = faker.mime_type()
        sha1 = faker.sha1()

        g.add((node, RDF.type, DCAT.Distribution))
        g.add((node, DCT.title, Literal(title)))
        g.add((node, DCT.description, Literal(description)))
        g.add((node, DCAT.downloadURL, Literal(url)))
        g.add((node, DCT.issued, Literal(issued)))
        g.add((node, DCT.modified, Literal(modified)))
        g.add((node, DCAT.byteSize, Literal(filesize)))
        g.add((node, DCAT.mediaType, Literal(mime)))
        g.add((node, DCT.format, Literal("CSV")))

        checksum = BNode()
        g.add((node, SPDX.checksum, checksum))
        g.add((checksum, RDF.type, SPDX.Checksum))
        g.add((checksum, SPDX.algorithm, SPDX.checksumAlgorithm_sha1))
        g.add((checksum, SPDX.checksumValue, Literal(sha1)))

        resource = resource_from_rdf(g)
        resource.validate()

        assert isinstance(resource, Resource)
        assert resource.title == title
        assert resource.url == url
        assert resource.description == description
        assert resource.filesize == filesize
        assert resource.mime == mime
        assert isinstance(resource.checksum, Checksum)
        assert resource.checksum.type == "sha1"
        assert resource.checksum.value == sha1
        assert resource.harvest.created_at.date() == issued.date()
        assert resource.harvest.modified_at.date() == modified.date()
        assert resource.format == "csv"

    def test_download_url_over_access_url(self):
        node = BNode()
        g = Graph()

        access_url = faker.uri()
        g.add((node, RDF.type, DCAT.Distribution))
        g.add((node, DCT.title, Literal(faker.sentence())))
        g.add((node, DCAT.accessURL, Literal(access_url)))

        resource = resource_from_rdf(g)
        resource.validate()
        assert resource.url == access_url

        download_url = faker.uri()
        g.add((node, DCAT.downloadURL, Literal(download_url)))

        resource = resource_from_rdf(g)
        resource.validate()
        assert resource.url == download_url

    def test_resource_html_description(self):
        node = BNode()
        g = Graph()

        description = faker.paragraph()
        html_description = "<div>{0}</div>".format(description)
        g.add((node, RDF.type, DCAT.Distribution))
        g.add((node, DCT.title, Literal(faker.sentence())))
        g.add((node, DCT.description, Literal(html_description)))
        g.add((node, DCAT.downloadURL, Literal(faker.uri())))

        resource = resource_from_rdf(g)
        resource.validate()

        assert resource.description == description

    def test_resource_title_from_url(self):
        node = BNode()
        g = Graph()
        url = "https://www.somewhere.com/somefile.csv"

        g.set((node, RDF.type, DCAT.Distribution))
        g.set((node, DCAT.downloadURL, URIRef(url)))

        resource = resource_from_rdf(g)
        resource.validate()

        assert resource.title == "somefile.csv"

    def test_resource_title_from_format(self):
        node = BNode()
        g = Graph()
        url = "https://www.somewhere.com/no-extension/"

        g.set((node, RDF.type, DCAT.Distribution))
        g.set((node, DCAT.downloadURL, URIRef(url)))
        g.set((node, DCT.format, Literal("CSV")))

        resource = resource_from_rdf(g)
        resource.validate()

        assert resource.title == _("{format} resource").format(format="csv")

    def test_resource_generic_title(self):
        node = BNode()
        g = Graph()
        url = "https://www.somewhere.com/no-extension/"

        g.set((node, RDF.type, DCAT.Distribution))
        g.set((node, DCAT.downloadURL, URIRef(url)))

        resource = resource_from_rdf(g)
        resource.validate()

        assert resource.title == _("Nameless resource")

    def test_resource_title_ignore_dynamic_url(self):
        node = BNode()
        g = Graph()
        url = "https://www.somewhere.com/endpoint.json?param=value"

        g.set((node, RDF.type, DCAT.Distribution))
        g.set((node, DCAT.downloadURL, URIRef(url)))

        resource = resource_from_rdf(g)
        resource.validate()

        assert resource.title == _("Nameless resource")

    def test_match_existing_resource_by_url(self):
        dataset = DatasetFactory(resources=ResourceFactory.build_batch(3))
        existing_resource = dataset.resources[1]
        node = BNode()
        g = Graph()

        new_title = faker.sentence()
        g.add((node, RDF.type, DCAT.Distribution))
        g.add((node, DCT.title, Literal(new_title)))
        g.add((node, DCAT.downloadURL, Literal(existing_resource.url)))

        resource = resource_from_rdf(g, dataset)
        resource.validate()

        assert isinstance(resource, Resource)
        assert resource.title == new_title
        assert resource.id == existing_resource.id

    def test_can_extract_from_rdf_resource(self):
        node = BNode()
        g = Graph()

        title = faker.sentence()
        url = faker.uri()
        g.add((node, RDF.type, DCAT.Distribution))
        g.add((node, DCT.title, Literal(title)))
        g.add((node, DCAT.downloadURL, Literal(url)))

        resource = resource_from_rdf(g.resource(node))
        resource.validate()

        assert isinstance(resource, Resource)
        assert resource.title == title
        assert resource.url == url

    def test_dataset_has_resources(self):
        node = BNode()
        g = Graph()

        g.add((node, RDF.type, DCAT.Dataset))
        g.add((node, DCT.title, Literal(faker.sentence())))
        for i in range(3):
            rnode = BNode()
            g.set((rnode, RDF.type, DCAT.Distribution))
            g.set((rnode, DCAT.downloadURL, URIRef(faker.uri())))
            g.add((node, DCAT.distribution, rnode))

        dataset = dataset_from_rdf(g)
        dataset.validate()

        assert isinstance(dataset, Dataset)
        assert len(dataset.resources) == 3

    def test_dataset_has_resources_from_buggy_plural_distribution(self):
        """Try to extract resources from the wrong distributions attribute"""
        node = BNode()
        g = Graph()

        g.add((node, RDF.type, DCAT.Dataset))
        g.add((node, DCT.title, Literal(faker.sentence())))
        rnode = BNode()
        g.set((rnode, RDF.type, DCAT.Distribution))
        g.set((rnode, DCAT.downloadURL, URIRef(faker.uri())))
        g.add((node, DCAT.distributions, rnode))  # use plural name

        dataset = dataset_from_rdf(g)
        dataset.validate()

        assert isinstance(dataset, Dataset)
        assert len(dataset.resources) == 1

    def test_dataset_has_resources_from_literal_instead_of_uriref(self):
        node = BNode()
        g = Graph()

        g.add((node, RDF.type, DCAT.Dataset))
        g.add((node, DCT.title, Literal(faker.sentence())))
        rnode = BNode()
        g.set((rnode, RDF.type, DCAT.Distribution))
        # Resource URL is expressed as a Literal
        g.set((rnode, DCAT.downloadURL, Literal(faker.uri())))
        g.add((node, DCAT.distribution, rnode))

        dataset = dataset_from_rdf(g)
        dataset.validate()

        assert isinstance(dataset, Dataset)
        assert len(dataset.resources) == 1

    def test_match_license_from_license_uri(self):
        license = LicenseFactory()
        node = BNode()
        g = Graph()

        g.set((node, RDF.type, DCAT.Dataset))
        g.set((node, DCT.title, Literal(faker.sentence())))
        rnode = BNode()
        g.set((rnode, RDF.type, DCAT.Distribution))
        g.set((rnode, DCAT.downloadURL, URIRef(faker.uri())))
        g.set((rnode, DCT.license, URIRef(license.url)))
        g.add((node, DCAT.distribution, rnode))

        dataset = dataset_from_rdf(g)
        dataset.validate()

        assert isinstance(dataset.license, License)
        assert dataset.license == license

    def test_match_license_from_rights_uri(self):
        license = LicenseFactory()
        node = BNode()
        g = Graph()

        g.set((node, RDF.type, DCAT.Dataset))
        g.set((node, DCT.title, Literal(faker.sentence())))
        rnode = BNode()
        g.set((rnode, RDF.type, DCAT.Distribution))
        g.set((rnode, DCAT.downloadURL, URIRef(faker.uri())))
        g.set((rnode, DCT.rights, URIRef(license.url)))
        g.add((node, DCAT.distribution, rnode))

        dataset = dataset_from_rdf(g)

        assert isinstance(dataset.license, License)
        assert dataset.license == license

    def test_match_license_from_license_uri_literal(self):
        license = LicenseFactory()
        node = BNode()
        g = Graph()

        g.set((node, RDF.type, DCAT.Dataset))
        g.set((node, DCT.title, Literal(faker.sentence())))
        rnode = BNode()
        g.set((rnode, RDF.type, DCAT.Distribution))
        g.set((rnode, DCAT.downloadURL, URIRef(faker.uri())))
        g.set((rnode, DCT.license, Literal(license.url)))
        g.add((node, DCAT.distribution, rnode))

        dataset = dataset_from_rdf(g)
        dataset.validate()

        assert isinstance(dataset.license, License)
        assert dataset.license == license

    def test_match_license_from_license_title(self):
        license = LicenseFactory()
        node = BNode()
        g = Graph()

        g.set((node, RDF.type, DCAT.Dataset))
        g.set((node, DCT.title, Literal(faker.sentence())))
        rnode = BNode()
        g.set((rnode, RDF.type, DCAT.Distribution))
        g.set((rnode, DCAT.downloadURL, URIRef(faker.uri())))
        g.set((rnode, DCT.license, Literal(license.title)))
        g.add((node, DCAT.distribution, rnode))

        dataset = dataset_from_rdf(g)
        dataset.validate()

        assert isinstance(dataset.license, License)
        assert dataset.license == license

    def test_parse_temporal_as_schema_format(self):
        node = BNode()
        g = Graph()
        start = faker.past_date(start_date="-30d")
        end = faker.future_date(end_date="+30d")

        g.set((node, RDF.type, DCT.PeriodOfTime))
        g.set((node, SCHEMA.startDate, Literal(start)))
        g.set((node, SCHEMA.endDate, Literal(end)))

        daterange = temporal_from_rdf(g.resource(node))

        assert isinstance(daterange, db.DateRange)
        assert daterange.start == start
        assert daterange.end == end

    def test_parse_temporal_as_iso_interval(self):
        start = faker.past_date(start_date="-30d")
        end = faker.future_date(end_date="+30d")

        pot = Literal("{0}/{1}".format(start.isoformat(), end.isoformat()))

        daterange = temporal_from_rdf(pot)

        assert isinstance(daterange, db.DateRange)
        assert daterange.start == start
        assert daterange.end == end

    def test_parse_temporal_as_iso_year(self):
        pot = Literal("2017")

        daterange = temporal_from_rdf(pot)

        assert isinstance(daterange, db.DateRange)
        assert daterange.start, date(2017, 1 == 1)
        assert daterange.end, date(2017, 12 == 31)

    def test_parse_temporal_as_iso_month(self):
        pot = Literal("2017-06")

        daterange = temporal_from_rdf(pot)

        assert isinstance(daterange, db.DateRange)
        assert daterange.start, date(2017, 6 == 1)
        assert daterange.end, date(2017, 6 == 30)

    @pytest.mark.skipif(not GOV_UK_REF_IS_UP, reason="Gov.uk references is unreachable")
    def test_parse_temporal_as_gov_uk_format(self):
        node = URIRef("http://reference.data.gov.uk/id/year/2017")
        g = Graph()

        g.set((node, RDF.type, DCT.PeriodOfTime))

        daterange = temporal_from_rdf(g.resource(node))

        assert isinstance(daterange, db.DateRange)
        assert daterange.start, date(2017, 1 == 1)
        assert daterange.end, date(2017, 12 == 31)

    def test_parse_temporal_is_failsafe(self):
        node = URIRef("http://nowhere.org")
        g = Graph()

        g.set((node, RDF.type, DCT.PeriodOfTime))

        assert temporal_from_rdf(g.resource(node)) is None
        assert temporal_from_rdf(Literal("unparseable")) is None

    def test_unicode(self):
        g = Graph()
        title = "ééé"
        description = "éééé"

        node = BNode()
        g.add((node, RDF.type, DCAT.Dataset))
        g.add((node, DCT.title, Literal(title)))
        g.add((node, DCT.description, Literal(description)))

        rnode = BNode()
        g.add((rnode, RDF.type, DCAT.Distribution))
        g.add((rnode, DCT.title, Literal(title)))
        g.add((rnode, DCT.description, Literal(description)))
        g.add((rnode, DCAT.downloadURL, URIRef(faker.uri())))
        g.add((node, DCAT.distribution, rnode))

        dataset = dataset_from_rdf(g)
        dataset.validate()
        assert dataset.title == title
        assert dataset.description == description

        resource = dataset.resources[0]
        assert resource.title == title
        assert resource.description == description

    def test_primary_topic_identifier_from_rdf_outer(self):
        """Check that a CatalogRecord node that is primaryTopic of a dataset is found and parsed"""
        node = BNode()
        g = Graph()

        g.add((node, RDF.type, DCAT.Dataset))
        g.add((node, DCT.title, Literal(faker.sentence())))

        primary_topic_node = BNode()
        g.add((primary_topic_node, RDF.type, DCAT.CatalogRecord))
        g.add((primary_topic_node, DCT.identifier, Literal("primary-topic-identifier")))
        g.add((primary_topic_node, FOAF.primaryTopic, node))

        pti = primary_topic_identifier_from_rdf(g, g.resource(node))
        assert pti == Literal("primary-topic-identifier")

    def test_primary_topic_identifier_from_rdf_inner(self):
        """Check that a nested isPrimaryTopicOf of a dataset is found and parsed"""
        node = BNode()
        g = Graph()

        g.add((node, RDF.type, DCAT.Dataset))
        g.add((node, DCT.title, Literal(faker.sentence())))

        primary_topic_node = BNode()
        g.add((primary_topic_node, RDF.type, DCAT.CatalogRecord))
        g.add((primary_topic_node, DCT.identifier, Literal("primary-topic-identifier")))

        g.add((node, FOAF.isPrimaryTopicOf, primary_topic_node))

        pti = primary_topic_identifier_from_rdf(g, g.resource(node))
        assert pti == Literal("primary-topic-identifier")


@pytest.mark.frontend
class DatasetRdfViewsTest:
    def test_rdf_default_to_jsonld(self, client):
        dataset = DatasetFactory()
        expected = url_for("api.dataset_rdf_format", dataset=dataset.id, format="json")
        response = client.get(url_for("api.dataset_rdf", dataset=dataset))
        assert_redirects(response, expected)

    def test_rdf_perform_content_negociation(self, client):
        dataset = DatasetFactory()
        expected = url_for("api.dataset_rdf_format", dataset=dataset.id, format="xml")
        url = url_for("api.dataset_rdf", dataset=dataset)
        headers = {"accept": "application/xml"}
        response = client.get(url, headers=headers)
        assert_redirects(response, expected)

    def test_rdf_perform_content_negociation_response(self, client):
        """Check we have valid XML as output"""
        dataset = DatasetFactory()
        url = url_for("api.dataset_rdf", dataset=dataset)
        headers = {"accept": "application/xml"}
        response = client.get(url, headers=headers, follow_redirects=True)
        element = XML(response.data)
        assert element.tag == "{http://www.w3.org/1999/02/22-rdf-syntax-ns#}RDF"

    def test_dataset_rdf_json_ld(self, client):
        dataset = DatasetFactory()
        for fmt in "json", "jsonld":
            url = url_for("api.dataset_rdf_format", dataset=dataset, format=fmt)
            response = client.get(url, headers={"Accept": "application/ld+json"})
            assert200(response)
            assert response.content_type == "application/ld+json"
            assert response.json["@context"]["@vocab"] == "http://www.w3.org/ns/dcat#"

    @pytest.mark.parametrize(
        "fmt,mime",
        [
            ("n3", "text/n3"),
            ("nt", "application/n-triples"),
            ("ttl", "application/x-turtle"),
            ("xml", "application/rdf+xml"),
            ("rdf", "application/rdf+xml"),
            ("owl", "application/rdf+xml"),
            ("trig", "application/trig"),
        ],
    )
    def test_dataset_rdf_formats(self, client, fmt, mime):
        dataset = DatasetFactory()
        url = url_for("api.dataset_rdf_format", dataset=dataset, format=fmt)
        response = client.get(url, headers={"Accept": mime})
        assert200(response)
        assert response.content_type == mime


class DatasetFromRdfUtilsTest:
    def test_licenses_from_rdf(self):
        """Test a bunch of cases of licenses detection from RDF"""
        rdf_xml_data = """<?xml version="1.0" encoding="UTF-8"?>
            <rdf:RDF
            xmlns:rdf="http://www.w3.org/1999/02/22-rdf-syntax-ns#"
            xmlns:rdfs="http://www.w3.org/2000/01/rdf-schema#"
            xmlns:foaf="http://xmlns.com/foaf/0.1/"
            xmlns:dct="http://purl.org/dc/terms/"
            xmlns:cc="http://creativecommons.org/ns#"
            xmlns:ex="http://example.org/">

            <rdf:Description rdf:about="http://example.org/dataset1">
                <dct:title>Comprehensive License Example Dataset</dct:title>
                <dct:license rdf:resource="http://example.org/custom-license"/>
                <dct:license>This is a literal license statement</dct:license>
                <dct:license>
                    <rdf:Description>
                        <rdfs:label>Embedded License Description</rdfs:label>
                    </rdf:Description>
                </dct:license>
                <dct:license
                    xmlns:dct="http://purl.org/dc/terms/"
                    rdf:resource="http://inspire.ec.europa.eu/metadata-codelist/ConditionsApplyingToAccessAndUse/noConditionsApply"
                >
                    No conditions apply to access and use.
                </dct:license>
                <dct:license rdf:resource="https://www.etalab.gouv.fr/wp-content/uploads/2014/05/Licence_Ouverte.pdf"/>
            </rdf:Description>

            <rdf:Description rdf:about="http://example.org/custom-license">
                <rdfs:label>Custom Organizational License</rdfs:label>
                <dct:description>A license specific to our organization</dct:description>
            </rdf:Description>

            </rdf:RDF>
        """
        g = Graph()
        g.parse(data=rdf_xml_data, format="xml")
        ex = Namespace("http://example.org/")
        dataset = RdfResource(g, ex.dataset1)
        licences = licenses_from_rdf(dataset)
        expected_licences = set(
            [
                "Custom Organizational License",
                "This is a literal license statement",
                "Embedded License Description",
                "https://www.etalab.gouv.fr/wp-content/uploads/2014/05/Licence_Ouverte.pdf",
                "http://inspire.ec.europa.eu/metadata-codelist/ConditionsApplyingToAccessAndUse/noConditionsApply",
            ]
        )
        assert expected_licences == licences<|MERGE_RESOLUTION|>--- conflicted
+++ resolved
@@ -235,15 +235,10 @@
         resource_2 = ResourceFactory(
             url="https://services.data.shom.fr/INSPIRE/wms/r?service=WMS&request=GetCapabilities&version=1.3.0",
         )
-<<<<<<< HEAD
         contact = ContactPointFactory(role="contact")
-        dataset = DatasetFactory(resources=[resource], license=license, contact_points=[contact])
-=======
-        contact = ContactPointFactory()
         dataset = DatasetFactory(
-            resources=[resource_1, resource_2], license=license, contact_point=contact
-        )
->>>>>>> de04a2af
+          resources=[resource_1, resource_2], license=license, contact_points=[contact]
+        )
 
         r = resource_to_rdf(resource_1, dataset)
         service = r.value(DCAT.accessService)
