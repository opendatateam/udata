from datetime import date
from xml.etree.ElementTree import XML

import pytest
import requests
from flask import url_for
from rdflib import BNode, Graph, Literal, Namespace, URIRef
from rdflib.namespace import FOAF, RDF, RDFS
from rdflib.resource import Resource as RdfResource

from udata.core.contact_point.factories import ContactPointFactory
from udata.core.dataservices.factories import DataserviceFactory
from udata.core.dataset.constants import UpdateFrequency
from udata.core.dataset.factories import DatasetFactory, LicenseFactory, ResourceFactory
from udata.core.dataset.models import (
    Checksum,
    Dataset,
    HarvestDatasetMetadata,
    HarvestResourceMetadata,
    License,
    Resource,
)
from udata.core.dataset.rdf import (
<<<<<<< HEAD
    CONTACT_POINT_ENTITY_TO_ROLE,
    EU_RDF_REQUENCIES,
=======
    EUFREQ_TERM_TO_UDATA,
    FREQ_TERM_TO_UDATA,
>>>>>>> b73f76d3
    dataset_from_rdf,
    dataset_to_rdf,
    frequency_from_rdf,
    frequency_to_rdf,
    licenses_from_rdf,
    resource_from_rdf,
    resource_to_rdf,
    temporal_from_rdf,
)
from udata.core.organization.factories import OrganizationFactory
from udata.i18n import gettext as _
from udata.mongo import db
from udata.rdf import (
    ADMS,
    DCAT,
    DCATAP,
    DCT,
    EUFREQ,
    FREQ,
    GEODCAT,
    HVD_LEGISLATION,
    SCHEMA,
    SKOS,
    SPDX,
    TAG_TO_EU_HVD_CATEGORIES,
    VCARD,
    default_lang_value,
    primary_topic_identifier_from_rdf,
)
from udata.tests import PytestOnlyTestCase
from udata.tests.api import PytestOnlyAPITestCase, PytestOnlyDBTestCase
from udata.tests.helpers import assert200, assert_redirects
from udata.utils import faker

GOV_UK_REF = "http://reference.data.gov.uk/id/year/2017"

try:
    requests.head(GOV_UK_REF, timeout=0.1)
except requests.exceptions.RequestException:
    GOV_UK_REF_IS_UP = False
else:
    GOV_UK_REF_IS_UP = True


class DatasetToRdfTest(PytestOnlyAPITestCase):
    def test_minimal(self):
        dataset = DatasetFactory.build()  # Does not have an URL
        d = dataset_to_rdf(dataset)
        g = d.graph

        assert isinstance(d, RdfResource)
        assert len(list(g.subjects(RDF.type, DCAT.Dataset))) == 1

        assert g.value(d.identifier, RDF.type) == DCAT.Dataset

        assert isinstance(d.identifier, BNode)
        assert d.value(DCT.identifier) == Literal(dataset.id)
        assert d.value(DCT.title) == Literal(dataset.title)
        assert d.value(DCT.issued) == Literal(dataset.created_at)
        assert d.value(DCT.created) == Literal(dataset.created_at)
        assert d.value(DCT.modified) == Literal(dataset.last_modified)
        assert d.value(DCAT.landingPage) is None

    def test_all_dataset_fields(self, app):
        resources = ResourceFactory.build_batch(3)
        org = OrganizationFactory(name="organization")
        contact = ContactPointFactory(
            name="Organization contact",
            email="hello@its.me",
            contact_form="https://data.support.com",
            role="contact",
        )
        remote_url = "https://somewhere.org/dataset"
        dataset = DatasetFactory(
            tags=faker.tags(nb=3),
            resources=resources,
            frequency=UpdateFrequency.DAILY,
            acronym="acro",
            organization=org,
            contact_points=[contact],
            harvest=HarvestDatasetMetadata(
                remote_url=remote_url,
                dct_identifier="foobar-identifier",
                created_at=faker.date_time_between(start_date="-30y", end_date="-1y"),
                modified_at=faker.date_time_between(start_date="-30y", end_date="-1y"),
                issued_at=faker.date_time_between(start_date="-30y", end_date="-1y"),
            ),
        )
        app.config["SITE_TITLE"] = "Test site title"
        d = dataset_to_rdf(dataset)
        g = d.graph

        assert isinstance(d, RdfResource)
        assert len(list(g.subjects(RDF.type, DCAT.Dataset))) == 1

        assert g.value(d.identifier, RDF.type) == DCAT.Dataset

        assert isinstance(d.identifier, URIRef)
        uri = url_for("api.dataset", dataset=dataset.id, _external=True)
        assert str(d.identifier) == uri
        assert d.value(DCT.identifier) == Literal("foobar-identifier")
        alternate_identifier = d.value(ADMS.identifier)
        assert alternate_identifier.value(RDF.type).identifier == ADMS.Identifier
        assert f"datasets/{dataset.id}" in alternate_identifier.value(SKOS.notation)
        assert alternate_identifier.value(DCT.creator) == Literal("Test site title")
        assert d.value(DCT.title) == Literal(dataset.title)
        assert d.value(SKOS.altLabel) == Literal(dataset.acronym)
        assert d.value(DCT.description) == Literal(dataset.description)
        assert d.value(DCT.issued) == Literal(dataset.harvest.issued_at)
        assert d.value(DCT.created) == Literal(dataset.harvest.created_at)
        assert d.value(DCT.modified) == Literal(dataset.harvest.modified_at)
        assert d.value(DCT.accrualPeriodicity).identifier == FREQ.daily
        assert d.value(DCAT.landingPage).identifier == URIRef(remote_url)
        expected_tags = set(Literal(t) for t in dataset.tags)
        assert set(d.objects(DCAT.keyword)) == expected_tags
        assert len(list(d.objects(DCAT.distribution))) == len(resources)
        org = d.value(DCT.publisher)
        assert org.value(RDF.type).identifier == FOAF.Organization
        assert org.value(FOAF.name) == Literal("organization")
        contact_rdf = d.value(DCAT.contactPoint)
        assert contact_rdf.value(RDF.type).identifier == VCARD.Kind
        assert contact_rdf.value(VCARD.fn) == Literal("Organization contact")
        assert contact_rdf.value(VCARD.hasEmail).identifier == URIRef("mailto:hello@its.me")
        assert contact_rdf.value(VCARD.hasUrl).identifier == URIRef("https://data.support.com")

    def test_dataset_with_publisher_contact_point(self, app):
        org = OrganizationFactory(name="organization")
        contact = ContactPointFactory(
            name="Publisher Contact",
            role="publisher",
        )
        remote_url = "https://somewhere.org/dataset"
        dataset = DatasetFactory(
            organization=org,
            contact_points=[contact],
            harvest=HarvestDatasetMetadata(
                remote_url=remote_url, dct_identifier="foobar-identifier"
            ),
        )
        app.config["SITE_TITLE"] = "Test site title"
        d = dataset_to_rdf(dataset)

        contact_rdf = d.value(DCT.publisher)
        assert contact_rdf.value(RDF.type).identifier == FOAF.Agent
        assert contact_rdf.value(FOAF.name) == Literal("Publisher Contact")

        org_rdf = d.value(GEODCAT.distributor)
        assert org_rdf.value(RDF.type).identifier == FOAF.Organization
        assert org_rdf.value(FOAF.name) == Literal("organization")

    def test_map_null_frequency(self):
        assert frequency_to_rdf(None) is None

    @pytest.mark.parametrize("term,freq", FREQ_TERM_TO_UDATA.items())
    def test_map_dublin_core_frequencies(self, term, freq):
        assert frequency_to_rdf(freq) == term

    @pytest.mark.parametrize(
        "term,freq",
        [(k, v) for k, v in EUFREQ_TERM_TO_UDATA.items() if v not in FREQ_TERM_TO_UDATA.values()],
    )
    def test_map_european_frequencies(self, term, freq):
        assert frequency_to_rdf(freq) == term

    def test_minimal_resource_fields(self):
        resource = ResourceFactory()

        r = resource_to_rdf(resource)
        graph = r.graph
        distribs = graph.subjects(RDF.type, DCAT.Distribution)

        assert isinstance(r, RdfResource)
        assert len(list(distribs)) == 1

        assert graph.value(r.identifier, RDF.type) == DCAT.Distribution
        assert r.value(DCT.title) == Literal(resource.title)
        assert r.value(DCAT.downloadURL).identifier == URIRef(resource.url)
        assert r.value(DCT.issued) == Literal(resource.created_at)
        assert r.value(DCT.modified) == Literal(resource.last_modified)

    def test_all_resource_fields(self):
        license = LicenseFactory()
        resource = ResourceFactory(
            format="csv",
            harvest=HarvestResourceMetadata(
                modified_at=faker.date_time_between(start_date="-30y", end_date="-1y"),
                issued_at=faker.date_time_between(start_date="-30y", end_date="-1y"),
            ),
        )
        dataset = DatasetFactory(resources=[resource], license=license)
        permalink = url_for("api.resource_redirect", id=resource.id, _external=True)

        r = resource_to_rdf(resource, dataset)

        assert r.value(DCT.title) == Literal(resource.title)
        assert r.value(DCT.description) == Literal(resource.description)
        assert r.value(DCT.issued) == Literal(resource.harvest.issued_at)
        assert r.value(DCT.modified) == Literal(resource.harvest.modified_at)
        assert r.value(DCT.license).identifier == URIRef(license.url)
        assert r.value(DCT.rights) == Literal(license.title)
        assert r.value(DCAT.downloadURL).identifier == URIRef(resource.url)
        assert r.value(DCAT.accessURL).identifier == URIRef(permalink)
        assert r.value(DCAT.byteSize) == Literal(resource.filesize)
        assert r.value(DCAT.mediaType) == Literal(resource.mime)
        assert r.value(DCT.format) == Literal(resource.format)

        checksum = r.value(SPDX.checksum)
        assert r.graph.value(checksum.identifier, RDF.type) == SPDX.Checksum
        assert r.graph.value(checksum.identifier, SPDX.algorithm) == SPDX.checksumAlgorithm_sha1
        assert checksum.value(SPDX.checksumValue) == Literal(resource.checksum.value)

    def test_ogc_resource_access_service(self):
        license = LicenseFactory()
        # A resource with an explicit OGC service format
        resource_1 = ResourceFactory(
            format="ogc:wms",
            url="https://services.data.shom.fr/INSPIRE/wms/",
        )
        # A resource with an URL with a REQUEST=GetCapabilities param
        resource_2 = ResourceFactory(
            url="https://services.data.shom.fr/INSPIRE/wms/r?service=WMS&request=GetCapabilities&version=1.3.0",
        )
        contact = ContactPointFactory(role="contact")
        dataset = DatasetFactory(
            resources=[resource_1, resource_2], license=license, contact_points=[contact]
        )

        r = resource_to_rdf(resource_1, dataset)
        service = r.value(DCAT.accessService)
        assert service is not None

        r = resource_to_rdf(resource_2, dataset)
        service = r.value(DCAT.accessService)
        assert service is not None
        assert service.value(RDF.type).identifier == DCAT.DataService
        assert service.value(DCT.title) == Literal(resource_2.title)
        assert service.value(DCAT.endpointDescription).identifier == URIRef(
            "https://services.data.shom.fr/INSPIRE/wms/r?service=WMS&request=GetCapabilities&version=1.3.0"
        )
        assert service.value(DCAT.endpointURL).identifier == URIRef(
            "https://services.data.shom.fr/INSPIRE/wms/r"
        )
        assert service.value(DCT.conformsTo).identifier == URIRef(
            "http://www.opengeospatial.org/standards/wms"
        )
        assert service.value(DCT.license).identifier == URIRef(license.url)

        contact_rdf = service.value(DCAT.contactPoint)
        assert contact_rdf.value(RDF.type).identifier == VCARD.Kind

    def test_temporal_coverage(self):
        start = faker.past_date(start_date="-30d")
        end = faker.future_date(end_date="+30d")
        temporal_coverage = db.DateRange(start=start, end=end)
        dataset = DatasetFactory(temporal_coverage=temporal_coverage)

        d = dataset_to_rdf(dataset)

        pot = d.value(DCT.temporal)

        assert pot.value(RDF.type).identifier == DCT.PeriodOfTime
        assert pot.value(DCAT.startDate).toPython() == start
        assert pot.value(DCAT.endDate).toPython() == end

    def test_temporal_coverage_only_start(self):
        start = faker.past_date(start_date="-30d")
        temporal_coverage = db.DateRange(start=start)
        dataset = DatasetFactory(temporal_coverage=temporal_coverage)

        d = dataset_to_rdf(dataset)

        pot = d.value(DCT.temporal)

        assert pot.value(RDF.type).identifier == DCT.PeriodOfTime
        assert pot.value(DCAT.startDate).toPython() == start
        assert pot.value(DCAT.endDate) is None

    def test_temporal_coverage_only_end(self):
        end = faker.future_date(end_date="+30d")
        temporal_coverage = db.DateRange(end=end)
        dataset = DatasetFactory(temporal_coverage=temporal_coverage)

        d = dataset_to_rdf(dataset)

        pot = d.value(DCT.temporal)

        assert pot.value(RDF.type).identifier == DCT.PeriodOfTime
        assert pot.value(DCAT.startDate) is None
        assert pot.value(DCAT.endDate).toPython() == end

    def test_from_external_repository(self):
        dataset = DatasetFactory(
            harvest=HarvestDatasetMetadata(
                dct_identifier="an-identifier", uri="https://somewhere.org/dataset"
            )
        )

        d = dataset_to_rdf(dataset)

        assert isinstance(d.identifier, URIRef)
        assert str(d.identifier) == "https://somewhere.org/dataset"
        assert d.value(DCT.identifier) == Literal("an-identifier")

    def test_hvd_dataset(self):
        """Test that a dataset tagged hvd has appropriate DCAT-AP HVD properties"""
        dataset = DatasetFactory(
            resources=ResourceFactory.build_batch(3), tags=["hvd", "mobilite", "test"]
        )
        d = dataset_to_rdf(dataset)

        assert d.value(DCATAP.applicableLegislation).identifier == URIRef(HVD_LEGISLATION)
        assert d.value(DCATAP.hvdCategory).identifier == URIRef(
            TAG_TO_EU_HVD_CATEGORIES["mobilite"]
        )
        for distrib in d.objects(DCAT.distribution):
            assert distrib.value(DCATAP.applicableLegislation).identifier == URIRef(HVD_LEGISLATION)

    def test_dataset_with_dataservice_as_distribution(self):
        """
        Test that a dataset tagged hvd served by an hvd dataservice has an additional distribution
        with a DCAT.accessService and appropriate DCAT-AP HVD properties
        """
        dataset = DatasetFactory(
            resources=ResourceFactory.build_batch(3), tags=["hvd", "mobilite", "test"]
        )
        dataservice = DataserviceFactory(datasets=[dataset], tags=["hvd"])
        d = dataset_to_rdf(dataset)
        g = d.graph

        len(list(g.subjects(RDF.type, DCAT.Distribution))) == 4
        len(list(g.subjects(RDF.type, DCAT.DataService))) == 1
        dataservice_as_distribution = g.resource(next(g.subjects(DCAT.accessService)))
        dataservice_uri = URIRef(dataservice.url_for(_useId=True))
        assert dataservice_as_distribution.value(DCAT.accessURL).identifier == URIRef(
            dataservice.base_api_url
        )
        assert dataservice_as_distribution.value(DCT.title) == Literal(dataservice.title)
        assert dataservice_as_distribution.value(DCATAP.applicableLegislation).identifier == URIRef(
            HVD_LEGISLATION
        )
        assert dataservice_as_distribution.value(DCAT.accessService).identifier == dataservice_uri


class RdfToDatasetTest(PytestOnlyDBTestCase):
    def test_minimal(self):
        node = BNode()
        g = Graph()

        title = faker.sentence()
        g.add((node, RDF.type, DCAT.Dataset))
        g.add((node, DCT.title, Literal(title)))

        dataset = dataset_from_rdf(g)
        dataset.validate()

        assert isinstance(dataset, Dataset)
        assert dataset.title == title

    def test_update(self):
        original = DatasetFactory()

        node = URIRef("https://test.org/dataset")
        g = Graph()

        new_title = faker.sentence()
        g.add((node, RDF.type, DCAT.Dataset))
        g.add((node, DCT.title, Literal(new_title)))

        dataset = dataset_from_rdf(g, dataset=original)
        dataset.validate()

        assert isinstance(dataset, Dataset)
        assert dataset.id == original.id
        assert dataset.title == new_title

    def test_minimal_from_multiple(self):
        node = BNode()
        g = Graph()

        title = faker.sentence()
        g.add((node, RDF.type, DCAT.Dataset))
        g.add((node, DCT.title, Literal(title)))

        for i in range(3):
            other = BNode()
            g.add((other, RDF.type, DCAT.Dataset))
            g.add((other, DCT.title, Literal(faker.sentence())))

        dataset = dataset_from_rdf(g, node=node)
        dataset.validate()

        assert isinstance(dataset, Dataset)
        assert dataset.title == title

    def test_update_from_multiple(self):
        original = DatasetFactory()

        node = URIRef("https://test.org/dataset")
        g = Graph()

        new_title = faker.sentence()
        g.add((node, RDF.type, DCAT.Dataset))
        g.add((node, DCT.title, Literal(new_title)))

        for i in range(3):
            other = BNode()
            g.add((other, RDF.type, DCAT.Dataset))
            g.add((other, DCT.title, Literal(faker.sentence())))

        dataset = dataset_from_rdf(g, dataset=original, node=node)
        dataset.validate()

        assert isinstance(dataset, Dataset)
        assert dataset.id == original.id
        assert dataset.title == new_title

    def test_all_fields(self):
        uri = "https://test.org/dataset"
        node = URIRef(uri)
        g = Graph()

        id = faker.uuid4()
        title = faker.sentence()
        acronym = faker.word()
        description = faker.paragraph()
        tags = faker.tags(nb=3)
        start = faker.past_date(start_date="-30d")
        end = faker.future_date(end_date="+30d")
        g.set((node, RDF.type, DCAT.Dataset))
        g.set((node, DCT.identifier, Literal(id)))
        g.set((node, DCT.title, Literal(title)))
        g.set((node, SKOS.altLabel, Literal(acronym)))
        g.set((node, DCT.description, Literal(description)))
        g.set((node, DCT.accrualPeriodicity, EUFREQ.DAILY))
        pot = BNode()
        g.add((node, DCT.temporal, pot))
        g.set((pot, RDF.type, DCT.PeriodOfTime))
        g.set((pot, DCAT.startDate, Literal(start)))
        g.set((pot, DCAT.endDate, Literal(end)))
        for tag in tags:
            g.add((node, DCAT.keyword, Literal(tag)))

        dataset = dataset_from_rdf(g)
        dataset.validate()

        assert isinstance(dataset, Dataset)
        assert dataset.title == title
        assert dataset.acronym == acronym
        assert dataset.description == description
        assert dataset.frequency == UpdateFrequency.DAILY
        assert set(dataset.tags) == set(tags)
        assert isinstance(dataset.temporal_coverage, db.DateRange)
        assert dataset.temporal_coverage.start == start
        assert dataset.temporal_coverage.end == end

        assert dataset.harvest.dct_identifier == id
        assert dataset.harvest.uri == uri

    def test_html_description(self):
        node = BNode()
        g = Graph()

        g.add((node, RDF.type, DCAT.Dataset))
        g.add((node, DCT.identifier, Literal(faker.uuid4())))
        g.add((node, DCT.title, Literal(faker.sentence())))
        g.add((node, DCT.description, Literal("<div>a description</div>")))

        dataset = dataset_from_rdf(g)
        dataset.validate()

        assert isinstance(dataset, Dataset)
        assert dataset.description == "a description"

    def test_future_modified_at(self):
        node = BNode()
        g = Graph()

        modified = faker.future_datetime()

        g.add((node, RDF.type, DCAT.Dataset))
        g.add((node, DCT.identifier, Literal(faker.uuid4())))
        g.add((node, DCT.title, Literal(faker.sentence())))
        g.add((node, DCT.description, Literal("<div>a description</div>")))
        g.add((node, DCT.modified, Literal(modified)))

        dataset = dataset_from_rdf(g)
        dataset.validate()

        assert isinstance(dataset, Dataset)
        assert dataset.harvest.modified_at is None

    @pytest.mark.parametrize("rdf_role,role", CONTACT_POINT_ENTITY_TO_ROLE.items())
    def test_contact_points(self, rdf_role, role):
        uri = "https://test.org/dataset"
        node = URIRef(uri)
        g = Graph()

        id = faker.uuid4()
        title = faker.sentence()
        g.set((node, RDF.type, DCAT.Dataset))
        g.set((node, DCT.identifier, Literal(id)))
        g.set((node, DCT.title, Literal(title)))

        contact = BNode()
        contact_name = Literal(f"{role} contact")
        contact_email = Literal(f"{role}@example.com")
        if rdf_role == DCAT.contactPoint:
            g.add((contact, RDF.type, VCARD.Individual))
            g.add((contact, VCARD.fn, contact_name))
            g.add((contact, VCARD.email, contact_email))
        else:
            g.add((contact, RDF.type, FOAF.Person))
            g.add((contact, FOAF.name, contact_name))
            g.add((contact, FOAF.mbox, contact_email))
        g.add((node, rdf_role, contact))

        # Dataset needs an owner/organization for contact_points_from_rdf() to work
        d = DatasetFactory.build()
        d.organization = OrganizationFactory(name="organization")

        dataset = dataset_from_rdf(g, d)
        dataset.validate()

        assert len(dataset.contact_points) == 1
        assert dataset.contact_points[0].role == role
        assert dataset.contact_points[0].name == f"{role} contact"
        assert dataset.contact_points[0].email == f"{role}@example.com"

    def test_theme_and_tags(self):
        node = BNode()
        g = Graph()

        tags = faker.tags(nb=3)
        themes = faker.tags(nb=3)
        g.add((node, RDF.type, DCAT.Dataset))
        g.add((node, DCT.title, Literal(faker.sentence())))
        for tag in tags:
            g.add((node, DCAT.keyword, Literal(tag)))
        for theme in themes:
            g.add((node, DCAT.theme, Literal(theme)))

        dataset = dataset_from_rdf(g)
        dataset.validate()

        assert isinstance(dataset, Dataset)
        assert set(dataset.tags) == set(tags + themes)

    def test_parse_null_frequency(self):
        assert frequency_from_rdf(None) is None

    @pytest.mark.parametrize("freq,expected", FREQ_TERM_TO_UDATA.items())
    def test_parse_dublin_core_frequencies(self, freq, expected):
        assert frequency_from_rdf(freq) == expected

    @pytest.mark.parametrize("freq,expected", FREQ_TERM_TO_UDATA.items())
    def test_parse_dublin_core_frequencies_as_resource(self, freq, expected):
        g = Graph()
        resource = RdfResource(g, freq)
        assert frequency_from_rdf(resource) == expected

    @pytest.mark.parametrize("freq,expected", FREQ_TERM_TO_UDATA.items())
    def test_parse_dublin_core_frequencies_as_url(self, freq, expected):
        assert frequency_from_rdf(str(freq)) == expected

    @pytest.mark.parametrize("freq,expected", EUFREQ_TERM_TO_UDATA.items())
    def test_parse_european_frequencies(self, freq, expected):
        assert frequency_from_rdf(freq) == expected

    @pytest.mark.parametrize("freq,expected", EUFREQ_TERM_TO_UDATA.items())
    def test_parse_european_frequencies_as_resource(self, freq, expected):
        g = Graph()
        resource = RdfResource(g, freq)
        assert frequency_from_rdf(resource) == expected

    @pytest.mark.parametrize("freq,expected", EUFREQ_TERM_TO_UDATA.items())
    def test_parse_european_frequencies_as_url(self, freq, expected):
        assert frequency_from_rdf(str(freq)) == expected

    def test_minimal_resource_fields(self):
        node = BNode()
        g = Graph()

        title = faker.sentence()
        url = faker.uri()
        g.add((node, RDF.type, DCAT.Distribution))
        g.add((node, DCT.title, Literal(title)))
        g.add((node, DCAT.downloadURL, Literal(url)))

        resource = resource_from_rdf(g)
        resource.validate()

        assert isinstance(resource, Resource)
        assert resource.title == title
        assert resource.url == url

    def test_all_resource_fields(self):
        node = BNode()
        g = Graph()

        title = faker.sentence()
        url = faker.uri()
        description = faker.paragraph()
        filesize = faker.pyint()
        issued = faker.date_time_between(start_date="-60d", end_date="-30d")
        modified = faker.past_datetime(start_date="-30d")
        mime = faker.mime_type()
        sha1 = faker.sha1()

        g.add((node, RDF.type, DCAT.Distribution))
        g.add((node, DCT.title, Literal(title)))
        g.add((node, DCT.description, Literal(description)))
        g.add((node, DCAT.downloadURL, Literal(url)))
        g.add((node, DCT.issued, Literal(issued)))
        g.add((node, DCT.modified, Literal(modified)))
        g.add((node, DCAT.byteSize, Literal(filesize)))
        g.add((node, DCAT.mediaType, Literal(mime)))
        g.add((node, DCT.format, Literal("CSV")))

        checksum = BNode()
        g.add((node, SPDX.checksum, checksum))
        g.add((checksum, RDF.type, SPDX.Checksum))
        g.add((checksum, SPDX.algorithm, SPDX.checksumAlgorithm_sha1))
        g.add((checksum, SPDX.checksumValue, Literal(sha1)))

        resource = resource_from_rdf(g)
        resource.validate()

        assert isinstance(resource, Resource)
        assert resource.title == title
        assert resource.url == url
        assert resource.description == description
        assert resource.filesize == filesize
        assert resource.mime == mime
        assert isinstance(resource.checksum, Checksum)
        assert resource.checksum.type == "sha1"
        assert resource.checksum.value == sha1
        assert resource.harvest.issued_at.date() == issued.date()
        assert resource.harvest.modified_at.date() == modified.date()
        assert resource.format == "csv"

    def test_download_url_over_access_url(self):
        node = BNode()
        g = Graph()

        access_url = faker.uri()
        g.add((node, RDF.type, DCAT.Distribution))
        g.add((node, DCT.title, Literal(faker.sentence())))
        g.add((node, DCAT.accessURL, Literal(access_url)))

        resource = resource_from_rdf(g)
        resource.validate()
        assert resource.url == access_url

        download_url = faker.uri()
        g.add((node, DCAT.downloadURL, Literal(download_url)))

        resource = resource_from_rdf(g)
        resource.validate()
        assert resource.url == download_url

    def test_resource_html_description(self):
        node = BNode()
        g = Graph()

        description = faker.paragraph()
        html_description = "<div>{0}</div>".format(description)
        g.add((node, RDF.type, DCAT.Distribution))
        g.add((node, DCT.title, Literal(faker.sentence())))
        g.add((node, DCT.description, Literal(html_description)))
        g.add((node, DCAT.downloadURL, Literal(faker.uri())))

        resource = resource_from_rdf(g)
        resource.validate()

        assert resource.description == description

    def test_resource_title_from_url(self):
        node = BNode()
        g = Graph()
        url = "https://www.somewhere.com/somefile.csv"

        g.set((node, RDF.type, DCAT.Distribution))
        g.set((node, DCAT.downloadURL, URIRef(url)))

        resource = resource_from_rdf(g)
        resource.validate()

        assert resource.title == "somefile.csv"

    def test_resource_title_from_format_value(self):
        node = BNode()
        g = Graph()
        url = "https://www.somewhere.com/no-extension/"

        g.set((node, RDF.type, DCAT.Distribution))
        g.set((node, DCAT.downloadURL, URIRef(url)))
        g.set((node, DCT.format, Literal("CSV")))

        resource = resource_from_rdf(g)
        resource.validate()

        assert resource.title == _("{format} resource").format(format="csv")

    def test_resource_title_from_format_label(self):
        node = BNode()
        g = Graph()
        url = "https://www.somewhere.com/no-extension/"

        g.set((node, RDF.type, DCAT.Distribution))
        g.set((node, DCAT.downloadURL, URIRef(url)))
        format = BNode()
        g.add((node, DCT.format, format))
        g.add((format, RDF.type, DCT.MediaType))
        g.add((format, RDFS.label, Literal("CSV")))

        resource = resource_from_rdf(g)
        resource.validate()

        assert resource.title == _("{format} resource").format(format="csv")

    def test_resource_generic_title(self):
        node = BNode()
        g = Graph()
        url = "https://www.somewhere.com/no-extension/"

        g.set((node, RDF.type, DCAT.Distribution))
        g.set((node, DCAT.downloadURL, URIRef(url)))

        resource = resource_from_rdf(g)
        resource.validate()

        assert resource.title == _("Nameless resource")

    def test_resource_title_ignore_dynamic_url(self):
        node = BNode()
        g = Graph()
        url = "https://www.somewhere.com/endpoint.json?param=value"

        g.set((node, RDF.type, DCAT.Distribution))
        g.set((node, DCAT.downloadURL, URIRef(url)))

        resource = resource_from_rdf(g)
        resource.validate()

        assert resource.title == _("Nameless resource")

    def test_match_existing_resource_by_url(self):
        dataset = DatasetFactory(resources=ResourceFactory.build_batch(3))
        existing_resource = dataset.resources[1]
        node = BNode()
        g = Graph()

        new_title = faker.sentence()
        g.add((node, RDF.type, DCAT.Distribution))
        g.add((node, DCT.title, Literal(new_title)))
        g.add((node, DCAT.downloadURL, Literal(existing_resource.url)))

        resource = resource_from_rdf(g, dataset)
        resource.validate()

        assert isinstance(resource, Resource)
        assert resource.title == new_title
        assert resource.id == existing_resource.id

    def test_can_extract_from_rdf_resource(self):
        node = BNode()
        g = Graph()

        title = faker.sentence()
        url = faker.uri()
        g.add((node, RDF.type, DCAT.Distribution))
        g.add((node, DCT.title, Literal(title)))
        g.add((node, DCAT.downloadURL, Literal(url)))

        resource = resource_from_rdf(g.resource(node))
        resource.validate()

        assert isinstance(resource, Resource)
        assert resource.title == title
        assert resource.url == url

    def test_dataset_has_resources(self):
        node = BNode()
        g = Graph()

        g.add((node, RDF.type, DCAT.Dataset))
        g.add((node, DCT.title, Literal(faker.sentence())))
        for i in range(3):
            rnode = BNode()
            g.set((rnode, RDF.type, DCAT.Distribution))
            g.set((rnode, DCAT.downloadURL, URIRef(faker.uri())))
            g.add((node, DCAT.distribution, rnode))

        dataset = dataset_from_rdf(g)
        dataset.validate()

        assert isinstance(dataset, Dataset)
        assert len(dataset.resources) == 3

    def test_dataset_has_resources_from_buggy_plural_distribution(self):
        """Try to extract resources from the wrong distributions attribute"""
        node = BNode()
        g = Graph()

        g.add((node, RDF.type, DCAT.Dataset))
        g.add((node, DCT.title, Literal(faker.sentence())))
        rnode = BNode()
        g.set((rnode, RDF.type, DCAT.Distribution))
        g.set((rnode, DCAT.downloadURL, URIRef(faker.uri())))
        g.add((node, DCAT.distributions, rnode))  # use plural name

        dataset = dataset_from_rdf(g)
        dataset.validate()

        assert isinstance(dataset, Dataset)
        assert len(dataset.resources) == 1

    def test_dataset_has_resources_from_literal_instead_of_uriref(self):
        node = BNode()
        g = Graph()

        g.add((node, RDF.type, DCAT.Dataset))
        g.add((node, DCT.title, Literal(faker.sentence())))
        rnode = BNode()
        g.set((rnode, RDF.type, DCAT.Distribution))
        # Resource URL is expressed as a Literal
        g.set((rnode, DCAT.downloadURL, Literal(faker.uri())))
        g.add((node, DCAT.distribution, rnode))

        dataset = dataset_from_rdf(g)
        dataset.validate()

        assert isinstance(dataset, Dataset)
        assert len(dataset.resources) == 1

    def test_resource_format_from_mediatype_uriref(self):
        node = BNode()
        g = Graph()
        url = "https://www.somewhere.com/no-extension/"

        g.set((node, RDF.type, DCAT.Distribution))
        g.set((node, DCAT.downloadURL, URIRef(url)))
        format = URIRef("http://publications.europa.eu/resource/authority/file-type/CSV")
        g.add((format, RDF.type, DCT.MediaType))
        g.add((node, DCT.format, format))

        resource = resource_from_rdf(g)
        resource.validate()

        assert resource.format == "csv"

    def test_resource_format_from_mediatype_label(self):
        node = BNode()
        g = Graph()
        url = "https://www.somewhere.com/no-extension/"

        g.set((node, RDF.type, DCAT.Distribution))
        g.set((node, DCAT.downloadURL, URIRef(url)))
        format = BNode()
        g.add((node, DCT.format, format))
        g.add((format, RDF.type, DCT.MediaType))
        g.add((format, RDFS.label, Literal("CSV")))

        resource = resource_from_rdf(g)
        resource.validate()

        assert resource.format == "csv"

    def test_resource_format_from_mediatype_uriref_and_label(self):
        node = BNode()
        g = Graph()
        url = "https://www.somewhere.com/no-extension/"

        g.set((node, RDF.type, DCAT.Distribution))
        g.set((node, DCAT.downloadURL, URIRef(url)))
        format = URIRef("http://publications.europa.eu/resource/authority/file-type/SHP")
        g.add((format, RDF.type, DCT.MediaType))
        g.add((format, RDFS.label, Literal("ESRI Shapefile")))
        g.add((node, DCT.format, format))

        resource = resource_from_rdf(g)
        resource.validate()

        assert resource.format == "esri shapefile"

    def test_match_license_from_license_uri(self):
        license = LicenseFactory()
        node = BNode()
        g = Graph()

        g.set((node, RDF.type, DCAT.Dataset))
        g.set((node, DCT.title, Literal(faker.sentence())))
        rnode = BNode()
        g.set((rnode, RDF.type, DCAT.Distribution))
        g.set((rnode, DCAT.downloadURL, URIRef(faker.uri())))
        g.set((rnode, DCT.license, URIRef(license.url)))
        g.add((node, DCAT.distribution, rnode))

        dataset = dataset_from_rdf(g)
        dataset.validate()

        assert isinstance(dataset.license, License)
        assert dataset.license == license

    def test_match_license_from_rights_uri(self):
        license = LicenseFactory()
        node = BNode()
        g = Graph()

        g.set((node, RDF.type, DCAT.Dataset))
        g.set((node, DCT.title, Literal(faker.sentence())))
        rnode = BNode()
        g.set((rnode, RDF.type, DCAT.Distribution))
        g.set((rnode, DCAT.downloadURL, URIRef(faker.uri())))
        g.set((rnode, DCT.rights, URIRef(license.url)))
        g.add((node, DCAT.distribution, rnode))

        dataset = dataset_from_rdf(g)

        assert isinstance(dataset.license, License)
        assert dataset.license == license

    def test_match_license_from_license_uri_literal(self):
        license = LicenseFactory()
        node = BNode()
        g = Graph()

        g.set((node, RDF.type, DCAT.Dataset))
        g.set((node, DCT.title, Literal(faker.sentence())))
        rnode = BNode()
        g.set((rnode, RDF.type, DCAT.Distribution))
        g.set((rnode, DCAT.downloadURL, URIRef(faker.uri())))
        g.set((rnode, DCT.license, Literal(license.url)))
        g.add((node, DCAT.distribution, rnode))

        dataset = dataset_from_rdf(g)
        dataset.validate()

        assert isinstance(dataset.license, License)
        assert dataset.license == license

    def test_match_license_from_license_title(self):
        license = LicenseFactory()
        node = BNode()
        g = Graph()

        g.set((node, RDF.type, DCAT.Dataset))
        g.set((node, DCT.title, Literal(faker.sentence())))
        rnode = BNode()
        g.set((rnode, RDF.type, DCAT.Distribution))
        g.set((rnode, DCAT.downloadURL, URIRef(faker.uri())))
        g.set((rnode, DCT.license, Literal(license.title)))
        g.add((node, DCAT.distribution, rnode))

        dataset = dataset_from_rdf(g)
        dataset.validate()

        assert isinstance(dataset.license, License)
        assert dataset.license == license

    def test_parse_temporal_as_schema_format(self):
        node = BNode()
        g = Graph()
        start = faker.past_date(start_date="-30d")
        end = faker.future_date(end_date="+30d")

        g.set((node, RDF.type, DCT.PeriodOfTime))
        g.set((node, SCHEMA.startDate, Literal(start)))
        g.set((node, SCHEMA.endDate, Literal(end)))

        daterange = temporal_from_rdf(g.resource(node))

        assert isinstance(daterange, db.DateRange)
        assert daterange.start == start
        assert daterange.end == end

    def test_parse_temporal_as_schema_format_only_start_date(self):
        node = BNode()
        g = Graph()
        start = faker.past_date(start_date="-30d")

        g.set((node, RDF.type, DCT.PeriodOfTime))
        g.set((node, SCHEMA.startDate, Literal(start)))

        daterange = temporal_from_rdf(g.resource(node))

        assert isinstance(daterange, db.DateRange)
        assert daterange.start == start
        assert daterange.end is None

    def test_parse_temporal_as_schema_format_only_end_date(self):
        node = BNode()
        g = Graph()
        end = faker.future_date(end_date="+30d")

        g.set((node, RDF.type, DCT.PeriodOfTime))
        g.set((node, SCHEMA.endDate, Literal(end)))

        daterange = temporal_from_rdf(g.resource(node))

        assert isinstance(daterange, db.DateRange)
        assert daterange.start is None
        assert daterange.end == end

    def test_parse_temporal_as_iso_interval(self):
        start = faker.past_date(start_date="-30d")
        end = faker.future_date(end_date="+30d")

        pot = Literal("{0}/{1}".format(start.isoformat(), end.isoformat()))

        daterange = temporal_from_rdf(pot)

        assert isinstance(daterange, db.DateRange)
        assert daterange.start == start
        assert daterange.end == end

    def test_parse_temporal_as_iso_year(self):
        pot = Literal("2017")

        daterange = temporal_from_rdf(pot)

        assert isinstance(daterange, db.DateRange)
        assert daterange.start, date(2017, 1 == 1)
        assert daterange.end, date(2017, 12 == 31)

    def test_parse_temporal_as_iso_month(self):
        pot = Literal("2017-06")

        daterange = temporal_from_rdf(pot)

        assert isinstance(daterange, db.DateRange)
        assert daterange.start, date(2017, 6 == 1)
        assert daterange.end, date(2017, 6 == 30)

    @pytest.mark.skipif(not GOV_UK_REF_IS_UP, reason="Gov.uk references is unreachable")
    def test_parse_temporal_as_gov_uk_format(self):
        node = URIRef("http://reference.data.gov.uk/id/year/2017")
        g = Graph()

        g.set((node, RDF.type, DCT.PeriodOfTime))

        daterange = temporal_from_rdf(g.resource(node))

        assert isinstance(daterange, db.DateRange)
        assert daterange.start, date(2017, 1 == 1)
        assert daterange.end, date(2017, 12 == 31)

    def test_parse_temporal_is_failsafe(self):
        node = URIRef("http://nowhere.org")
        g = Graph()

        g.set((node, RDF.type, DCT.PeriodOfTime))

        assert temporal_from_rdf(g.resource(node)) is None
        assert temporal_from_rdf(Literal("unparseable")) is None

    def test_unicode(self):
        g = Graph()
        title = "ééé"
        description = "éééé"

        node = BNode()
        g.add((node, RDF.type, DCAT.Dataset))
        g.add((node, DCT.title, Literal(title)))
        g.add((node, DCT.description, Literal(description)))

        rnode = BNode()
        g.add((rnode, RDF.type, DCAT.Distribution))
        g.add((rnode, DCT.title, Literal(title)))
        g.add((rnode, DCT.description, Literal(description)))
        g.add((rnode, DCAT.downloadURL, URIRef(faker.uri())))
        g.add((node, DCAT.distribution, rnode))

        dataset = dataset_from_rdf(g)
        dataset.validate()
        assert dataset.title == title
        assert dataset.description == description

        resource = dataset.resources[0]
        assert resource.title == title
        assert resource.description == description

    def test_primary_topic_identifier_from_rdf_outer(self):
        """Check that a CatalogRecord node that is primaryTopic of a dataset is found and parsed"""
        node = BNode()
        g = Graph()

        g.add((node, RDF.type, DCAT.Dataset))
        g.add((node, DCT.title, Literal(faker.sentence())))

        primary_topic_node = BNode()
        g.add((primary_topic_node, RDF.type, DCAT.CatalogRecord))
        g.add((primary_topic_node, DCT.identifier, Literal("primary-topic-identifier")))
        g.add((primary_topic_node, FOAF.primaryTopic, node))

        pti = primary_topic_identifier_from_rdf(g, g.resource(node))
        assert pti == Literal("primary-topic-identifier")

    def test_primary_topic_identifier_from_rdf_inner(self):
        """Check that a nested isPrimaryTopicOf of a dataset is found and parsed"""
        node = BNode()
        g = Graph()

        g.add((node, RDF.type, DCAT.Dataset))
        g.add((node, DCT.title, Literal(faker.sentence())))

        primary_topic_node = BNode()
        g.add((primary_topic_node, RDF.type, DCAT.CatalogRecord))
        g.add((primary_topic_node, DCT.identifier, Literal("primary-topic-identifier")))

        g.add((node, FOAF.isPrimaryTopicOf, primary_topic_node))

        pti = primary_topic_identifier_from_rdf(g, g.resource(node))
        assert pti == Literal("primary-topic-identifier")

    def test_rdf_value_with_preferred_language(self, app):
        """Check that rdf_value gets the Literal with preferred language if multiple exists"""

        app.config["DEFAULT_LANGUAGE"] = "es"

        node = BNode()
        g = Graph()

        g.add((node, RDF.type, DCAT.Dataset))
        g.add((node, DCT.title, Literal("Deutscher Titel", lang="de")))
        g.add((node, DCT.title, Literal("Titolo italiano ", lang="it")))
        g.add((node, DCT.title, Literal("Title in English", lang="en")))
        g.add((node, DCT.title, Literal("Título en español", lang="es")))
        g.add((node, DCT.title, Literal("中文标题", lang="zh")))

        value = default_lang_value(g.resource(node), DCT.title)
        assert value.language == "es"


class DatasetRdfViewsTest(PytestOnlyAPITestCase):
    def test_rdf_default_to_jsonld(self, client):
        dataset = DatasetFactory()
        expected = url_for("api.dataset_rdf_format", dataset=dataset.id, _format="json")
        response = client.get(url_for("api.dataset_rdf", dataset=dataset))
        assert_redirects(response, expected)

    def test_rdf_perform_content_negociation(self, client):
        dataset = DatasetFactory()
        expected = url_for("api.dataset_rdf_format", dataset=dataset.id, _format="xml")
        url = url_for("api.dataset_rdf", dataset=dataset)
        headers = {"accept": "application/xml"}
        response = client.get(url, headers=headers)
        assert_redirects(response, expected)

    def test_rdf_perform_content_negociation_response(self, client):
        """Check we have valid XML as output"""
        dataset = DatasetFactory()
        url = url_for("api.dataset_rdf", dataset=dataset)
        headers = {"accept": "application/xml"}
        response = client.get(url, headers=headers, follow_redirects=True)
        element = XML(response.data)
        assert element.tag == "{http://www.w3.org/1999/02/22-rdf-syntax-ns#}RDF"

    def test_dataset_rdf_json_ld(self, client):
        dataset = DatasetFactory()
        for fmt in "json", "jsonld":
            url = url_for("api.dataset_rdf_format", dataset=dataset, _format=fmt)
            response = client.get(url, headers={"Accept": "application/ld+json"})
            assert200(response)
            assert response.content_type == "application/ld+json"
            assert response.json["@context"]["@vocab"] == "http://www.w3.org/ns/dcat#"

    @pytest.mark.parametrize(
        "fmt,mime",
        [
            ("n3", "text/n3"),
            ("nt", "application/n-triples"),
            ("ttl", "application/x-turtle"),
            ("xml", "application/rdf+xml"),
            ("rdf", "application/rdf+xml"),
            ("owl", "application/rdf+xml"),
            ("trig", "application/trig"),
        ],
    )
    def test_dataset_rdf_formats(self, client, fmt, mime):
        dataset = DatasetFactory()
        url = url_for("api.dataset_rdf_format", dataset=dataset, _format=fmt)
        response = client.get(url, headers={"Accept": mime})
        assert200(response)
        assert response.content_type == mime


class DatasetFromRdfUtilsTest(PytestOnlyTestCase):
    def test_licenses_from_rdf(self):
        """Test a bunch of cases of licenses detection from RDF"""
        rdf_xml_data = """<?xml version="1.0" encoding="UTF-8"?>
            <rdf:RDF
            xmlns:rdf="http://www.w3.org/1999/02/22-rdf-syntax-ns#"
            xmlns:rdfs="http://www.w3.org/2000/01/rdf-schema#"
            xmlns:foaf="http://xmlns.com/foaf/0.1/"
            xmlns:dct="http://purl.org/dc/terms/"
            xmlns:cc="http://creativecommons.org/ns#"
            xmlns:ex="http://example.org/">

            <rdf:Description rdf:about="http://example.org/dataset1">
                <dct:title>Comprehensive License Example Dataset</dct:title>
                <dct:license rdf:resource="http://example.org/custom-license"/>
                <dct:license>This is a literal license statement</dct:license>
                <dct:license>
                    <rdf:Description>
                        <rdfs:label>Embedded License Description</rdfs:label>
                    </rdf:Description>
                </dct:license>
                <dct:license
                    xmlns:dct="http://purl.org/dc/terms/"
                    rdf:resource="http://inspire.ec.europa.eu/metadata-codelist/ConditionsApplyingToAccessAndUse/noConditionsApply"
                >
                    No conditions apply to access and use.
                </dct:license>
                <dct:license rdf:resource="https://www.etalab.gouv.fr/wp-content/uploads/2014/05/Licence_Ouverte.pdf"/>
            </rdf:Description>

            <rdf:Description rdf:about="http://example.org/custom-license">
                <rdfs:label>Custom Organizational License</rdfs:label>
                <dct:description>A license specific to our organization</dct:description>
            </rdf:Description>

            </rdf:RDF>
        """
        g = Graph()
        g.parse(data=rdf_xml_data, format="xml")
        ex = Namespace("http://example.org/")
        dataset = RdfResource(g, ex.dataset1)
        licences = licenses_from_rdf(dataset)
        expected_licences = set(
            [
                "Custom Organizational License",
                "This is a literal license statement",
                "Embedded License Description",
                "https://www.etalab.gouv.fr/wp-content/uploads/2014/05/Licence_Ouverte.pdf",
                "http://inspire.ec.europa.eu/metadata-codelist/ConditionsApplyingToAccessAndUse/noConditionsApply",
            ]
        )
        assert expected_licences == licences<|MERGE_RESOLUTION|>--- conflicted
+++ resolved
@@ -21,13 +21,9 @@
     Resource,
 )
 from udata.core.dataset.rdf import (
-<<<<<<< HEAD
     CONTACT_POINT_ENTITY_TO_ROLE,
-    EU_RDF_REQUENCIES,
-=======
     EUFREQ_TERM_TO_UDATA,
     FREQ_TERM_TO_UDATA,
->>>>>>> b73f76d3
     dataset_from_rdf,
     dataset_to_rdf,
     frequency_from_rdf,
