--- conflicted
+++ resolved
@@ -880,17 +880,6 @@
         with pytest.raises(db.ValidationError):
             resource.validate()
 
-<<<<<<< HEAD
-    def test_harvest_resource_metadata_no_validation_dynamic(self):
-        # Adding a dynamic field (not defined in HarvestResourceMetadata) does not raise error
-        # at validation time
-        harvest_metadata = HarvestResourceMetadata(dynamic_issued_at="maintenant")
-        resource = ResourceFactory()
-        resource.harvest = harvest_metadata
-        resource.validate()
-
-=======
->>>>>>> 2adc0586
     def test_harvest_resource_metadata_future_modifed_at(self):
         resource = ResourceFactory()
         harvest_metadata = HarvestResourceMetadata(
