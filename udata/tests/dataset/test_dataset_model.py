# -*- coding: utf-8 -*-
from __future__ import unicode_literals, absolute_import
from datetime import datetime, timedelta

from mongoengine import post_save

from udata.models import Dataset, CommunityResource

from .. import TestCase, DBTestMixin
from ..factories import (
    ResourceFactory, DatasetFactory, UserFactory, OrganizationFactory,
<<<<<<< HEAD
    CommunityResourceFactory
=======
    DatasetDiscussionFactory, MessageDiscussionFactory
>>>>>>> f10fe271
)


class DatasetModelTest(TestCase, DBTestMixin):
    def test_owned_by_user(self):
        user = UserFactory()
        dataset = DatasetFactory(owner=user)
        DatasetFactory(owner=UserFactory())

        result = Dataset.objects.owned_by(user)

        self.assertEqual(len(result), 1)
        self.assertEqual(result[0], dataset)

    def test_owned_by_org(self):
        org = OrganizationFactory()
        dataset = DatasetFactory(organization=org)
        DatasetFactory(organization=OrganizationFactory())

        result = Dataset.objects.owned_by(org)

        self.assertEqual(len(result), 1)
        self.assertEqual(result[0], dataset)

    def test_owned_by_org_or_user(self):
        user = UserFactory()
        org = OrganizationFactory()
        datasets = [DatasetFactory(owner=user),
                    DatasetFactory(organization=org)]
        excluded = [DatasetFactory(owner=UserFactory()),
                    DatasetFactory(organization=OrganizationFactory())]

        result = Dataset.objects.owned_by(org, user)

        self.assertEqual(len(result), 2)
        for dataset in result:
            self.assertIn(dataset, datasets)

        for dataset in excluded:
            self.assertNotIn(dataset, result)

    def test_add_resource(self):
        user = UserFactory()
        dataset = DatasetFactory(owner=user)
        resource = ResourceFactory()
        expected_signals = post_save, Dataset.after_save, Dataset.on_update

        with self.assert_emit(*expected_signals):
            dataset.add_resource(ResourceFactory())
        self.assertEqual(len(dataset.resources), 1)

        with self.assert_emit(*expected_signals):
            dataset.add_resource(resource)
        self.assertEqual(len(dataset.resources), 2)
        self.assertEqual(dataset.resources[0].id, resource.id)

    def test_last_update_with_resource(self):
        user = UserFactory()
        dataset = DatasetFactory(owner=user)
        resource = ResourceFactory()
        dataset.add_resource(resource)
        self.assertEqualDates(dataset.last_update, resource.published)

    def test_last_update_without_resource(self):
        user = UserFactory()
        dataset = DatasetFactory(owner=user)
        self.assertEqualDates(dataset.last_update, dataset.last_modified)

    def test_community_resource(self):
        user = UserFactory()
        dataset = DatasetFactory(owner=user)
        community_resource1 = CommunityResourceFactory()
        community_resource1.dataset = dataset
        community_resource1.save()
        self.assertEqual(len(dataset.community_resources), 1)

        community_resource2 = CommunityResourceFactory()
        community_resource2.dataset = dataset
        community_resource2.save()
        self.assertEqual(len(dataset.community_resources), 2)
<<<<<<< HEAD
        self.assertEqual(dataset.community_resources[0].id,
                         community_resource1.id)
        self.assertEqual(dataset.community_resources[1].id,
                         community_resource2.id)
=======
        self.assertEqual(dataset.community_resources[0].id, resource.id)

    def test_next_update_empty(self):
        dataset = DatasetFactory()
        self.assertEqual(dataset.next_update, None)

    def test_next_update_weekly(self):
        dataset = DatasetFactory(frequency='weekly')
        self.assertEqualDates(dataset.next_update,
                              datetime.now() + timedelta(days=7))

    def test_quality_default(self):
        dataset = DatasetFactory(description='')
        self.assertEqual(dataset.quality, {'score': 0})

    def test_quality_next_update(self):
        dataset = DatasetFactory(description='', frequency='weekly')
        self.assertEqual(-6, dataset.quality['update_in'])
        self.assertEqual(dataset.quality['frequency'], 'weekly')
        self.assertEqual(dataset.quality['score'], 2)

    def test_quality_tags_count(self):
        dataset = DatasetFactory(description='', tags=['foo', 'bar'])
        self.assertEqual(dataset.quality['tags_count'], 2)
        self.assertEqual(dataset.quality['score'], 0)
        dataset = DatasetFactory(description='',
                                 tags=['foo', 'bar', 'baz', 'quux'])
        self.assertEqual(dataset.quality['score'], 2)

    def test_quality_description_length(self):
        dataset = DatasetFactory(description='a' * 42)
        self.assertEqual(dataset.quality['description_length'], 42)
        self.assertEqual(dataset.quality['score'], 0)
        dataset = DatasetFactory(description='a' * 420)
        self.assertEqual(dataset.quality['score'], 2)

    def test_quality_has_only_closed_formats(self):
        dataset = DatasetFactory(description='', )
        dataset.add_resource(ResourceFactory(format='pdf'))
        self.assertEqual(dataset.quality['has_only_closed_formats'], True)
        self.assertEqual(dataset.quality['score'], 0)

    def test_quality_has_opened_formats(self):
        dataset = DatasetFactory(description='', )
        dataset.add_resource(ResourceFactory(format='pdf'))
        dataset.add_resource(ResourceFactory(format='csv'))
        self.assertEqual(dataset.quality['has_only_closed_formats'], False)
        self.assertEqual(dataset.quality['score'], 4)

    def test_quality_has_untreated_discussions(self):
        user = UserFactory()
        visitor = UserFactory()
        dataset = DatasetFactory(description='', owner=user)
        DatasetDiscussionFactory(
            subject=dataset, user=visitor,
            discussion=[MessageDiscussionFactory(posted_by=visitor)
                        for i in range(2)])
        self.assertEqual(dataset.quality['discussions'], 1)
        self.assertEqual(dataset.quality['has_untreated_discussions'], True)
        self.assertEqual(dataset.quality['score'], 0)

    def test_quality_has_treated_discussions(self):
        user = UserFactory()
        visitor = UserFactory()
        dataset = DatasetFactory(description='', owner=user)
        DatasetDiscussionFactory(
            subject=dataset, user=visitor,
            discussion=[MessageDiscussionFactory(posted_by=visitor)
                        for i in range(2)]
            + [MessageDiscussionFactory(posted_by=user)])
        self.assertEqual(dataset.quality['discussions'], 1)
        self.assertEqual(dataset.quality['has_untreated_discussions'], False)
        self.assertEqual(dataset.quality['score'], 2)

    def test_quality_all(self):
        user = UserFactory()
        visitor = UserFactory()
        dataset = DatasetFactory(owner=user, frequency='weekly',
                                 tags=['foo', 'bar'], description='a' * 42)
        dataset.add_resource(ResourceFactory(format='pdf'))
        DatasetDiscussionFactory(
            subject=dataset, user=visitor,
            discussion=[MessageDiscussionFactory(posted_by=visitor)])
        self.assertEqual(dataset.quality['score'], 0)
        self.assertEqual(
            sorted(dataset.quality.keys()),
            [
                'description_length',
                'discussions',
                'frequency',
                'has_only_closed_formats',
                'has_resources',
                'has_unavailable_resources',
                'has_untreated_discussions',
                'score',
                'tags_count',
                'update_in'
            ])
>>>>>>> f10fe271
<|MERGE_RESOLUTION|>--- conflicted
+++ resolved
@@ -4,16 +4,13 @@
 
 from mongoengine import post_save
 
-from udata.models import Dataset, CommunityResource
+from udata.models import Dataset
 
 from .. import TestCase, DBTestMixin
 from ..factories import (
     ResourceFactory, DatasetFactory, UserFactory, OrganizationFactory,
-<<<<<<< HEAD
+    DatasetDiscussionFactory, MessageDiscussionFactory,
     CommunityResourceFactory
-=======
-    DatasetDiscussionFactory, MessageDiscussionFactory
->>>>>>> f10fe271
 )
 
 
@@ -94,13 +91,10 @@
         community_resource2.dataset = dataset
         community_resource2.save()
         self.assertEqual(len(dataset.community_resources), 2)
-<<<<<<< HEAD
         self.assertEqual(dataset.community_resources[0].id,
                          community_resource1.id)
         self.assertEqual(dataset.community_resources[1].id,
                          community_resource2.id)
-=======
-        self.assertEqual(dataset.community_resources[0].id, resource.id)
 
     def test_next_update_empty(self):
         dataset = DatasetFactory()
@@ -197,5 +191,4 @@
                 'score',
                 'tags_count',
                 'update_in'
-            ])
->>>>>>> f10fe271
+            ])