--- conflicted
+++ resolved
@@ -108,11 +108,7 @@
         client.login()
         response = client.post(
             url_for('storage.upload', name='resources'),
-<<<<<<< HEAD
-            {'file': (BytesIO(b'aaa'), 'test.txt')})
-=======
-            {'file': (StringIO(b'aaa'), 'Test with  spaces.TXT')})
->>>>>>> 1fa7b296
+            {'file': (BytesIO(b'aaa'), 'Test with  spaces.TXT')})
 
         assert200(response)
         assert response.json['success']
@@ -169,11 +165,7 @@
         expected_url = storages.tmp.url(filename, external=True)
         assert response.json['url'] == expected_url
         assert response.json['mime'] == 'text/plain'
-<<<<<<< HEAD
-        assert storages.tmp.read(response.json['filename']) == b'aaaa'
-=======
-        assert storages.tmp.read(filename) == 'aaaa'
->>>>>>> 1fa7b296
+        assert storages.tmp.read(filename) == b'aaaa'
         assert list(storages.chunks.list_files()) == []
 
     def test_chunked_upload_bad_chunk(self, client):
