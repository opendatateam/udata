--- conflicted
+++ resolved
@@ -222,13 +222,7 @@
 def assert_cors(response):
     '''CORS headers presence assertion'''
     __tracebackhide__ = True
-<<<<<<< HEAD
     assert 'Access-Control-Allow-Origin' in response.headers
-=======
-    assert 'Access-Control-Allow-Origin' in response.headers
-    assert 'Access-Control-Allow-Methods' in response.headers
-    assert 'Access-Control-Max-Age' in response.headers
-
 
 def create_test_image():
     file = BytesIO()
@@ -236,5 +230,4 @@
     image.save(file, 'png')
     file.name = 'test.png'
     file.seek(0)
-    return file
->>>>>>> a9b15a0f
+    return file