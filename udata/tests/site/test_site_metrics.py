<<<<<<< HEAD
from udata.models import db, Metrics, WithMetrics, Site
=======
# -*- coding: utf-8 -*-
from __future__ import unicode_literals

import pytest

from udata.core.dataset.factories import DatasetFactory
>>>>>>> 328ade8d
from udata.core.site.metrics import SiteMetric
from udata.models import db, Metrics, WithMetrics, Site
from udata.tests.helpers import assert_emit

FAKE_VALUE = 42


class FakeModel(WithMetrics, db.Document):
<<<<<<< HEAD

    def __str__(self):
=======
    def __unicode__(self):
>>>>>>> 328ade8d
        return ''


class FakeSiteMetric(SiteMetric):
    name = 'fake'

    def get_value(self):
        return FAKE_VALUE


@pytest.mark.usefixtures('clean_db')
@pytest.mark.options(USE_METRICS=True)
class SiteMetricTest:
    def test_update(self, app):
        '''It should store the updated metric on "updated" signal'''

        with assert_emit(FakeSiteMetric.need_update, FakeSiteMetric.updated):
            FakeSiteMetric.update()

        metrics = Metrics.objects.last_for(app.config['SITE_ID'])
        assert metrics.values['fake'] == FAKE_VALUE

        site = Site.objects.get(id=app.config['SITE_ID'])
        assert site.metrics['fake'] == FAKE_VALUE

    def test_resources_metric(self, app):
        DatasetFactory.create_batch(3, nb_resources=3)

        site = Site.objects.get(id=app.config['SITE_ID'])
        assert site.metrics['resources'] == 9<|MERGE_RESOLUTION|>--- conflicted
+++ resolved
@@ -1,13 +1,6 @@
-<<<<<<< HEAD
-from udata.models import db, Metrics, WithMetrics, Site
-=======
-# -*- coding: utf-8 -*-
-from __future__ import unicode_literals
-
 import pytest
 
 from udata.core.dataset.factories import DatasetFactory
->>>>>>> 328ade8d
 from udata.core.site.metrics import SiteMetric
 from udata.models import db, Metrics, WithMetrics, Site
 from udata.tests.helpers import assert_emit
@@ -16,12 +9,7 @@
 
 
 class FakeModel(WithMetrics, db.Document):
-<<<<<<< HEAD
-
     def __str__(self):
-=======
-    def __unicode__(self):
->>>>>>> 328ade8d
         return ''
 
 
