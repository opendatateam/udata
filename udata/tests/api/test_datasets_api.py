--- conflicted
+++ resolved
@@ -57,40 +57,6 @@
 
         # with accent
         response = self.get(url_for('api.datasets', q='some spécial chars'))
-<<<<<<< HEAD
-        self.assert200(response)
-        self.assertEqual(len(response.json['data']), 3)
-        self.assertEqual(response.json['data'][0]['id'], str(dataset.id))
-
-        # with accent
-        response = self.get(url_for('api.datasets', q='spécial'))
-        self.assert200(response)
-        self.assertEqual(len(response.json['data']), 3)
-
-        # without accent
-        response = self.get(url_for('api.datasets', q='special'))
-        self.assert200(response)
-        self.assertEqual(len(response.json['data']), 3)
-
-    def test_dataset_api_sorting(self):
-        '''Should sort datasets results from the API'''
-        user = self.login()
-        [VisibleDatasetFactory() for i in range(2)]
-
-        to_follow = VisibleDatasetFactory(title="dataset to follow")
-
-        response = self.post(url_for('api.dataset_followers', id=to_follow.id))
-        self.assert201(response)
-
-        to_follow.count_followers()
-        self.assertEqual(to_follow.get_metrics()['followers'], 1)
-
-        # without accent
-        response = self.get(url_for('api.datasets', sort='-followers'))
-        self.assert200(response)
-        self.assertEqual(len(response.json['data']), 3)
-        self.assertEqual(response.json['data'][0]['id'], str(to_follow.id))
-=======
         self.assert200(response)
         self.assertEqual(len(response.json['data']), 3)
         self.assertEqual(response.json['data'][0]['id'], str(dataset.id))
@@ -170,7 +136,6 @@
         self.assert200(response)
         self.assertEqual(len(response.json['data']), 1)
         self.assertEqual(response.json['data'][0]['id'], str(schema_version2_dataset.id))
->>>>>>> d34ce809
 
     def test_dataset_api_get(self):
         '''It should fetch a dataset from the API'''
