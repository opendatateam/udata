--- conflicted
+++ resolved
@@ -1953,18 +1953,7 @@
 
     @pytest.mark.options(ALLOWED_RESOURCES_EXTENSIONS=["txt", "html", "kml", "kml-1", "qml", "xml"])
     def test_suggest_formats_api(self):
-<<<<<<< HEAD
-        """It should suggest formats"""
-        DatasetFactory(
-            resources=[
-                ResourceFactory(format=f) for f in (faker.word(), faker.word(), "kml", "kml-1")
-            ]
-        )
-
-        response = self.get(url_for("api.suggest_formats", q="km", size=5))
-=======
-        response = self.get(url_for("api.suggest_formats"), qs={"q": "km", "size": "5"})
->>>>>>> 6b867eab
+        response = self.get(url_for("api.suggest_formats"), q="km", size= 5))
         self.assert200(response)
 
         self.assertEqual(len(response.json), 2)
@@ -1973,25 +1962,14 @@
 
     @pytest.mark.options(ALLOWED_RESOURCES_EXTENSIONS=["txt", "html", "kml", "kml-1", "qml", "xml"])
     def test_suggest_format_api_no_match(self):
-<<<<<<< HEAD
-        """It should not provide format suggestion if no match"""
-        DatasetFactory(resources=[ResourceFactory(format=faker.word()) for _ in range(3)])
-
-        response = self.get(url_for("api.suggest_formats", q="test", size=5))
-=======
-        response = self.get(url_for("api.suggest_formats"), qs={"q": "test", "size": "5"})
->>>>>>> 6b867eab
+        response = self.get(url_for("api.suggest_formats"), q="test", size=5))
         self.assert200(response)
         self.assertEqual(len(response.json), 0)
 
     @pytest.mark.options(ALLOWED_RESOURCES_EXTENSIONS=[])
     def test_suggest_format_api_empty(self):
         """It should not provide format suggestion if no data"""
-<<<<<<< HEAD
-        response = self.get(url_for("api.suggest_formats", q="test", size=5))
-=======
-        response = self.get(url_for("api.suggest_formats"), qs={"q": "txt", "size": "5"})
->>>>>>> 6b867eab
+        response = self.get(url_for("api.suggest_formats"), q="txt", size=5))
         self.assert200(response)
         self.assertEqual(len(response.json), 0)
 
