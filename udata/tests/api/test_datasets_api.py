--- conflicted
+++ resolved
@@ -547,14 +547,8 @@
     def test_create_2nd(self):
         # Explicitely setting the kind to avoid collisions given the
         # small number of choices for kinds.
-<<<<<<< HEAD
         kinds_keys = list(Dataset.__badges__)
-        self.dataset.badges.append(self.factory(kind=kinds_keys[0]))
-        self.dataset.save()
-=======
-        kinds_keys = Dataset.__badges__.keys()
         self.dataset.add_badge(kinds_keys[0])
->>>>>>> 8678b9f4
         data = self.factory.as_dict()
         data['kind'] = kinds_keys[1]
         with self.api_user():
