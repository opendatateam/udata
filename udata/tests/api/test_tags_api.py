<<<<<<< HEAD
=======
# -*- coding: utf-8 -*-
from __future__ import unicode_literals

import pytest

>>>>>>> fa8c3edf
from flask import url_for

from udata.core.dataset.factories import DatasetFactory
from udata.core.reuse.factories import ReuseFactory
from udata.utils import faker
from udata.tests.helpers import assert200


@pytest.mark.frontend
class TagsAPITest:
    def test_suggest_tags_api(self, api, autoindex):
        '''It should suggest tags'''
        with autoindex:
            for i in range(3):
                tags = [faker.word(), faker.word(), 'test',
                        'test-{0}'.format(i)]
                ReuseFactory(tags=tags, visible=True)
                DatasetFactory(tags=tags, visible=True)

        response = api.get(url_for('api.suggest_tags'),
                            qs={'q': 'tes', 'size': '5'})
        assert200(response)

        assert len(response.json) <= 5
        assert len(response.json) > 1
        assert response.json[0]['text'] == 'test'

        for suggestion in response.json:
            assert 'text' in suggestion
            assert 'score' in suggestion
            assert suggestion['text'].startswith('test')

    def test_suggest_tags_api_with_unicode(self, api, autoindex):
        '''It should suggest tags'''
        with autoindex:
            for i in range(3):
                tags = [faker.word(), faker.word(), 'testé',
                        'testé-{0}'.format(i)]
                ReuseFactory(tags=tags, visible=True)
                DatasetFactory(tags=tags, visible=True)

        response = api.get(url_for('api.suggest_tags'),
                           qs={'q': 'testé', 'size': '5'})
        assert200(response)

        assert len(response.json) <= 5
        assert len(response.json) > 1
        assert response.json[0]['text'] == 'teste'

        for suggestion in response.json:
            assert 'text' in suggestion
            assert 'score' in suggestion
            assert suggestion['text'].startswith('teste')

    def test_suggest_tags_api_no_match(self, api, autoindex):
        '''It should not provide tag suggestion if no match'''
        with autoindex:
            for i in range(3):
                tags = ['aaaa', 'aaaa-{0}'.format(i)]
                ReuseFactory(tags=tags, visible=True)
                DatasetFactory(tags=tags, visible=True)

        response = api.get(url_for('api.suggest_tags'),
                           qs={'q': 'bbbb', 'size': '5'})
        assert200(response)
        assert len(response.json) is 0

    def test_suggest_tags_api_empty(self, api, autoindex):
        '''It should not provide tag suggestion if no data'''
        response = api.get(url_for('api.suggest_tags'),
                           qs={'q': 'bbbb', 'size': '5'})
        assert200(response)
        assert len(response.json) is 0<|MERGE_RESOLUTION|>--- conflicted
+++ resolved
@@ -1,11 +1,5 @@
-<<<<<<< HEAD
-=======
-# -*- coding: utf-8 -*-
-from __future__ import unicode_literals
-
 import pytest
 
->>>>>>> fa8c3edf
 from flask import url_for
 
 from udata.core.dataset.factories import DatasetFactory
