import pytest
from flask import url_for

from udata.core.contact_point.factories import ContactPointFactory
<<<<<<< HEAD
from udata.core.contact_point.models import CONTACT_ROLES
=======
from udata.core.organization.factories import OrganizationFactory
from udata.core.organization.models import Member
>>>>>>> 3aaa4896
from udata.i18n import gettext as _
from udata.models import ContactPoint
from udata.tests.helpers import assert200, assert201, assert204, assert400, assert403
from udata.utils import faker

pytestmark = [
    pytest.mark.usefixtures("clean_db"),
]


class ContactPointAPITest:
    modules = []

    def test_contact_point_api_create(self, api):
        api.login()
        data = {
            "name": faker.word(),
            "email": faker.email(),
            "contact_form": faker.url(),
            "role": "contact",
        }
        response = api.post(url_for("api.contact_points"), data=data)
        assert201(response)
        assert ContactPoint.objects.count() == 1

    def test_contact_point_api_create_email_or_contact_form(self, api):
        api.login()
        data = {"name": faker.word(), "contact_form": faker.url(), "role": "contact"}
        response = api.post(url_for("api.contact_points"), data=data)
        assert201(response)
        assert ContactPoint.objects.count() == 1

        data = {"name": faker.word(), "email": faker.email(), "role": "contact"}
        response = api.post(url_for("api.contact_points"), data=data)
        assert201(response)
        assert ContactPoint.objects.count() == 2

    def test_contact_point_api_invalid_email(self, api):
        api.login()
        data = {"name": faker.word(), "email": faker.word(), "role": "contact"}
        response = api.post(url_for("api.contact_points"), data=data)
        assert400(response)
        assert "email" in response.json["errors"]
        assert ContactPoint.objects.count() == 0

    def test_contact_point_missing_contact_information(self, api):
        api.login()
        data = {"name": faker.word(), "role": "contact"}
        response = api.post(url_for("api.contact_points"), data=data)
        assert400(response)
        assert response.json["message"] == _(
            "At least an email or a contact form is required for a contact point"
        )
        assert ContactPoint.objects.count() == 0

    def test_contact_point_missing_role(self, api):
        api.login()
        data = {"name": faker.word(), "email": faker.email()}
        response = api.post(url_for("api.contact_points"), data=data)
        assert400(response)
        assert response.json["message"] == _(
            "ValidationError (ContactPoint:None) (Field is required: ['role'])"
        )
        assert ContactPoint.objects.count() == 0

    def test_contact_point_no_need_for_email_for_role_other_than_contact(self, api):
        api.login()
        roles_other_than_contact = [role_ for role_ in CONTACT_ROLES.keys() if role_ != "contact"]
        for index, role in enumerate(roles_other_than_contact):
            data = {"name": faker.word(), "role": role}
            response = api.post(url_for("api.contact_points"), data=data)
            assert201(response)
            assert ContactPoint.objects.count() == index + 1

    def test_contact_point_api_update(self, api):
        user = api.login()
        member = Member(user=user, role="editor")
        org = OrganizationFactory(members=[member])
        contact_point = ContactPointFactory(organization=org)
        data = contact_point.to_dict()
        data["email"] = "new.email@newdomain.com"
        response = api.put(url_for("api.contact_point", contact_point=contact_point), data)
        assert200(response)
        assert ContactPoint.objects.count() == 1
        assert ContactPoint.objects.first().email == "new.email@newdomain.com"

    def test_contact_point_api_update_forbidden(self, api):
        api.login()
        org = OrganizationFactory()
        contact_point = ContactPointFactory(organization=org)
        data = contact_point.to_dict()
        data["email"] = "new.email@newdomain.com"
        response = api.put(url_for("api.contact_point", contact_point=contact_point), data)
        assert403(response)
        assert ContactPoint.objects.count() == 1
        assert ContactPoint.objects.first().email == contact_point.email

    def test_contact_point_api_delete(self, api):
        user = api.login()
        member = Member(user=user, role="editor")
        org = OrganizationFactory(members=[member])
        contact_point = ContactPointFactory(organization=org)
        response = api.delete(url_for("api.contact_point", contact_point=contact_point))
        assert204(response)
        assert ContactPoint.objects.count() == 0

<<<<<<< HEAD
    def test_contact_point_roles_list(self, api):
        """It should fetch the contact point roles list from the API"""
        response = api.get(url_for("api.contact_point_roles"))
        assert200(response)
        assert len(response.json) == len(CONTACT_ROLES)
=======
    def test_contact_point_api_delete_forbidden(self, api):
        api.login()
        org = OrganizationFactory()
        contact_point = ContactPointFactory(organization=org)
        response = api.delete(url_for("api.contact_point", contact_point=contact_point))
        assert403(response)
        assert ContactPoint.objects.count() == 1
>>>>>>> 3aaa4896
<|MERGE_RESOLUTION|>--- conflicted
+++ resolved
@@ -2,12 +2,8 @@
 from flask import url_for
 
 from udata.core.contact_point.factories import ContactPointFactory
-<<<<<<< HEAD
-from udata.core.contact_point.models import CONTACT_ROLES
-=======
 from udata.core.organization.factories import OrganizationFactory
-from udata.core.organization.models import Member
->>>>>>> 3aaa4896
+from udata.core.organization.models import CONTACT_ROLES, Member
 from udata.i18n import gettext as _
 from udata.models import ContactPoint
 from udata.tests.helpers import assert200, assert201, assert204, assert400, assert403
@@ -114,18 +110,16 @@
         assert204(response)
         assert ContactPoint.objects.count() == 0
 
-<<<<<<< HEAD
     def test_contact_point_roles_list(self, api):
         """It should fetch the contact point roles list from the API"""
         response = api.get(url_for("api.contact_point_roles"))
         assert200(response)
         assert len(response.json) == len(CONTACT_ROLES)
-=======
+
     def test_contact_point_api_delete_forbidden(self, api):
         api.login()
         org = OrganizationFactory()
         contact_point = ContactPointFactory(organization=org)
         response = api.delete(url_for("api.contact_point", contact_point=contact_point))
         assert403(response)
-        assert ContactPoint.objects.count() == 1
->>>>>>> 3aaa4896
+        assert ContactPoint.objects.count() == 1