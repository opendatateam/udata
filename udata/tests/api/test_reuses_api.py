from datetime import datetime

import pytest
from flask import url_for

from udata.core.badges.factories import badge_factory
from udata.core.dataset.factories import DatasetFactory
from udata.core.organization.factories import OrganizationFactory
from udata.core.reuse.constants import REUSE_TOPICS, REUSE_TYPES
<<<<<<< HEAD
from udata.utils import faker
from udata.core.organization import metrics
from udata.core.user import metrics

=======
from udata.core.reuse.factories import ReuseFactory
from udata.core.user.factories import AdminFactory, UserFactory
from udata.models import Follow, Member, Reuse
>>>>>>> dc90df51
from udata.tests.helpers import (
    assert200,
    assert201,
    assert204,
    assert400,
    assert404,
    assert410,
)
from udata.utils import faker

pytestmark = [
    pytest.mark.usefixtures("clean_db"),
]


class ReuseAPITest:
    modules = []

    def test_reuse_api_list(self, api):
        """It should fetch a reuse list from the API"""
        reuses = ReuseFactory.create_batch(3, visible=True)

        response = api.get(url_for("api.reuses"))
        assert200(response)
        assert len(response.json["data"]) == len(reuses)

    def test_reuse_api_list_with_filters(self, api):
        """Should filters reuses results based on query filters"""
        owner = UserFactory()
        org = OrganizationFactory()

        [ReuseFactory(topic="health", type="api") for i in range(2)]

        tag_reuse = ReuseFactory(tags=["my-tag", "other"], topic="health", type="api")
        owner_reuse = ReuseFactory(owner=owner, topic="health", type="api")
        org_reuse = ReuseFactory(organization=org, topic="health", type="api")
        featured_reuse = ReuseFactory(featured=True, topic="health", type="api")
        topic_reuse = ReuseFactory(topic="transport_and_mobility", type="api")
        type_reuse = ReuseFactory(topic="health", type="application")

        # filter on tag
        response = api.get(url_for("api.reuses", tag="my-tag"))
        assert200(response)
        assert len(response.json["data"]) == 1
        assert response.json["data"][0]["id"] == str(tag_reuse.id)

        # filter on featured
        response = api.get(url_for("api.reuses", featured="true"))
        assert200(response)
        assert len(response.json["data"]) == 1
        assert response.json["data"][0]["id"] == str(featured_reuse.id)

        # filter on topic
        response = api.get(url_for("api.reuses", topic=topic_reuse.topic))
        assert200(response)
        assert len(response.json["data"]) == 1
        assert response.json["data"][0]["id"] == str(topic_reuse.id)

        # filter on type
        response = api.get(url_for("api.reuses", type=type_reuse.type))
        assert200(response)
        assert len(response.json["data"]) == 1
        assert response.json["data"][0]["id"] == str(type_reuse.id)

        # filter on owner
        response = api.get(url_for("api.reuses", owner=owner.id))
        assert200(response)
        assert len(response.json["data"]) == 1
        assert response.json["data"][0]["id"] == str(owner_reuse.id)

        # filter on organization
        response = api.get(url_for("api.reuses", organization=org.id))
        assert200(response)
        assert len(response.json["data"]) == 1
        assert response.json["data"][0]["id"] == str(org_reuse.id)

        response = api.get(url_for("api.reuses", owner="owner-id"))
        assert400(response)

        response = api.get(url_for("api.reuses", organization="org-id"))
        assert400(response)

    def test_reuse_api_get(self, api):
        """It should fetch a reuse from the API"""
        reuse = ReuseFactory()
        response = api.get(url_for("api.reuse", reuse=reuse))
        assert200(response)

    def test_reuse_api_get_deleted(self, api):
        """It should not fetch a deleted reuse from the API and raise 410"""
        reuse = ReuseFactory(deleted=datetime.utcnow())
        response = api.get(url_for("api.reuse", reuse=reuse))
        assert410(response)

    def test_reuse_api_get_deleted_but_authorized(self, api):
        """It should fetch a deleted reuse from the API if authorized"""
        user = api.login()
        reuse = ReuseFactory(deleted=datetime.utcnow(), owner=user)
        response = api.get(url_for("api.reuse", reuse=reuse))
        assert200(response)

    def test_reuse_api_create(self, api):
        """It should create a reuse from the API"""
        data = ReuseFactory.as_dict()
        user = api.login()
        response = api.post(url_for("api.reuses"), data)
        assert201(response)
        assert Reuse.objects.count() == 1

        reuse = Reuse.objects.first()
        assert reuse.owner == user
        assert reuse.organization is None

    def test_reuse_api_create_as_org(self, api):
        """It should create a reuse as organization from the API"""
        user = api.login()
        data = ReuseFactory.as_dict()
        member = Member(user=user, role="editor")
        org = OrganizationFactory(members=[member])
        data["organization"] = str(org.id)
        response = api.post(url_for("api.reuses"), data)
        assert201(response)
        assert Reuse.objects.count() == 1

        reuse = Reuse.objects.first()
        assert reuse.owner is None
        assert reuse.organization == org

    def test_reuse_api_create_as_permissions(self, api):
        """It should create a reuse as organization from the API

        only if user is member.
        """
        api.login()
        data = ReuseFactory.as_dict()
        org = OrganizationFactory()
        data["organization"] = str(org.id)
        response = api.post(url_for("api.reuses"), data)
        assert400(response)
        assert Reuse.objects.count() == 0

    def test_reuse_api_update(self, api):
        """It should update a reuse from the API"""
        user = api.login()
        reuse = ReuseFactory(owner=user)
        data = reuse.to_dict()
        data["description"] = "new description"
        response = api.put(url_for("api.reuse", reuse=reuse), data)
        assert200(response)
        assert Reuse.objects.count() == 1
        assert Reuse.objects.first().description == "new description"

    def test_reuse_api_update_deleted(self, api):
        """It should not update a deleted reuse from the API and raise 410"""
        api.login()
        reuse = ReuseFactory(deleted=datetime.utcnow())
        response = api.put(url_for("api.reuse", reuse=reuse), {})
        assert410(response)

    def test_reuse_api_delete(self, api):
        """It should delete a reuse from the API"""
        user = api.login()
        reuse = ReuseFactory(owner=user)
        response = api.delete(url_for("api.reuse", reuse=reuse))
        assert204(response)
        assert Reuse.objects.count() == 1
        assert Reuse.objects[0].deleted is not None

    def test_reuse_api_delete_deleted(self, api):
        """It should not delete a deleted reuse from the API and raise 410"""
        api.login()
        reuse = ReuseFactory(deleted=datetime.utcnow())
        response = api.delete(url_for("api.reuse", reuse=reuse))
        assert410(response)

    def test_reuse_api_add_dataset(self, api):
        """It should add a dataset to a reuse from the API"""
        user = api.login()
        reuse = ReuseFactory(owner=user)

        dataset = DatasetFactory()
        data = {"id": dataset.id, "class": "Dataset"}
        url = url_for("api.reuse_add_dataset", reuse=reuse)
        response = api.post(url, data)
        assert201(response)
        reuse.reload()
        assert len(reuse.datasets) == 1
        assert reuse.datasets[-1] == dataset

        dataset = DatasetFactory()
        data = {"id": dataset.id, "class": "Dataset"}
        url = url_for("api.reuse_add_dataset", reuse=reuse)
        response = api.post(url, data)
        assert201(response)
        reuse.reload()
        assert len(reuse.datasets) == 2
        assert reuse.datasets[-1] == dataset

    def test_reuse_api_add_dataset_twice(self, api):
        """It should not add twice a dataset to a reuse from the API"""
        user = api.login()
        dataset = DatasetFactory()
        reuse = ReuseFactory(owner=user, datasets=[dataset])

        data = {"id": dataset.id, "class": "Dataset"}
        url = url_for("api.reuse_add_dataset", reuse=reuse)
        response = api.post(url, data)
        assert200(response)
        reuse.reload()
        assert len(reuse.datasets) == 1
        assert reuse.datasets[-1] == dataset

    def test_reuse_api_add_dataset_not_found(self, api):
        """It should return 404 when adding an unknown dataset to a reuse"""
        user = api.login()
        reuse = ReuseFactory(owner=user)

        data = {"id": "not-found", "class": "Dataset"}
        url = url_for("api.reuse_add_dataset", reuse=reuse)
        response = api.post(url, data)

        assert404(response)
        reuse.reload()
        assert len(reuse.datasets) == 0

    def test_reuse_api_feature(self, api):
        """It should mark the reuse featured on POST"""
        reuse = ReuseFactory(featured=False)

        with api.user(AdminFactory()):
            response = api.post(url_for("api.reuse_featured", reuse=reuse))
        assert200(response)

        reuse.reload()
        assert reuse.featured

    def test_reuse_api_feature_already(self, api):
        """It shouldn't do anything to feature an already featured reuse"""
        reuse = ReuseFactory(featured=True)

        with api.user(AdminFactory()):
            response = api.post(url_for("api.reuse_featured", reuse=reuse))
        assert200(response)

        reuse.reload()
        assert reuse.featured

    def test_reuse_api_unfeature(self, api):
        """It should mark the reuse featured on POST"""
        reuse = ReuseFactory(featured=True)

        with api.user(AdminFactory()):
            response = api.delete(url_for("api.reuse_featured", reuse=reuse))
        assert200(response)

        reuse.reload()
        assert not reuse.featured

    def test_reuse_api_unfeature_already(self, api):
        """It shouldn't do anything to unfeature a not featured reuse"""
        reuse = ReuseFactory(featured=False)

        with api.user(AdminFactory()):
            response = api.delete(url_for("api.reuse_featured", reuse=reuse))
        assert200(response)

        reuse.reload()
        assert not reuse.featured

    def test_follow_reuse(self, api):
        """It should follow a reuse on POST"""
        user = api.login()
        to_follow = ReuseFactory()

        response = api.post(url_for("api.reuse_followers", id=to_follow.id))
        assert201(response)

        to_follow.count_followers()
        assert to_follow.get_metrics()["followers"] == 1

        assert Follow.objects.following(to_follow).count() == 0
        assert Follow.objects.followers(to_follow).count() == 1
        follow = Follow.objects.followers(to_follow).first()
        assert isinstance(follow.following, Reuse)
        assert Follow.objects.following(user).count() == 1
        assert Follow.objects.followers(user).count() == 0

    def test_unfollow_reuse(self, api):
        """It should unfollow the reuse on DELETE"""
        user = api.login()
        to_follow = ReuseFactory()
        Follow.objects.create(follower=user, following=to_follow)

        response = api.delete(url_for("api.reuse_followers", id=to_follow.id))
        assert200(response)

        nb_followers = Follow.objects.followers(to_follow).count()

        assert response.json["followers"] == nb_followers

        assert Follow.objects.following(to_follow).count() == 0
        assert nb_followers == 0
        assert Follow.objects.following(user).count() == 0
        assert Follow.objects.followers(user).count() == 0

    def test_suggest_reuses_api(self, api):
        """It should suggest reuses"""
        for i in range(3):
            ReuseFactory(
                title="arealtestprefix-{0}".format(i) if i % 2 else faker.word(),
                visible=True,
                metrics={"followers": i},
            )
        max_follower_reuse = ReuseFactory(
            title="arealtestprefix-4", visible=True, metrics={"followers": 10}
        )

        response = api.get(url_for("api.suggest_reuses"), qs={"q": "arealtestpref", "size": "5"})
        assert200(response)

        assert len(response.json) <= 5
        assert len(response.json) > 1

        for suggestion in response.json:
            assert "id" in suggestion
            assert "slug" in suggestion
            assert "title" in suggestion
            assert "image_url" in suggestion
            assert "test" in suggestion["title"]
        assert response.json[0]["id"] == str(max_follower_reuse.id)

    def test_suggest_reuses_api_unicode(self, api):
        """It should suggest reuses with special characters"""
        for i in range(4):
            ReuseFactory(title="testé-{0}".format(i) if i % 2 else faker.word(), visible=True)

        response = api.get(url_for("api.suggest_reuses"), qs={"q": "testé", "size": "5"})
        assert200(response)

        assert len(response.json) <= 5
        assert len(response.json) > 1

        for suggestion in response.json:
            assert "id" in suggestion
            assert "slug" in suggestion
            assert "title" in suggestion
            assert "image_url" in suggestion
            assert "test" in suggestion["title"]

    def test_suggest_reuses_api_no_match(self, api):
        """It should not provide reuse suggestion if no match"""
        ReuseFactory.create_batch(3, visible=True)

        response = api.get(url_for("api.suggest_reuses"), qs={"q": "xxxxxx", "size": "5"})
        assert200(response)
        assert len(response.json) == 0

    def test_suggest_reuses_api_empty(self, api):
        """It should not provide reuse suggestion if no data"""
        # self.init_search()
        response = api.get(url_for("api.suggest_reuses"), qs={"q": "xxxxxx", "size": "5"})
        assert200(response)
        assert len(response.json) == 0


class ReuseBadgeAPITest:
    modules = []

    @pytest.fixture(autouse=True)
    def setup(self, api, clean_db):
        # Register at least two badges
        Reuse.__badges__["test-1"] = "Test 1"
        Reuse.__badges__["test-2"] = "Test 2"

        self.factory = badge_factory(Reuse)
        self.user = api.login(AdminFactory())
        self.reuse = ReuseFactory()

    def test_list(self, api):
        response = api.get(url_for("api.available_reuse_badges"))
        assert200(response)
        assert len(response.json) == len(Reuse.__badges__)
        for kind, label in Reuse.__badges__.items():
            assert kind in response.json
            assert response.json[kind] == label

    def test_create(self, api):
        data = self.factory.as_dict()
        response = api.post(url_for("api.reuse_badges", reuse=self.reuse), data)
        assert201(response)
        self.reuse.reload()
        assert len(self.reuse.badges) == 1

    def test_create_same(self, api):
        data = self.factory.as_dict()
        api.post(url_for("api.reuse_badges", reuse=self.reuse), data)
        response = api.post(url_for("api.reuse_badges", reuse=self.reuse), data)
        assert200(response)
        self.reuse.reload()
        assert len(self.reuse.badges) == 1

    def test_create_2nd(self, api):
        # Explicitely setting the kind to avoid collisions given the
        # small number of choices for kinds.
        kinds_keys = list(Reuse.__badges__)
        self.reuse.add_badge(kinds_keys[0])
        data = self.factory.as_dict()
        data["kind"] = kinds_keys[1]
        response = api.post(url_for("api.reuse_badges", reuse=self.reuse), data)
        assert201(response)
        self.reuse.reload()
        assert len(self.reuse.badges) == 2

    def test_delete(self, api):
        badge = self.factory()
        self.reuse.add_badge(badge.kind)
        response = api.delete(
            url_for("api.reuse_badge", reuse=self.reuse, badge_kind=str(badge.kind))
        )
        assert204(response)
        self.reuse.reload()
        assert len(self.reuse.badges) == 0

    def test_delete_404(self, api):
        response = api.delete(
            url_for("api.reuse_badge", reuse=self.reuse, badge_kind=str(self.factory().kind))
        )
        assert404(response)


class ReuseReferencesAPITest:
    modules = []

    def test_reuse_types_list(self, api):
        """It should fetch the reuse types list from the API"""
        response = api.get(url_for("api.reuse_types"))
        assert200(response)
        assert len(response.json) == len(REUSE_TYPES)

    def test_reuse_topics_list(self, api):
        """It should fetch the reuse topics list from the API"""
        response = api.get(url_for("api.reuse_topics"))
        assert200(response)
        assert len(response.json) == len(REUSE_TOPICS)<|MERGE_RESOLUTION|>--- conflicted
+++ resolved
@@ -7,16 +7,9 @@
 from udata.core.dataset.factories import DatasetFactory
 from udata.core.organization.factories import OrganizationFactory
 from udata.core.reuse.constants import REUSE_TOPICS, REUSE_TYPES
-<<<<<<< HEAD
-from udata.utils import faker
-from udata.core.organization import metrics
-from udata.core.user import metrics
-
-=======
 from udata.core.reuse.factories import ReuseFactory
 from udata.core.user.factories import AdminFactory, UserFactory
 from udata.models import Follow, Member, Reuse
->>>>>>> dc90df51
 from udata.tests.helpers import (
     assert200,
     assert201,
@@ -26,6 +19,8 @@
     assert410,
 )
 from udata.utils import faker
+from udata.core.organization import metrics
+from udata.core.user import metrics
 
 pytestmark = [
     pytest.mark.usefixtures("clean_db"),
