from flask import url_for

from rdflib import URIRef, Literal, BNode
from rdflib.namespace import RDF, FOAF, RDFS
from rdflib.resource import Resource as RdfResource

<<<<<<< HEAD
from udata import api
from udata.tests import TestCase, DBTestMixin
=======
from udata.rdf import CONTEXT, DCAT, DCT, HYDRA
from udata.tests import TestCase, DBTestMixin
from udata.core.dataset.views import blueprint as dataset_blueprint
from udata.core.organization.views import blueprint as org_blueprint
>>>>>>> 08b16396
from udata.core.organization.factories import OrganizationFactory
from udata.core.organization.rdf import organization_to_rdf, build_org_catalog
from udata.core.dataset.factories import VisibleDatasetFactory
from udata.core.dataset.models import Dataset
from udata.utils import faker


class OrganizationToRdfTest(DBTestMixin, TestCase):
    def create_app(self):
        app = super(OrganizationToRdfTest, self).create_app()
<<<<<<< HEAD
        api.init_app(app)
=======
        app.register_blueprint(org_blueprint)
        app.register_blueprint(dataset_blueprint)
>>>>>>> 08b16396
        return app

    def test_minimal(self):
        org = OrganizationFactory.build()  # Does not have an URL
        o = organization_to_rdf(org)
        g = o.graph

        self.assertIsInstance(o, RdfResource)
        self.assertEqual(len(list(g.subjects(RDF.type, FOAF.Organization))), 1)

        self.assertEqual(o.value(RDF.type).identifier, FOAF.Organization)

        self.assertIsInstance(o.identifier, BNode)
        self.assertEqual(o.value(FOAF.name), Literal(org.name))
        self.assertEqual(o.value(RDFS.label), Literal(org.name))

    def test_all_fields(self):
        org = OrganizationFactory(url=faker.uri())
        org_url = url_for('api.organization',
                          org=org.id,
                          _external=True)
        o = organization_to_rdf(org)
        g = o.graph

        self.assertIsInstance(o, RdfResource)
        self.assertEqual(len(list(g.subjects(RDF.type, FOAF.Organization))), 1)

        self.assertEqual(o.value(RDF.type).identifier, FOAF.Organization)

        self.assertIsInstance(o.identifier, URIRef)
        self.assertEqual(o.identifier.toPython(), org_url)
        self.assertEqual(o.value(FOAF.name), Literal(org.name))
        self.assertEqual(o.value(RDFS.label), Literal(org.name))
        self.assertEqual(o.value(FOAF.homepage).identifier, URIRef(org.url))

    def test_catalog(self):
        origin_org = OrganizationFactory()
        uri = url_for('organizations.rdf_catalog', org=origin_org.id, _external=True)

        datasets = VisibleDatasetFactory.create_batch(3, organization=origin_org)
        catalog = build_org_catalog(origin_org, datasets)
        
        graph = catalog.graph

        self.assertIsInstance(catalog, RdfResource)
        catalogs = graph.subjects(RDF.type, DCAT.Catalog)
        self.assertEqual(len(list(catalogs)), 1)

        self.assertEqual(catalog.value(RDF.type).identifier, DCAT.Catalog)

        self.assertIsInstance(catalog.identifier, URIRef)
        self.assertEqual(str(catalog.identifier), uri)

        self.assertEqual(len(list(catalog.objects(DCAT.dataset))), len(datasets))

        org = catalog.value(DCT.publisher)
        self.assertEqual(org.value(RDF.type).identifier, FOAF.Organization)
        self.assertEqual(org.value(FOAF.name), Literal(origin_org.name))

        graph = catalog.graph
        graph_datasets = graph.subjects(RDF.type, DCAT.Dataset)
        self.assertEqual(len(list(graph_datasets)), len(datasets))

    def test_catalog_pagination(self):
        origin_org = OrganizationFactory()
        page_size = 3
        total = 4
        uri = url_for('organizations.rdf_catalog', org=origin_org.id, _external=True)
        uri_first = url_for('organizations.rdf_catalog_format', org=origin_org.id, format='json',
                            page=1, page_size=page_size, _external=True)
        uri_last = url_for('organizations.rdf_catalog_format', org=origin_org.id, format='json',
                           page=2, page_size=page_size, _external=True)
        VisibleDatasetFactory.create_batch(total, organization=origin_org)

        # First page
        datasets = Dataset.objects.paginate(1, page_size)
        catalog = build_org_catalog(origin_org, datasets, format='json')
        graph = catalog.graph

        self.assertIsInstance(catalog, RdfResource)
        self.assertEqual(catalog.identifier, URIRef(uri))
        types = [o.identifier for o in catalog.objects(RDF.type)]
        self.assertIn(DCAT.Catalog, types)
        self.assertIn(HYDRA.Collection, types)

        self.assertEqual(catalog.value(HYDRA.totalItems), Literal(total))

        self.assertEqual(len(list(catalog.objects(DCAT.dataset))), page_size)

        paginations = list(graph.subjects(RDF.type,
                                          HYDRA.PartialCollectionView))
        self.assertEqual(len(paginations), 1)
        pagination = graph.resource(paginations[0])
        self.assertEqual(pagination.identifier, URIRef(uri_first))
        self.assertEqual(pagination.value(HYDRA.first).identifier, URIRef(uri_first))
        self.assertEqual(pagination.value(HYDRA.next).identifier, URIRef(uri_last))
        self.assertEqual(pagination.value(HYDRA.last).identifier, URIRef(uri_last))
        self.assertNotIn(HYDRA.previous, pagination)

        # Second page
        datasets = Dataset.objects.paginate(2, page_size)
        catalog = build_org_catalog(origin_org, datasets, format='json')
        graph = catalog.graph

        self.assertIsInstance(catalog, RdfResource)
        self.assertEqual(catalog.identifier, URIRef(uri))
        types = [o.identifier for o in catalog.objects(RDF.type)]
        self.assertIn(DCAT.Catalog, types)
        self.assertIn(HYDRA.Collection, types)

        self.assertEqual(catalog.value(HYDRA.totalItems), Literal(total))

        self.assertEqual(len(list(catalog.objects(DCAT.dataset))), 1)

        paginations = list(graph.subjects(RDF.type,
                                          HYDRA.PartialCollectionView))
        self.assertEqual(len(paginations), 1)
        pagination = graph.resource(paginations[0])
        self.assertEqual(pagination.identifier, URIRef(uri_last))
        self.assertEqual(pagination.value(HYDRA.first).identifier, URIRef(uri_first))
        self.assertEqual(pagination.value(HYDRA.previous).identifier, URIRef(uri_first))
        self.assertEqual(pagination.value(HYDRA.last).identifier, URIRef(uri_last))
        self.assertNotIn(HYDRA.next, pagination)<|MERGE_RESOLUTION|>--- conflicted
+++ resolved
@@ -4,15 +4,8 @@
 from rdflib.namespace import RDF, FOAF, RDFS
 from rdflib.resource import Resource as RdfResource
 
-<<<<<<< HEAD
 from udata import api
 from udata.tests import TestCase, DBTestMixin
-=======
-from udata.rdf import CONTEXT, DCAT, DCT, HYDRA
-from udata.tests import TestCase, DBTestMixin
-from udata.core.dataset.views import blueprint as dataset_blueprint
-from udata.core.organization.views import blueprint as org_blueprint
->>>>>>> 08b16396
 from udata.core.organization.factories import OrganizationFactory
 from udata.core.organization.rdf import organization_to_rdf, build_org_catalog
 from udata.core.dataset.factories import VisibleDatasetFactory
@@ -23,12 +16,7 @@
 class OrganizationToRdfTest(DBTestMixin, TestCase):
     def create_app(self):
         app = super(OrganizationToRdfTest, self).create_app()
-<<<<<<< HEAD
         api.init_app(app)
-=======
-        app.register_blueprint(org_blueprint)
-        app.register_blueprint(dataset_blueprint)
->>>>>>> 08b16396
         return app
 
     def test_minimal(self):
