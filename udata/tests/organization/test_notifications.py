--- conflicted
+++ resolved
@@ -1,11 +1,5 @@
-<<<<<<< HEAD
-=======
-# -*- coding: utf-8 -*-
-from __future__ import unicode_literals, absolute_import
-
 import pytest
 
->>>>>>> fa8c3edf
 from udata.models import MembershipRequest, Member
 
 from udata.core.user.factories import UserFactory
