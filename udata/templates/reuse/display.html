{% extends theme('base.html') %}
{% from theme('macros/follow.html') import follow_btn with context %}
{% from theme('macros/issues.html') import issues_btn with context %}
{% from theme('macros/share.html') import share_btn with context %}

{% set meta = {
    'title': reuse.title,
    'description': reuse.description|mdstrip(60)|forceescape,
    'image': reuse.image(external=True),
    'keywords': [_('reuse')] + reuse.tags,
    'robots': 'noindex, nofollow' if reuse.is_hidden else '',
} %}

{% set bundle = 'reuse' %}

{% set body_class = 'reuse-display' %}

{% block extra_head %}
<link rel="canonical" href="{{ url_for('reuses.show', reuse=reuse) }}" />
<link rel="stylesheet" type="text/css" href="{{ static('reuse.css') }}">
{% endblock %}

{% block breadcrumb %}
    <li><a href="{{ url_for('reuses.list') }}">{{ _('Reuses') }}</a></li>
    <li class="active">{{ reuse.title }}</li>
{% endblock %}

{% block content %}
<div v-el:modal></div>
<section class="reuse-section community-section">
    <div class="container reuse-container">
        <div class="row">

            <div class="col-md-9 col-sm-9 smaller">
                <div class="page-header">
                    <h2>{{ reuse.title }}</h2>

                    <div class="row">
                        <p class="col-xs-12">
                            {% if reuse.organization %}
                                {% set author_name = reuse.organization.name %}
                                {% set author_url = url_for('organizations.show', org=reuse.organization) %}
                            {% elif reuse.owner %}
                                {% set author_name = reuse.owner.fullname %}
                                {% set author_url = url_for('users.show', user=reuse.owner) %}
                            {% endif %}
                            <small>
                                {{ _('Published on %(date)s by %(user)s',
                                    date=reuse.created_at|dateformat(format='long'),
                                    user='<a href="%(url)s" title="%(name)s">%(name)s</a>'|format(
                                        name=author_name,
                                        url=author_url
                                    )|safe
                                ) }}
                            </small>
                            {% if reuse.private %}
                            <small class="private" title="{{ _('Private') }}"
                                v-popover.literal="{{ _('This reuse is private and will not be visible by other users') }}"
                                popover-placement="top" popover-trigger="hover">
                                {{ _('Private') }}
                            </small>
                            {% endif %}
                            {% if reuse.deleted %}
                            <small class="deleted" title="{{ _('Deleted') }}"
                                v-popover.literal="{{ _('This reuse has been deleted. This will be permanent in the next 24 hours') }}"
                                popover-effect="fade" popover-placement="top" popover-trigger="hover">
                                {{ _('Deleted') }}
                            </small>
                            {% endif %}
                        </p>
                    </div>
                </div>

                {{ reuse.description|markdown }}

                <div class="reuse-image">
                    <a href="{{ reuse.url }}">
                        <img src="{{ reuse.image|placeholder('reuse') }}"
                            alt="{{ reuse.title }}" class="scalable" />
                        <br/>
                        <span class="reuse-link">
                            <span class="fa fa-fw fa-external-link-square"></span>
                            {{ _('See the reuse') }}
                        </span>
                    </a>
                </div>

                <div class="clearfix"></div>
                <br/>

                {# button bar #}
                <div class="row main-toolbar"><div class="col-xs-12">
                    <div class="btn-toolbar pull-right">
                        <div class="btn-group btn-group-sm">
                            {{ follow_btn(reuse, ['fa-star-o', 'fa-star'])}}
                            {{ share_btn(reuse.title) }}
                            {{ issues_btn(reuse) }}
                        </div>
                        <div class="btn-group btn-group-sm">
                            <button type="button" class="btn btn-warning" @click="$refs.discussions.start('')">
                                <span class="fa fa-envelope-o"></span>
                                {{ _('Contact the producer') }}
                            </button>
                        </div>
                        {% if can_edit %}
                        <div class="btn-group btn-group-sm">
                            <a href="{{ url_for('admin.index', path='reuse/{id}/'.format(id=reuse.id)) }}" class="btn btn-success">
                                <span class="fa fa-pencil"></span>
                                {{ _('Edit') }}
                            </a>
                        </div>
                        {% endif %}
                        {% if sysadmin %}
                        <div class="btn-group btn-group-sm">
                            <featured-button subject-id="{{ reuse.id }}" subject-type="reuse" :featured="{{ reuse.featured|to_json }}"></featured-button>
                        </div>
                        {% endif %}
                    </div>
                </div></div>
                {# end button bar #}

            </div>
            {# end left column #}

            {# Right sidebar #}
            <aside class="col-md-3 col-sm-3">
                {# Optionnal organization panel #}
                {% if reuse.organization %}
                <div class="panel panel-transparent text-center">
                    <div class="panel-body">
                        <h3 class="text-left">{{ _('Producer') }}</h3>
                        {% with organization=reuse.organization %}
                            {% include theme('organization/sidebar-producer.html') %}
                        {% endwith %}
                    </div>
                </div>
                {% elif reuse.owner %}
                <div class="panel panel-transparent text-center">
                    <div class="panel-body">
                        <h3 class="text-left">{{ _('Author') }}</h3>
                        <a href="{{ url_for('users.show', user=reuse.owner) }}"
                            title="{{ reuse.owner.fullname }}">
                            <img src="{{ reuse.owner|avatar_url(200) }}"
                                alt="{{ reuse.owner.fullname }}" class="scalable"
                                width="200" height="200"/>
                        </a>
                        <h4 class="text-center">{{ reuse.owner.fullname }}</h4>
                        <div class="caption text-left">
                            {% if reuse.owner.about %}
                            <p>
                                {{ reuse.owner.about|mdstrip(180) }}
                            </p>
                            {% else %}
                            <br/>
                            {% endif %}

                            <a href="{{ url_for('users.show', user=reuse.owner) }}"
                                title="{{ _('more') }}"
                                class="btn btn-block btn-sm btn-left btn-warning btn-primary">
                                <span class="fa fa-user"></span>
                                {{ _('View Profile') }}
                            </a>
                            <follow-button with-label classes="btn-block btn-sm btn-left btn-warning"
                                {% if is_following(reuse.owner) %}following{% endif %}
                                url="{{ url_for('api.user_followers', id=reuse.owner.id|string) }}"
                                tooltip="{{ _('I\'ll be informed about this user news') }}">
                            </follow-button>
                        </div>
                    </div>
                </div>
                {% endif %}

                {# Information panel #}
                <div class="panel panel-transparent">
                    <div class="panel-body">
                        <h3>{{ _('Informations') }}</h3>

                        <ul class="list-unstyled infos-list">
                            {# Reuse type #}
                            <li>
                                <a href class="btn btn-xs btn-default"
                                    v-tooltip tooltip-placement="left"
                                    title="{{ _('Type') }}">
                                    <span class="{{ ficon('fa-file') }}"></span>
                                </a>
                                {{ reuse.type_label }}
                            </li>
                        </ul>


                        <ul class="tags">
                            {% for tag in reuse.tags %}
                            <li>
                                <a href="{{ url_for('search.index', tag=tag) }}"
                                class="label label-primary"
                                title="{{ tag }}">
                                    {{ tag|truncate(14, True) }}
                                </a>
                            </li>
                            {% endfor %}
                            <li>
                                <a @click="suggestTag"
                                class="label label-primary suggest-tag"
                                title="{{ _('Suggest a tag with a new discussion thread') }}"
                                v-tooltip tooltip-placement="right">
                                    {{ _('Suggest a tag') }}
                                </a>
                            </li>
                        </ul>
                    </div>
                </div>

                {# Followers panel #}
                <div class="panel panel-transparent">
                    <div class="panel-body panel-followers">
                        <h3>{{ _('Followers') }}</h3>
                        {%- for follow in followers -%}
                        {{ follow.follower|avatar(34) }}
                        {%- else -%}
                        <p>{{ _('No followers yet') }}</p>
                        {%- endfor -%}
                    </div>
                </div>

            </aside>
        </div>

    </div>
</section>

<section class="content reuse-section source-section">
    <header>
        <div class="container">
            <div class="page-header">
                <h2>
                    <span class='fa fa-refresh header-logo'></span>
                    {{ _('Used datasets') }}
                </h2>
            </div>
        </div>
    </header>

    <div class="container">
<<<<<<< HEAD
        <div class="row">
            <div class="col-xs-12">
                <ul class="row card-list card-list--columned">
                    {% for dataset in reuse.datasets %}
                    <li class="col-md-4 col-sm-6">
                    {% include theme('dataset/card.html') %}
                    </li>
                    {% endfor %}
                </ul>
            </div>
        </div>
=======
        <ul class="row card-list">
            {% for dataset in reuse.datasets %}
            <li class="col-md-4 col-sm-6">
                {% include theme('dataset/card.html') %}
            </li>
            {% endfor %}
        </ul>
>>>>>>> 4d62e667
    </div>
</section>

<section class="community_container">
    <header>
        <div class="container">
            <div class="cover-communaute"></div>
            <div class="page-header">
                <h2>{{ _('Community contributions') }}</h2>
                {% if community_subtitle %}<small>{{ community_subtitle }}</small>{% endif %}
            </div>
        </div>
    </header>

    <div class="container">
        <h3>{{ _('Discussions') }}</h3>
        <div class="row">
            <div class="col-sm-9">
                <discussion-threads v-ref:discussions
                    subject-id="{{ reuse.id }}" subject-class="{{ reuse.__class__.__name__ }}">
                </discussion-threads>
            </div>
            <div class="col-sm-3 note">
                <p>{{ _('Discussion between the organization and the community about this dataset.') }}</p>
            </div>
        </div>
    </div>
</section>
{% endblock %}<|MERGE_RESOLUTION|>--- conflicted
+++ resolved
@@ -241,7 +241,6 @@
     </header>
 
     <div class="container">
-<<<<<<< HEAD
         <div class="row">
             <div class="col-xs-12">
                 <ul class="row card-list card-list--columned">
@@ -253,15 +252,6 @@
                 </ul>
             </div>
         </div>
-=======
-        <ul class="row card-list">
-            {% for dataset in reuse.datasets %}
-            <li class="col-md-4 col-sm-6">
-                {% include theme('dataset/card.html') %}
-            </li>
-            {% endfor %}
-        </ul>
->>>>>>> 4d62e667
     </div>
 </section>
 
