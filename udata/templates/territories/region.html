--- conflicted
+++ resolved
@@ -49,7 +49,6 @@
                     </strong>
                 </p>
             {% endif %}
-<<<<<<< HEAD
             {% if territory.ancestors_objects %}
                 <h3><small>
                     {{ _('Previously:') }}
@@ -58,7 +57,6 @@
                     {% endfor %}
                 </small></h3>
             {% endif %}
-=======
             <h3><small>{{ _('Main counties:') }}</small></h3>
             <div class="row">
                 <div class="col-sm-offset-1 col-md-offset-2 col-lg-offset-2">
@@ -72,7 +70,6 @@
                     </ul>
                 </div>
             </div>
->>>>>>> bebbddbd
         </div>
     </div>
 
