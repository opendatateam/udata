{% cache cache_duration, 'territory-search-result', territory.id, g.lang_code %}
{% set logo=territory.logo_url() or theme_static('img/placeholder_territory_medium.png') %}
<li class="search-result territory-result">
    <a href="{{ territory.url }}" title="{{ territory.name }}">
        <div class="result-logo pull-left">
            <img alt="{{ territory.name }}"
                src="{{ logo }}"
                width="64" height="70">
        </div>
<<<<<<< HEAD
        <div class="result-body ellipsis-dot">
            <h4 class="result-title">{{ territory.name }}</h4>
            <div class="result-description">
=======
        <div class="result-body">
            <h4 class="result-title ellipsis">{{ territory.html_title|safe }}</h4>
            <div class="result-description clamp-2">
>>>>>>> aba11fed
                {{ _('INSEE code:') }} {{ territory.code }}<br/>
                {% if territory.postal_string %}
                    {{ _('Postal code:') }} {{ territory.postal_string }}
                {% endif %}
            </div>
        </div>
        <ul class="list-inline result-infos">
            <li>
                <a class="btn btn-xs" v-tooltip tooltip-placement="top"
                    title="{{ _('Administrative level') }}">
                    <span class="fa fa-bullseye fa-fw"></span>
                    {{ territory.level_i18n_name }}
                </a>
            </li>
            {% if territory.population %}
            <li>
                <a class="btn btn-xs" v-tooltip tooltip-placement="top"
                    title="{{ _('Population') }}">
                    <span class="fa fa-users fa-fw"></span>
                    {{ territory.population|format_number }}
                </a>
            </li>
            {% endif %}
        </ul>
    </a>
</li>
{% endcache %}<|MERGE_RESOLUTION|>--- conflicted
+++ resolved
@@ -7,15 +7,9 @@
                 src="{{ logo }}"
                 width="64" height="70">
         </div>
-<<<<<<< HEAD
-        <div class="result-body ellipsis-dot">
-            <h4 class="result-title">{{ territory.name }}</h4>
-            <div class="result-description">
-=======
         <div class="result-body">
-            <h4 class="result-title ellipsis">{{ territory.html_title|safe }}</h4>
+            <h4 class="result-title ellipsis">{{ territory.name }}</h4>
             <div class="result-description clamp-2">
->>>>>>> aba11fed
                 {{ _('INSEE code:') }} {{ territory.code }}<br/>
                 {% if territory.postal_string %}
                     {{ _('Postal code:') }} {{ territory.postal_string }}
