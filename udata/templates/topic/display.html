{% extends theme("topic/display_base.html") %}


{% block breadcrumb %}
    <li><a href="{#{ url_for('topics.list') }#}">{{ _('Topics') }}</a></li>
    <li class="active">{{ topic.name|truncate(128) }}</li>
{% endblock %}


{% block main_content %}
<section class="default">
    <div class="container">

        {# First row #}
        <div class="row first-row">
            <div class="col-xs-12">
                <h3>{{ _('Best reuse cases') }}</h3>
            </div>
        </div>

        <div class="row">
            {# Carousel #}
            <div class="col-md-8">
                <div id="home-carousel" class="carousel slide" data-ride="carousel" data-interval="6000">
                    <!-- Wrapper for slides -->
                    <div class="carousel-inner">
                        {% for reuse in featured_reuses %}
                        <div class="item {% if loop.first %}active{% endif %}">
                            <img class="slide" src="{{ reuse.image }}" alt="{{ reuse.title }}">
                            <div class="carousel-caption">
                                <div class="slide-logo pull-left">{{ reuse|owner_avatar(40) }}</div>
                                <span class="author">{{ reuse|owner_name}}</span>
                                <h4 class="title">
                                    <a href="{{ url_for('reuses.show', reuse=reuse) }}" title="{{ reuse.title }}">
                                    {{ reuse.title }}
                                    </a>
                                </h4>
<<<<<<< HEAD
=======
                                {# {% if user.sysadmin %}
                                <a class="btn btn-xs btn-warning unfeature" data-toggle="tooltip" href
                                    data-api="{{ url_for('youckan/reuse', reuse.id, 'unfeature') }}"
                                    title="{{ _('Unmark as featured') }}">
                                    <span class="glyphicon glyphicon-trash"></span>
                                </a>
                                {% endif %} #}
>>>>>>> 3d6b7b79
                            </div>
                        </div>
                        {% endfor %}
                    </div>
                    <a class="left carousel-control" href="#home-carousel" data-slide="prev">
                        <span class="icon-prev"></span>
                    </a>
                    <a class="right carousel-control" href="#home-carousel" data-slide="next">
                        <span class="icon-next"></span>
                    </a>
                </div>
            </div>
            {# end carousel #}

            {# Last reuses #}
            <div class="col-md-4 single-column">
                <ul class="card-list">
                    {% for reuse in topic.reuses %}
                    <li class="col-xs-12">
                        {% include theme('reuse/card.html') %}
                    </li>
                    {% endfor %}
                </ul>
            </div>
            {# End last reuses #}


        </div>
        {# end first row #}
    </div>

</section>
{# End Carousels section #}

{# Datasets section #}
{% set dataset_tabs = (
    ('popular-datasets', _('Featured datasets'), topic.datasets, {}),
    ('recent-datasets', _('Latest datasets'), recent_datasets, {'sort': '-created'}),
) %}

<section class="default spaced">
      <div class="container">
            {# Dataset tabs #}
            <div class="row">
                <div class="col-xs-12">
                    <ul class="nav nav-pills" data-tabs="tabs">
                        {% for tab_id, label, _, _ in dataset_tabs %}
                        <li {% if loop.first %}class="active"{% endif %}>
                            <a href="#{{tab_id}}" data-toggle="tab">{{ label }}</a>
                        </li>
                        {% endfor %}
                    </ul>
                </div>
            </div>

            <div class="row">
                <div class="tab-content">

                    {% for tab_id, label, datasets, kwargs in dataset_tabs  %}
                    <div class="tab-pane {% if loop.first %}active{% endif %}" id="{{tab_id}}">
                        <ul class="card-list">

                            {% for dataset in datasets %}
                            <li class="col-md-4 col-sm-6">
                                {% include theme('dataset/card.html') %}
                            </li>
                            {% endfor %}

                        </ul>
                        <div class="clearfix"></div>
                        <p class="text-center">
                            <a href="{{ url_for('topics.datasets', topic=topic) }}" class="btn btn-default btn-more">
                                <span class="glyphicon glyphicon-list" ></span>
                                {{ _('See more') }}
                            </a>
                        </p>
                    </div>
                    {% endfor %}

                </div>
            </div>
            {# end Dataset tabs #}
      </div>
</section>
{# End datasets section #}
{% endblock %}<|MERGE_RESOLUTION|>--- conflicted
+++ resolved
@@ -35,16 +35,6 @@
                                     {{ reuse.title }}
                                     </a>
                                 </h4>
-<<<<<<< HEAD
-=======
-                                {# {% if user.sysadmin %}
-                                <a class="btn btn-xs btn-warning unfeature" data-toggle="tooltip" href
-                                    data-api="{{ url_for('youckan/reuse', reuse.id, 'unfeature') }}"
-                                    title="{{ _('Unmark as featured') }}">
-                                    <span class="glyphicon glyphicon-trash"></span>
-                                </a>
-                                {% endif %} #}
->>>>>>> 3d6b7b79
                             </div>
                         </div>
                         {% endfor %}
@@ -70,7 +60,6 @@
                 </ul>
             </div>
             {# End last reuses #}
-
 
         </div>
         {# end first row #}
