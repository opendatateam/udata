{% extends theme('base.html') %}
{% from theme('macros/follow.html') import follow_btn with context %}
{% from theme('macros/share.html') import share_btn with context %}
{% from theme('macros/integrate.html') import integrate_btn with context %}
{% from theme('macros/issues.html') import issues_btn with context %}

{% set meta = {
    'title': dataset.title,
    'description': dataset.description|mdstrip|forceescape,
    'keywords': [_('dataset')] + dataset.tags,
} %}

{% set body_class = 'dataset-display' %}

{% block extra_js %}
<script type="text/javascript" src="{{ static('dataset/display.js') }}"></script>
{% endblock %}

{% block extra_head %}
<link rel="canonical" href="{{ url_for('datasets.show', dataset=dataset) }}" />
{% endblock %}

{% block breadcrumb %}
    <li><a href="{{ url_for('datasets.list') }}">{{ _('Datasets') }}</a></li>
    <li class="active">{{ dataset.title|truncate(128) }}</li>
{% endblock %}

{% block toolbar %}
{% if can_edit %}
<div class="btn-group btn-group-xs">
    <a href="{{ url_for('admin.index', path='dataset/{id}/'.format(id=dataset.id)) }}" class="btn btn-success">
        <span class="glyphicon glyphicon-pencil"></span>
        {{ _('Edit') }}
    </a>
</div>
{% endif %}

<div class="btn-group btn-group-xs">
    {{ follow_btn(dataset, icons=[ficon('fa-star-empty'), ficon('fa-star')]) }}
</div>
{% endblock %}

{% block content %}
<section class="content {% if not dataset.organization.public_service %}non{% endif %}certified">
    <div class="container dataset-container"  itemscope="itemscope" itemtype="http://schema.org/Dataset" itemid="{{dataset.id}}">
        <meta itemprop="alternateName" content="{{dataset.slug}}" />
        <meta itemprop="dateCreated" content="{{dataset.created_at|isoformat}}" />
        <meta itemprop="dateModified" content="{{dataset.last_modified|isoformat}}" />
        <div class="row">

            <div class="col-md-9 col-sm-9 smaller">
                <div class="page-header">
                    <h2 itemprop="name">{{ dataset.title }}</h2>

                    <div class="row">
                        <p class="col-md-12">
                            {% if dataset.organization %}
                                <small>
                                    {% if dataset.organization.public_service %}
                                    <strong>{{ _('This dataset comes from a certified public service') }}</strong><br/>
                                    {% endif %}
                                </small>
                            {% elif dataset.owner %}
                                <small>
                                    {% trans
                                        date=dataset.created_at|dateformat(format='long'),
                                        update=dataset.last_update|dateformat(format='long'),
                                        author=dataset.owner.fullname,
                                        url=url_for('users.show', user=dataset.owner)
                                    %}This dataset has been published on {{date}} and updated on {{update}} on the initiative and under the responsibility of <a href="{{url}}" title="{{author}}">{{author}}</a>{% endtrans %}
                                </small>
                            {% endif %}
                            {% if badges %}
                                {% for badge in badges %}
                                    <small class="small-badge">
                                        <a href="{{ url_for('front.search', badge=badge) }}"
                                            title="{{ _('See all datasets with that badge.') }}">
                                            <span class="glyphicon glyphicon-bookmark"></span>
                                            {{ badge }}</a>
                                    </small>
                                {% endfor %}
                            {% endif %}
                            {% if dataset.private %}
                            <small class="private" data-toggle="popover"
                                data-title="{{ _('Private') }}" data-trigger="hover" data-placement="top"
                                data-content="{{ _('This dataset is private and will not be visible by other users') }}"
                                >{{ _('Private') }}</small>
                            {% endif %}
                            {% if dataset.deleted %}
                            <small class="deleted" data-toggle="popover"
                                data-title="{{ _('Deleted') }}" data-trigger="hover" data-placement="top"
                                data-content="{{ _('This dataset has been deleted. This will be permanent in the next 24 hours') }}"
                                >{{ _('Deleted') }}</small>
                            {% endif %}
                        </p>
                    </div>
                </div>

                <div class="row" itemprop="description">
                    <div class="col-xs-12">
                    {{ dataset.description|markdown }}
                    </div>
                </div>

                <div class="list-group resources-list">
                    <h3>{{ _('Resources') }}</h3>

                    {# TODO: extract max_resources conf #}
                    {% set max_resources = 6 %}
                    {% for resource in dataset.resources %}
                        {% if loop.index0 == max_resources %}
                        <div id="collapsed-resources" class="collapse">
                        {% endif %}
                        {% include theme('dataset/resource/list-item.html') %}
                    {% else %}
                    <p class="text-center">{{ _('No resources') }}</p>
                    {% endfor %}

                    {% if dataset.resources|length > max_resources %}
                        </div>

                        <p class="text-center expander">
                            <a id="more-resources" type="button" class="btn btn-default"
                                data-toggle="collapse" href="#collapsed-resources">
                                <span class="glyphicon glyphicon-list" ></span>
                                {{ _('See the %(nb)d resources', nb=dataset.resources|length) }}
                            </button>
                        </p>
                    {% endif %}

                    {% if can_edit %}
                    <a class="list-group-item add"
                        href="{{ url_for('admin.index', path='dataset/{id}/'.format(id=dataset.id), **{'new_resource': ''}) }}">
                        <div class="format-label pull-left">+</div>
                        <h4 class="list-group-item-heading">
                            {{ _('Add a resource') }}
                        </h4>
                    </a>
                    {% endif %}

                </div>
                {# end resources #}

                {# button bar #}
                <div class="row opinion">
                    <div class="btn-toolbar">
                        {% if can_edit %}
                        <div class="btn-group btn-group-sm">
                            <a href="{{ url_for('admin.index', path='dataset/{id}/'.format(id=dataset.id)) }}" class="btn btn-success">
                                <span class="glyphicon glyphicon-pencil"></span>
                                {{ _('Edit') }}
                            </a>
                        </div>
                        {% endif %}
                        <div class="btn-group btn-group-sm">
                            {{ follow_btn(dataset, ['fa-star-o', 'fa-star']) }}
                        </div>
                        <div class="btn-group btn-group-sm">
                            {{ share_btn(dataset.title) }}
                        </div>
                        <div class="btn-group btn-group-sm">
                            {{ integrate_btn(dataset.id) }}
                        </div>
                        <div class="btn-group btn-group-sm">
                            {{ issues_btn(dataset) }}
                        </div>
                    </div>
                </div>
                {# end button bar #}

            </div>
            {# end left column #}

            {# Right sidebar #}
            <aside class="col-md-3 col-sm-3">

                {# Optionnal organization panel #}
                {% if dataset.organization %}
                <div class="panel panel-default text-center">
                    <div class="panel-body">
                        <h3 class="text-left">{{ _('Producer') }}</h3>
                        {% with organization=dataset.organization %}
                            {% include theme('organization/sidebar-producer.html') %}
                        {% endwith %}
                    </div>
                </div>
                {% endif %}

                {# Information panel #}
                <div class="panel panel-default">
                    <div class="panel-body">
                        <h3>{{ _('Informations') }}</h3>

                        <ul class="list-unstyled infos-list">

                            {# Badges #}
                            {% if dataset.badges %}
                            <li>
                                <a href class="btn btn-default btn-xs" data-toggle="tooltip" data-placement="top auto"
                                    title="{{ _('Badges') }}">
                                    <span class="glyphicon glyphicon-bookmark"></span>
                                </a>
                                {% for badge in dataset.badges %}
                                    <a href="{{ url_for('front.search', badge=badge) }}">
                                        {{ badge }}</a>{% if not loop.last %}, {% endif %}
                                {% endfor %}
                            </li>
                            {% endif %}

                            {# License #}
                            {% if dataset.license %}
                            <li>
                                <a href class="btn btn-default btn-xs" data-toggle="tooltip" data-placement="top auto"
                                    title="{{ _('License') }}">
                                    <span class="glyphicon glyphicon-copyright-mark"></span>
                                </a>
                                {% if dataset.license.url %}<a href="{{ dataset.license.url }}">{% endif %}
                                {{ dataset.license.title }}
                                {% if dataset.license.url %}</a>{% endif %}
                            </li>
                            {% endif %}

                            {# Temporal coverage #}
                            {% if dataset.temporal_coverage %}
                            <li>
                                <a href class="btn btn-xs btn-default" data-toggle="tooltip" data-placement="top auto"
                                    title="{{ _('Temporal coverage') }}">
                                    <span class="glyphicon glyphicon-calendar"></span>
                                </a>
                                {{ dataset.temporal_coverage|daterange }}
                            </li>
                            {% endif %}

                            {% if dataset.frequency %}
                            <li>
                                <a href class="btn btn-default btn-xs" data-toggle="tooltip" data-placement="top auto"
                                    title="{{ _('Frequency') }}">
                                    <span class="glyphicon glyphicon-duplicate"></span>
                                </a>
                                {{ dataset.frequency_label }}
                            </li>
                            {% endif %}

                            <li>
                                <a href class="btn btn-default btn-xs" data-toggle="tooltip" data-placement="top auto"
                                    title="{{ _('Creation date') }}">
                                    <span class="glyphicon glyphicon-time"></span>
                                </a>
                                {{ dataset.created_at|dateformat(format='long') }}
                            </li>

                            <li>
                                <a href class="btn btn-default btn-xs" data-toggle="tooltip" data-placement="top auto"
                                    title="{{ _('Modification date') }}">
                                    <span class="glyphicon glyphicon-refresh"></span>
                                </a>
                                {{ dataset.last_modified|dateformat(format='long') }}
                            </li>

                            <li>
                                <a href class="btn btn-default btn-xs" data-toggle="tooltip" data-placement="top auto"
                                    title="{{ _('Latest resource update') }}">
                                    <span class="glyphicon glyphicon-save-file"></span>
                                </a>
                                {{ dataset.last_update|dateformat(format='long') }}
                            </li>

                            {# Spatial coverage #}
                            {% if dataset.spatial %}
                                {% if dataset.spatial.granularity %}
                                <li>
                                    <a href class="btn btn-xs btn-default" data-toggle="tooltip" data-placement="top auto"
                                        title="{{ _('Territorial coverage granularity') }}">
                                        <span class="glyphicon glyphicon-screenshot"></span>
                                    </a>
                                    {{ dataset.spatial.granularity_label }}
                                </li>
                                {% endif %}
                                {% if dataset.spatial.territories %}
                                <li>
                                    <a href class="btn btn-xs btn-default" data-toggle="tooltip" data-placement="top auto"
                                        title="{{ _('Territorial coverage') }}">
                                        <span class="fa fa-fw fa-map-marker"></span>
                                    </a>
                                    {{ dataset.spatial.top_label }}
                                </li>
                                {% endif %}
                            {% endif %}
                        </ul>

                        <div class="tags">
                            {% for tag in dataset.tags %}
                            <a href="{{ url_for('front.search', tag=tag) }}"
                                class="btn btn-primary btn-grey btn-xs"
                                title="{{ tag }}">
                                {{ tag|truncate(14, True) }}
                                <meta itemprop="keywords" content="{{tag}}" />
                            </a>
                            {% endfor %}
                            <a href="#"
                                class="btn btn-primary btn-dark btn-xs suggest-tag"
                                title="{{ _('Suggest a tag with a new discussion thread') }}"
                                data-toggle="tooltip" data-placement="right auto">
                                {{ _('Suggest a tag') }}
                            </a>
                        </div>

                        {% for key, value in dataset.extras.items() %}
                        <div itemprop="additionalProperty" itemscope itemtype="http://schema.org/PropertyValue">
                            <meta itemprop="name" content="{{key}}"/>
                            <meta itemprop="value" content="{{value.serialize()|to_json if value.serialize else value }}"/>
                        </div>
                        {% endfor %}

                        <button type="button"
                            class="btn btn-primary btn-extras btn-block btn-sm icon-left"
                            title="{{ _('Details') }}">
                            <span class="glyphicon glyphicon-info-sign"></span>
                            {{ _('Details') }}
                        </button>

                    </div>
                </div>

                {# Geospatial panel #}
                {% if dataset.spatial.geom or dataset.spatial.zones %}
                <div class="panel panel-default">
                    <div class="panel-body">
                        <h3>{{ _('Spatial coverage') }}</h3>
                        {% if dataset.spatial.zones %}
                            <div id="coverage-map" class="aside-map"
                                data-zones="{{ url_for('api.zones', ids=dataset.spatial.zones) }}"></div>
                        {% elif dataset.spatial.geom %}
                            <div id="coverage-map" class="aside-map"
                                data-geojson="{{dataset.spatial.geom|to_json}}"></div>
                        {% endif %}
                    </div>
                </div>
                {% endif %}
            </aside>
        </div>
    </div>
</section>

<section class="community_container">
    <header>
        <div class="container">
            <div class="cover-communaute"></div>
            <div class="page-header">
                <h2>{{ _('Community contributions') }}</h2>
                {% if community_subtitle %}<small>{{ community_subtitle }}</small>{% endif %}
            </div>
        </div>
    </header>

    <div class="container">

        <h3>{{ _('Discussions') }}</h3>
        {% with subject=dataset,
                sidetext=_('Discussion between the organization and the community about this dataset.'),
                subtext=_('If you want to report an anomaly, please use the dedicated button just under the resources.')  %}
            {% include theme('discussion/threads.html') %}
        {% endwith %}

        <h3>{{ _('Community resources') }}</h3>
        <div class="row">
            <div class="col-sm-9 list-group resources-list smaller">
            {% for resource in dataset.community_resources %}
                {% include theme('dataset/resource/list-item.html') %}
            {% endfor %}
                <a class="list-group-item add"
                    href="{{ url_for('admin.index', path='community-resource/new/', **{'dataset_id': dataset.id}) }}">
                    <div class="format-label pull-left">+</div>
                    <h4 class="list-group-item-heading">
                        {{ _('New community resource') }}
                    </h4>
                </a>
            </div>

            <div class="col-sm-3 note">
                <p>{{ _('You have built a more comprehensive database than those presented here? This is the time to share it!') }}</p>
            </div>
        </div>

        <h3>{{ _('Reuses') }}</h3>
        <div class="row">
            <div class="col-sm-9 reuses-list smaller">
                <div class="row">
                    {% for reuse in reuses %}
                    <div class="col-sm-6 col-lg-4">
                        <div id="reuse-{{reuse.id}}" class="thumbnail reuse">
                            <a class="preview" href="{{ url_for('reuses.show', reuse=reuse) }}">
                                <img class="media-object img-responsive" alt="{{ reuse.title }}"
                                    src="{{ reuse.image|placeholder('reuse') }}">
                            </a>
                            <div class="caption">
                                <h4 class="ellipsis-dot">
                                    <a href="{{ url_for('reuses.show', reuse=reuse) }}" title="{{ reuse.title }}">
                                        {{ reuse.title }}
                                    </a>
                                </h4>
                                <div class="author">
                                    {{ reuse|owner_avatar(25) }}
                                    <a class="user" href="{{ reuse|owner_url }}" title="{{ reuse|owner_name }}">
                                    {{ reuse|owner_name }}
                                    </a>
                                    <span class="date">{{ reuse.created_at|dateformat('long') }}</span>
                                </div>
                            </div>
                            {% if reuse.description %}
                            <a class="rollover fade in" href="{{url_for('reuses.show', reuse=reuse)}}"
                                title="{{ reuse.title }}">
                                {{ reuse.description|mdstrip(180) }}
                            </a>
                            {% endif %}
                            <div class="btn-group btn-group-xs">
                                <a class="btn btn-default" href="{{ reuse.url }}" target="_blank"
                                    data-toggle="tooltip" title="{{ _('Open in a new window') }}" data-containter="body">
                                    <span class="glyphicon glyphicon-new-window"></span>
                                </a>
<<<<<<< HEAD
=======
                                {% if current_user.sysadmin or reuse.owner == current_user %}
                                <a class="btn btn-default" data-toggle="tooltip" title="{{ _('Edit') }}"
                                    href="{{ url_for('admin.index', path='reuse/{id}/'.format(id=reuse.id)) }}"
                                    data-containter="body">
                                    <span class="glyphicon glyphicon-edit"></span>
                                </a>
                                {% endif %}
                                {% if current_user.sysadmin %}
                                {% set btn_class = 'success' if reuse.featured else 'default' %}
                                <a class="btn btn-{{ btn_class }} featured" data-toggle="tooltip" href
                                    {# data-api="{{ url('youckan/reuse', reuse.id, 'featured') }}" #}
                                    {% if reuse.featured %}
                                    title="{{ _('Unmark as featured') }}"
                                    {% else %}
                                    title="{{ _('Mark as featured') }}"
                                    {% endif %}
                                    data-featured-title="{{ _('Unmark as featured') }}"
                                    data-unfeatured-title="{{ _('Mark as featured') }}"
                                    data-containter="body">
                                    <span class="glyphicon glyphicon-pushpin"></span>
                                </a>
                                {% endif %}
>>>>>>> 3d6b7b79
                            </div>
                        </div>
                    </div>
                    {% endfor %}
                    <div class="col-sm-6 col-md-4">
                        <a class="thumbnail reuse add"
                            href="{{ url_for('admin.index', path='reuse/new/', **{'dataset_id': dataset.id}) }}">
                            <div class="preview">+</div>
                            <div class="caption">
                                <h4>{{ _('Add a reuse') }}</h4>
                            </div>
                        </a>
                    </div>
                </div>

            </div>
            <div class="col-sm-3 note">
                <p>{% trans %}You reused these data and published an article, a computer graphics, or an application?
                It's time to let you know!
                Reference your work in just a few clicks and increase your visibility.{% endtrans %}</p>
            </div>
        </div>

    </div>
</section>
{% endblock %}<|MERGE_RESOLUTION|>--- conflicted
+++ resolved
@@ -418,31 +418,6 @@
                                     data-toggle="tooltip" title="{{ _('Open in a new window') }}" data-containter="body">
                                     <span class="glyphicon glyphicon-new-window"></span>
                                 </a>
-<<<<<<< HEAD
-=======
-                                {% if current_user.sysadmin or reuse.owner == current_user %}
-                                <a class="btn btn-default" data-toggle="tooltip" title="{{ _('Edit') }}"
-                                    href="{{ url_for('admin.index', path='reuse/{id}/'.format(id=reuse.id)) }}"
-                                    data-containter="body">
-                                    <span class="glyphicon glyphicon-edit"></span>
-                                </a>
-                                {% endif %}
-                                {% if current_user.sysadmin %}
-                                {% set btn_class = 'success' if reuse.featured else 'default' %}
-                                <a class="btn btn-{{ btn_class }} featured" data-toggle="tooltip" href
-                                    {# data-api="{{ url('youckan/reuse', reuse.id, 'featured') }}" #}
-                                    {% if reuse.featured %}
-                                    title="{{ _('Unmark as featured') }}"
-                                    {% else %}
-                                    title="{{ _('Mark as featured') }}"
-                                    {% endif %}
-                                    data-featured-title="{{ _('Unmark as featured') }}"
-                                    data-unfeatured-title="{{ _('Mark as featured') }}"
-                                    data-containter="body">
-                                    <span class="glyphicon glyphicon-pushpin"></span>
-                                </a>
-                                {% endif %}
->>>>>>> 3d6b7b79
                             </div>
                         </div>
                     </div>
