--- conflicted
+++ resolved
@@ -48,25 +48,17 @@
                 {% else %}
                 @click.stop href="{{ resource.preview_url }}" target="_blank"
                 {% endif %}
-<<<<<<< HEAD
-                {% if resource.format == 'url' %}
-                <a @click.stop href="{{ resource.latest }}" class="btn btn-sm btn-primary">{{ _('Visit') }}</a>
-                {% else %}
-                <a @click.stop href="{{ resource.latest }}" class="btn btn-sm btn-primary" download>{{ _('Download') }}</a>
-                {% endif %}
-                <a @click.stop class="btn btn-sm btn-default" v-tooltip title="{{ _('Copy permalink to clipboard') }}" v-clipboard="{{ resource.latest }}">
-                    <span class="fa fa-clipboard"></span>
-                </a>
-=======
-                >
                 {{ _('Preview') }}
             </a>
             {% endif %}
+            {% if resource.format == 'url' %}
+            <a @click.stop href="{{ resource.latest }}" class="btn btn-sm btn-primary">{{ _('Visit') }}</a>
+            {% else %}
             <a @click.stop href="{{ resource.latest }}" class="btn btn-sm btn-primary" download>{{ _('Download') }}</a>
+            {% endif %}
             <a @click.stop class="btn btn-sm btn-default" v-tooltip title="{{ _('Copy permalink to clipboard') }}" v-clipboard="{{ resource.latest }}">
-                <span class="fa fa-clipboard"></span>
+            <span class="fa fa-clipboard"></span>
             </a>
->>>>>>> 40ab4450
             {% if can_edit_resource(resource if resource.from_community else dataset) %}
                 {% if resource.from_community %}
                     {% set edit_path = 'dataset/{id}/community-resource/{rid}' %}
