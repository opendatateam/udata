import json
from flask import current_app
from kafka import KafkaProducer


class KafkaProducerSingleton:
    __instance = None

    @staticmethod
    def get_instance() -> KafkaProducer:
        if KafkaProducerSingleton.__instance is None:
            KafkaProducerSingleton.__instance = KafkaProducer(
                bootstrap_servers=current_app.config.get('KAFKA_URI'),
                value_serializer=lambda v: json.dumps(v).encode('utf-8')
            )
        return KafkaProducerSingleton.__instance


def produce(topic, id, message_type, document=None, **kwargs):
    '''
    Produce message with marshalled document.
    kwargs is meant to contain non generic values
    for the meta fields of the message.

    UDATA_INSTANCE_NAME is used as prefix for topic
    '''
    if current_app.config.get('KAFKA_URI'):
        producer = KafkaProducerSingleton.get_instance()
        key = id.encode("utf-8")

        value = {
            'service': 'udata',
            'data': document,
            'meta': {
                'message_type': message_type.value
            }
        }
        value['meta'].update(kwargs)

<<<<<<< HEAD
    topic = f"{current_app.config['UDATA_INSTANCE_NAME']}.{topic}"

    producer.send(topic, value=value, key=key)
    producer.flush()
=======
        producer.send(topic, value=value, key=key)
        producer.flush()
>>>>>>> 0ad78b3b
<|MERGE_RESOLUTION|>--- conflicted
+++ resolved
@@ -37,12 +37,7 @@
         }
         value['meta'].update(kwargs)
 
-<<<<<<< HEAD
-    topic = f"{current_app.config['UDATA_INSTANCE_NAME']}.{topic}"
+        topic = f"{current_app.config['UDATA_INSTANCE_NAME']}.{topic}"
 
-    producer.send(topic, value=value, key=key)
-    producer.flush()
-=======
         producer.send(topic, value=value, key=key)
-        producer.flush()
->>>>>>> 0ad78b3b
+        producer.flush()