--- conflicted
+++ resolved
@@ -4,10 +4,5 @@
 uData
 '''
 
-<<<<<<< HEAD
-
 __version__ = '2.0.0.dev'
-=======
-__version__ = '1.5.1.dev'
->>>>>>> 5ccf239e
 __description__ = 'Open data portal'