import pkg_resources

from kombu import Exchange, Queue
from tlds import tld_set

from udata.i18n import lazy_gettext as _


HOUR = 60 * 60


class Defaults(object):
    DEBUG = False
    TESTING = False
    SEND_MAIL = True
    LANGUAGES = {
        'en': 'English',
        'fr': 'Français',
        'es': 'Español',
        'pt': 'Português',
        'sr': 'Српски',
    }
    DEFAULT_LANGUAGE = 'en'
    SECRET_KEY = 'Default uData secret key'
    CONTACT_EMAIL = 'contact@example.org'
    TERRITORIES_EMAIL = 'territories@example.org'

    MONGODB_HOST = 'mongodb://localhost:27017/udata'
    MONGODB_CONNECT = False  # Lazy connexion for Fork-safe usage

    # Elasticsearch configuration
    ELASTICSEARCH_URL = 'localhost:9200'
    ELASTICSEARCH_INDEX_BASENAME = 'udata'
    ELASTICSEARCH_REFRESH_INTERVAL = '1s'
    # ES Query/default timeout.
    ELASTICSEARCH_TIMEOUT = 10  # Same default as elasticsearch library
    # ES index timeout (should be longer)
    ELASTICSEARCH_INDEX_TIMEOUT = 20

    # BROKER_TRANSPORT = 'redis'
    CELERY_BROKER_URL = 'redis://localhost:6379'
    CELERY_BROKER_TRANSPORT_OPTIONS = {
        'fanout_prefix': True,
        'fanout_patterns': True,
    }
    CELERY_RESULT_BACKEND = 'redis://localhost:6379'
    CELERY_RESULT_EXPIRES = 6 * HOUR  # Results are kept 6 hours
    CELERY_TASK_IGNORE_RESULT = True
    CELERY_TASK_SERIALIZER = 'pickle'
    CELERY_RESULT_SERIALIZER = 'pickle'
    CELERY_ACCEPT_CONTENT = ['pickle', 'json']
    CELERY_WORKER_HIJACK_ROOT_LOGGER = False
    CELERY_BEAT_SCHEDULER = 'udata.tasks.Scheduler'
    CELERY_MONGODB_SCHEDULER_COLLECTION = "schedules"
    CELERY_MONGODB_SCHEDULER_CONNECTION_ALIAS = "udata_scheduler"

    # Default celery routing
    CELERY_TASK_DEFAULT_QUEUE = 'default'
    CELERY_TASK_QUEUES = (
        # Default queue (on default exchange)
        Queue('default', routing_key='task.#'),
        # High priority for urgent tasks
        Queue('high', Exchange('high', type='topic'), routing_key='high.#'),
        # Low priority for slow tasks
        Queue('low', Exchange('low', type='topic'), routing_key='low.#'),
    )
    CELERY_TASK_DEFAULT_EXCHANGE = 'default'
    CELERY_TASK_DEFAULT_EXCHANGE_TYPE = 'topic'
    CELERY_TASK_DEFAULT_ROUTING_KEY = 'task.default'
    CELERY_TASK_ROUTES = 'udata.tasks.router'

    CACHE_KEY_PREFIX = 'udata-cache'
    CACHE_TYPE = 'redis'

    # Flask mail settings

    MAIL_DEFAULT_SENDER = 'webmaster@udata'

    # Flask security settings

    SECURITY_TRACKABLE = True
    SECURITY_REGISTERABLE = True
    SECURITY_CONFIRMABLE = True
    SECURITY_RECOVERABLE = True
    SECURITY_CHANGEABLE = True

    SECURITY_PASSWORD_HASH = 'bcrypt'
    SECURITY_PASSWORD_LENGTH_MIN = 6
<<<<<<< HEAD
=======
    SECURITY_PASSWORD_REQUIREMENTS_LOWERCASE = False
>>>>>>> c2b47ef1
    SECURITY_PASSWORD_REQUIREMENTS_DIGITS = False
    SECURITY_PASSWORD_REQUIREMENTS_UPPERCASE = False
    SECURITY_PASSWORD_REQUIREMENTS_SYMBOLS = False

    SECURITY_PASSWORD_SALT = 'Default uData secret password salt'
    SECURITY_CONFIRM_SALT = 'Default uData secret confirm salt'
    SECURITY_RESET_SALT = 'Default uData secret reset salt'
    SECURITY_REMEMBER_SALT = 'Default uData remember salt'

    SECURITY_EMAIL_SENDER = MAIL_DEFAULT_SENDER

    SECURITY_EMAIL_SUBJECT_REGISTER = _('Welcome')
    SECURITY_EMAIL_SUBJECT_CONFIRM = _('Please confirm your email')
    SECURITY_EMAIL_SUBJECT_PASSWORDLESS = _('Login instructions')
    SECURITY_EMAIL_SUBJECT_PASSWORD_NOTICE = _('Your password has been reset')
    SECURITY_EMAIL_SUBJECT_PASSWORD_CHANGE_NOTICE = _(
                                    'Your password has been changed')
    SECURITY_EMAIL_SUBJECT_PASSWORD_RESET = _('Password reset instructions')

    # Sentry configuration
    SENTRY_DSN = None
    SENTRY_TAGS = {}
    SENTRY_USER_ATTRS = ['slug', 'email', 'fullname']
    SENTRY_LOGGING = 'WARNING'
    SENTRY_IGNORE_EXCEPTIONS = []

    # Flask WTF settings
    CSRF_SESSION_KEY = 'Default uData csrf key'

    # Flask-Sitemap settings
    # TODO: chose between explicit or automagic for params-less endpoints
    # SITEMAP_INCLUDE_RULES_WITHOUT_PARAMS = False
    SITEMAP_BLUEPRINT_URL_PREFIX = None

    AUTO_INDEX = True

    SITE_ID = 'default'
    SITE_TITLE = 'uData'
    SITE_KEYWORDS = ['opendata', 'udata']
    SITE_AUTHOR_URL = None
    SITE_AUTHOR = 'Udata'
    SITE_GITHUB_URL = 'https://github.com/etalab/udata'
    SITE_TERMS_LOCATION = pkg_resources.resource_filename(__name__, 'terms.md')

    PLUGINS = []
    THEME = 'default'

    STATIC_DIRS = []

    # OAuth 2 settings
    OAUTH2_PROVIDER_ERROR_ENDPOINT = 'oauth.oauth_error'
    OAUTH2_REFRESH_TOKEN_GENERATOR = True
    OAUTH2_TOKEN_EXPIRES_IN = {
        'authorization_code': 30 * 24 * HOUR,
        'implicit': 10 * 24 * HOUR,
        'password': 30 * 24 * HOUR,
        'client_credentials': 30 * 24 * HOUR
    }

    MD_ALLOWED_TAGS = [
        'a',
        'abbr',
        'acronym',
        'b',
        'br',
        'blockquote',
        'code',
        'dd',
        'del',
        'dl',
        'dt',
        'em',
        'h1',
        'h2',
        'h3',
        'h4',
        'h5',
        'h6',
        'hr',
        'i',
        'img',
        'li',
        'ol',
        'p',
        'pre',
        'small',
        'span',
        'strong',
        'ul',
        'sup',
        'sub',
        'table',
        'td',
        'th',
        'tr',
        'tbody',
        'thead',
        'tfooter',
        # 'title',
    ]

    MD_ALLOWED_ATTRIBUTES = {
        'a': ['href', 'title', 'rel', 'data-tooltip'],
        'abbr': ['title'],
        'acronym': ['title'],
        'img': ['src', 'title']
    }

    MD_ALLOWED_STYLES = []

    # Extracted from https://github.github.com/gfm/#disallowed-raw-html-extension-
    MD_FILTERED_TAGS = [
        'title',
        'textarea',
        'style',
        'xmp',
        'iframe',
        'noembed',
        'noframes',
        'script',
        'plaintext',
    ]

    MD_ALLOWED_PROTOCOLS = ['http', 'https', 'ftp', 'ftps']

    # Tags constraints
    TAG_MIN_LENGTH = 3
    TAG_MAX_LENGTH = 96

    # Cache duration for templates.
    TEMPLATE_CACHE_DURATION = 5  # Minutes.

    DELAY_BEFORE_REMINDER_NOTIFICATION = 30  # Days

    HARVEST_PREVIEW_MAX_ITEMS = 20
    # Harvesters are scheduled at midnight by default
    HARVEST_DEFAULT_SCHEDULE = '0 0 * * *'

    # The number of days of harvest jobs to keep (ie. number of days of history kept)
    HARVEST_JOBS_RETENTION_DAYS = 365

    # The number of days since last harvesting date when a missing dataset is archived
    HARVEST_AUTOARCHIVE_GRACE_DAYS = 7

    # Lists levels that shouldn't be indexed
    SPATIAL_SEARCH_EXCLUDE_LEVELS = tuple()

    ACTIVATE_TERRITORIES = False
    # The order is important to compute parents/children, smaller first.
    HANDLED_LEVELS = tuple()

    LINKCHECKING_ENABLED = True
    # Resource types ignored by linkchecker
    LINKCHECKING_UNCHECKED_TYPES = ('api', )
    LINKCHECKING_IGNORE_DOMAINS = []
    LINKCHECKING_MIN_CACHE_DURATION = 60  # in minutes
    LINKCHECKING_MAX_CACHE_DURATION = 1080  # in minutes (1 week)
    LINKCHECKING_UNAVAILABLE_THRESHOLD = 100
    LINKCHECKING_DEFAULT_LINKCHECKER = 'no_check'

    # Ignore some endpoint from API tracking
    # By default ignore the 3 most called APIs
    TRACKING_BLACKLIST = [
        'api.notifications',
        'api.check_dataset_resource',
        'api.avatar',
    ]

    DELETE_ME = True

    # Optimize uploaded images
    FS_IMAGES_OPTIMIZE = True

    # Default resources extensions whitelist
    ALLOWED_RESOURCES_EXTENSIONS = [
        # Base
        'csv', 'txt', 'json', 'pdf', 'xml', 'rtf', 'xsd',
        # OpenOffice
        'ods', 'odt', 'odp', 'odg',
        # Microsoft Office
        'xls', 'xlsx', 'doc', 'docx', 'pps', 'ppt',
        # Archives
        'tar', 'gz', 'tgz', 'rar', 'zip', '7z', 'xz', 'bz2',
        # Images
        'jpeg', 'jpg', 'jpe', 'gif', 'png', 'dwg', 'svg', 'tiff', 'ecw', 'svgz', 'jp2',
        # Geo
        'shp', 'kml', 'kmz', 'gpx', 'shx', 'ovr', 'geojson', 'gpkg',
        # Meteorology
        'grib2',
        # Misc
        'dbf', 'prj', 'sql', 'epub', 'sbn', 'sbx', 'cpg', 'lyr', 'owl', 'dxf',
        # RDF
        'rdf', 'ttl', 'n3',
    ]
    # Whitelist of urls domains for resource with filetype `file`
    # SERVER_NAME is always included, `*` is a supported value (wildcard)
    RESOURCES_FILE_ALLOWED_DOMAINS = []

    # How much time upload chunks are kept before cleanup
    UPLOAD_MAX_RETENTION = 24 * HOUR

    # Avatar providers parameters
    # Overrides themes and default parameters
    # if set to anything else than `None`
    ###########################################################################
    # avatar provider used to render user avatars
    AVATAR_PROVIDER = None
    # Number of blocks used by the internal provider
    AVATAR_INTERNAL_SIZE = None
    # List of foreground colors used by the internal provider
    AVATAR_INTERNAL_FOREGROUND = None
    # Background color used by the internal provider
    AVATAR_INTERNAL_BACKGROUND = None
    # Padding (in percent) used by the internal provider
    AVATAR_INTERNAL_PADDING = None
    # Skin (set) used by the robohash provider
    AVATAR_ROBOHASH_SKIN = None
    # The background used by the robohash provider.
    AVATAR_ROBOHASH_BACKGROUND = None

    # Post settings
    ###########################################################################
    # Discussions on posts are disabled by default
    POST_DISCUSSIONS_ENABLED = False
    # Default pagination size on listing
    POST_DEFAULT_PAGINATION = 20

    # Dataset settings
    ###########################################################################
    # Max number of resources to display uncollapsed in dataset view
    DATASET_MAX_RESOURCES_UNCOLLAPSED = 6

    # Preview settings
    ###########################################################################
    # Preview mode can be either `iframe` or `page` or `None`
    PREVIEW_MODE = 'iframe'

    # URLs validation settings
    ###########################################################################
    # Whether or not to allow private URLs (private IPs...) submission
    URLS_ALLOW_PRIVATE = False
    # Whether or not to allow local URLs (localhost...) submission.
    URLS_ALLOW_LOCAL = False
    # Whether or not to allow credentials in URLs submission.
    URLS_ALLOW_CREDENTIALS = True
    # List of allowed URL schemes.
    URLS_ALLOWED_SCHEMES = ('http', 'https', 'ftp', 'ftps')
    # List of allowed TLDs.
    URLS_ALLOWED_TLDS = tld_set

    # Map/Tiles configuration
    ###########################################################################
    # Tiles URL for SD displays
    MAP_TILES_URL = 'https://cartodb-basemaps-{s}.global.ssl.fastly.net/light_all/{z}/{x}/{y}.png'
    # Tiles URL for HD/HiDPI displays
    MAP_TILES_URL_HIDPI = 'https://cartodb-basemaps-{s}.global.ssl.fastly.net/light_all/{z}/{x}/{y}@2x.png'
    # Leaflet tiles config, see https://leafletjs.com/reference-0.7.7.html#tilelayer
    MAP_TILES_CONFIG = {
        'subdomains': 'abcd',
        'attribution': (
            '&copy;'
            '<a href="http://openstreetmap.org/copyright">OpenStreetMap</a>'
            '/'
            '<a href="https://cartodb.com/attributions">CartoDB</a>'
        )
    }
    # Initial map center position
    MAP_INITIAL_CENTER = [42, 2.4]
    # Initial map zoom level
    MAP_INITIAL_ZOOM = 4
    # Initial map territory level
    MAP_INITIAL_LEVEL = 0
    # Flask-CDN options
    # See: https://github.com/libwilliam/flask-cdn#flask-cdn-options
    # If this value is defined, toggle static assets on external domain
    CDN_DOMAIN = None
    # Don't check timestamp on assets (and avoid error on missing assets)
    CDN_TIMESTAMP = False

    # Export CSVs of model objects as resources of a dataset
    ########################################################
    EXPORT_CSV_MODELS = ('dataset', 'resource', 'discussion', 'organization',
                         'reuse', 'tag')
    EXPORT_CSV_DATASET_ID = None

    # Search parameters
    ###################
    # Overrides dataset search fields and their ponderation
    SEARCH_DATASET_FIELDS = (
        'geozones.keys^9',
        'geozones.name^9',
        'acronym^7',
        'title^6',
        'tags.i18n^3',
        'description',
    )
    # After this number of years, scoring is kept constant instead of increasing.
    # Index time parameter:
    #   reindeixing dataset is required for this parameter to be effective
    SEARCH_DATASET_MAX_TEMPORAL_WEIGHT = 5
    # How much weight featured items get in completion
    # Index time parameter:
    #   reindeixing dataset is required for this parameter to be effective
    SEARCH_DATASET_FEATURED_WEIGHT = 3
    # Boost given to the featured datasets
    SEARCH_DATASET_FEATURED_BOOST = 1.5
    # Boost given to the datasets from certified organization
    SEARCH_DATASET_CERTIFIED_BOOST = 1.2
    # Decay factor for reuses count on datasets
    SEARCH_DATASET_REUSES_DECAY = 0.1
    # Decay factor for followers count on datasets
    SEARCH_DATASET_FOLLOWERS_DECAY = 0.1
    # Overrides reuse search fields and their ponderation
    SEARCH_REUSE_FIELDS = (
        'title^4',
        'description^2',
        'datasets.title',
    )
    # Boost given to the featured reuses
    SEARCH_REUSE_FEATURED_BOOST = 1.1
    # Decay factor for reused datasets count on reuses
    SEARCH_REUSE_DATASETS_DECAY = 0.8
    # Decay factor for followers count on reuses
    SEARCH_REUSE_FOLLOWERS_DECAY = 0.8
    # Overrides organization search fields and their ponderation
    SEARCH_ORGANIZATION_FIELDS = (
        'name^6',
        'acronym^6',
        'description',
    )
    # Decay factor for datasets count on organizations
    SEARCH_ORGANIZATION_DATASETS_DECAY = 0.9
    # Decay factor for reuses count on organizations
    SEARCH_ORGANIZATION_REUSES_DECAY = 0.9
    # Decay factor for followers count on organizations
    SEARCH_ORGANIZATION_FOLLOWERS_DECAY = 0.8
    # Overrides geozone search fields and their ponderation
    SEARCH_GEOZONE_FIELDS = tuple()
    # Overrides user search fields and their ponderation
    SEARCH_USER_FIELDS = (
        'last_name^6',
        'first_name^5',
        'about'
    )

    # Autocomplete parameters
    #########################
    SEARCH_AUTOCOMPLETE_ENABLED = True
    SEARCH_AUTOCOMPLETE_DEBOUNCE = 200  # in ms

    # Archive parameters
    ####################
    ARCHIVE_COMMENT_USER_ID = None
    ARCHIVE_COMMENT_TITLE = _('This dataset has been archived')

    # Schemas parameters
    ####################
    SCHEMA_CATALOG_URL = None

    API_DOC_EXTERNAL_LINK = 'https://doc.data.gouv.fr/api/reference/'


class Testing(object):
    '''Sane values for testing. Should be applied as override'''
    TESTING = True
    # related to https://github.com/noirbizarre/flask-restplus/commit/93e412789f1ef8d1d2eab837f15535cf79bd144d#diff-68876137696247abc8c123622c73a11f  # noqa
    # this keeps our legacy tests from failing, we should probably fix the tests instead someday
    PROPAGATE_EXCEPTIONS = False
    SEND_MAIL = False
    WTF_CSRF_ENABLED = False
    AUTO_INDEX = False
    CELERY_TASK_ALWAYS_EAGER = True
    TEST_WITH_PLUGINS = False
    PLUGINS = []
    TEST_WITH_THEME = False
    THEME = 'default'
    CACHE_TYPE = 'null'
    CACHE_NO_NULL_WARNING = True
    DEBUG_TOOLBAR = False
    SERVER_NAME = 'local.test'
    DEFAULT_LANGUAGE = 'en'
    ACTIVATE_TERRITORIES = False
    LOGGER_HANDLER_POLICY = 'never'
    CELERYD_HIJACK_ROOT_LOGGER = False
    RESOURCES_FILE_ALLOWED_DOMAINS = ['*']
    URLS_ALLOW_LOCAL = True  # Test server URL is local.test
    URLS_ALLOWED_TLDS = tld_set | set(['test'])
    URLS_ALLOW_PRIVATE = False
    # FakeSearch fields have to be declared here
    SEARCH_FAKESEARCHABLE_FIELDS = (
        'title^2',
        'description',
    )


class Debug(Defaults):
    DEBUG = True
    SEND_MAIL = False
    DEBUG_TB_INTERCEPT_REDIRECTS = False
    DEBUG_TB_PANELS = (
        'flask_debugtoolbar.panels.versions.VersionDebugPanel',
        'flask_debugtoolbar.panels.timer.TimerDebugPanel',
        'flask_debugtoolbar.panels.headers.HeaderDebugPanel',
        'flask_debugtoolbar.panels.request_vars.RequestVarsDebugPanel',
        'flask_debugtoolbar.panels.config_vars.ConfigVarsDebugPanel',
        'flask_debugtoolbar.panels.template.TemplateDebugPanel',
        'flask_debugtoolbar.panels.logger.LoggingPanel',
        'flask_debugtoolbar.panels.profiler.ProfilerDebugPanel',
        'flask_mongoengine.panels.MongoDebugPanel',
    )
    CACHE_TYPE = 'null'
    CACHE_NO_NULL_WARNING = True<|MERGE_RESOLUTION|>--- conflicted
+++ resolved
@@ -86,10 +86,7 @@
 
     SECURITY_PASSWORD_HASH = 'bcrypt'
     SECURITY_PASSWORD_LENGTH_MIN = 6
-<<<<<<< HEAD
-=======
     SECURITY_PASSWORD_REQUIREMENTS_LOWERCASE = False
->>>>>>> c2b47ef1
     SECURITY_PASSWORD_REQUIREMENTS_DIGITS = False
     SECURITY_PASSWORD_REQUIREMENTS_UPPERCASE = False
     SECURITY_PASSWORD_REQUIREMENTS_SYMBOLS = False
