--- conflicted
+++ resolved
@@ -378,19 +378,11 @@
     # Default pagination size on listing
     POST_DEFAULT_PAGINATION = 20
 
-<<<<<<< HEAD
-=======
     # Organization settings
     ###########################################################################
     # The business identification format to use for validation
     ORG_BID_FORMAT = 'siret'
 
-    # Dataset settings
-    ###########################################################################
-    # Max number of resources to display uncollapsed in dataset view
-    DATASET_MAX_RESOURCES_UNCOLLAPSED = 6
-
->>>>>>> 76a8e5eb
     # Preview settings
     ###########################################################################
     # Preview mode can be either `iframe` or `page` or `None`
