--- conflicted
+++ resolved
@@ -5,12 +5,8 @@
 from flask_storage.mongo import ImageField as FlaskStorageImageField
 
 import udata.api.fields as custom_restx_fields
-<<<<<<< HEAD
 from udata.api import api, base_reference
-=======
-from udata.api import api
 from udata.mongo.engine import db
->>>>>>> ddfc310a
 from udata.mongo.errors import FieldValidationError
 
 lazy_reference = api.model(
@@ -390,7 +386,6 @@
     return obj
 
 
-<<<<<<< HEAD
 def patch_and_save(obj, request):
     obj = patch(obj, request)
 
@@ -402,15 +397,12 @@
     return obj
 
 
-def wrap_primary_key(field_name: str, foreign_field: mongoengine.fields.ReferenceField, value: str):
-=======
 def wrap_primary_key(
     field_name: str,
     foreign_field: mongoengine.fields.ReferenceField | mongoengine.fields.GenericReferenceField,
     value: str,
     document_type: type = None,
 ):
->>>>>>> ddfc310a
     """
     We need to wrap the `String` inside an `ObjectId` most of the time. If the foreign ID is a `String` we need to get
     a `DBRef` from the database.
