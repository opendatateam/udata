<<<<<<< HEAD
from udata.mongo.engine import db
from udata.api import api
=======
>>>>>>> dc90df51
import flask_restx.fields as restx_fields
import mongoengine
import mongoengine.fields as mongo_fields
from bson import ObjectId

import udata.api.fields as custom_restx_fields
from udata.api import api
from udata.mongo.errors import FieldValidationError

<<<<<<< HEAD
lazy_reference = api.model(
    "LazyReference",
    {
        "class": restx_fields.Raw(attribute=lambda ref: ref.document_type.__name__),
        "id": restx_fields.Raw(attribute=lambda ref: ref.pk),
    },
)

=======
>>>>>>> dc90df51

def convert_db_to_field(key, field, info={}):
    """
    This function maps a Mongo field to a Flask RestX field.
    Most of the types are a simple 1-to-1 mapping except lists and references that requires
    more work.
    We currently only map the params that we use from Mongo to RestX (for example min_length / max_length…).

    In the first part of the function we save the RestX constructor as a lambda because we need to call it with the
    params. Since merging the params involve a litte bit of work (merging default params with read/write params and then with
    user-supplied overrides, setting the readonly flag…), it's easier to have do this one time at the end of the function.
    """
    info = {**getattr(field, "__additional_field_info__", {}), **info}

    params = {}
    params["required"] = field.required

    read_params = {}
    write_params = {}

    constructor = None
    constructor_read = None
    constructor_write = None

    if info.get("convert_to"):
        # TODO: this is currently never used. We may remove it if the auto-conversion
        # is always good enough.
        return info.get("convert_to"), info.get("convert_to")
    elif isinstance(field, mongo_fields.StringField):
        constructor = restx_fields.String
        params["min_length"] = field.min_length
        params["max_length"] = field.max_length
        params["enum"] = field.choices
    elif isinstance(field, mongo_fields.ObjectIdField):
        constructor = restx_fields.String
    elif isinstance(field, mongo_fields.FloatField):
        constructor = restx_fields.Float
        params["min"] = field.min  # TODO min_value?
        params["max"] = field.max
    elif isinstance(field, mongo_fields.BooleanField):
        constructor = restx_fields.Boolean
    elif isinstance(field, mongo_fields.DateTimeField):
        constructor = custom_restx_fields.ISODateTime
    elif isinstance(field, mongo_fields.DictField):
        constructor = restx_fields.Raw
    elif isinstance(field, mongo_fields.ListField):
        # For lists, we convert the inner value from Mongo to RestX then we create
        # the `List` RestX type with this converted inner value.
        field_read, field_write = convert_db_to_field(
            f"{key}.inner", field.field, info.get("inner_field_info", {})
        )
        constructor_read = lambda **kwargs: restx_fields.List(field_read, **kwargs)
        constructor_write = lambda **kwargs: restx_fields.List(field_write, **kwargs)
    elif isinstance(field, mongo_fields.GenericReferenceField) or isinstance(
        field, mongoengine.fields.GenericLazyReferenceField
    ):
        constructor = lambda **kwargs: restx_fields.Nested(lazy_reference, **kwargs)
    elif isinstance(field, mongo_fields.ReferenceField):
        # For reference we accept while writing a String representing the ID of the referenced model.
        # For reading, if the user supplied a `nested_fields` (RestX model), we use it to convert
        # the referenced model, if not we return a String (and RestX will call the `str()` of the model
        # when returning from an endpoint)
        nested_fields = info.get("nested_fields")
        if nested_fields is None:
            # If there is no `nested_fields` convert the object to the string representation.
            constructor_read = restx_fields.String
        else:
            constructor_read = lambda **kwargs: restx_fields.Nested(
                nested_fields, **kwargs
            )

        write_params["description"] = "ID of the reference"
        constructor_write = restx_fields.String
    elif isinstance(field, mongo_fields.EmbeddedDocumentField):
        nested_fields = info.get("nested_fields")
        if nested_fields is not None:
            constructor = lambda **kwargs: restx_fields.Nested(nested_fields, **kwargs)
        elif hasattr(field.document_type_obj, "__read_fields__"):
            constructor_read = lambda **kwargs: restx_fields.Nested(
                field.document_type_obj.__read_fields__, **kwargs
            )
            constructor_write = lambda **kwargs: restx_fields.Nested(
                field.document_type_obj.__write_fields__, **kwargs
            )
        else:
            raise ValueError(
                f"EmbeddedDocumentField `{key}` requires a `nested_fields` param to serialize/deserialize or a `@generate_fields()` definition."
            )

    else:
<<<<<<< HEAD
        raise ValueError(
            f"Unsupported MongoEngine field type {field.__class__.__name__}"
        )
=======
        raise ValueError(f"Unsupported MongoEngine field type {field.__class__.__name__}")
>>>>>>> dc90df51

    read_params = {**params, **read_params, **info}
    write_params = {**params, **write_params, **info}

<<<<<<< HEAD
    read = (
        constructor_read(**read_params)
        if constructor_read
        else constructor(**read_params)
    )
=======
    read = constructor_read(**read_params) if constructor_read else constructor(**read_params)
>>>>>>> dc90df51
    if write_params.get("readonly", False):
        write = None
    else:
        write = (
<<<<<<< HEAD
            constructor_write(**write_params)
            if constructor_write
            else constructor(**write_params)
=======
            constructor_write(**write_params) if constructor_write else constructor(**write_params)
>>>>>>> dc90df51
        )
    return read, write


def generate_fields(**kwargs):
    """
    This decorator will create two auto-generated attributes on the class `__read_fields__` and `__write_fields__`
    that can be used in API endpoint inside `expect()` and `marshall_with()`.
    """

    def wrapper(cls):
        read_fields = {}
        write_fields = {}
        sortables = []
        filterables = []

        read_fields["id"] = restx_fields.String(required=True)

        for key, field in cls._fields.items():
            info = getattr(field, "__additional_field_info__", None)
            if info is None:
                continue

            if info.get("sortable", False):
                sortables.append(key)

            filterable = info.get("filterable", None)
            if filterable is not None:
                if "key" not in filterable:
                    filterable["key"] = key
                if "column" not in filterable:
                    filterable["column"] = key

                if "constraints" not in filterable:
                    filterable["constraints"] = []
                    if isinstance(field, mongo_fields.ReferenceField) or (
                        isinstance(field, mongo_fields.ListField)
                        and isinstance(field.field, mongo_fields.ReferenceField)
                    ):
                        filterable["constraints"].append("objectid")

                # We may add more information later here:
                # - type of mongo query to execute (right now only simple =)

                filterables.append(filterable)

            read, write = convert_db_to_field(key, field)

            if read:
                read_fields[key] = read
            if write:
                write_fields[key] = write

        # The goal of this loop is to fetch all functions (getters) of the class
        # If a function has an `__additional_field_info__` attribute it means
        # it has been decorated with `@function_field()` and should be included
        # in the API response.
        for method_name in dir(cls):
            if method_name == "objects":
                continue
            if method_name.startswith("_"):
                continue
            if method_name in read_fields:
                continue  # Do not override if the attribute is also callable like for Extras

            method = getattr(cls, method_name)
            if not callable(method):
                continue

            info = getattr(method, "__additional_field_info__", None)
            if info is None:
                continue

            def make_lambda(method):
                """
                Factory function to create a lambda with the correct scope.
                If we don't have this factory function, the `method` will be the
                last method assigned in this loop?
                """
                return lambda o: method(o)

            read_fields[method_name] = restx_fields.String(
                attribute=make_lambda(method), **{"readonly": True, **info}
            )

        cls.__read_fields__ = api.model(f"{cls.__name__} (read)", read_fields, **kwargs)
        cls.__write_fields__ = api.model(
            f"{cls.__name__} (write)", write_fields, **kwargs
        )

        mask = kwargs.pop("mask", None)
        if mask is not None:
            mask = "data{{{0}}},*".format(mask)
        cls.__page_fields__ = api.model(
            f"{cls.__name__}Page",
            custom_restx_fields.pager(cls.__read_fields__),
            mask=mask,
            **kwargs,
        )

        # Parser for index sort/filters
        paginable = kwargs.get("paginable", True)
        parser = api.parser()

        if paginable:
            parser.add_argument(
                "page", type=int, location="args", default=1, help="The page to display"
            )
            parser.add_argument(
                "page_size", type=int, location="args", default=20, help="The page size"
            )

        if sortables:
            choices = sortables + ["-" + k for k in sortables]
            parser.add_argument(
                "sort",
                type=str,
                location="args",
                choices=choices,
                help="The field (and direction) on which sorting apply",
            )

        for filterable in filterables:
            parser.add_argument(filterable["key"], type=str, location="args")

        cls.__index_parser__ = parser

        def apply_sort_filters_and_pagination(base_query):
            args = cls.__index_parser__.parse_args()

            if sortables and args["sort"]:
                base_query = base_query.order_by(args["sort"])

            for filterable in filterables:
                if args.get(filterable["key"]):
                    for constraint in filterable["constraints"]:
                        if constraint == "objectid" and not ObjectId.is_valid(
                            args[filterable["key"]]
                        ):
<<<<<<< HEAD
                            api.abort(
                                400, f'`{filterable["key"]}` must be an identifier'
                            )
=======
                            api.abort(400, f'`{filterable["key"]}` must be an identifier')
>>>>>>> dc90df51

                    base_query = base_query.filter(
                        **{
                            filterable["column"]: args[filterable["key"]],
                        }
                    )

            if paginable:
                base_query = base_query.paginate(args["page"], args["page_size"])

            return base_query

        cls.apply_sort_filters_and_pagination = apply_sort_filters_and_pagination
        return cls

    return wrapper


def function_field(**info):
    def inner(func):
        func.__additional_field_info__ = info
        return func

    return inner


def field(inner, **kwargs):
    """
    Simple decorator to mark a field as visible for the API fields.
    We can pass additional arguments that will be forward to the RestX field constructor.
    """
    inner.__additional_field_info__ = kwargs
    return inner


def patch(obj, request):
    """
    Patch the object with the data from the request.
    Only fields decorated with the `field()` decorator will be read (and not readonly).
    """
    for key, value in request.json.items():
        field = obj.__write_fields__.get(key)
        if field is not None and not field.readonly:
            model_attribute = getattr(obj.__class__, key)
            if isinstance(model_attribute, mongoengine.fields.ListField) and isinstance(
                model_attribute.field, mongoengine.fields.ReferenceField
            ):
                # TODO `wrap_primary_key` do Mongo request, do a first pass to fetch all documents before calling it (to avoid multiple queries).
                value = [
                    wrap_primary_key(key, model_attribute.field, id) for id in value
                ]
            elif isinstance(model_attribute, mongoengine.fields.ReferenceField):
                value = wrap_primary_key(key, model_attribute, value)
<<<<<<< HEAD
            elif isinstance(
                model_attribute,
                (
                    mongoengine.fields.GenericReferenceField,
                    mongoengine.fields.GenericLazyReferenceField,
                ),
            ):
                value = wrap_primary_key(
                    key,
                    model_attribute,
                    value["id"],
                    document_type=db.resolve_model(value["class"]),
                )
=======
>>>>>>> dc90df51

            info = getattr(model_attribute, "__additional_field_info__", {})

            # `check` field attribute allows to do validation from the request before setting
            # the attribute
            check = info.get("check", None)
            if check is not None:
<<<<<<< HEAD
                check(
                    **{key: value}
                )  # TODO add other model attributes in function parameters
=======
                check(**{key: value})  # TODO add other model attributes in function parameters
>>>>>>> dc90df51

            setattr(obj, key, value)

    return obj


<<<<<<< HEAD
def wrap_primary_key(
    field_name: str,
    foreign_field: mongoengine.fields.ReferenceField
    | mongoengine.fields.GenericReferenceField,
    value: str,
    document_type: type = None,
):
=======
def wrap_primary_key(field_name: str, foreign_field: mongoengine.fields.ReferenceField, value: str):
>>>>>>> dc90df51
    """
    We need to wrap the `String` inside an `ObjectId` most of the time. If the foreign ID is a `String` we need to get
    a `DBRef` from the database.

    TODO: we only check the document reference if the ID is a `String` field (not in the case of a classic `ObjectId`).
    """
<<<<<<< HEAD
    document_type = document_type or foreign_field.document_type().__class__
    id_field_name = document_type._meta["id_field"]
=======
    document_type = foreign_field.document_type()
    id_field_name = document_type.__class__._meta["id_field"]
>>>>>>> dc90df51

    id_field = getattr(document_type, id_field_name)

    # Get the foreign document from MongoDB because the othewise it fails during read
    # Also useful to get a DBRef for non ObjectId references (see below)
    foreign_document = document_type.objects(**{id_field_name: value}).first()
    if foreign_document is None:
<<<<<<< HEAD
        raise FieldValidationError(
            field=field_name, message=f"Unknown reference '{value}'"
        )

    # GenericReferenceField only accepts document (not dbref / objectid)
    if isinstance(
        foreign_field,
        (
            mongoengine.fields.GenericReferenceField,
            mongoengine.fields.GenericLazyReferenceField,
        ),
    ):
        return foreign_document
=======
        raise FieldValidationError(field=field_name, message=f"Unknown reference '{value}'")
>>>>>>> dc90df51

    if isinstance(id_field, mongoengine.fields.ObjectIdField):
        return ObjectId(value)
    elif isinstance(id_field, mongoengine.fields.StringField):
        # Right now I didn't find a simpler way to make mongoengine happy.
        # For references, it expects `ObjectId`, `DBRef`, `LazyReference` or `document` but since
        # the primary key a StringField (not an `ObjectId`) we cannot create an `ObjectId`, I didn't find
        # a way to create a `DBRef` nor a `LazyReference` so I create a simple document with only the ID field.
        # We could use a simple dict as follow instead:
        # { 'id': value }
        # … but it may be important to check before-hand that the reference point to a correct document.
        return foreign_document.to_dbref()
    else:
        raise ValueError(
<<<<<<< HEAD
            f"Unknown ID field type {id_field.__class__} for {document_type} (ID field name is {id_field_name}, value was {value})"
=======
            f"Unknown ID field type {id_field.__class__} for {document_type.__class__} (ID field name is {id_field_name}, value was {value})"
>>>>>>> dc90df51
        )<|MERGE_RESOLUTION|>--- conflicted
+++ resolved
@@ -1,8 +1,5 @@
-<<<<<<< HEAD
 from udata.mongo.engine import db
 from udata.api import api
-=======
->>>>>>> dc90df51
 import flask_restx.fields as restx_fields
 import mongoengine
 import mongoengine.fields as mongo_fields
@@ -12,7 +9,6 @@
 from udata.api import api
 from udata.mongo.errors import FieldValidationError
 
-<<<<<<< HEAD
 lazy_reference = api.model(
     "LazyReference",
     {
@@ -21,8 +17,6 @@
     },
 )
 
-=======
->>>>>>> dc90df51
 
 def convert_db_to_field(key, field, info={}):
     """
@@ -113,37 +107,25 @@
             )
 
     else:
-<<<<<<< HEAD
         raise ValueError(
             f"Unsupported MongoEngine field type {field.__class__.__name__}"
         )
-=======
-        raise ValueError(f"Unsupported MongoEngine field type {field.__class__.__name__}")
->>>>>>> dc90df51
 
     read_params = {**params, **read_params, **info}
     write_params = {**params, **write_params, **info}
 
-<<<<<<< HEAD
     read = (
         constructor_read(**read_params)
         if constructor_read
         else constructor(**read_params)
     )
-=======
-    read = constructor_read(**read_params) if constructor_read else constructor(**read_params)
->>>>>>> dc90df51
     if write_params.get("readonly", False):
         write = None
     else:
         write = (
-<<<<<<< HEAD
             constructor_write(**write_params)
             if constructor_write
             else constructor(**write_params)
-=======
-            constructor_write(**write_params) if constructor_write else constructor(**write_params)
->>>>>>> dc90df51
         )
     return read, write
 
@@ -283,13 +265,9 @@
                         if constraint == "objectid" and not ObjectId.is_valid(
                             args[filterable["key"]]
                         ):
-<<<<<<< HEAD
                             api.abort(
                                 400, f'`{filterable["key"]}` must be an identifier'
                             )
-=======
-                            api.abort(400, f'`{filterable["key"]}` must be an identifier')
->>>>>>> dc90df51
 
                     base_query = base_query.filter(
                         **{
@@ -343,7 +321,6 @@
                 ]
             elif isinstance(model_attribute, mongoengine.fields.ReferenceField):
                 value = wrap_primary_key(key, model_attribute, value)
-<<<<<<< HEAD
             elif isinstance(
                 model_attribute,
                 (
@@ -357,8 +334,6 @@
                     value["id"],
                     document_type=db.resolve_model(value["class"]),
                 )
-=======
->>>>>>> dc90df51
 
             info = getattr(model_attribute, "__additional_field_info__", {})
 
@@ -366,20 +341,15 @@
             # the attribute
             check = info.get("check", None)
             if check is not None:
-<<<<<<< HEAD
                 check(
                     **{key: value}
                 )  # TODO add other model attributes in function parameters
-=======
-                check(**{key: value})  # TODO add other model attributes in function parameters
->>>>>>> dc90df51
 
             setattr(obj, key, value)
 
     return obj
 
 
-<<<<<<< HEAD
 def wrap_primary_key(
     field_name: str,
     foreign_field: mongoengine.fields.ReferenceField
@@ -387,22 +357,14 @@
     value: str,
     document_type: type = None,
 ):
-=======
-def wrap_primary_key(field_name: str, foreign_field: mongoengine.fields.ReferenceField, value: str):
->>>>>>> dc90df51
     """
     We need to wrap the `String` inside an `ObjectId` most of the time. If the foreign ID is a `String` we need to get
     a `DBRef` from the database.
 
     TODO: we only check the document reference if the ID is a `String` field (not in the case of a classic `ObjectId`).
     """
-<<<<<<< HEAD
     document_type = document_type or foreign_field.document_type().__class__
     id_field_name = document_type._meta["id_field"]
-=======
-    document_type = foreign_field.document_type()
-    id_field_name = document_type.__class__._meta["id_field"]
->>>>>>> dc90df51
 
     id_field = getattr(document_type, id_field_name)
 
@@ -410,7 +372,6 @@
     # Also useful to get a DBRef for non ObjectId references (see below)
     foreign_document = document_type.objects(**{id_field_name: value}).first()
     if foreign_document is None:
-<<<<<<< HEAD
         raise FieldValidationError(
             field=field_name, message=f"Unknown reference '{value}'"
         )
@@ -424,9 +385,6 @@
         ),
     ):
         return foreign_document
-=======
-        raise FieldValidationError(field=field_name, message=f"Unknown reference '{value}'")
->>>>>>> dc90df51
 
     if isinstance(id_field, mongoengine.fields.ObjectIdField):
         return ObjectId(value)
@@ -441,9 +399,5 @@
         return foreign_document.to_dbref()
     else:
         raise ValueError(
-<<<<<<< HEAD
             f"Unknown ID field type {id_field.__class__} for {document_type} (ID field name is {id_field_name}, value was {value})"
-=======
-            f"Unknown ID field type {id_field.__class__} for {document_type.__class__} (ID field name is {id_field_name}, value was {value})"
->>>>>>> dc90df51
         )