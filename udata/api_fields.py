"""API field generation and metadata management for MongoEngine documents.

This module provides tools to automatically generate Flask-RESTX fields from MongoEngine
documents, reducing duplication between model definitions and API serialization.

Main components:
- `@generate_fields`: Decorator that adds API field generation to document classes
- `field()`: Universal function to add metadata to fields and methods

The `@generate_fields` decorator parameters:
- default_filterable_field: which field in this document should be the default filter, eg when filtering by Badge, you're actually filtering on `Badge.kind`
- searchable: boolean, if True, the document can be full-text searched using MongoEngine text search
- additional_sorts: add more sorts than the already available ones based on fields (see below). Eg, sort by metrics.
- nested_filters: filter on a field of a field (aka "join"), eg filter on `Reuse__organization__badge=PUBLIC_SERVICE`.
- standalone_filters: filter on something else than a field. Should be a list of dicts with filterable attributes, as returned by `compute_filter`.

Generated attributes on decorated classes:
- ref_fields: Minimal fields for embedded/referenced documents
- read_fields: All fields returned when querying a document
- write_fields: Fields accepted when creating/updating a document

For field-specific metadata, see the `field()` function documentation.
"""

import functools
from typing import Any, Callable, Iterable

import flask_restx.fields as restx_fields
import mongoengine
import mongoengine.fields as mongo_fields
from bson import DBRef, ObjectId
from flask import Request
from flask_restx import marshal
from flask_restx.inputs import boolean
from flask_restx.reqparse import RequestParser
from flask_storage.mongo import ImageField as FlaskStorageImageField

import udata.api.fields as custom_restx_fields
from udata.api import api, base_reference
from udata.mongo.errors import FieldValidationError
from udata.mongo.queryset import DBPaginator, UDataQuerySet

lazy_reference = api.model(
    "LazyReference",
    {
        "class": restx_fields.Raw(attribute=lambda ref: ref.document_type.__name__),
        "id": restx_fields.Raw(attribute=lambda ref: ref.pk),
    },
)

DEFAULT_GENERIC_KEY = "class"

classes_by_names = {}
classes_by_parents = {}


class GenericField(restx_fields.Raw):
    def __init__(self, fields_by_type, **kwargs):
        super(GenericField, self).__init__(**kwargs)
        self.default = None
        self.fields_by_type = fields_by_type

    def format(self, value):
        # Value is one of the generic object
        data = marshal(value, self.fields_by_type[value.__class__.__name__])
        data[DEFAULT_GENERIC_KEY] = value.__class__.__name__
        return data


def convert_db_to_field(key, field, info) -> tuple[Callable | None, Callable | None]:
    """Map a Mongo field to a Flask RestX field.

    Most of the types are a simple 1-to-1 mapping except lists and references that requires
    more work.
    We currently only map the params that we use from Mongo to RestX (for example min_length / max_length…).

    In the first part of the function we save the RestX constructor as a lambda because we need to call it with the
    params. Since merging the params involve a litte bit of work (merging default params with read/write params and then with
    user-supplied overrides, setting the readonly flag…), it's easier to have to do this only once at the end of the function.

    """
    params: dict = {}
    params["required"] = field.required

    read_params: dict = {}
    write_params: dict = {}

    constructor: Callable
    constructor_read: Callable | None = None
    constructor_write: Callable | None = None

    if info.get("convert_to"):
        # TODO: this is currently never used. We may remove it if the auto-conversion
        # is always good enough.
        return info.get("convert_to"), info.get("convert_to")
    elif isinstance(field, mongo_fields.StringField) or isinstance(field, mongo_fields.EnumField):
        constructor = (
            custom_restx_fields.Markdown if info.get("markdown", False) else restx_fields.String
        )
        if isinstance(field, mongo_fields.StringField):
            params["min_length"] = field.min_length
            params["max_length"] = field.max_length
        # EnumField define choices too from the enum values.
        params["enum"] = field.choices
        if field.validation:
            params["validation"] = validation_to_type(field.validation)
    elif isinstance(field, mongo_fields.UUIDField):
        # TODO add validation?
        constructor = restx_fields.String
    elif isinstance(field, mongo_fields.ObjectIdField):
        constructor = restx_fields.String
    elif isinstance(field, mongo_fields.FloatField):
        constructor = restx_fields.Float
        params["min"] = field.min  # TODO min_value?
        params["max"] = field.max
    elif isinstance(field, mongo_fields.IntField):
        constructor = restx_fields.Integer
        params["min"] = field.min_value
        params["max"] = field.max_value
    elif isinstance(field, mongo_fields.BooleanField):
        constructor = restx_fields.Boolean
    elif isinstance(field, mongo_fields.DateTimeField):
        constructor = custom_restx_fields.ISODateTime
    elif isinstance(field, mongo_fields.DictField):
        constructor = restx_fields.Raw
    elif isinstance(field, mongo_fields.ImageField) or isinstance(field, FlaskStorageImageField):
        size: int | None = info.get("size", None)
        if size:
            params["description"] = f"URL of the cropped and squared image ({size}x{size})"
        else:
            params["description"] = "URL of the image"

        if info.get("is_thumbnail", False):
            constructor_read = custom_restx_fields.ImageField
            write_params["read_only"] = True
        else:
            constructor = custom_restx_fields.ImageField

    elif isinstance(field, mongo_fields.ListField):
        # For lists, we can expose them only by showing a link to the API
        # with the results of the list to avoid listing a lot of sub-ressources
        # (for example for a dataservices with thousands of datasets).

        href = info.get("href", None)
        if href:

            def constructor_read(**kwargs):
                return restx_fields.Raw(
                    attribute=lambda o: {
                        "rel": "subsection",
                        "href": href(o),
                        "type": "GET",
                        "total": len(o[key]),
                    },
                    description="Visit this API link to see the list.",
                    **kwargs,
                )

        # If it's a standard list, we convert the inner value from Mongo to RestX then we create
        # the `List` RestX type with this converted inner value.
        # There is three level of information, from most important to least
        #     1. `inner_field_info` inside `__additional_field_info__` on the parent
        #     2. `__additional_field_info__` of the inner field
        #     3. `__additional_field_info__` of the parent
        inner_info: dict = getattr(field.field, "__additional_field_info__", {})
        nested_info = {**info, **inner_info, **info.get("inner_field_info", {})}

        generic = info.get("generic", False)

        allowed_classes = (
            classes_by_parents[field.field.document_type_obj]
            if isinstance(field.field, mongoengine.fields.EmbeddedDocumentField)
            and field.field.document_type_obj in classes_by_parents
            else set()
        )
        if generic and allowed_classes:
            generic_fields = {
                cls.__name__: convert_db_to_field(
                    f"{key}.{cls.__name__}",
                    # Instead of having EmbeddedDocumentField(Bloc) we'll create fields for each
                    # of the subclasses with EmbededdDocumentField(DatasetsListBloc), EmbeddedDocumentFied(DataservicesListBloc)…
                    mongoengine.fields.EmbeddedDocumentField(cls),
                    nested_info,
                )
                for cls in allowed_classes
            }

            field_read = GenericField({k: v[0].model for k, v in generic_fields.items()})
            field_write = GenericField({k: v[1].model for k, v in generic_fields.items()})
        else:
            field_read, field_write = convert_db_to_field(
                f"{key}.inner",
                field.field,
                nested_info,
            )

        if constructor_read is None:
            # We don't want to set the `constructor_read` if it's already set
            # by the `href` code above.
            def constructor_read(**kwargs):
                return restx_fields.List(field_read, **kwargs)

        # But we want to keep the `constructor_write` to allow changing the list.
        def constructor_write(**kwargs):
            return restx_fields.List(field_write, **kwargs)

    elif isinstance(
        field, (mongo_fields.GenericReferenceField, mongoengine.fields.GenericLazyReferenceField)
    ):

        def constructor(**kwargs):
            return restx_fields.Nested(lazy_reference, **kwargs)

    elif isinstance(field, mongo_fields.ReferenceField | mongo_fields.LazyReferenceField):
        # For reference we accept while writing a String representing the ID of the referenced model.
        # For reading, if the user supplied a `nested_fields` (RestX model), we use it to convert
        # the referenced model, if not we return a String (and RestX will call the `str()` of the model
        # when returning from an endpoint)
        nested_fields: dict | None = info.get("nested_fields")
        if nested_fields is None and hasattr(field.document_type_obj, "__ref_fields__"):
            nested_fields = field.document_type_obj.__ref_fields__

        if nested_fields is None:
            # If there is no `nested_fields` convert the object to the string representation.
            constructor_read = restx_fields.String
        else:

            def constructor_read(**kwargs):
                return restx_fields.Nested(nested_fields, **kwargs)

        write_params["description"] = "ID of the reference"
        constructor_write = restx_fields.String
    elif isinstance(field, mongo_fields.GenericEmbeddedDocumentField):
        generic_fields = {
            cls.__name__: convert_db_to_field(
                f"{key}.{cls.__name__}",
                # Instead of having GenericEmbeddedDocumentField() we'll create fields for each
                # of the subclasses with EmbededdDocumentField(MembershipRequestNotificationDetails)…
                mongoengine.fields.EmbeddedDocumentField(cls),
                info,
            )
            for cls in field.choices
        }

        def constructor_read(**kwargs):
            return GenericField({k: v[0].model for k, v in generic_fields.items()}, **kwargs)

        def constructor_write(**kwargs):
            return GenericField({k: v[1].model for k, v in generic_fields.items()}, **kwargs)
    elif isinstance(field, mongo_fields.EmbeddedDocumentField):
        nested_fields = info.get("nested_fields")
        if nested_fields is not None:

            def constructor(**kwargs):
                return restx_fields.Nested(nested_fields, **kwargs)

        elif hasattr(field.document_type_obj, "__read_fields__"):

            def constructor_read(**kwargs):
                return restx_fields.Nested(field.document_type_obj.__read_fields__, **kwargs)

            def constructor_write(**kwargs):
                return restx_fields.Nested(field.document_type_obj.__write_fields__, **kwargs)

        else:
            raise ValueError(
                f"EmbeddedDocumentField `{key}` requires a `nested_fields` param to serialize/deserialize or a `@generate_fields()` definition."
            )

    else:
        raise ValueError(f"Unsupported MongoEngine field type {field.__class__}")

    read_params = {**params, **read_params, **info}
    write_params = {**params, **write_params, **info}

    read: Callable = (
        constructor_read(**read_params) if constructor_read else constructor(**read_params)
    )
    if write_params.get("readonly", False) or (constructor_write is None and constructor is None):
        write: Callable | None = None
    else:
        write = (
            constructor_write(**write_params) if constructor_write else constructor(**write_params)
        )
    return read, write


def get_fields(cls) -> Iterable[tuple[str, Callable, dict]]:
    """Return all the document fields that are wrapped with the `field()` helper.

    Also expand image fields to add thumbnail fields.

    """
    for key, field in cls._fields.items():
        info: dict | None = getattr(field, "__additional_field_info__", None)
        if info is None:
            continue

        yield key, field, info

        if isinstance(field, mongo_fields.ImageField) or isinstance(field, FlaskStorageImageField):
            yield (
                f"{key}_thumbnail",
                field,
                {**info, **info.get("thumbnail_info", {}), "is_thumbnail": True, "attribute": key},
            )


def save_class_by_parents(cls):
    from udata.mongo.engine import db

    for parent in cls.__bases__:
        if parent == db.Document:
            return

        classes_by_parents[parent] = (
            classes_by_parents[parent] if parent in classes_by_parents else set()
        )
        classes_by_parents[parent].add(cls)


def generate_fields(**kwargs) -> Callable:
    """Mongoengine document decorator.

    This decorator will create two auto-generated attributes on the class `__read_fields__` and `__write_fields__`
    that can be used in API endpoint inside `expect()` and `marshall_with()`.

    It will also
    - generate an API parameter parser
    - sort and filter a list of documents with the provided params using the `apply_sort_filters` helper
    - apply a pagination with page and page size args with the `apply_pagination` helper

    """

    def wrapper(cls) -> Callable:
        from udata.models import db

        read_fields: dict = {}
        write_fields: dict = {}
        ref_fields: dict = {}
        sortables: list = kwargs.get("additional_sorts", [])

        filterables: list[dict] = kwargs.get("standalone_filters", [])
        nested_filters: dict[str, dict] = get_fields_with_nested_filters(
            kwargs.get("nested_filters", {})
        )
<<<<<<< HEAD
=======

>>>>>>> 5e41dc65
        if issubclass(cls, db.Document) or issubclass(cls, db.DynamicDocument):
            read_fields["id"] = restx_fields.String(required=True, readonly=True)

        classes_by_names[cls.__name__] = cls
        save_class_by_parents(cls)

        for key, field, info in get_fields(cls):
            sortable_key: bool = info.get("sortable", False)
            if sortable_key:
                sortables.append(
                    {
                        "key": sortable_key if isinstance(sortable_key, str) else key,
                        "value": key,
                    }
                )

            filterable: dict[str, Any] | None = info.get("filterable", None)
            if filterable is not None:
                filterables.append(compute_filter(key, field, info, filterable))

            nested_filter: dict | None = nested_filters.get(key, None)
            if nested_filter:
                if not isinstance(
                    field, mongo_fields.ReferenceField | mongo_fields.LazyReferenceField
                ):
                    raise Exception("Cannot use nested_filters on a field that is not a ref.")

                ref_model: db.Document = field.document_type

                for child in nested_filter.get("children", []):
                    inner_field: str = getattr(ref_model, child["key"])

                    column: str = f"{key}__{child['key']}"
                    child["key"] = f"{key}_{child['key']}"
                    filterable = compute_filter(column, inner_field, info, child)

                    # Since MongoDB is not capable of doing joins with a column like `organization__slug` we need to
                    # do a custom filter by splitting the query in two.

                    def query(filterable, query, value) -> UDataQuerySet:
                        # We use the computed `filterable["column"]` here because the `compute_filter` function
                        # could have added a default filter at the end (for example `organization__badges` converted
                        # in `organization__badges__kind`)
                        parts = filterable["column"].split("__", 1)
                        models: UDataQuerySet = ref_model.objects.filter(**{parts[1]: value}).only(
                            "id"
                        )
                        return query.filter(**{f"{parts[0]}__in": models})

                    # do a query-based filter instead of a column based one
                    filterable["query"] = functools.partial(query, filterable)
                    filterables.append(filterable)

            read, write = convert_db_to_field(key, field, info)

            if read:
                read_fields[key] = read
            if write:
                write_fields[key] = write

            if read and info.get("show_as_ref", False):
                ref_fields[key] = read

        # The goal of this loop is to fetch all functions (getters) of the class
        # If a function has an `__additional_field_info__` attribute it means
        # it has been decorated with `@field()` and should be included
        # in the API response.
        for method_name in dir(cls):
            if method_name == "objects":
                continue
            if method_name.startswith("_"):
                continue
            if method_name in read_fields:
                continue  # Do not override if the attribute is also callable like for Extras

            method = getattr(cls, method_name)
            if isinstance(method, property):
                method = method.fget

            if not callable(method):
                continue

            additional_field_info = getattr(method, "__additional_field_info__", None)
            if additional_field_info is None:
                continue

            def make_lambda(method):
                """
                Factory function to create a lambda with the correct scope.
                If we don't have this factory function, the `method` will be the
                last method assigned in this loop?
                """
                return lambda o: method(o)

            nested_fields: dict | None = additional_field_info.get("nested_fields")
            if nested_fields is None:
                # If there is no `nested_fields` convert the object to the string representation.
                field_constructor = restx_fields.String
            else:

                def field_constructor(**kwargs):
                    return restx_fields.Nested(nested_fields, **kwargs)

            read_fields[method_name] = field_constructor(
                attribute=make_lambda(method), **{"readonly": True, **additional_field_info}
            )
            if additional_field_info.get("show_as_ref", False):
                ref_fields[method_name] = read_fields[method_name]

        cls.__read_fields__ = api.model(f"{cls.__name__} (read)", read_fields, **kwargs)
        cls.__write_fields__ = api.model(f"{cls.__name__} (write)", write_fields, **kwargs)
        cls.__ref_fields__ = api.inherit(f"{cls.__name__}Reference", base_reference, ref_fields)

        mask: str | None = kwargs.pop("mask", None)
        if mask is not None:
            mask = "data{{{0}}},*".format(mask)
        cls.__page_fields__ = api.model(
            f"{cls.__name__}Page",
            custom_restx_fields.pager(cls.__read_fields__),
            mask=mask,
            **kwargs,
        )

        # Parser for index sort/filters
        paginable: bool = kwargs.get("paginable", True)
        parser: RequestParser = api.parser()

        if paginable:
            parser.add_argument(
                "page", type=int, location="args", default=1, help="The page to display"
            )
            parser.add_argument(
                "page_size", type=int, location="args", default=20, help="The page size"
            )

        if sortables:
            choices: list[str] = [sortable["key"] for sortable in sortables] + [
                "-" + sortable["key"] for sortable in sortables
            ]
            parser.add_argument(
                "sort",
                type=str,
                location="args",
                choices=choices,
                help="The field (and direction) on which sorting apply",
            )

        searchable: bool = kwargs.pop("searchable", False)
        if searchable:
            parser.add_argument("q", type=str, location="args")

        for filterable in filterables:
            parser.add_argument(
                # Use the custom label from `nested_filters` if there's one.
                filterable.get("label", filterable["key"]),
                type=filterable["type"],
                location="args",
                choices=filterable.get("choices", None),
            )

        cls.__index_parser__ = parser

        def apply_sort_filters(base_query) -> UDataQuerySet:
            args = cls.__index_parser__.parse_args()

            if sortables and args["sort"]:
                negate: bool = args["sort"].startswith("-")
                sort_key: str = args["sort"][1:] if negate else args["sort"]

                sort_by: str | None = next(
                    (sortable["value"] for sortable in sortables if sortable["key"] == sort_key),
                    None,
                )
                if sort_by:
                    if negate:
                        sort_by = "-" + sort_by

                    base_query = base_query.order_by(sort_by)

            if searchable and args.get("q"):
                phrase_query: str = " ".join([f'"{elem}"' for elem in args["q"].split(" ")])
                base_query = base_query.search_text(phrase_query)

            for filterable in filterables:
                # If it's from an `nested_filter`, use the custom label instead of the key,
                # eg use `organization_badge` instead of `organization.badges` which is
                # computed to `organization_badges`.
                filter = args.get(filterable.get("label", filterable["key"]))
                if filter is not None:
                    for constraint in filterable.get("constraints", []):
                        if constraint == "objectid" and not ObjectId.is_valid(
                            args[filterable["key"]]
                        ):
                            api.abort(400, f"`{filterable['key']}` must be an identifier")

                    query = filterable.get("query", None)
                    if query:
                        base_query = filterable["query"](base_query, filter)
                    else:
                        base_query = base_query.filter(
                            **{
                                filterable["column"]: filter,
                            }
                        )

            return base_query

        def apply_pagination(base_query) -> DBPaginator:
            args = cls.__index_parser__.parse_args()

            if paginable:
                base_query = base_query.paginate(args["page"], args["page_size"])
            return base_query

        cls.apply_sort_filters = apply_sort_filters
        cls.apply_pagination = apply_pagination
        cls.__additional_class_info__ = kwargs
        return cls

    return wrapper


def field(
    inner=None,
    sortable: bool | str | None = None,
    filterable: dict[str, Any] | None = None,
    readonly: bool | None = None,
    show_as_ref: bool | None = None,
    markdown: bool | None = None,
    description: str | None = None,
    auditable: bool | None = None,
    checks: list[Callable] | None = None,
    attribute: str | None = None,
    thumbnail_info: dict[str, Any] | None = None,
    example: str | None = None,
    nested_fields: dict[str, Any] | None = None,
    inner_field_info: dict[str, Any] | None = None,
    size: int | None = None,
    is_thumbnail: bool | None = None,
    href: Callable | None = None,
    generic: bool | None = None,
    generic_key: str | None = None,
    convert_to: Callable | None = None,
    allow_null: bool | None = None,
    **kwargs: Any,  # Accept any additional parameters, forward to flask rest x constructor.
):
    """Universal field decorator/wrapper for API field metadata.

    Can be used in two ways:

    1. As a wrapper for MongoEngine fields:
        title = field(db.StringField(required=True),
                     sortable=True,
                     description="The title of the item")

    2. As a decorator for computed fields:
        @field(description="Link to the API endpoint", show_as_ref=True)
        def uri(self):
            return f"/api/items/{self.id}"

    Args:
        inner: The MongoEngine field to wrap (or None when used as decorator)
        sortable: If True, field can be sorted. If str, use as custom sort key
        filterable: Filter configuration dict
        readonly: If True, exclude from write_fields
        show_as_ref: If True, include in ref_fields
        markdown: If True, use Markdown formatter
        description: Field description for Swagger
        auditable: If False, exclude from audit trail
        checks: List of validation functions
        attribute: Custom attribute name for serialization
        thumbnail_info: Thumbnail configuration dict
        example: Example value for documentation
        nested_fields: RestX model for nested objects
        inner_field_info: Additional info for list inner fields
        size: Image size for thumbnails
        is_thumbnail: If True, this is a thumbnail field
        href: Function to generate API link
        generic: If True, handle generic embedded documents
        generic_key: Key for generic type discrimination
        convert_to: Custom converter for RestX
        allow_null: If True, field can be null
        **kwargs: Any additional parameters not explicitly defined

    Returns:
        When used as wrapper: The field with __additional_field_info__ attached.
        When used as decorator: A decorator function.
    """
    # Build field_info from non-None parameters, excluding 'inner' and 'kwargs'
    field_info = {
        k: v for k, v in locals().items() if v is not None and k not in ("inner", "kwargs")
    }

    # Add any extra kwargs passed
    field_info.update(kwargs)

    if inner is None:
        # Used as a decorator for methods
        def decorator(func):
            func.__additional_field_info__ = field_info
            return func

        return decorator
    else:
        # Used as a field wrapper
        inner.__additional_field_info__ = field_info
        return inner


def patch(obj, request) -> type:
    """Patch the object with the data from the request.

    Only fields decorated with the `field()` decorator will be read (and not readonly).

    """
    from udata.mongo.engine import db

    data = request.json if isinstance(request, Request) else request
    for key, value in data.items():
        field = obj.__write_fields__.get(key)
        if field is not None and not field.readonly:
            model_attribute = getattr(obj.__class__, key)
            info = getattr(model_attribute, "__additional_field_info__", {})

            if hasattr(model_attribute, "from_input"):
                value = model_attribute.from_input(value)
            elif isinstance(model_attribute, mongoengine.fields.ListField) and isinstance(
                model_attribute.field,
                mongo_fields.ReferenceField | mongo_fields.LazyReferenceField,
            ):
                # TODO `wrap_primary_key` do Mongo request, do a first pass to fetch all documents before calling it (to avoid multiple queries).
                value = [wrap_primary_key(key, model_attribute.field, id) for id in value]
            elif isinstance(
                model_attribute, mongo_fields.ReferenceField | mongo_fields.LazyReferenceField
            ):
                value = wrap_primary_key(key, model_attribute, value)
            elif isinstance(
                model_attribute,
                (
                    mongoengine.fields.GenericReferenceField,
                    mongoengine.fields.GenericLazyReferenceField,
                ),
            ):
                value = wrap_primary_key(
                    key,
                    model_attribute,
                    value["id"],
                    document_type=db.resolve_model(value["class"]),
                )
            elif value and isinstance(
                model_attribute,
                mongoengine.fields.GenericEmbeddedDocumentField,
            ):
                generic_key = info.get("generic_key", DEFAULT_GENERIC_KEY)
                embedded_field = classes_by_names[value[generic_key]]
                value = patch(embedded_field(), value)
            elif value and isinstance(
                model_attribute,
                mongoengine.fields.EmbeddedDocumentField,
            ):
                embedded_field = model_attribute.document_type().__class__
                value = patch(embedded_field(), value)
            elif value and isinstance(
                model_attribute,
                mongoengine.fields.EmbeddedDocumentListField,
            ):
                base_embedded_field = model_attribute.field.document_type().__class__
                generic = info.get("generic", False)
                generic_key = info.get("generic_key", DEFAULT_GENERIC_KEY)

                objects = []
                for embedded_value in value:
                    # TODO add validation on generic_key presence and value
                    embedded_field = (
                        classes_by_names[embedded_value[generic_key]]
                        if generic
                        else base_embedded_field
                    )
                    objects.append(patch(embedded_field(), embedded_value))

                value = objects

            # `checks` field attribute allows to do validation from the request before setting
            # the attribute
            checks = info.get("checks", [])

            if is_value_modified(getattr(obj, key), value):
                for check in checks:
                    check(
                        value,
                        **{
                            "is_creation": obj._created,
                            "is_update": not obj._created,
                            "field": key,
                        },
                    )  # TODO add other model attributes in function parameters

            setattr(obj, key, value)

    return obj


def is_value_modified(old_value, new_value) -> bool:
    # If we want to modify a reference, the new_value may be a DBRef.
    # `wrap_primary_key` can also return the `foreign_document` (see :WrapToForeignDocument)
    # and it is not currently taken into account here…
    # Maybe we can do another type of check to check if the reference changes in the future…
    if isinstance(new_value, DBRef):
        return not old_value or new_value.id != old_value.id

    return new_value != old_value


def patch_and_save(obj, request) -> type:
    obj = patch(obj, request)
    obj.save()

    return obj


def wrap_primary_key(
    field_name: str,
    foreign_field: mongoengine.fields.ReferenceField | mongoengine.fields.GenericReferenceField,
    value: str | None,
    document_type=None,
):
    """Wrap the `String` inside an `ObjectId`.

    If the foreign ID is a `String`, get a `DBRef` from the database.

    TODO: we only check the document reference if the ID is a `String` field (not in the case of a classic `ObjectId`).

    """
    if value is None:
        return value

    if isinstance(value, dict) and "id" in value:
        return wrap_primary_key(field_name, foreign_field, value["id"], document_type)

    document_type = document_type or foreign_field.document_type().__class__
    id_field_name = document_type._meta["id_field"]

    id_field = getattr(document_type, id_field_name)

    # Get the foreign document from MongoDB because the othewise it fails during read
    # Also useful to get a DBRef for non ObjectId references (see below)
    foreign_document = document_type.objects(**{id_field_name: value}).first()
    if foreign_document is None:
        raise FieldValidationError(field=field_name, message=f"Unknown reference '{value}'")

    # GenericReferenceField only accepts document (not dbref / objectid)
    # :WrapToForeignDocument
    if isinstance(
        foreign_field,
        (
            mongoengine.fields.GenericReferenceField,
            mongoengine.fields.GenericLazyReferenceField,
        ),
    ):
        return foreign_document

    if isinstance(id_field, mongoengine.fields.ObjectIdField):
        return foreign_document.to_dbref()
    elif isinstance(id_field, mongoengine.fields.StringField):
        # Right now I didn't find a simpler way to make mongoengine happy.
        # For references, it expects `ObjectId`, `DBRef`, `LazyReference` or `document` but since
        # the primary key a StringField (not an `ObjectId`) we cannot create an `ObjectId`, I didn't find
        # a way to create a `DBRef` nor a `LazyReference` so I create a simple document with only the ID field.
        # We could use a simple dict as follow instead:
        # { 'id': value }
        # … but it may be important to check before-hand that the reference point to a correct document.
        return foreign_document.to_dbref()
    else:
        raise ValueError(
            f"Unknown ID field type {id_field.__class__} for {document_type} (ID field name is {id_field_name}, value was {value})"
        )


def get_fields_with_nested_filters(nested_filters: dict[str, str]) -> dict[str, Any]:
    """Filter on additional related fields.

    be able to compute them when we loop over all the fields (`title`, `organization`…)


    The `nested_filters` property is a dict: {"label": "key"}, for example {"organization_badge": "organization.badges"}.
    The `label` will be the name of the parser arg, like `?organization_badge=public-service`, which makes more
    sense than `?organization_badges=public-service`.
    """
    results: dict = {}
    for label, key in nested_filters.items():
        parts = key.split(".")
        if len(parts) == 2:
            parent = parts[0]
            child = parts[1]

            if parent not in results:
                results[parent] = {"children": []}

            results[parent]["children"].append(
                {
                    # The name for the parser argument, so `organization_badge` instead of `organization_badges`.
                    "label": label,
                    "key": child,
                    "type": str,
                }
            )
        else:
            raise Exception(f"Do not support `nested_filters` without two parts: {key}.")

    return results


def compute_filter(column: str, field, info, filterable) -> dict:
    # "key" is the param key in the URL
    if "key" not in filterable:
        filterable["key"] = column

    # If we do a filter on a embed document, get the class info
    # of this document to see if there is a default filter value
    embed_info = None
    if isinstance(field, mongo_fields.EmbeddedDocumentField):
        embed_info = field.get("__additional_class_info__", None)
    elif isinstance(field, mongo_fields.EmbeddedDocumentListField):
        embed_info = getattr(field.field.document_type, "__additional_class_info__", None)

    if embed_info and embed_info.get("default_filterable_field", None):
        # There is a default filterable field so append it to the column and replace the
        # field to use the inner one (for example using the `kind` `StringField` instead of
        # the embed `Badge` field.)
        filterable["column"] = f"{column}__{embed_info['default_filterable_field']}"
        field = getattr(field.field.document_type, embed_info["default_filterable_field"])
    else:
        filterable["column"] = column

    if "constraints" not in filterable:
        filterable["constraints"] = []

    if isinstance(field, mongo_fields.ReferenceField | mongo_fields.LazyReferenceField) or (
        isinstance(field, mongo_fields.ListField)
        and isinstance(field.field, mongo_fields.ReferenceField | mongo_fields.LazyReferenceField)
    ):
        filterable["constraints"].append("objectid")

    if "type" not in filterable:
        if isinstance(field, mongo_fields.BooleanField):
            filterable["type"] = boolean
        else:
            filterable["type"] = str
    if field.validation:
        filterable["type"] = validation_to_type(field.validation)

    filterable["choices"] = info.get("choices", None)
    if hasattr(field, "choices") and field.choices:
        filterable["choices"] = field.choices

    return filterable


def validation_to_type(validation: Callable) -> Callable:
    """Convert a mongo field's validation function to a ReqParser's type.

    In flask_restx.ReqParser, validation is done by setting the param's type to
    a callable that will either raise, or return the parsed value.

    In mongo, a field's validation function cannot return anything, so this
    helper wraps the mongo field's validation to return the value if it validated.
    """
    from udata.models import db

    def wrapper(value: str) -> str:
        try:
            validation(value)
        except db.ValidationError:
            raise
        return value

    wrapper.__schema__ = {"type": "string", "format": "my-custom-format"}

    return wrapper<|MERGE_RESOLUTION|>--- conflicted
+++ resolved
@@ -344,10 +344,6 @@
         nested_filters: dict[str, dict] = get_fields_with_nested_filters(
             kwargs.get("nested_filters", {})
         )
-<<<<<<< HEAD
-=======
-
->>>>>>> 5e41dc65
         if issubclass(cls, db.Document) or issubclass(cls, db.DynamicDocument):
             read_fields["id"] = restx_fields.String(required=True, readonly=True)
 
