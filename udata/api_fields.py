--- conflicted
+++ resolved
@@ -124,12 +124,8 @@
 
         def constructor(**kwargs):
             return restx_fields.Nested(lazy_reference, **kwargs)
-<<<<<<< HEAD
-
-    elif isinstance(field, mongo_fields.ReferenceField):
-=======
-    elif isinstance(field, (mongo_fields.ReferenceField, mongo_fields.LazyReferenceField)):
->>>>>>> 29cc986a
+
+    elif isinstance(field, mongo_fields.ReferenceField | mongo_fields.LazyReferenceField):
         # For reference we accept while writing a String representing the ID of the referenced model.
         # For reading, if the user supplied a `nested_fields` (RestX model), we use it to convert
         # the referenced model, if not we return a String (and RestX will call the `str()` of the model
@@ -231,28 +227,16 @@
                 )
 
             filterable = info.get("filterable", None)
+
             if filterable is not None:
                 filterables.append(compute_filter(key, field, info, filterable))
 
-<<<<<<< HEAD
             additional_filter = additional_filters.get(key, None)
             if additional_filter:
-                if not isinstance(field, mongo_fields.ReferenceField):
+                if not isinstance(
+                    field, mongo_fields.ReferenceField | mongo_fields.LazyReferenceField
+                ):
                     raise Exception("Cannot use additional_filters on not a ref.")
-=======
-                if "constraints" not in filterable:
-                    filterable["constraints"] = []
-                    if isinstance(
-                        field, (mongo_fields.ReferenceField, mongo_fields.LazyReferenceField)
-                    ) or (
-                        isinstance(field, mongo_fields.ListField)
-                        and isinstance(
-                            field.field,
-                            (mongo_fields.ReferenceField, mongo_fields.LazyReferenceField),
-                        )
-                    ):
-                        filterable["constraints"].append("objectid")
->>>>>>> 29cc986a
 
                 ref_model = field.document_type
 
@@ -460,12 +444,12 @@
                 value = model_attribute.from_input(value)
             elif isinstance(model_attribute, mongoengine.fields.ListField) and isinstance(
                 model_attribute.field,
-                (mongo_fields.ReferenceField, mongo_fields.LazyReferenceField),
+                mongo_fields.ReferenceField | mongo_fields.LazyReferenceField,
             ):
                 # TODO `wrap_primary_key` do Mongo request, do a first pass to fetch all documents before calling it (to avoid multiple queries).
                 value = [wrap_primary_key(key, model_attribute.field, id) for id in value]
             elif isinstance(
-                model_attribute, (mongo_fields.ReferenceField, mongo_fields.LazyReferenceField)
+                model_attribute, mongo_fields.ReferenceField | mongo_fields.LazyReferenceField
             ):
                 value = wrap_primary_key(key, model_attribute, value)
             elif isinstance(
@@ -615,9 +599,9 @@
     if "constraints" not in filterable:
         filterable["constraints"] = []
 
-    if isinstance(field, mongo_fields.ReferenceField) or (
+    if isinstance(field, mongo_fields.ReferenceField | mongo_fields.LazyReferenceField) or (
         isinstance(field, mongo_fields.ListField)
-        and isinstance(field.field, mongo_fields.ReferenceField)
+        and isinstance(field.field, mongo_fields.ReferenceField | mongo_fields.LazyReferenceField)
     ):
         filterable["constraints"].append("objectid")
 
