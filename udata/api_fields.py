<<<<<<< HEAD
"""Enhance a MongoEngine document class to give it super powers by decorating it with @generate_fields.

The main goal of `generate_fields` is to remove duplication: we used to have fields declaration in
- models.py
- forms.py
- api_fields.py

Now they're defined in models.py, and adding the `generate_fields` decorator makes them available in the format we need them for the forms or the API.

- default_filterable_field: which field in this document should be the default filter, eg when filtering by Badge, you're actually filtering on `Badge.kind`
- searchable: boolean, if True, the document can be full-text searched using MongoEngine text search
- additional_sorts: add more sorts than the already available ones based on fields (see below). Eg, sort by metrics.
- additional_filters: filter on a field of a field (aka "join"), eg filter on `Reuse__organization__badge=PUBLIC_SERVICE`.


On top of those functionalities added to the document by the `@generate_fields` decorator parameters,
the document fields are parsed and enhanced if they are wrapped in the `field` helper.

- sortable: boolean, if True, it'll be available in the list of sort options
- show_as_ref: add to the list of `ref_fields` (see below)
- readonly: don't add this field to the `write_fields`
- markdown: use Mardown to format this field instead of plain old text
- filterable: this field can be filtered on. It's either an empty dictionnary, either {`key`: `field_name`} if the `field_name` to use is different from the original field, eg `dataset` instead of `datasets`.
- description: use as the info on the field in the swagger forms.
- check: provide a function to validate the content of the field.
- thumbnail_info: add additional info for a thumbnail, eg `{ "size": BIGGEST_IMAGE_SIZE }`.

You may also use the `@function_field` decorator to treat a document method as a field.


The following fields are added on the document class once decorated:

- ref_fields: list of fields to return when embedding/referencing a document, eg when querying Reuse.organization, only return a subset of the org fields
- read_fields: all of the fields to return when querying a document
- write_fields: list of fields to provide when creating a document, eg when creating a Reuse, we only provide organization IDs, not all the org fields

"""

import functools
from typing import Any, Callable, Iterable
=======
import functools
from typing import Any, Dict
>>>>>>> a5857ff3

import flask_restx.fields as restx_fields
import mongoengine
import mongoengine.fields as mongo_fields
from bson import ObjectId
from flask_restx.inputs import boolean
from flask_restx.reqparse import RequestParser
from flask_storage.mongo import ImageField as FlaskStorageImageField

import udata.api.fields as custom_restx_fields
from udata.api import api, base_reference
from udata.mongo.errors import FieldValidationError
from udata.mongo.queryset import DBPaginator, UDataQuerySet

lazy_reference = api.model(
    "LazyReference",
    {
        "class": restx_fields.Raw(attribute=lambda ref: ref.document_type.__name__),
        "id": restx_fields.Raw(attribute=lambda ref: ref.pk),
    },
)


def convert_db_to_field(key, field, info) -> tuple[Callable | None, Callable | None]:
    """Map a Mongo field to a Flask RestX field.

    Most of the types are a simple 1-to-1 mapping except lists and references that requires
    more work.
    We currently only map the params that we use from Mongo to RestX (for example min_length / max_length…).

    In the first part of the function we save the RestX constructor as a lambda because we need to call it with the
    params. Since merging the params involve a litte bit of work (merging default params with read/write params and then with
    user-supplied overrides, setting the readonly flag…), it's easier to have to do this only once at the end of the function.

    """
    params: dict = {}
    params["required"] = field.required

    read_params: dict = {}
    write_params: dict = {}

    constructor: Callable
    constructor_read: Callable | None = None
    constructor_write: Callable | None = None

    if info.get("convert_to"):
        # TODO: this is currently never used. We may remove it if the auto-conversion
        # is always good enough.
        return info.get("convert_to"), info.get("convert_to")
    elif isinstance(field, mongo_fields.StringField):
        constructor = (
            custom_restx_fields.Markdown if info.get("markdown", False) else restx_fields.String
        )
        params["min_length"] = field.min_length
        params["max_length"] = field.max_length
        params["enum"] = field.choices
    elif isinstance(field, mongo_fields.ObjectIdField):
        constructor = restx_fields.String
    elif isinstance(field, mongo_fields.FloatField):
        constructor = restx_fields.Float
        params["min"] = field.min  # TODO min_value?
        params["max"] = field.max
    elif isinstance(field, mongo_fields.BooleanField):
        constructor = restx_fields.Boolean
    elif isinstance(field, mongo_fields.DateTimeField):
        constructor = custom_restx_fields.ISODateTime
    elif isinstance(field, mongo_fields.DictField):
        constructor = restx_fields.Raw
    elif isinstance(field, mongo_fields.ImageField) or isinstance(field, FlaskStorageImageField):
        size: int | None = info.get("size", None)
        if size:
            params["description"] = f"URL of the cropped and squared image ({size}x{size})"
        else:
            params["description"] = "URL of the image"

        if info.get("is_thumbnail", False):
            constructor_read = custom_restx_fields.ImageField
            write_params["read_only"] = True
        else:
            constructor = custom_restx_fields.ImageField

    elif isinstance(field, mongo_fields.ListField):
        # For lists, we can expose them only by showing a link to the API
        # with the results of the list to avoid listing a lot of sub-ressources
        # (for example for a dataservices with thousands of datasets).
        href = info.get("href", None)
        if href:

            def constructor_read(**kwargs):
                return restx_fields.Raw(
                    attribute=lambda o: {
                        "rel": "subsection",
                        "href": href(o),
                        "type": "GET",
                        "total": len(o[key]),
                    },
                    description="Visit this API link to see the list.",
                    **kwargs,
                )

        # If it's a standard list, we convert the inner value from Mongo to RestX then we create
        # the `List` RestX type with this converted inner value.
        # There is three level of information, from most important to least
        #     1. `inner_field_info` inside `__additional_field_info__` on the parent
        #     2. `__additional_field_info__` of the inner field
        #     3. `__additional_field_info__` of the parent
        inner_info: dict = getattr(field.field, "__additional_field_info__", {})
        field_read, field_write = convert_db_to_field(
            f"{key}.inner", field.field, {**info, **inner_info, **info.get("inner_field_info", {})}
        )

        if constructor_read is None:
            # We don't want to set the `constructor_read` if it's already set
            # by the `href` code above.
            def constructor_read(**kwargs):
                return restx_fields.List(field_read, **kwargs)

        # But we want to keep the `constructor_write` to allow changing the list.
        def constructor_write(**kwargs):
            return restx_fields.List(field_write, **kwargs)

    elif isinstance(
        field, (mongo_fields.GenericReferenceField, mongoengine.fields.GenericLazyReferenceField)
    ):

        def constructor(**kwargs):
            return restx_fields.Nested(lazy_reference, **kwargs)

    elif isinstance(field, mongo_fields.ReferenceField | mongo_fields.LazyReferenceField):
        # For reference we accept while writing a String representing the ID of the referenced model.
        # For reading, if the user supplied a `nested_fields` (RestX model), we use it to convert
        # the referenced model, if not we return a String (and RestX will call the `str()` of the model
        # when returning from an endpoint)
        nested_fields: dict | None = info.get("nested_fields")
        if nested_fields is None:
            # If there is no `nested_fields` convert the object to the string representation.
            constructor_read = restx_fields.String
        else:

            def constructor_read(**kwargs):
                return restx_fields.Nested(nested_fields, **kwargs)

        write_params["description"] = "ID of the reference"
        constructor_write = restx_fields.String
    elif isinstance(field, mongo_fields.EmbeddedDocumentField):
        nested_fields = info.get("nested_fields")
        if nested_fields is not None:

            def constructor(**kwargs):
                return restx_fields.Nested(nested_fields, **kwargs)

        elif hasattr(field.document_type_obj, "__read_fields__"):

            def constructor_read(**kwargs):
                return restx_fields.Nested(field.document_type_obj.__read_fields__, **kwargs)

            def constructor_write(**kwargs):
                return restx_fields.Nested(field.document_type_obj.__write_fields__, **kwargs)

        else:
            raise ValueError(
                f"EmbeddedDocumentField `{key}` requires a `nested_fields` param to serialize/deserialize or a `@generate_fields()` definition."
            )

    else:
        raise ValueError(f"Unsupported MongoEngine field type {field.__class__}")

    read_params = {**params, **read_params, **info}
    write_params = {**params, **write_params, **info}

    read: Callable = (
        constructor_read(**read_params) if constructor_read else constructor(**read_params)
    )
    if write_params.get("readonly", False) or (constructor_write is None and constructor is None):
        write: Callable | None = None
    else:
        write = (
            constructor_write(**write_params) if constructor_write else constructor(**write_params)
        )
    return read, write


def get_fields(cls) -> Iterable[tuple[str, Callable, dict]]:
    """Return all the document fields that are wrapped with the `field()` helper.

    Also expand image fields to add thumbnail fields.

    """
    for key, field in cls._fields.items():
        info: dict | None = getattr(field, "__additional_field_info__", None)
        if info is None:
            continue

        yield key, field, info

        if isinstance(field, mongo_fields.ImageField) or isinstance(field, FlaskStorageImageField):
            yield (
                f"{key}_thumbnail",
                field,
                {**info, **info.get("thumbnail_info", {}), "is_thumbnail": True, "attribute": key},
            )


def generate_fields(**kwargs) -> Callable:
    """Mongoengine document decorator.

    This decorator will create two auto-generated attributes on the class `__read_fields__` and `__write_fields__`
    that can be used in API endpoint inside `expect()` and `marshall_with()`.

    It will also
    - generate an API parameter parser
    - sort and filter a list of documents with the provided params using the `apply_sort_filters_and_pagination` helper

    """

<<<<<<< HEAD
    def wrapper(cls) -> Callable:
        from udata.models import db

        read_fields: dict = {}
        write_fields: dict = {}
        ref_fields: dict = {}
        sortables: list = kwargs.get("additional_sorts", [])

        filterables: list[dict] = []
        additional_filters: dict[str, dict] = get_fields_with_additional_filters(
=======
    def wrapper(cls):
        read_fields = {}
        write_fields = {}
        ref_fields = {}
        sortables = kwargs.get("additional_sorts", [])

        filterables = []
        additional_filters = get_fields_with_additional_filters(
>>>>>>> a5857ff3
            kwargs.get("additional_filters", {})
        )

        read_fields["id"] = restx_fields.String(required=True, readonly=True)

        for key, field, info in get_fields(cls):
            sortable_key: bool = info.get("sortable", False)
            if sortable_key:
                sortables.append(
                    {
                        "key": sortable_key if isinstance(sortable_key, str) else key,
                        "value": key,
                    }
                )

<<<<<<< HEAD
            filterable: dict[str, Any] | None = info.get("filterable", None)
            if filterable is not None:
                filterables.append(compute_filter(key, field, info, filterable))

            additional_filter: dict | None = additional_filters.get(key, None)
=======
            filterable = info.get("filterable", None)

            if filterable is not None:
                filterables.append(compute_filter(key, field, info, filterable))

            additional_filter = additional_filters.get(key, None)
>>>>>>> a5857ff3
            if additional_filter:
                if not isinstance(
                    field, mongo_fields.ReferenceField | mongo_fields.LazyReferenceField
                ):
                    raise Exception("Cannot use additional_filters on not a ref.")

<<<<<<< HEAD
                ref_model: db.Document = field.document_type

                for child in additional_filter.get("children", []):
                    inner_field: str = getattr(ref_model, child["key"])

                    column: str = f"{key}__{child['key']}"
                    child["key"] = f"{key}_{child['key']}"
                    filterable = compute_filter(column, inner_field, info, child)

                    # Since MongoDB is not capable of doing joins with a column like `organization__slug` we need to
                    # do a custom filter by splitting the query in two.

                    def query(filterable, query, value) -> UDataQuerySet:
                        # We use the computed `filterable["column"]` here because the `compute_filter` function
                        # could have added a default filter at the end (for example `organization__badges` converted
                        # in `organization__badges__kind`)
                        parts = filterable["column"].split("__", 1)
                        models: UDataQuerySet = ref_model.objects.filter(**{parts[1]: value}).only(
                            "id"
                        )
                        return query.filter(**{f"{parts[0]}__in": models})

                    # do a query-based filter instead of a column based one
                    filterable["query"] = functools.partial(query, filterable)

=======
                ref_model = field.document_type

                for child in additional_filter.get("children", []):
                    inner_field = getattr(ref_model, child["key"])

                    column = f"{key}__{child['key']}"
                    child["key"] = f"{key}_{child['key']}"
                    filterable = compute_filter(column, inner_field, info, child)

                    # Since MongoDB is not capable of doing joins with a column like `organization__slug` we need to
                    # do a custom filter by splitting the query in two.

                    def query(filterable, query, value):
                        # We use the computed `filterable["column"]` here because the `compute_filter` function
                        # could have added a default filter at the end (for example `organization__badges` converted
                        # in `organization__badges__kind`)
                        parts = filterable["column"].split("__", 1)
                        models = ref_model.objects.filter(**{parts[1]: value}).only("id")
                        return query.filter(**{f"{parts[0]}__in": models})

                    # do a query-based filter instead of a column based one
                    filterable["query"] = functools.partial(query, filterable)

>>>>>>> a5857ff3
                    filterables.append(filterable)

            read, write = convert_db_to_field(key, field, info)

            if read:
                read_fields[key] = read
            if write:
                write_fields[key] = write

            if read and info.get("show_as_ref", False):
                ref_fields[key] = read

        # The goal of this loop is to fetch all functions (getters) of the class
        # If a function has an `__additional_field_info__` attribute it means
        # it has been decorated with `@function_field()` and should be included
        # in the API response.
        for method_name in dir(cls):
            if method_name == "objects":
                continue
            if method_name.startswith("_"):
                continue
            if method_name in read_fields:
                continue  # Do not override if the attribute is also callable like for Extras

            method = getattr(cls, method_name)
            if not callable(method):
                continue

            additional_field_info = getattr(method, "__additional_field_info__", None)
            if additional_field_info is None:
                continue

            def make_lambda(method):
                """
                Factory function to create a lambda with the correct scope.
                If we don't have this factory function, the `method` will be the
                last method assigned in this loop?
                """
                return lambda o: method(o)

            read_fields[method_name] = restx_fields.String(
                attribute=make_lambda(method), **{"readonly": True, **additional_field_info}
            )
            if additional_field_info.get("show_as_ref", False):
                ref_fields[key] = read_fields[method_name]

        cls.__read_fields__ = api.model(f"{cls.__name__} (read)", read_fields, **kwargs)
        cls.__write_fields__ = api.model(f"{cls.__name__} (write)", write_fields, **kwargs)
        cls.__ref_fields__ = api.inherit(f"{cls.__name__}Reference", base_reference, ref_fields)

        mask: str | None = kwargs.pop("mask", None)
        if mask is not None:
            mask = "data{{{0}}},*".format(mask)
        cls.__page_fields__ = api.model(
            f"{cls.__name__}Page",
            custom_restx_fields.pager(cls.__read_fields__),
            mask=mask,
            **kwargs,
        )

        # Parser for index sort/filters
        paginable: bool = kwargs.get("paginable", True)
        parser: RequestParser = api.parser()

        if paginable:
            parser.add_argument(
                "page", type=int, location="args", default=1, help="The page to display"
            )
            parser.add_argument(
                "page_size", type=int, location="args", default=20, help="The page size"
            )

        if sortables:
            choices: list[str] = [sortable["key"] for sortable in sortables] + [
                "-" + sortable["key"] for sortable in sortables
            ]
            parser.add_argument(
                "sort",
                type=str,
                location="args",
                choices=choices,
                help="The field (and direction) on which sorting apply",
            )

        searchable: bool = kwargs.pop("searchable", False)
        if searchable:
            parser.add_argument("q", type=str, location="args")

        for filterable in filterables:
            parser.add_argument(
<<<<<<< HEAD
                # Use the custom label from `additional_filters` if there's one.
=======
>>>>>>> a5857ff3
                filterable.get("label", filterable["key"]),
                type=filterable["type"],
                location="args",
                choices=filterable.get("choices", None),
            )

        cls.__index_parser__ = parser

        def apply_sort_filters_and_pagination(base_query) -> DBPaginator:
            args = cls.__index_parser__.parse_args()

            if sortables and args["sort"]:
                negate: bool = args["sort"].startswith("-")
                sort_key: str = args["sort"][1:] if negate else args["sort"]

                sort_by: str | None = next(
                    (sortable["value"] for sortable in sortables if sortable["key"] == sort_key),
                    None,
                )
                if sort_by:
                    if negate:
                        sort_by = "-" + sort_by

                    base_query = base_query.order_by(sort_by)

            if searchable and args.get("q"):
                phrase_query: str = " ".join([f'"{elem}"' for elem in args["q"].split(" ")])
                base_query = base_query.search_text(phrase_query)

            for filterable in filterables:
<<<<<<< HEAD
                # If it's from an `additional_filter`, use the custom label instead of the key,
                # eg use `organization_badge` instead of `organization.badges` which is
                # computed to `organization_badges`.
=======
>>>>>>> a5857ff3
                filter = args.get(filterable.get("label", filterable["key"]))
                if filter is not None:
                    for constraint in filterable.get("constraints", []):
                        if constraint == "objectid" and not ObjectId.is_valid(
                            args[filterable["key"]]
                        ):
                            api.abort(400, f'`{filterable["key"]}` must be an identifier')

                    query = filterable.get("query", None)
                    if query:
                        base_query = filterable["query"](base_query, filter)
                    else:
                        base_query = base_query.filter(
                            **{
                                filterable["column"]: filter,
                            }
                        )

            if paginable:
                base_query = base_query.paginate(args["page"], args["page_size"])

            return base_query

        cls.apply_sort_filters_and_pagination = apply_sort_filters_and_pagination
        cls.__additional_class_info__ = kwargs
        return cls

    return wrapper


def function_field(**info) -> Callable:
    def inner(func):
        func.__additional_field_info__ = info
        return func

    return inner


def field(inner, **kwargs):
    """Simple wrapper to make a document field visible for the API.

    We can pass additional arguments that will be forwarded to the RestX field constructor.

    """
    inner.__additional_field_info__ = kwargs
    return inner


def patch(obj, request) -> type:
    """Patch the object with the data from the request.

    Only fields decorated with the `field()` decorator will be read (and not readonly).

    """
    from udata.mongo.engine import db

    for key, value in request.json.items():
        field = obj.__write_fields__.get(key)
        if field is not None and not field.readonly:
            model_attribute = getattr(obj.__class__, key)

            if hasattr(model_attribute, "from_input"):
                value = model_attribute.from_input(value)
            elif isinstance(model_attribute, mongoengine.fields.ListField) and isinstance(
                model_attribute.field,
                mongo_fields.ReferenceField | mongo_fields.LazyReferenceField,
            ):
                # TODO `wrap_primary_key` do Mongo request, do a first pass to fetch all documents before calling it (to avoid multiple queries).
                value = [wrap_primary_key(key, model_attribute.field, id) for id in value]
            elif isinstance(
                model_attribute, mongo_fields.ReferenceField | mongo_fields.LazyReferenceField
            ):
                value = wrap_primary_key(key, model_attribute, value)
            elif isinstance(
                model_attribute,
                (
                    mongoengine.fields.GenericReferenceField,
                    mongoengine.fields.GenericLazyReferenceField,
                ),
            ):
                value = wrap_primary_key(
                    key,
                    model_attribute,
                    value["id"],
                    document_type=db.resolve_model(value["class"]),
                )

            info = getattr(model_attribute, "__additional_field_info__", {})

            # `check` field attribute allows to do validation from the request before setting
            # the attribute
            check = info.get("check", None)
            if check is not None and value != getattr(obj, key):
                check(**{key: value})  # TODO add other model attributes in function parameters

            setattr(obj, key, value)

    return obj


def patch_and_save(obj, request) -> type:
    obj = patch(obj, request)

    try:
        obj.save()
    except mongoengine.errors.ValidationError as e:
        api.abort(400, e.message)

    return obj


def wrap_primary_key(
    field_name: str,
    foreign_field: mongoengine.fields.ReferenceField | mongoengine.fields.GenericReferenceField,
    value: str | None,
    document_type=None,
):
    """Wrap the `String` inside an `ObjectId`.

    If the foreign ID is a `String`, get a `DBRef` from the database.

    TODO: we only check the document reference if the ID is a `String` field (not in the case of a classic `ObjectId`).

    """
    if value is None:
        return value

    if isinstance(value, dict) and "id" in value:
        return wrap_primary_key(field_name, foreign_field, value["id"], document_type)

    document_type = document_type or foreign_field.document_type().__class__
    id_field_name = document_type._meta["id_field"]

    id_field = getattr(document_type, id_field_name)

    # Get the foreign document from MongoDB because the othewise it fails during read
    # Also useful to get a DBRef for non ObjectId references (see below)
    foreign_document = document_type.objects(**{id_field_name: value}).first()
    if foreign_document is None:
        raise FieldValidationError(field=field_name, message=f"Unknown reference '{value}'")

    # GenericReferenceField only accepts document (not dbref / objectid)
    if isinstance(
        foreign_field,
        (
            mongoengine.fields.GenericReferenceField,
            mongoengine.fields.GenericLazyReferenceField,
        ),
    ):
        return foreign_document

    if isinstance(id_field, mongoengine.fields.ObjectIdField):
        return foreign_document.to_dbref()
    elif isinstance(id_field, mongoengine.fields.StringField):
        # Right now I didn't find a simpler way to make mongoengine happy.
        # For references, it expects `ObjectId`, `DBRef`, `LazyReference` or `document` but since
        # the primary key a StringField (not an `ObjectId`) we cannot create an `ObjectId`, I didn't find
        # a way to create a `DBRef` nor a `LazyReference` so I create a simple document with only the ID field.
        # We could use a simple dict as follow instead:
        # { 'id': value }
        # … but it may be important to check before-hand that the reference point to a correct document.
        return foreign_document.to_dbref()
    else:
        raise ValueError(
            f"Unknown ID field type {id_field.__class__} for {document_type} (ID field name is {id_field_name}, value was {value})"
        )


<<<<<<< HEAD
def get_fields_with_additional_filters(additional_filters: dict[str, str]) -> dict[str, Any]:
    """Filter on additional related fields.

    Right now we only support additional filters with a depth of two, eg "organization.badges".

    The goal of this function is to key by the additional filters by the first part (`organization`) to
    be able to compute them when we loop over all the fields (`title`, `organization`…)


=======
def get_fields_with_additional_filters(additional_filters: Dict[str, str]) -> Dict[str, Any]:
    """
    Right now we only support additional filters like "organization.badges".

    The goal of this function is to key the additional filters by the first part (`organization`) to
    be able to compute them when we loop over all the fields (`title`, `organization`…)

>>>>>>> a5857ff3
    The `additional_filters` property is a dict: {"label": "key"}, for example {"organization_badge": "organization.badges"}.
    The `label` will be the name of the parser arg, like `?organization_badge=public-service`, which makes more
    sense than `?organization_badges=public-service`.
    """
    results: dict = {}
    for label, key in additional_filters.items():
        parts = key.split(".")
        if len(parts) == 2:
            parent = parts[0]
            child = parts[1]

            if parent not in results:
                results[parent] = {"children": []}

            results[parent]["children"].append(
                {
<<<<<<< HEAD
                    # The name for the parser argument, so `organization_badge` instead of `organization_badges`.
=======
>>>>>>> a5857ff3
                    "label": label,
                    "key": child,
                    "type": str,
                }
            )
        else:
            raise Exception(f"Do not support `additional_filters` without two parts: {key}.")

    return results


<<<<<<< HEAD
def compute_filter(column: str, field, info, filterable) -> dict:
=======
def compute_filter(column: str, field, info, filterable):
>>>>>>> a5857ff3
    # "key" is the param key in the URL
    if "key" not in filterable:
        filterable["key"] = column

    # If we do a filter on a embed document, get the class info
    # of this document to see if there is a default filter value
    embed_info = None
    if isinstance(field, mongo_fields.EmbeddedDocumentField):
        embed_info = field.get("__additional_class_info__", None)
    elif isinstance(field, mongo_fields.EmbeddedDocumentListField):
        embed_info = getattr(field.field.document_type, "__additional_class_info__", None)

    if embed_info and embed_info.get("default_filterable_field", None):
        # There is a default filterable field so append it to the column and replace the
        # field to use the inner one (for example using the `kind` `StringField` instead of
        # the embed `Badge` field.)
        filterable["column"] = f"{column}__{embed_info['default_filterable_field']}"
        field = getattr(field.field.document_type, embed_info["default_filterable_field"])
    else:
        filterable["column"] = column

    if "constraints" not in filterable:
        filterable["constraints"] = []

    if isinstance(field, mongo_fields.ReferenceField | mongo_fields.LazyReferenceField) or (
        isinstance(field, mongo_fields.ListField)
        and isinstance(field.field, mongo_fields.ReferenceField | mongo_fields.LazyReferenceField)
    ):
        filterable["constraints"].append("objectid")

    if "type" not in filterable:
        if isinstance(field, mongo_fields.BooleanField):
            filterable["type"] = boolean
        else:
            filterable["type"] = str

    filterable["choices"] = info.get("choices", None)
    if hasattr(field, "choices") and field.choices:
        filterable["choices"] = field.choices

    return filterable<|MERGE_RESOLUTION|>--- conflicted
+++ resolved
@@ -1,4 +1,3 @@
-<<<<<<< HEAD
 """Enhance a MongoEngine document class to give it super powers by decorating it with @generate_fields.
 
 The main goal of `generate_fields` is to remove duplication: we used to have fields declaration in
@@ -39,10 +38,6 @@
 
 import functools
 from typing import Any, Callable, Iterable
-=======
-import functools
-from typing import Any, Dict
->>>>>>> a5857ff3
 
 import flask_restx.fields as restx_fields
 import mongoengine
@@ -258,7 +253,6 @@
 
     """
 
-<<<<<<< HEAD
     def wrapper(cls) -> Callable:
         from udata.models import db
 
@@ -269,16 +263,6 @@
 
         filterables: list[dict] = []
         additional_filters: dict[str, dict] = get_fields_with_additional_filters(
-=======
-    def wrapper(cls):
-        read_fields = {}
-        write_fields = {}
-        ref_fields = {}
-        sortables = kwargs.get("additional_sorts", [])
-
-        filterables = []
-        additional_filters = get_fields_with_additional_filters(
->>>>>>> a5857ff3
             kwargs.get("additional_filters", {})
         )
 
@@ -294,27 +278,17 @@
                     }
                 )
 
-<<<<<<< HEAD
             filterable: dict[str, Any] | None = info.get("filterable", None)
             if filterable is not None:
                 filterables.append(compute_filter(key, field, info, filterable))
 
             additional_filter: dict | None = additional_filters.get(key, None)
-=======
-            filterable = info.get("filterable", None)
-
-            if filterable is not None:
-                filterables.append(compute_filter(key, field, info, filterable))
-
-            additional_filter = additional_filters.get(key, None)
->>>>>>> a5857ff3
             if additional_filter:
                 if not isinstance(
                     field, mongo_fields.ReferenceField | mongo_fields.LazyReferenceField
                 ):
                     raise Exception("Cannot use additional_filters on not a ref.")
 
-<<<<<<< HEAD
                 ref_model: db.Document = field.document_type
 
                 for child in additional_filter.get("children", []):
@@ -339,32 +313,6 @@
 
                     # do a query-based filter instead of a column based one
                     filterable["query"] = functools.partial(query, filterable)
-
-=======
-                ref_model = field.document_type
-
-                for child in additional_filter.get("children", []):
-                    inner_field = getattr(ref_model, child["key"])
-
-                    column = f"{key}__{child['key']}"
-                    child["key"] = f"{key}_{child['key']}"
-                    filterable = compute_filter(column, inner_field, info, child)
-
-                    # Since MongoDB is not capable of doing joins with a column like `organization__slug` we need to
-                    # do a custom filter by splitting the query in two.
-
-                    def query(filterable, query, value):
-                        # We use the computed `filterable["column"]` here because the `compute_filter` function
-                        # could have added a default filter at the end (for example `organization__badges` converted
-                        # in `organization__badges__kind`)
-                        parts = filterable["column"].split("__", 1)
-                        models = ref_model.objects.filter(**{parts[1]: value}).only("id")
-                        return query.filter(**{f"{parts[0]}__in": models})
-
-                    # do a query-based filter instead of a column based one
-                    filterable["query"] = functools.partial(query, filterable)
-
->>>>>>> a5857ff3
                     filterables.append(filterable)
 
             read, write = convert_db_to_field(key, field, info)
@@ -455,10 +403,7 @@
 
         for filterable in filterables:
             parser.add_argument(
-<<<<<<< HEAD
                 # Use the custom label from `additional_filters` if there's one.
-=======
->>>>>>> a5857ff3
                 filterable.get("label", filterable["key"]),
                 type=filterable["type"],
                 location="args",
@@ -489,12 +434,9 @@
                 base_query = base_query.search_text(phrase_query)
 
             for filterable in filterables:
-<<<<<<< HEAD
                 # If it's from an `additional_filter`, use the custom label instead of the key,
                 # eg use `organization_badge` instead of `organization.badges` which is
                 # computed to `organization_badges`.
-=======
->>>>>>> a5857ff3
                 filter = args.get(filterable.get("label", filterable["key"]))
                 if filter is not None:
                     for constraint in filterable.get("constraints", []):
@@ -663,7 +605,6 @@
         )
 
 
-<<<<<<< HEAD
 def get_fields_with_additional_filters(additional_filters: dict[str, str]) -> dict[str, Any]:
     """Filter on additional related fields.
 
@@ -673,15 +614,6 @@
     be able to compute them when we loop over all the fields (`title`, `organization`…)
 
 
-=======
-def get_fields_with_additional_filters(additional_filters: Dict[str, str]) -> Dict[str, Any]:
-    """
-    Right now we only support additional filters like "organization.badges".
-
-    The goal of this function is to key the additional filters by the first part (`organization`) to
-    be able to compute them when we loop over all the fields (`title`, `organization`…)
-
->>>>>>> a5857ff3
     The `additional_filters` property is a dict: {"label": "key"}, for example {"organization_badge": "organization.badges"}.
     The `label` will be the name of the parser arg, like `?organization_badge=public-service`, which makes more
     sense than `?organization_badges=public-service`.
@@ -698,10 +630,7 @@
 
             results[parent]["children"].append(
                 {
-<<<<<<< HEAD
                     # The name for the parser argument, so `organization_badge` instead of `organization_badges`.
-=======
->>>>>>> a5857ff3
                     "label": label,
                     "key": child,
                     "type": str,
@@ -713,11 +642,7 @@
     return results
 
 
-<<<<<<< HEAD
 def compute_filter(column: str, field, info, filterable) -> dict:
-=======
-def compute_filter(column: str, field, info, filterable):
->>>>>>> a5857ff3
     # "key" is the param key in the URL
     if "key" not in filterable:
         filterable["key"] = column
