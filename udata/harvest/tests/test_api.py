import logging
from datetime import datetime

import pytest
from flask import url_for

from udata.core.organization.factories import OrganizationFactory
from udata.core.user.factories import AdminFactory, UserFactory
from udata.models import Member, PeriodicTask
from udata.tests.helpers import assert200, assert201, assert204, assert400, assert403
from udata.utils import faker

from .. import actions
from ..models import (
    VALIDATION_ACCEPTED,
    VALIDATION_PENDING,
    VALIDATION_REFUSED,
    HarvestSource,
)
from .factories import HarvestSourceFactory, MockBackendsMixin

log = logging.getLogger(__name__)


@pytest.mark.usefixtures("clean_db")
class HarvestAPITest(MockBackendsMixin):
    modules = []

    def test_list_backends(self, api):
        """It should fetch the harvest backends list from the API"""
        response = api.get(url_for("api.harvest_backends"))
        assert200(response)
        assert len(response.json) == len(actions.list_backends())
        for data in response.json:
            assert "id" in data
            assert "label" in data
            assert "filters" in data
            assert isinstance(data["filters"], (list, tuple))

    def test_list_sources(self, api):
        sources = HarvestSourceFactory.create_batch(3)

        response = api.get(url_for("api.harvest_sources"))
        assert200(response)
        assert len(response.json["data"]) == len(sources)

    def test_list_sources_exclude_deleted(self, api):
        sources = HarvestSourceFactory.create_batch(3)
        HarvestSourceFactory.create_batch(2, deleted=datetime.utcnow())

        response = api.get(url_for("api.harvest_sources"))
        assert200(response)
        assert len(response.json["data"]) == len(sources)

    def test_list_sources_include_deleted(self, api):
        sources = HarvestSourceFactory.create_batch(3)
        sources.extend(HarvestSourceFactory.create_batch(2, deleted=datetime.utcnow()))

        response = api.get(url_for("api.harvest_sources", deleted=True))
        assert200(response)
        assert len(response.json["data"]) == len(sources)

    def test_list_sources_for_owner(self, api):
        owner = UserFactory()
        sources = HarvestSourceFactory.create_batch(3, owner=owner)
        HarvestSourceFactory()

        url = url_for("api.harvest_sources", owner=str(owner.id))
        response = api.get(url)
        assert200(response)

        assert len(response.json["data"]) == len(sources)

    def test_list_sources_for_org(self, api):
        org = OrganizationFactory()
        sources = HarvestSourceFactory.create_batch(3, organization=org)
        HarvestSourceFactory()

        response = api.get(url_for("api.harvest_sources", owner=str(org.id)))
        assert200(response)

        assert len(response.json["data"]) == len(sources)

    def test_create_source_with_owner(self, api):
        """It should create and attach a new source to an owner"""
        user = api.login()
        data = {"name": faker.word(), "url": faker.url(), "backend": "factory"}
        response = api.post(url_for("api.harvest_sources"), data)

        assert201(response)

        source = response.json
        assert source["validation"]["state"] == VALIDATION_PENDING
        assert source["owner"]["id"] == str(user.id)
        assert source["organization"] is None

    def test_create_source_with_org(self, api):
        """It should create and attach a new source to an organization"""
        user = api.login()
        member = Member(user=user, role="admin")
        org = OrganizationFactory(members=[member])
        data = {
            "name": faker.word(),
            "url": faker.url(),
            "backend": "factory",
            "organization": str(org.id),
        }
        response = api.post(url_for("api.harvest_sources"), data)

        assert201(response)

        source = response.json
        assert source["validation"]["state"] == VALIDATION_PENDING
        assert source["owner"] is None
        assert source["organization"]["id"] == str(org.id)

    def test_create_source_with_org_not_member(self, api):
        """It should create and attach a new source to an organization"""
        user = api.login()
        member = Member(user=user, role="editor")
        org = OrganizationFactory(members=[member])
        data = {
            "name": faker.word(),
            "url": faker.url(),
            "backend": "factory",
            "organization": str(org.id),
        }
        response = api.post(url_for("api.harvest_sources"), data)

        assert403(response)

    def test_create_source_with_config(self, api):
        """It should create a new source with configuration"""
        api.login()
        data = {
            "name": faker.word(),
            "url": faker.url(),
            "backend": "factory",
            "config": {
                "filters": [
                    {"key": "test", "value": 1},
                    {"key": "test", "value": 42},
                    {"key": "tag", "value": "my-tag"},
                ],
                "features": {
                    "test": True,
                    "toggled": True,
                },
            },
        }
        response = api.post(url_for("api.harvest_sources"), data)

        assert201(response)

        source = response.json
        assert source["config"] == {
            "filters": [
                {"key": "test", "value": 1},
                {"key": "test", "value": 42},
                {"key": "tag", "value": "my-tag"},
            ],
            "features": {
                "test": True,
                "toggled": True,
            },
        }

    def test_create_source_with_unknown_filter(self, api):
        """Can only use known filters in config"""
        api.login()
        data = {
            "name": faker.word(),
            "url": faker.url(),
            "backend": "factory",
            "config": {
                "filters": [
                    {"key": "unknown", "value": "any"},
                ]
            },
        }
        response = api.post(url_for("api.harvest_sources"), data)

        assert400(response)

    def test_create_source_with_bad_filter_type(self, api):
        """Can only use the xpected filter type"""
        api.login()
        data = {
            "name": faker.word(),
            "url": faker.url(),
            "backend": "factory",
            "config": {
                "filters": [
                    {"key": "test", "value": "not-an-integer"},
                ]
            },
        }
        response = api.post(url_for("api.harvest_sources"), data)

        assert400(response)

    def test_create_source_with_bad_filter_format(self, api):
        """Filters should have the right format"""
        api.login()
        data = {
            "name": faker.word(),
            "url": faker.url(),
            "backend": "factory",
            "config": {
                "filters": [
                    {"key": "unknown", "notvalue": "any"},
                ]
            },
        }
        response = api.post(url_for("api.harvest_sources"), data)

        assert400(response)

    def test_create_source_with_unknown_feature(self, api):
        """Can only use known features in config"""
        api.login()
        data = {
            "name": faker.word(),
            "url": faker.url(),
            "backend": "factory",
            "config": {
                "features": {"unknown": True},
            },
        }
        response = api.post(url_for("api.harvest_sources"), data)

        assert400(response)

    def test_create_source_with_false_feature(self, api):
        """It should handled negative values"""
        api.login()
        data = {
            "name": faker.word(),
            "url": faker.url(),
            "backend": "factory",
            "config": {
                "features": {
                    "test": False,
                    "toggled": False,
                }
            },
        }
        response = api.post(url_for("api.harvest_sources"), data)

        assert201(response)

        source = response.json
        assert source["config"] == {
            "features": {
                "test": False,
                "toggled": False,
            }
        }

    def test_create_source_with_not_boolean_feature(self, api):
        """It should handled negative values"""
        api.login()
        data = {
            "name": faker.word(),
            "url": faker.url(),
            "backend": "factory",
            "config": {
                "features": {
                    "test": "not a boolean",
                }
            },
        }
        response = api.post(url_for("api.harvest_sources"), data)

        assert400(response)

    def test_create_source_with_config_with_custom_key(self, api):
        api.login()
        data = {
            "name": faker.word(),
            "url": faker.url(),
            "backend": "factory",
            "config": {"custom": "value"},
        }
        response = api.post(url_for("api.harvest_sources"), data)

        assert201(response)

        source = response.json
        assert source["config"] == {"custom": "value"}

    def test_update_source(self, api):
<<<<<<< HEAD
        """It should update a source"""
=======
        '''It should update a source if owner or orga member'''
>>>>>>> 0c9d7751
        user = api.login()
        source = HarvestSourceFactory(owner=user)
        new_url = faker.url()
        data = {
            "name": source.name,
            "description": source.description,
            "url": new_url,
            "backend": "factory",
        }
        api_url = url_for("api.harvest_source", ident=str(source.id))
        response = api.put(api_url, data)
        assert200(response)
        assert response.json['url'] == new_url

        # Source is now owned by orga, with user as member
        source.organization = OrganizationFactory(members=[Member(user=user)])
        source.save()
        api_url = url_for('api.harvest_source', ident=str(source.id))
        response = api.put(api_url, data)
        assert200(response)

<<<<<<< HEAD
        source = response.json
        assert source["url"] == new_url
=======
    def test_update_source_require_permission(self, api):
        '''It should not update a source if not the owner'''
        api.login()
        source = HarvestSourceFactory()
        new_url: str = faker.url()
        data = {
            'name': source.name,
            'description': source.description,
            'url': new_url,
            'backend': 'factory',
        }
        api_url: str = url_for('api.harvest_source', ident=str(source.id))
        response = api.put(api_url, data)

        assert403(response)
>>>>>>> 0c9d7751

    def test_validate_source(self, api):
        """It should allow to validate a source if admin"""
        user = api.login(AdminFactory())
        source = HarvestSourceFactory()

        data = {"state": VALIDATION_ACCEPTED}
        url = url_for("api.validate_harvest_source", ident=str(source.id))
        response = api.post(url, data)
        assert200(response)

        source.reload()
        assert source.validation.state == VALIDATION_ACCEPTED
        assert source.validation.by == user

    def test_reject_source(self, api):
        """It should allow to reject a source if admin"""
        user = api.login(AdminFactory())
        source = HarvestSourceFactory()

        data = {"state": VALIDATION_REFUSED, "comment": "Not valid"}
        url = url_for("api.validate_harvest_source", ident=str(source.id))
        response = api.post(url, data)
        assert200(response)

        source.reload()
        assert source.validation.state == VALIDATION_REFUSED
        assert source.validation.comment == "Not valid"
        assert source.validation.by == user

    def test_validate_source_is_admin_only(self, api):
        """It should allow to validate a source if admin"""
        api.login()
        source = HarvestSourceFactory()

        data = {"validate": True}
        url = url_for("api.validate_harvest_source", ident=str(source.id))
        response = api.post(url, data)
        assert403(response)

    def test_get_source(self, api):
        source = HarvestSourceFactory()

        url = url_for("api.harvest_source", ident=str(source.id))
        response = api.get(url)
        assert200(response)

    def test_source_preview(self, api):
        api.login()
        source = HarvestSourceFactory(backend="factory")

        url = url_for("api.preview_harvest_source", ident=str(source.id))
        response = api.get(url)
        assert200(response)

    def test_source_from_config(self, api):
        api.login()
        data = {"name": faker.word(), "url": faker.url(), "backend": "factory"}
        response = api.post(url_for("api.preview_harvest_source_config"), data)
        assert200(response)

    def test_delete_source(self, api):
        user = api.login()
        source = HarvestSourceFactory(owner=user)

        url = url_for("api.harvest_source", ident=str(source.id))
        response = api.delete(url)
        assert204(response)

        deleted_sources = HarvestSource.objects(deleted__exists=True)
        assert len(deleted_sources) == 1

    def test_delete_source_require_permission(self, api):
        '''It should not delete a source if not the owner'''
        api.login()
        source = HarvestSourceFactory()

        url = url_for('api.harvest_source', ident=str(source.id))
        response = api.delete(url)

        assert403(response)

    def test_schedule_source(self, api):
        """It should allow to schedule a source if admin"""
        api.login(AdminFactory())
        source = HarvestSourceFactory()

        data = "0 0 * * *"
        url = url_for("api.schedule_harvest_source", ident=str(source.id))
        response = api.post(url, data)
        assert200(response)

        assert response.json["schedule"] == "0 0 * * *"

        source.reload()
        assert source.periodic_task is not None
        periodic_task = source.periodic_task
        assert periodic_task.crontab.hour == "0"
        assert periodic_task.crontab.minute == "0"
        assert periodic_task.crontab.day_of_week == "*"
        assert periodic_task.crontab.day_of_month == "*"
        assert periodic_task.crontab.month_of_year == "*"
        assert periodic_task.enabled

    def test_schedule_source_is_admin_only(self, api):
        """It should only allow admins to schedule a source"""
        api.login()
        source = HarvestSourceFactory()

        data = "0 0 * * *"
        url = url_for("api.schedule_harvest_source", ident=str(source.id))
        response = api.post(url, data)
        assert403(response)

        source.reload()
        assert source.periodic_task is None

    def test_unschedule_source(self, api):
        """It should allow to unschedule a source if admin"""
        api.login(AdminFactory())
        periodic_task = PeriodicTask.objects.create(
            task="harvest",
            name=faker.name(),
            description=faker.sentence(),
            enabled=True,
            crontab=PeriodicTask.Crontab(),
        )
        source = HarvestSourceFactory(periodic_task=periodic_task)

        url = url_for("api.schedule_harvest_source", ident=str(source.id))
        response = api.delete(url)
        assert204(response)

        source.reload()
        assert source.periodic_task is None

    def test_unschedule_source_is_admin_only(self, api):
        """It should only allow admins to unschedule a source"""
        api.login()
        periodic_task = PeriodicTask.objects.create(
            task="harvest",
            name=faker.name(),
            description=faker.sentence(),
            enabled=True,
            crontab=PeriodicTask.Crontab(),
        )
        source = HarvestSourceFactory(periodic_task=periodic_task)

        url = url_for("api.schedule_harvest_source", ident=str(source.id))
        response = api.delete(url)
        assert403(response)

        source.reload()
        assert source.periodic_task is not None<|MERGE_RESOLUTION|>--- conflicted
+++ resolved
@@ -290,11 +290,7 @@
         assert source["config"] == {"custom": "value"}
 
     def test_update_source(self, api):
-<<<<<<< HEAD
-        """It should update a source"""
-=======
-        '''It should update a source if owner or orga member'''
->>>>>>> 0c9d7751
+        """It should update a source if owner or orga member"""
         user = api.login()
         source = HarvestSourceFactory(owner=user)
         new_url = faker.url()
@@ -316,12 +312,8 @@
         response = api.put(api_url, data)
         assert200(response)
 
-<<<<<<< HEAD
-        source = response.json
-        assert source["url"] == new_url
-=======
     def test_update_source_require_permission(self, api):
-        '''It should not update a source if not the owner'''
+        """It should not update a source if not the owner"""
         api.login()
         source = HarvestSourceFactory()
         new_url: str = faker.url()
@@ -335,7 +327,6 @@
         response = api.put(api_url, data)
 
         assert403(response)
->>>>>>> 0c9d7751
 
     def test_validate_source(self, api):
         """It should allow to validate a source if admin"""
