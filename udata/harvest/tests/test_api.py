--- conflicted
+++ resolved
@@ -15,27 +15,18 @@
 
 from .. import actions
 from ..models import (
-<<<<<<< HEAD
     VALIDATION_ACCEPTED,
     VALIDATION_PENDING,
     VALIDATION_REFUSED,
     HarvestSource,
-=======
-    HarvestSource, VALIDATION_ACCEPTED, VALIDATION_REFUSED, VALIDATION_PENDING, HarvestSourceValidation,
-
->>>>>>> 706289ea
+    HarvestSourceValidation,
 )
 from .factories import HarvestSourceFactory, MockBackendsMixin
 
 log = logging.getLogger(__name__)
 
 
-<<<<<<< HEAD
 @pytest.mark.usefixtures("clean_db")
-=======
-
-@pytest.mark.usefixtures('clean_db')
->>>>>>> 706289ea
 class HarvestAPITest(MockBackendsMixin):
     modules = []
 
