from flask import current_app, request, url_for
from flask_login import current_user
from werkzeug.exceptions import BadRequest

from udata.api import API, api, fields
from udata.auth import admin_permission
from udata.core.dataservices.models import Dataservice
from udata.core.dataset.api_fields import dataset_fields, dataset_ref_fields
from udata.core.dataset.permissions import OwnablePermission
from udata.core.organization.api_fields import org_ref_fields
from udata.core.organization.permissions import EditOrganizationPermission
from udata.core.user.api_fields import user_ref_fields

from . import actions
from .forms import HarvestSourceForm, HarvestSourceValidationForm
from .models import (
    HARVEST_ITEM_STATUS,
    HARVEST_JOB_STATUS,
    VALIDATION_ACCEPTED,
    VALIDATION_STATES,
    HarvestJob,
    HarvestSource,
)

ns = api.namespace("harvest", "Harvest related operations")


def backends_ids():
    return [b.name for b in actions.list_backends()]


error_fields = api.model(
    "HarvestError",
    {
        "created_at": fields.ISODateTime(
            description="The error creation date", required=True, readonly=True
        ),
        "message": fields.String(description="The error short message", required=True),
        "details": fields.Raw(
            attribute=lambda o: o.details if admin_permission else None,
            description="Optional details (only for super-admins)",
            readonly=True,
        ),
    },
)


log_fields = api.model(
    "HarvestError",
    {
        "level": fields.String(required=True),
        "message": fields.String(required=True),
    },
)


item_fields = api.model(
    "HarvestItem",
    {
        "remote_id": fields.String(description="The item remote ID to process", required=True),
        "dataset": fields.Nested(
            dataset_ref_fields, description="The processed dataset", allow_null=True
        ),
        "dataservice": fields.Nested(
            Dataservice.__ref_fields__, description="The processed dataservice", allow_null=True
        ),
        "status": fields.String(
            description="The item status", required=True, enum=list(HARVEST_ITEM_STATUS)
        ),
        "created": fields.ISODateTime(description="The item creation date", required=True),
        "started": fields.ISODateTime(description="The item start date"),
        "ended": fields.ISODateTime(description="The item end date"),
        "errors": fields.List(fields.Nested(error_fields), description="The item errors"),
        "logs": fields.List(fields.Nested(log_fields), description="The item logs"),
        "args": fields.List(fields.String, description="The item positional arguments", default=[]),
        "kwargs": fields.Raw(description="The item keyword arguments", default={}),
    },
)

job_fields = api.model(
    "HarvestJob",
    {
        "id": fields.String(description="The job execution ID", required=True),
        "created": fields.ISODateTime(description="The job creation date", required=True),
        "started": fields.ISODateTime(description="The job start date"),
        "ended": fields.ISODateTime(description="The job end date"),
        "status": fields.String(
            description="The job status", required=True, enum=list(HARVEST_JOB_STATUS)
        ),
        "errors": fields.List(
            fields.Nested(error_fields), description="The job initialization errors"
        ),
        "items": fields.List(fields.Nested(item_fields), description="The job collected items"),
        "source": fields.String(description="The source owning the job", required=True),
    },
)

job_page_fields = api.model("HarvestJobPage", fields.pager(job_fields))

validation_fields = api.model(
    "HarvestSourceValidation",
    {
        "state": fields.String(
            description="Is it validated or not", enum=list(VALIDATION_STATES), required=True
        ),
        "by": fields.Nested(
            user_ref_fields,
            allow_null=True,
            readonly=True,
            description="Who performed the validation",
        ),
        "on": fields.ISODateTime(
            readonly=True, description="Date date on which validation was performed"
        ),
        "comment": fields.String(
            description="A comment about the validation. Required on rejection"
        ),
    },
)

source_fields = api.model(
    "HarvestSource",
    {
        "id": fields.String(description="The source unique identifier", readonly=True),
        "name": fields.String(description="The source display name", required=True),
        "description": fields.Markdown(description="The source description"),
        "url": fields.String(description="The source base URL", required=True),
        "backend": fields.String(
            description="The source backend", enum=backends_ids, required=True
        ),
        "config": fields.Raw(description="The configuration as key-value pairs"),
        "created_at": fields.ISODateTime(
            description="The source creation date", required=True, readonly=True
        ),
        "active": fields.Boolean(description="Is this source active", required=True, default=False),
        "autoarchive": fields.Boolean(
            description="If enabled, datasets not present on the remote source will be automatically archived",  # noqa
            required=True,
            default=True,
        ),
        "validation": fields.Nested(
            validation_fields, readonly=True, description="Has the source been validated"
        ),
        "last_job": fields.Nested(
            job_fields, description="The last job for this source", allow_null=True, readonly=True
        ),
        "owner": fields.Nested(
            user_ref_fields, allow_null=True, description="The owner information"
        ),
        "organization": fields.Nested(
            org_ref_fields, allow_null=True, description="The producer organization"
        ),
        "deleted": fields.ISODateTime(description="The source deletion date", readonly=True),
        "schedule": fields.String(
            description="The source schedule (interval or cron expression)", readonly=True
        ),
    },
)

source_page_fields = api.model("HarvestSourcePage", fields.pager(source_fields))


filter_fields = api.model(
    "HarvestFilter",
    {
        "label": fields.String(description="A localized human-readable label"),
        "key": fields.String(description="The filter key"),
        "type": fields.String(description="The filter expected type"),
        "description": fields.String(description="The filter details"),
    },
)

feature_fields = api.model(
    "HarvestFeature",
    {
        "label": fields.String(description="A localized human-readable and descriptive label"),
        "key": fields.String(description="The feature key"),
        "description": fields.String(description="Some details about the behavior"),
        "default": fields.String(description="The feature default state (true is enabled)"),
    },
)

harvest_extra_fields = api.model(
    "HarvestExtraConfig",
    {
        "label": fields.String(description="A localized human-readable and descriptive label"),
        "key": fields.String(description="The config key"),
        "description": fields.String(description="Some details about the behavior"),
        "default": fields.String(description="The config default value"),
    },
)

backend_fields = api.model(
    "HarvestBackend",
    {
        "id": fields.String(description="The backend identifier"),
        "label": fields.String(description="The backend display name"),
        "filters": fields.List(
            fields.Nested(filter_fields), description="The backend supported filters"
        ),
        "features": fields.List(
            fields.Nested(feature_fields), description="The backend optional features"
        ),
        "extra_configs": fields.List(
            fields.Nested(harvest_extra_fields),
            description="The backend extra configuration variables",
        ),
    },
)

preview_dataservice_fields = api.clone(
    "DataservicePreview",
    Dataservice.__ref_fields__,
    {
        "self_web_url": fields.Raw(
            attribute=lambda _d: None, description="The dataservice webpage URL (fake)"
        ),
        "self_api_url": fields.Raw(
            attribute=lambda _d: None, description="The dataservice API URL (fake)"
        ),
    },
)

<<<<<<< HEAD
=======

>>>>>>> ab7ab0f5
preview_dataset_fields = api.clone(
    "DatasetPreview",
    dataset_fields,
    {
<<<<<<< HEAD
        "uri": fields.String(
            lambda: url_for("api.dataset", dataset="not-available"),
            description="The dataset API URI (fake)",
        ),
=======
        "uri": fields.Raw(attribute=lambda _d: None, description="The dataset API URL (fake)"),
>>>>>>> ab7ab0f5
        "page": fields.Raw(attribute=lambda _d: None, description="The dataset page URL (fake)"),
    },
)

preview_item_fields = api.clone(
    "HarvestItemPreview",
    item_fields,
    {
        "dataset": fields.Nested(
            preview_dataset_fields, description="The processed dataset", allow_null=True
        ),
        "dataservice": fields.Nested(
            preview_dataservice_fields, description="The processed dataset", allow_null=True
        ),
    },
)

preview_job_fields = api.clone(
    "HarvestJobPreview",
    job_fields,
    {
        "items": fields.List(
            fields.Nested(preview_item_fields), description="The job collected items"
        ),
    },
)

source_parser = api.page_parser()
source_parser.add_argument(
    "owner", type=str, location="args", help="The organization or user ID to filter on"
)
source_parser.add_argument(
    "deleted", type=bool, location="args", default=False, help="Include sources flaggued as deleted"
)
source_parser.add_argument("q", type=str, location="args", help="The search query")


@ns.route("/sources/", endpoint="harvest_sources")
class SourcesAPI(API):
    @api.doc("list_harvest_sources")
    @api.expect(source_parser)
    @api.marshal_list_with(source_page_fields)
    def get(self):
        """List all harvest sources"""
        args = source_parser.parse_args()

        sources = HarvestSource.objects()

        if not args["deleted"]:
            sources = sources.visible()

        if args["owner"]:
            sources = sources.owned_by(args["owner"])

        if args["q"]:
            phrase_query = " ".join([f'"{elem}"' for elem in args["q"].split(" ")])
            sources = sources.search_text(phrase_query)

        return sources.paginate(args["page"], args["page_size"])

    @api.secure
    @api.doc("create_harvest_source")
    @api.expect(source_fields)
    @api.marshal_with(source_fields)
    def post(self):
        """Create a new harvest source"""
        form = api.validate(HarvestSourceForm)
        if form.organization.data:
            EditOrganizationPermission(form.organization.data).test()
        source = actions.create_source(**form.data)
        return source, 201


@ns.route("/source/<string:ident>", endpoint="harvest_source")
@api.param("ident", "A source ID or slug")
class SourceAPI(API):
    @api.doc("get_harvest_source")
    @api.marshal_with(source_fields)
    def get(self, ident):
        """Get a single source given an ID or a slug"""
        return actions.get_source(ident)

    @api.secure
    @api.doc("update_harvest_source")
    @api.expect(source_fields)
    @api.marshal_with(source_fields)
    def put(self, ident):
        """Update a harvest source"""
        source = actions.get_source(ident)
        OwnablePermission(source).test()
        form = api.validate(HarvestSourceForm, source)
        source = actions.update_source(ident, form.data)
        return source

    @api.secure
    @api.doc("delete_harvest_source")
    @api.marshal_with(source_fields)
    def delete(self, ident):
        source: HarvestSource = actions.get_source(ident)
        OwnablePermission(source).test()
        return actions.delete_source(ident), 204


@ns.route("/source/<string:ident>/validate", endpoint="validate_harvest_source")
@api.param("ident", "A source ID or slug")
class ValidateSourceAPI(API):
    @api.doc("validate_harvest_source")
    @api.secure(admin_permission)
    @api.expect(validation_fields)
    @api.marshal_with(source_fields)
    def post(self, ident):
        """Validate or reject an harvest source"""
        form = api.validate(HarvestSourceValidationForm)
        if form.state.data == VALIDATION_ACCEPTED:
            return actions.validate_source(ident, form.comment.data)
        else:
            return actions.reject_source(ident, form.comment.data)


@ns.route("/source/<string:ident>/run", endpoint="run_harvest_source")
@api.param("ident", "A source ID or slug")
class RunSourceAPI(API):
    @api.doc("run_harvest_source")
    @api.secure
    @api.marshal_with(source_fields)
    def post(self, ident):
        enabled = current_app.config.get("HARVEST_ENABLE_MANUAL_RUN")
        if not enabled and not current_user.sysadmin:
            api.abort(
                400,
                "Cannot run source manually. Please contact the platform if you need to reschedule the harvester.",
            )

        source: HarvestSource = actions.get_source(ident)
        OwnablePermission(source).test()

        if source.validation.state != VALIDATION_ACCEPTED:
            api.abort(400, "Source is not validated. Please validate the source before running.")

        actions.launch(ident)

        return source


@ns.route("/source/<string:ident>/schedule", endpoint="schedule_harvest_source")
@api.param("ident", "A source ID or slug")
class ScheduleSourceAPI(API):
    @api.doc("schedule_harvest_source")
    @api.secure(admin_permission)
    @api.expect((str, "A cron expression"))
    @api.marshal_with(source_fields)
    def post(self, ident):
        """Schedule an harvest source"""
        # Handle both syntax: quoted and unquoted
        try:
            data = request.json
        except BadRequest:
            data = request.data.decode("utf-8")
        return actions.schedule(ident, data)

    @api.doc("unschedule_harvest_source")
    @api.secure(admin_permission)
    @api.marshal_with(source_fields)
    def delete(self, ident):
        """Unschedule an harvest source"""
        return actions.unschedule(ident), 204


@ns.route("/source/preview", endpoint="preview_harvest_source_config")
class PreviewSourceConfigAPI(API):
    @api.secure
    @api.expect(source_fields)
    @api.doc("preview_harvest_source_config")
    @api.marshal_with(preview_job_fields)
    def post(self):
        """Preview an harvesting from a source created with the given payload"""
        form = api.validate(HarvestSourceForm)
        if form.organization.data:
            EditOrganizationPermission(form.organization.data).test()
        return actions.preview_from_config(**form.data)


@ns.route("/source/<string:ident>/preview", endpoint="preview_harvest_source")
@api.param("ident", "A source ID or slug")
class PreviewSourceAPI(API):
    @api.secure
    @api.doc("preview_harvest_source")
    @api.marshal_with(preview_job_fields)
    def get(self, ident):
        """Preview a single harvest source given an ID or a slug"""
        return actions.preview(ident)


parser = api.parser()
parser.add_argument("page", type=int, default=1, location="args", help="The page to fetch")
parser.add_argument(
    "page_size", type=int, default=20, location="args", help="The page size to fetch"
)


@ns.route("/source/<string:ident>/jobs/", endpoint="harvest_jobs")
class JobsAPI(API):
    @api.doc("list_harvest_jobs")
    @api.expect(parser)
    @api.marshal_with(job_page_fields)
    def get(self, ident):
        """List all jobs for a given source"""
        args = parser.parse_args()
        qs = HarvestJob.objects(source=ident)
        qs = qs.order_by("-created")
        return qs.paginate(args["page"], args["page_size"])


@ns.route("/job/<string:ident>/", endpoint="harvest_job")
class JobAPI(API):
    @api.doc("get_harvest_job")
    @api.expect(parser)
    @api.marshal_with(job_fields)
    def get(self, ident):
        """List all jobs for a given source"""
        return actions.get_job(ident)


@ns.route("/backends", endpoint="harvest_backends")
class ListBackendsAPI(API):
    @api.doc("harvest_backends")
    @api.marshal_with(backend_fields)
    def get(self):
        """List all available harvest backends"""
        return sorted(
            [
                {
                    "id": b.name,
                    "label": b.display_name,
                    "filters": [f.as_dict() for f in b.filters],
                    "features": [f.as_dict() for f in b.features],
                    "extra_configs": [f.as_dict() for f in b.extra_configs],
                }
                for b in actions.list_backends()
            ],
            key=lambda b: b["label"],
        )


@ns.route("/job_status", endpoint="havest_job_status")
class ListHarvesterAPI(API):
    @api.doc(model=[str])
    def get(self):
        """List all available harvesters"""
        return actions.list_backends()<|MERGE_RESOLUTION|>--- conflicted
+++ resolved
@@ -221,22 +221,12 @@
     },
 )
 
-<<<<<<< HEAD
-=======
-
->>>>>>> ab7ab0f5
+
 preview_dataset_fields = api.clone(
     "DatasetPreview",
     dataset_fields,
     {
-<<<<<<< HEAD
-        "uri": fields.String(
-            lambda: url_for("api.dataset", dataset="not-available"),
-            description="The dataset API URI (fake)",
-        ),
-=======
         "uri": fields.Raw(attribute=lambda _d: None, description="The dataset API URL (fake)"),
->>>>>>> ab7ab0f5
         "page": fields.Raw(attribute=lambda _d: None, description="The dataset page URL (fake)"),
     },
 )
