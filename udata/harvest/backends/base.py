import logging
import traceback

from datetime import datetime, date, timedelta
from uuid import UUID

import requests

from flask import current_app
from voluptuous import MultipleInvalid, RequiredFieldInvalid

from udata.core.dataset.models import HarvestDatasetMetadata
from udata.models import Dataset
from udata.utils import safe_unicode

from ..exceptions import HarvestException, HarvestSkipException, HarvestValidationError
from ..models import HarvestItem, HarvestJob, HarvestError, archive_harvested_dataset
from ..signals import before_harvest_job, after_harvest_job

log = logging.getLogger(__name__)

# Disable those annoying warnings
requests.packages.urllib3.disable_warnings()


class HarvestFilter(object):
    TYPES = {
        str: 'string',
        bytes: 'string',
        int: 'integer',
        bool: 'boolean',
        UUID: 'uuid',
        datetime: 'date-time',
        date: 'date',
    }

    def __init__(self, label, key, type, description=None):
        if type not in self.TYPES:
            raise TypeError('Unsupported type {0}'.format(type))
        self.label = label
        self.key = key
        self.type = type
        self.description = description

    def as_dict(self):
        return {
            'label': self.label,
            'key': self.key,
            'type': self.TYPES[self.type],
            'description': self.description,
        }


class HarvestFeature(object):
    def __init__(self, key, label, description=None, default=False):
        self.key = key
        self.label = label
        self.description = description
        self.default = default

    def as_dict(self):
        return {
            'key': self.key,
            'label': self.label,
            'description': self.description,
            'default': self.default,
        }


class BaseBackend(object):
    '''Base class for Harvester implementations'''

    name = None
    display_name = None
    verify_ssl = True

    # Define some allowed filters on the backend
    # This a Sequence[HarvestFilter]
    filters = tuple()

    # Define some allowed filters on the backend
    # This a Sequence[HarvestFeature]
    features = tuple()

    def __init__(self, source_or_job, dryrun=False, max_items=None):
        if isinstance(source_or_job, HarvestJob):
            self.source = source_or_job.source
            self.job = source_or_job
        else:
            self.source = source_or_job
            self.job = None
        self.dryrun = dryrun
        self.max_items = max_items

    @property
    def config(self):
        return self.source.config

    def get(self, url, **kwargs):
        headers = self.get_headers()
        kwargs['verify'] = kwargs.get('verify', self.verify_ssl)
        return requests.get(url, headers=headers, **kwargs)

    def post(self, url, data, **kwargs):
        headers = self.get_headers()
        kwargs['verify'] = kwargs.get('verify', self.verify_ssl)
        return requests.post(url, data=data, headers=headers, **kwargs)

    def get_headers(self):
        return {
            # TODO: extract site title and version
            'User-Agent': 'uData/0.1 {0.name}'.format(self),
        }

    def has_feature(self, key):
        try:
            feature = next(f for f in self.features if f.key == key)
        except StopIteration:
            raise HarvestException('Unknown feature {}'.format(key))
        return self.config.get('features', {}).get(key, feature.default)

    def get_filters(self):
        return self.config.get('filters', [])

    def harvest(self):
        '''Start the harvesting process'''
        if self.perform_initialization() is not None:
            self.process_items()
            self.finalize()
        return self.job

    def perform_initialization(self):
        '''Initialize the harvesting for a given job'''
        log.debug('Initializing backend')
        factory = HarvestJob if self.dryrun else HarvestJob.objects.create
        self.job = factory(status='initializing',
                           started=datetime.now(),
                           source=self.source)

        before_harvest_job.send(self)

        try:
            self.initialize()
            self.job.status = 'initialized'
            if not self.dryrun:
                self.job.save()
        except HarvestValidationError as e:
            log.info('Initialization failed for "%s" (%s)',
                     safe_unicode(self.source.name), self.source.backend)
            error = HarvestError(message=safe_unicode(e))
            self.job.errors.append(error)
            self.job.status = 'failed'
            self.end()
            return
        except Exception as e:
            self.job.status = 'failed'
            error = HarvestError(message=safe_unicode(e))
            self.job.errors.append(error)
            self.end()
            msg = 'Initialization failed for "{0.name}" ({0.backend})'
            log.exception(msg.format(self.source))
            return

        if self.max_items:
            self.job.items = self.job.items[:self.max_items]

        if self.job.items:
            log.debug('Queued %s items', len(self.job.items))

        return len(self.job.items)

    def initialize(self):
        raise NotImplementedError

    def process_items(self):
        '''Process the data identified in the initialize stage'''
        for item in self.job.items:
            self.process_item(item)

    def process_item(self, item):
        log.debug('Processing: %s', item.remote_id)
        item.status = 'started'
        item.started = datetime.now()
        if not self.dryrun:
            self.job.save()

        try:
            dataset = self.process(item)
            if not dataset.harvest:
                dataset.harvest = HarvestDatasetMetadata()
            dataset.harvest.domain = self.source.domain
            dataset.harvest.remote_id = item.remote_id
            dataset.harvest.source_id = str(self.source.id)
            dataset.harvest.last_update = datetime.now()
            dataset.harvest.backend = self.display_name

            # unset archived status if needed
            if dataset.harvest:
                dataset.harvest.archived_at = None
                dataset.harvest.archived = None
            dataset.archived = None

            # TODO permissions checking
            if not dataset.organization and not dataset.owner:
                if self.source.organization:
                    dataset.organization = self.source.organization
                elif self.source.owner:
                    dataset.owner = self.source.owner

            # TODO: Apply editble mappings

            if self.dryrun:
                dataset.validate()
            else:
                dataset.save()
            item.dataset = dataset
            item.status = 'done'
        except HarvestSkipException as e:
            log.info('Skipped item %s : %s', item.remote_id, safe_unicode(e))
            item.status = 'skipped'
            item.errors.append(HarvestError(message=safe_unicode(e)))
        except HarvestValidationError as e:
            log.info('Error validating item %s : %s', item.remote_id, safe_unicode(e))
            item.status = 'failed'
            item.errors.append(HarvestError(message=safe_unicode(e)))
        except Exception as e:
            log.exception('Error while processing %s : %s',
                          item.remote_id,
                          safe_unicode(e))
            error = HarvestError(message=safe_unicode(e),
                                 details=traceback.format_exc())
            item.errors.append(error)
            item.status = 'failed'

        item.ended = datetime.now()
        if not self.dryrun:
            self.job.save()

    def autoarchive(self):
        '''
        Archive items that exist on the local instance but not on remote platform
        after a grace period of HARVEST_AUTOARCHIVE_GRACE_DAYS days.
        '''
        log.debug('Running autoarchive')
        limit_days = current_app.config['HARVEST_AUTOARCHIVE_GRACE_DAYS']
        limit_date = datetime.now() - timedelta(days=limit_days)
        remote_ids = [i.remote_id for i in self.job.items if i.status != 'archived']
        q = {
            'harvest__source_id': str(self.source.id),
            'harvest__remote_id__nin': remote_ids,
            'harvest__last_update__lt': limit_date
        }
        local_items_not_on_remote = Dataset.objects.filter(**q)

        for dataset in local_items_not_on_remote:
<<<<<<< HEAD
            if not dataset.harvest or (dataset.harvest and not dataset.harvest.archived_at):
                log.debug('Archiving dataset %s', dataset.id)
                archival_date = datetime.now()
                dataset.archived = archival_date

                if not dataset.harvest:
                    dataset.harvest = HarvestDatasetMetadata()
                dataset.harvest.archived = 'not-on-remote'
                dataset.harvest.archived_at = archival_date
                if self.dryrun:
                    dataset.validate()
                else:
                    dataset.save()

=======
            if not dataset.extras.get('harvest:archived_at'):
                archive_harvested_dataset(dataset, reason='not-on-remote', dryrun=self.dryrun)
>>>>>>> 74a50c4b
            # add a HarvestItem to the job list (useful for report)
            # even when archiving has already been done (useful for debug)
            item = self.add_item(dataset.harvest.remote_id)
            item.dataset = dataset
            item.status = 'archived'

            if not self.dryrun:
                self.job.save()

    def process(self, item):
        raise NotImplementedError

    def add_item(self, identifier, *args, **kwargs):
        item = HarvestItem(remote_id=str(identifier), args=args, kwargs=kwargs)
        self.job.items.append(item)
        return item

    def finalize(self):
        if self.source.autoarchive:
            self.autoarchive()
        self.job.status = 'done'
        if any(i.status == 'failed' for i in self.job.items):
            self.job.status += '-errors'
        self.end()

    def end(self):
        self.job.ended = datetime.now()
        if not self.dryrun:
            self.job.save()
        after_harvest_job.send(self)

    def get_dataset(self, remote_id):
        '''Get or create a dataset given its remote ID (and its source)
        We first try to match `source_id` to be source domain independent
        '''
        dataset = Dataset.objects(__raw__={
            'harvest.remote_id': remote_id,
            '$or': [
                {'harvest.domain': self.source.domain},
                {'harvest.source_id': str(self.source.id)},
            ],
        }).first()
        return dataset or Dataset()

    def validate(self, data, schema):
        '''Perform a data validation against a given schema.

        :param data: an object to validate
        :param schema: a Voluptous schema to validate against
        '''
        try:
            return schema(data)
        except MultipleInvalid as ie:
            errors = []
            for error in ie.errors:
                if error.path:
                    field = '.'.join(str(p) for p in error.path)
                    path = error.path
                    value = data
                    while path:
                        attr = path.pop(0)
                        try:
                            if isinstance(value, (list, tuple)):
                                attr = int(attr)
                            value = value[attr]
                        except Exception:
                            value = None

                    txt = safe_unicode(error).replace('for dictionary value', '')
                    txt = txt.strip()
                    if isinstance(error, RequiredFieldInvalid):
                        msg = '[{0}] {1}'
                    else:
                        msg = '[{0}] {1}: {2}'
                    try:
                        msg = msg.format(field, txt, str(value))
                    except Exception:
                        msg = '[{0}] {1}'.format(field, txt)

                else:
                    msg = str(error)
                errors.append(msg)
            msg = '\n- '.join(['Validation error:'] + errors)
            raise HarvestValidationError(msg)<|MERGE_RESOLUTION|>--- conflicted
+++ resolved
@@ -253,25 +253,8 @@
         local_items_not_on_remote = Dataset.objects.filter(**q)
 
         for dataset in local_items_not_on_remote:
-<<<<<<< HEAD
             if not dataset.harvest or (dataset.harvest and not dataset.harvest.archived_at):
-                log.debug('Archiving dataset %s', dataset.id)
-                archival_date = datetime.now()
-                dataset.archived = archival_date
-
-                if not dataset.harvest:
-                    dataset.harvest = HarvestDatasetMetadata()
-                dataset.harvest.archived = 'not-on-remote'
-                dataset.harvest.archived_at = archival_date
-                if self.dryrun:
-                    dataset.validate()
-                else:
-                    dataset.save()
-
-=======
-            if not dataset.extras.get('harvest:archived_at'):
                 archive_harvested_dataset(dataset, reason='not-on-remote', dryrun=self.dryrun)
->>>>>>> 74a50c4b
             # add a HarvestItem to the job list (useful for report)
             # even when archiving has already been done (useful for debug)
             item = self.add_item(dataset.harvest.remote_id)
