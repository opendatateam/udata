import logging

import requests

from rdflib import Graph, URIRef, BNode
from rdflib.namespace import RDF
<<<<<<< HEAD
import xml.etree.ElementTree as ET
=======
from typing import List
>>>>>>> a7efad31

from udata.rdf import (
    DCAT, DCT, HYDRA, SPDX, namespace_manager, guess_format, url_from_rdf
)
from udata.core.dataset.rdf import dataset_from_rdf

from .base import BaseBackend

log = logging.getLogger(__name__)


# Attributes representing nested classes to be stored in the graph
# in order to have a complete graph
DCAT_NESTING = {
    DCAT.distribution: {
        SPDX.checksum: {}
    },
    DCT.temporal: {},
    DCT.spatial: {},
}

# Fix some misnamed properties
DCAT_NESTING[DCAT.distributions] = DCAT_NESTING[DCAT.distribution]

# Known pagination class and their next page property
KNOWN_PAGINATION = (
    (HYDRA.PartialCollectionView, HYDRA.next),
    (HYDRA.PagedCollection, HYDRA.nextPage)
)


def extract_graph(source, target, node, specs):
    for p, o in source.predicate_objects(node):
        target.add((node, p, o))
        if p in specs:
            extract_graph(source, target, o, specs[p])


class DcatBackend(BaseBackend):
    display_name = 'DCAT'

    def initialize(self):
        '''List all datasets for a given ...'''
        fmt = self.get_format()
        graphs = self.parse_graph(self.source.url, fmt)
        self.job.data = {
            'graphs': [graph.serialize(format=fmt, indent=None) for graph in graphs],
            'format': fmt,
        }

    def get_format(self):
        fmt = guess_format(self.source.url)
        # if format can't be guessed from the url
        # we fallback on the declared Content-Type
        if not fmt:
            response = requests.head(self.source.url, verify=False)
            mime_type = response.headers.get('Content-Type', '').split(';', 1)[0]
            if not mime_type:
                msg = 'Unable to detect format from extension or mime type'
                raise ValueError(msg)
            fmt = guess_format(mime_type)
            if not fmt:
                msg = 'Unsupported mime type "{0}"'.format(mime_type)
                raise ValueError(msg)
        return fmt

    def parse_graph(self, url, fmt) -> List[Graph]:
        """
        Returns an instance of rdflib.Graph for each detected page
        The index in the list is the page number
        """
        graphs = []
        page = 0
        while url:
            subgraph = Graph(namespace_manager=namespace_manager)
            subgraph.parse(data=requests.get(url).text, format=fmt)

            url = None
            for cls, prop in KNOWN_PAGINATION:
                if (None, RDF.type, cls) in subgraph:
                    pagination = subgraph.value(predicate=RDF.type, object=cls)
                    pagination = subgraph.resource(pagination)
                    url = url_from_rdf(pagination, prop)
                    break
            graphs.append(subgraph)

            for node in subgraph.subjects(RDF.type, DCAT.Dataset):
                id = subgraph.value(node, DCT.identifier)
                kwargs = {'nid': str(node), 'page': page}
                kwargs['type'] = 'uriref' if isinstance(node, URIRef) else 'blank'
                self.add_item(id, **kwargs)
                if self.max_items and len(self.job.items) >= self.max_items:
                    # this will stop iterating on pagination
                    url = None

            page += 1

        return graphs

    def parse_csw_graph(self, url, fmt):
        graph = Graph(namespace_manager=namespace_manager)

        body = '''<csw:GetRecords xmlns:csw="http://www.opengis.net/cat/csw/2.0.2" service="CSW" version="2.0.2" resultType="results" startPosition="{start}" maxRecords="15" outputFormat="application/xml" outputSchema="http://www.w3.org/ns/dcat#">
            <csw:Query typeNames="csw:Record">
                <csw:ElementSetName>full</csw:ElementSetName>
            </csw:Query>
            </csw:GetRecords>'''
        headers = {"Content-Type": "application/xml"}

        tree = ET.fromstring(requests.post(url, data=body.format(start=1), headers=headers, verify=False).text)

        with open('./csw.xml', 'w') as f:
            while tree:
                if len(tree) < 2:
                    # Why? Happens on https://data.naturefrance.fr/geonetwork/srv/eng/csw
                    break
                for child in tree[1]:  # Iterating on CSW SearchResults
                    f.write(ET.tostring(child).decode('utf-8') + '\n')
                    subgraph = Graph(namespace_manager=namespace_manager)
                    subgraph.parse(data=ET.tostring(child), format=fmt)
                    graph += subgraph

                if tree[1].attrib['nextRecord'] != '0':
                    print(tree[1].attrib['nextRecord'])
                    tree = ET.fromstring(requests.post(
                        url, data=body.format(start=tree[1].attrib['nextRecord']),
                        headers=headers, verify=False).text)
                else:
                    break

        for node in graph.subjects(RDF.type, DCAT.Dataset):
            id = graph.value(node, DCT.identifier)
            kwargs = {'nid': str(node)}
            kwargs['type'] = 'uriref' if isinstance(node, URIRef) else 'blank'
            self.add_item(id, **kwargs)

        return graph

    def get_node_from_item(self, item):
        if 'nid' in item.kwargs and 'type' in item.kwargs:
            nid = item.kwargs['nid']
            return URIRef(nid) if item.kwargs['type'] == 'uriref' else BNode(nid)

    def process(self, item):
        graph = Graph(namespace_manager=namespace_manager)
        data = self.job.data['graphs'][item.kwargs['page']]
        format = self.job.data['format']

        node = self.get_node_from_item(item)
        graph.parse(data=bytes(data, encoding='utf8'), format=format)

        dataset = self.get_dataset(item.remote_id)
        dataset = dataset_from_rdf(graph, dataset, node=node)
        return dataset<|MERGE_RESOLUTION|>--- conflicted
+++ resolved
@@ -4,11 +4,8 @@
 
 from rdflib import Graph, URIRef, BNode
 from rdflib.namespace import RDF
-<<<<<<< HEAD
 import xml.etree.ElementTree as ET
-=======
 from typing import List
->>>>>>> a7efad31
 
 from udata.rdf import (
     DCAT, DCT, HYDRA, SPDX, namespace_manager, guess_format, url_from_rdf
@@ -109,8 +106,9 @@
         return graphs
 
     def parse_csw_graph(self, url, fmt):
-        graph = Graph(namespace_manager=namespace_manager)
+        graphs = []
 
+        page = 0
         body = '''<csw:GetRecords xmlns:csw="http://www.opengis.net/cat/csw/2.0.2" service="CSW" version="2.0.2" resultType="results" startPosition="{start}" maxRecords="15" outputFormat="application/xml" outputSchema="http://www.w3.org/ns/dcat#">
             <csw:Query typeNames="csw:Record">
                 <csw:ElementSetName>full</csw:ElementSetName>
@@ -118,7 +116,8 @@
             </csw:GetRecords>'''
         headers = {"Content-Type": "application/xml"}
 
-        tree = ET.fromstring(requests.post(url, data=body.format(start=1), headers=headers, verify=False).text)
+        content = requests.post(url, data=body.format(start=1), headers=headers, verify=False).text
+        tree = ET.fromstring(content)
 
         with open('./csw.xml', 'w') as f:
             while tree:
@@ -126,10 +125,15 @@
                     # Why? Happens on https://data.naturefrance.fr/geonetwork/srv/eng/csw
                     break
                 for child in tree[1]:  # Iterating on CSW SearchResults
-                    f.write(ET.tostring(child).decode('utf-8') + '\n')
                     subgraph = Graph(namespace_manager=namespace_manager)
                     subgraph.parse(data=ET.tostring(child), format=fmt)
-                    graph += subgraph
+                    graphs.append(subgraph)
+
+                    for node in subgraph.subjects(RDF.type, DCAT.Dataset):
+                        id = subgraph.value(node, DCT.identifier)
+                        kwargs = {'nid': str(node), 'page': page}
+                        kwargs['type'] = 'uriref' if isinstance(node, URIRef) else 'blank'
+                        self.add_item(id, **kwargs)
 
                 if tree[1].attrib['nextRecord'] != '0':
                     print(tree[1].attrib['nextRecord'])
@@ -138,14 +142,8 @@
                         headers=headers, verify=False).text)
                 else:
                     break
-
-        for node in graph.subjects(RDF.type, DCAT.Dataset):
-            id = graph.value(node, DCT.identifier)
-            kwargs = {'nid': str(node)}
-            kwargs['type'] = 'uriref' if isinstance(node, URIRef) else 'blank'
-            self.add_item(id, **kwargs)
-
-        return graph
+                page += 1
+        return graphs
 
     def get_node_from_item(self, item):
         if 'nid' in item.kwargs and 'type' in item.kwargs:
