--- conflicted
+++ resolved
@@ -5,20 +5,15 @@
 import lxml.etree as ET
 from flask import current_app
 from datetime import date
-<<<<<<< HEAD
 from typing import Generator
-=======
-import json
-from typing import Generator, List
->>>>>>> 6f4f3f09
-
-from udata.core.dataset.models import Dataset
+from typing import Generator
+
 from udata.rdf import (
     DCAT, DCT, HYDRA, SPDX, namespace_manager, guess_format, url_from_rdf
 )
 from udata.core.dataset.rdf import dataset_from_rdf
 from udata.core.dataservices.rdf import dataservice_from_rdf
-from udata.storage.s3 import store_as_json, get_from_json
+from udata.storage.s3 import store_as_json
 from udata.harvest.models import HarvestItem
 
 from .base import BaseBackend
@@ -75,12 +70,8 @@
             self.process_one_datasets_page(page_number, page)
             serialized_graphs.append(page.serialize(format=fmt, indent=None))
 
-<<<<<<< HEAD
         for page_number, page in self.walk_graph(self.source.url, fmt):
             self.process_one_dataservices_page(page_number, page)
-=======
-        # TODO call `walk_graph` with `process_dataservices`
->>>>>>> 6f4f3f09
 
         # The official MongoDB document size in 16MB. The default value here is 15MB to account for other fields in the document (and for difference between * 1024 vs * 1000).
         max_harvest_graph_size_in_mongo = current_app.config.get('HARVEST_MAX_CATALOG_SIZE_IN_MONGO')
@@ -121,14 +112,7 @@
 
     def walk_graph(self, url: str, fmt: str) -> Generator[tuple[int, Graph], None, None]:
         """
-<<<<<<< HEAD
-        Process the graphs by executing the `do()` callback on each page.
-
-        Returns all the pages in an array (index is the page number, value is 
-        the rdflib.Graph of the page) for debug purposes (saved in `HarvestJob`)
-=======
         Yield all RDF pages as `Graph` from the source
->>>>>>> 6f4f3f09
         """
         page_number = 0
         while url:
@@ -151,46 +135,6 @@
             yield page_number, subgraph
             if self.is_done():
                 return
-<<<<<<< HEAD
-
-            page_number += 1
-    
-    def process_one_datasets_page(self, page_number: int, page: Graph):
-        for node in page.subjects(RDF.type, DCAT.Dataset):
-            remote_id = page.value(node, DCT.identifier)
-            if not remote_id:
-                log.warning(f"Skipping dataset because no `remote_id`")
-                continue
-
-            self.process_dataset(remote_id, page_number=page_number, page=page, node=node)
-
-            if self.is_done():
-                return
-
-    def process_one_dataservices_page(self, page_number: int, page: Graph):
-        for node in page.subjects(RDF.type, DCAT.DataService):
-            remote_id = page.value(node, DCT.identifier)
-            if not remote_id:
-                log.warning(f"Skipping dataservice because no `remote_id`")
-                continue
-            
-            self.process_dataservice(remote_id, page_number=page_number, page=page, node=node)
-
-            if self.is_done():
-                return
-            
-    def inner_process_dataset(self, item: HarvestItem, page_number: int, page: Graph, node):
-        item.kwargs['page_number'] = page_number
-
-        dataset = self.get_dataset(item.remote_id)
-        return dataset_from_rdf(page, dataset, node=node)
-
-    def inner_process_dataservice(self, item: HarvestItem, page_number: int, page: Graph, node):
-        item.kwargs['page_number'] = page_number
-
-        dataservice = self.get_dataservice(item.remote_id)
-        return dataservice_from_rdf(page, dataservice, node, [item.dataset for item in self.job.items])
-=======
 
             page_number += 1
     
@@ -201,13 +145,26 @@
 
             if self.is_done():
                 return
+
+    def process_one_dataservices_page(self, page_number: int, page: Graph):
+        for node in page.subjects(RDF.type, DCAT.DataService):
+            remote_id = page.value(node, DCT.identifier)
+            self.process_dataservice(remote_id, page_number=page_number, page=page, node=node)
+
+            if self.is_done():
+                return
             
     def inner_process_dataset(self, item: HarvestItem, page_number: int, page: Graph, node):
         item.kwargs['page_number'] = page_number
 
         dataset = self.get_dataset(item.remote_id)
         return dataset_from_rdf(page, dataset, node=node)
->>>>>>> 6f4f3f09
+
+    def inner_process_dataservice(self, item: HarvestItem, page_number: int, page: Graph, node):
+        item.kwargs['page_number'] = page_number
+
+        dataservice = self.get_dataservice(item.remote_id)
+        return dataservice_from_rdf(page, dataservice, node, [item.dataset for item in self.job.items])
 
     def get_node_from_item(self, graph, item):
         for node in graph.subjects(RDF.type, DCAT.Dataset):
@@ -251,14 +208,7 @@
 
     def walk_graph(self, url: str, fmt: str) -> Generator[tuple[int, Graph], None, None]:
         """
-<<<<<<< HEAD
-        Process the graphs by executing the `do()` callback on each page.
-
-        Returns all the pages in an array (index is the page number, value is 
-        the rdflib.Graph of the page) for debug purposes (saved in `HarvestJob`)
-=======
         Yield all RDF pages as `Graph` from the source
->>>>>>> 6f4f3f09
         """
         body = '''<csw:GetRecords xmlns:csw="http://www.opengis.net/cat/csw/2.0.2"
                                   xmlns:gmd="http://www.isotc211.org/2005/gmd"
@@ -326,23 +276,12 @@
 
     def walk_graph(self, url: str, fmt: str) -> Generator[tuple[int, Graph], None, None]:
         """
-        Process the graphs by executing the `do()` callback on each page.
-
-        Returns all the pages in an array (index is the page number, value is 
-        the rdflib.Graph of the page) for debug purposes (saved in `HarvestJob`)
-
-<<<<<<< HEAD
+        Yield all RDF pages as `Graph` from the source
+
         Parse CSW graph querying ISO schema.
         Use SEMIC GeoDCAT-AP XSLT to map it to a correct version.
         See https://github.com/SEMICeu/iso-19139-to-dcat-ap for more information on the XSLT.
         """
-
-=======
-    def walk_graph(self, url: str, fmt: str) -> Generator[tuple[int, Graph], None, None]:
-        """
-        Yield all RDF pages as `Graph` from the source
-        """
->>>>>>> 6f4f3f09
         # Load XSLT
         xsl = ET.fromstring(self.get(self.XSL_URL).content)
         transform = ET.XSLT(xsl)
