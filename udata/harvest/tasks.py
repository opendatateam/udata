--- conflicted
+++ resolved
@@ -1,8 +1,3 @@
-<<<<<<< HEAD
-import warnings
-
-=======
->>>>>>> 605c2613
 from celery import chord
 from flask import current_app
 
