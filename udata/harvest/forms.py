<<<<<<< HEAD
=======
# -*- coding: utf-8 -*-
from __future__ import unicode_literals

from udata.utils import safe_unicode
>>>>>>> fa8c3edf
from udata.forms import Form, fields, validators
from udata.i18n import lazy_gettext as _


from .actions import list_backends
from .models import VALIDATION_STATES, VALIDATION_REFUSED

__all__ = 'HarvestSourceForm', 'HarvestSourceValidationForm'


class HarvestConfigField(fields.DictField):
    '''
    A DictField with extras validations on known configurations
    '''
    def get_backend(self, form):
        return next(b for b in list_backends() if b.name == form.backend.data)

    def get_filter_specs(self, backend, key):
        candidates = (f for f in backend.filters if f.key == key)
        return next(candidates, None)

    def get_feature_specs(self, backend, key):
        candidates = (f for f in backend.features if f.key == key)
        return next(candidates, None)

    def pre_validate(self, form):
        if self.data:
            backend = self.get_backend(form)
            # Validate filters
            for f in (self.data.get('filters') or []):
                if not ('key' in f and 'value' in f):
                    msg = 'A field should have both key and value properties'
                    raise validators.ValidationError(msg)
                specs = self.get_filter_specs(backend, f['key'])
                if not specs:
                    msg = 'Unknown filter key "{0}" for "{1}" backend'
                    msg = msg.format(f['key'], backend.name)
                    raise validators.ValidationError(msg)

                if isinstance(f['value'], basestring):
                    f['value'] = safe_unicode(f['value'])  # Fix encoding error

                if not isinstance(f['value'], specs.type):
                    msg = '"{0}" filter should of type "{1}"'
                    msg = msg.format(specs.key, specs.type.__name__)
                    raise validators.ValidationError(msg)
            # Validate features
            for key, value in (self.data.get('features') or {}).items():
                if not isinstance(value, bool):
                    msg = 'A feature should be a boolean'
                    raise validators.ValidationError(msg)
                if not self.get_feature_specs(backend, key):
                    msg = 'Unknown feature "{0}" for "{1}" backend'
                    msg = msg.format(key, backend.name)
                    raise validators.ValidationError(msg)


class HarvestSourceForm(Form):
    name = fields.StringField(_('Name'), [validators.required()])
    description = fields.MarkdownField(
        _('Description'),
        description=_('Some optionnal details about this harvester'))
    url = fields.URLField(_('URL'), [validators.required()])
    backend = fields.SelectField(_('Backend'), choices=lambda: [
        (b.name, b.display_name) for b in list_backends()
    ])
    owner = fields.CurrentUserField()
    organization = fields.PublishAsField(_('Publish as'))

    config = HarvestConfigField()


class HarvestSourceValidationForm(Form):
    state = fields.SelectField(choices=list(VALIDATION_STATES.items()))
    comment = fields.StringField(_('Comment'),
                                 [validators.RequiredIfVal('state',
                                                           VALIDATION_REFUSED
                                                           )])<|MERGE_RESOLUTION|>--- conflicted
+++ resolved
@@ -1,10 +1,4 @@
-<<<<<<< HEAD
-=======
-# -*- coding: utf-8 -*-
-from __future__ import unicode_literals
-
 from udata.utils import safe_unicode
->>>>>>> fa8c3edf
 from udata.forms import Form, fields, validators
 from udata.i18n import lazy_gettext as _
 
