<<<<<<< HEAD
=======
# -*- coding: utf-8 -*-
from __future__ import unicode_literals

from urlextract import URLExtract

>>>>>>> 5100fbf9
from wtforms import validators
from wtforms.validators import *  # noqa
from wtforms.validators import ValidationError, StopValidation  # noqa


def _(s):
    return s


class NoURLs(object):
    '''
    Check no url is present on this field
    '''
    def __init__(self, message=''):
        self.extractor = URLExtract()
        self.message = message

    def __call__(self, form, field):
        if self.extractor.find_urls(field.data):
            raise validators.ValidationError(self.message)


class RequiredIf(validators.DataRequired):
    '''
    A validator which makes a field required
    only if another field is set and has a truthy value.
    '''
    def __init__(self, other_field_name, *args, **kwargs):
        self.other_field_name = other_field_name
        super(RequiredIf, self).__init__(*args, **kwargs)

    def __call__(self, form, field):
        other_field = form._fields.get(self.other_field_name)
        if other_field is None:
            raise Exception(
                'No field named "%s" in form' % self.other_field_name)
        if bool(other_field.data):
            super(RequiredIf, self).__call__(form, field)


class Requires(object):
    '''
    A validator which makes a field required another field.
    '''
    def __init__(self, other_field_name, *args, **kwargs):
        self.other_field_name = other_field_name
        super(Requires, self).__init__(*args, **kwargs)

    def __call__(self, form, field):
        if not field.data:
            return
        other_field = form._fields.get(self.other_field_name)
        if other_field is None:
            raise Exception(
                'No field named "%s" in form' % self.other_field_name)
        if not bool(other_field.data):
            msg = field._('This field requires "%(name)s" to be set')
            raise validators.ValidationError(
                msg % {'name': field._(other_field.label.text)})


class RequiredIfVal(validators.DataRequired):
    '''
    A validator which makes a field required
    only if another field is set and has a specified value.
    '''
    def __init__(self, other_field_name, expected_value, *args, **kwargs):
        self.other_field_name = other_field_name
        self.expected_values = (
            expected_value
            if isinstance(expected_value, (list, tuple))
            else (expected_value,)
        )
        super(RequiredIfVal, self).__init__(*args, **kwargs)

    def __call__(self, form, field):
        other_field = form._fields.get(self.other_field_name)
        if other_field is None:
            raise Exception(
                'No field named "%s" in form' % self.other_field_name)
        if other_field.data in self.expected_values:
            super(RequiredIfVal, self).__call__(form, field)<|MERGE_RESOLUTION|>--- conflicted
+++ resolved
@@ -1,11 +1,5 @@
-<<<<<<< HEAD
-=======
-# -*- coding: utf-8 -*-
-from __future__ import unicode_literals
-
 from urlextract import URLExtract
 
->>>>>>> 5100fbf9
 from wtforms import validators
 from wtforms.validators import *  # noqa
 from wtforms.validators import ValidationError, StopValidation  # noqa
