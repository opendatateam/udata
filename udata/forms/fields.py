--- conflicted
+++ resolved
@@ -393,27 +393,11 @@
         super(ModelField, self).process(formdata, data)
 
     def process_formdata(self, valuelist):
-<<<<<<< HEAD
-        if valuelist and len(valuelist) == 1 and valuelist[0]:
-            specs = valuelist[0]
-            model_field = getattr(self._form.model_class, self.name)
-            if isinstance(specs, str):
-                if isinstance(model_field, db.ReferenceField):
-                    specs = {'class': str(model_field.document_type.__name__), 'id': specs}
-                elif isinstance(model_field, db.GenericReferenceField):
-                    message = _('Expect both class and identifier')
-                    raise validators.ValidationError(message)
-
-            # No try/except required
-            # In case of error, ValueError is raised
-            # and is properly handled as form validation error
-            model = db.resolve_model(specs['class'])
-=======
         if not valuelist or len(valuelist) != 1 or not valuelist[0]:
             return
         specs = valuelist[0]
         model_field = getattr(self._form.model_class, self.name)
-        if isinstance(specs, basestring):
+        if isinstance(specs, str):
             specs = {'id': specs}
         elif not specs.get('id', None):
             raise validators.ValidationError('Missing "id" field')
@@ -437,7 +421,6 @@
         # and is properly handled as form validation error
         model = db.resolve_model(specs['class'])
         oid = clean_oid(specs, model)
->>>>>>> 182adeb8
 
         try:
             self.data = model.objects.only('id').get(id=oid)
