--- conflicted
+++ resolved
@@ -1550,10 +1550,9 @@
 msgid "Quite reused"
 msgstr "Assez réutilisé"
 
-<<<<<<< HEAD
-#: udata/templates/security/send_confirmation.html:18
-msgid "Submit"
-msgstr "Soumettre"
+#: udata/tests/search/test_adapter.py:30
+msgid "Heavily reused"
+msgstr "Souvent réutilisé"
 
 #: udata/uris.py:53
 msgid "URL invalide : %(reason)s"
@@ -1585,9 +1584,4 @@
 
 #: udata/uris.py:128
 msgid "est une URL privée"
-msgstr ""
-=======
-#: udata/tests/search/test_adapter.py:30
-msgid "Heavily reused"
-msgstr "Souvent réutilisé"
->>>>>>> 64274826
+msgstr ""