--- conflicted
+++ resolved
@@ -213,11 +213,8 @@
 msgid "Acronym"
 msgstr "اختصار"
 
-<<<<<<< HEAD
-#: udata/core/dataset/forms.py:112
-=======
+
 #: udata/core/dataset/forms.py:113
->>>>>>> f10588d4
 msgid "An optional acronym"
 msgstr ""
 
@@ -1160,11 +1157,8 @@
 
 #: udata/harvest/forms.py:66
 msgid "Some optional details about this harvester"
-<<<<<<< HEAD
-msgstr ""
-=======
 msgstr "بعض التفاصيل الاختيارية حول هذا الحصاد"
->>>>>>> f10588d4
+
 
 #: udata/harvest/forms.py:68
 msgid "Backend"
