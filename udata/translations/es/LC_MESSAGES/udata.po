--- conflicted
+++ resolved
@@ -3,31 +3,19 @@
 "Project-Id-Version: udata\n"
 "Report-Msgid-Bugs-To: EMAIL@ADDRESS\n"
 "POT-Creation-Date: 2017-09-27 10:41+0200\n"
-<<<<<<< HEAD
 "PO-Revision-Date: 2017-09-27 08:17-0400\n"
 "Last-Translator: noirbizarre <noirbizarre@gmail.com>\n"
 "Language-Team: Spanish\n"
-=======
-"PO-Revision-Date: 2017-01-20 09:11+0000\n"
-"Last-Translator: Axel Haustant\n"
-"Language: es\n"
-"Language-Team: Spanish "
-"(http://www.transifex.com/etalab/udata/language/es/)\n"
-"Plural-Forms: nplurals=2; plural=(n != 1)\n"
->>>>>>> af3aa78c
 "MIME-Version: 1.0\n"
 "Content-Type: text/plain; charset=UTF-8\n"
 "Content-Transfer-Encoding: 8bit\n"
 "Generated-By: Babel 2.5.0\n"
-<<<<<<< HEAD
 "Plural-Forms: nplurals=2; plural=(n != 1);\n"
 "X-Generator: crowdin.com\n"
 "X-Crowdin-Project: udata\n"
 "X-Crowdin-Language: es-ES\n"
 "X-Crowdin-File: /master/udata/translations/udata.pot\n"
 "Language: es_ES\n"
-=======
->>>>>>> af3aa78c
 
 #: udata/api/errors.py:4
 msgid "Validation error: your data cannot be updated for now, we have been notified of the error and we will fix it as soon as possible."
@@ -272,12 +260,7 @@
 #: udata/core/dataset/metrics.py:23 udata/core/organization/metrics.py:34
 #: udata/core/site/metrics.py:53 udata/core/site/views.py:128
 #: udata/core/user/metrics.py:43 udata/templates/dataset/card.html:38
-<<<<<<< HEAD
 #: udata/templates/dataset/display.html:376 udata/templates/dataset/list.html:38
-=======
-#: udata/templates/dataset/display.html:376
-#: udata/templates/dataset/list.html:38
->>>>>>> af3aa78c
 #: udata/templates/dataset/search-labels.html:25
 #: udata/templates/dataset/search-panel.html:18
 #: udata/templates/organization/list.html:38
@@ -1201,13 +1184,7 @@
 msgstr ""
 
 #: udata/search/fields.py:287
-<<<<<<< HEAD
 msgid "A date range expressed as start-end where both dates are in iso format (ie. YYYY-MM-DD-YYYY-MM-DD)"
-=======
-msgid ""
-"A date range expressed as start-end where both dates are in iso format "
-"(ie. YYYY-MM-DD-YYYY-MM-DD)"
->>>>>>> af3aa78c
 msgstr ""
 
 #: udata/templates/admin.html:6
@@ -1591,13 +1568,8 @@
 msgstr "buscar"
 
 #: udata/templates/organization/display.html:46
-<<<<<<< HEAD
 #: udata/templates/organization/display_base.html:58 udata/templates/search.html:27
 #: udata/templates/user/base.html:79
-=======
-#: udata/templates/organization/display_base.html:58
-#: udata/templates/search.html:27 udata/templates/user/base.html:79
->>>>>>> af3aa78c
 #, python-format
 msgid "%(num)d dataset"
 msgid_plural "%(num)d datasets"
@@ -1605,13 +1577,8 @@
 msgstr[1] "%(num)d conjuntos de datos"
 
 #: udata/templates/organization/display.html:50
-<<<<<<< HEAD
 #: udata/templates/organization/display_base.html:87 udata/templates/search.html:34
 #: udata/templates/user/base.html:85
-=======
-#: udata/templates/organization/display_base.html:87
-#: udata/templates/search.html:34 udata/templates/user/base.html:85
->>>>>>> af3aa78c
 #, python-format
 msgid "%(num)d reuse"
 msgid_plural "%(num)d reuses"
@@ -2331,39 +2298,18 @@
 msgstr "Esta organización se ha eliminado. Esto será permanente durante las próximas 24 horas"
 
 #: udata/templates/organization/display.html:47
-<<<<<<< HEAD
-#, python-format
-msgid "%(num)d private dataset"
-msgid_plural "%(num)d private datasets"
-msgstr[0] ""
-msgstr[1] ""
-
-#: udata/templates/organization/display.html:51
-#, python-format
-msgid "%(num)d private reuse"
-msgid_plural "%(num)d private reuses"
-msgstr[0] ""
-msgstr[1] ""
-=======
-#, fuzzy, python-format
-#| msgid "%(num)d dataset"
-#| msgid_plural "%(num)d datasets"
+#, python-format
 msgid "%(num)d private dataset"
 msgid_plural "%(num)d private datasets"
 msgstr[0] "%(num)d conjunto de datos"
 msgstr[1] "%(num)d conjuntos de datos"
 
 #: udata/templates/organization/display.html:51
-#, fuzzy, python-format
-#| msgid "%(num)d reuse"
-#| msgid_plural "%(num)d reuses"
+#, python-format
 msgid "%(num)d private reuse"
 msgid_plural "%(num)d private reuses"
-msgstr[0] ""
-"%(num)d reutilización\n"
-" "
+msgstr[0] "%(num)d reutilización"
 msgstr[1] "%(num)d reutilizaciones"
->>>>>>> af3aa78c
 
 #: udata/templates/organization/display.html:78
 #, python-format
@@ -2710,10 +2656,6 @@
 
 #: udata/templates/territories/commune.html:13
 #: udata/templates/territories/departement.html:13
-<<<<<<< HEAD
-=======
-#, fuzzy
->>>>>>> af3aa78c
 msgid "County:"
 msgstr ""
 
@@ -2953,46 +2895,7 @@
 
 #: udata/theme/__init__.py:41
 msgid "Map"
-<<<<<<< HEAD
-msgstr ""
-=======
-msgstr "Map"
-
-#~ msgid "Unfollow"
-#~ msgstr "Dejar de seguir"
-
-#~ msgid "Follow"
-#~ msgstr "Seguir"
-
-#~ msgid "Your %(type)s gain a new badge"
-#~ msgstr "Su %(type)s ha adquirido una nueva insignia "
-
-#~ msgid "Territory:"
-#~ msgstr ""
-
-#~ msgid "No results found, try to be less specific (or fix your typos?)"
-#~ msgstr ""
-
-#~ msgid "No Issues"
-#~ msgstr "Ninguna anomalía"
-
-#~ msgid "Subject thumbnail"
-#~ msgstr "Asunto miniatura"
-
-#~ msgid "On"
-#~ msgstr "Sobre"
-
-#~ msgid "about"
-#~ msgstr "Sobre"
-
-#~ msgid "Apply"
-#~ msgstr "Aplicar "
-
-#~ msgid "%(user)s added a new badge on your %(type)s %(subject)s"
-#~ msgstr "%(user)s añadieron una nueva insignia en su %(type)s %(subject)s"
-
-#~ msgid "Main counties:"
-#~ msgstr ""
+msgstr ""
 
 #~ msgid "Do you want to create a superadmin user ?"
 #~ msgstr ""
@@ -3017,4 +2920,3 @@
 
 #~ msgid "Private reuses"
 #~ msgstr "Reutilizaciones privadas"
->>>>>>> af3aa78c
