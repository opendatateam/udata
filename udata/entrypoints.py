--- conflicted
+++ resolved
@@ -5,13 +5,6 @@
     "udata.avatars": "Avatar rendering backends",
     "udata.harvesters": "Harvest backends",
     "udata.models": "Models and migrations",
-<<<<<<< HEAD
-    "udata.tasks": "Tasks and jobs",
-    "udata.themes": "Themes",
-    "udata.views": "Extra views",
-=======
-    "udata.plugins": "Generic plugin",
->>>>>>> 6cb3175a
 }
 
 
