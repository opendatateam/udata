import pkg_resources

# Here for documentation purpose
ENTRYPOINTS = {
    "udata.avatars": "Avatar rendering backends",
    "udata.harvesters": "Harvest backends",
    "udata.metrics": "Extra metrics",
    "udata.models": "Models and migrations",
    "udata.plugins": "Generic plugin",
    "udata.tasks": "Tasks and jobs",
<<<<<<< HEAD
    "udata.themes": "Themes",
=======
    "udata.views": "Extra views",
>>>>>>> c6966e14
}


class EntrypointError(Exception):
    pass


def iter_all(name):
    """Iter all entrypoints registered on a given key"""
    return pkg_resources.iter_entry_points(name)


def get_all(entrypoint_key):
    """Load all entrypoints registered on a given key"""
    return dict(_ep_to_kv(e) for e in iter_all(entrypoint_key))


def get_enabled(name, app):
    """
    Get (and load) entrypoints registered on name
    and enabled for the given app.
    """
    plugins = app.config["PLUGINS"]
    return dict(
        _ep_to_kv(e)
        for e in iter_all(name)
        if e.name in plugins or e.name.startswith(tuple(plugins))
    )


def get_plugin_module(name, app, plugin):
    """
    Get the module for a given plugin
    """
    return next((m for p, m in get_enabled(name, app).items() if p == plugin), None)


def _ep_to_kv(entrypoint):
    """
    Transform an entrypoint into a key-value tuple where:
    - key is the entrypoint name
    - value is the entrypoint class with the name attribute
      matching from entrypoint name
    """
    cls = entrypoint.load()
    cls.name = entrypoint.name
    return (entrypoint.name, cls)


def known_dists():
    """Return a list of all Distributions exporting udata.* entrypoints"""
    return (
        dist
        for dist in pkg_resources.working_set
        if any(k in ENTRYPOINTS for k in dist.get_entry_map().keys())
    )


def get_plugins_dists(app, name=None):
    """Return a list of Distributions with enabled udata plugins"""
    if name:
        plugins = set(e.name for e in iter_all(name) if e.name in app.config["PLUGINS"])
    else:
        plugins = set(app.config["PLUGINS"])
    return [
        d for d in known_dists() if any(set(v.keys()) & plugins for v in d.get_entry_map().values())
    ]


def get_roots(app=None):
    """
    Returns the list of root packages/modules exposing endpoints.

    If app is provided, only returns those of enabled plugins
    """
    roots = set()
    plugins = app.config["PLUGINS"] if app else None
    for name in ENTRYPOINTS.keys():
        for ep in iter_all(name):
            if plugins is None or ep.name in plugins:
                roots.add(ep.module_name.split(".", 1)[0])
    return list(roots)<|MERGE_RESOLUTION|>--- conflicted
+++ resolved
@@ -8,11 +8,6 @@
     "udata.models": "Models and migrations",
     "udata.plugins": "Generic plugin",
     "udata.tasks": "Tasks and jobs",
-<<<<<<< HEAD
-    "udata.themes": "Themes",
-=======
-    "udata.views": "Extra views",
->>>>>>> c6966e14
 }
 
 
