from mongoengine.errors import ValidationError

from udata import entrypoints
from udata.mongo import *

<<<<<<< HEAD
db = UDataMongoEngine()
session_interface = MongoEngineSessionInterface(db)

=======
class FieldValidationError(ValidationError):
    field: str

    def __init__(self, *args, field: str, **kwargs):
        self.field = field
        super().__init__(*args, **kwargs)
>>>>>>> cc93405e

# Load all core models and mixins
from udata.core.spatial.models import *  # noqa
from udata.core.metrics.models import *  # noqa
from udata.core.badges.models import *  # noqa
from udata.core.discussions.models import *  # noqa
from udata.core.followers.models import *  # noqa
from udata.core.user.models import *  # noqa
from udata.core.organization.models import *  # noqa
from udata.core.contact_point.models import *  # noqa
from udata.core.site.models import *  # noqa
from udata.core.dataset.models import *  # noqa
from udata.core.dataservices.models import *  # noqa
from udata.core.reuse.models import *  # noqa
from udata.core.activity.models import *  # noqa
from udata.core.topic.models import *  # noqa
from udata.core.post.models import *  # noqa
from udata.core.jobs.models import *  # noqa
from udata.core.tags.models import *  # noqa
from udata.core.spam.models import *  # noqa

from udata.features.transfer.models import *  # noqa
from udata.features.territories.models import *  # noqa

# Load HarvestSource model as harvest for catalog
from udata.harvest.models import HarvestSource as Harvest  # noqa

import udata.linkchecker.models  # noqa


def init_app(app):
    entrypoints.get_enabled('udata.models', app)<|MERGE_RESOLUTION|>--- conflicted
+++ resolved
@@ -3,18 +3,12 @@
 from udata import entrypoints
 from udata.mongo import *
 
-<<<<<<< HEAD
-db = UDataMongoEngine()
-session_interface = MongoEngineSessionInterface(db)
-
-=======
 class FieldValidationError(ValidationError):
     field: str
 
     def __init__(self, *args, field: str, **kwargs):
         self.field = field
         super().__init__(*args, **kwargs)
->>>>>>> cc93405e
 
 # Load all core models and mixins
 from udata.core.spatial.models import *  # noqa
