import json
import logging
from collections import Counter
from urllib.parse import urlparse

import click
import redis

from flask import current_app

from udata.commands import cli, exit_with_error
from udata.tasks import celery, router

log = logging.getLogger(__name__)


@cli.group('worker')
def grp():
    '''Worker related operations'''
    pass


@grp.command()
def start():
    '''Start a worker'''
    worker = celery.Worker()
    worker.start()
    return worker.exitcode


def status_print_task(count, biggest_task_name, munin=False):
    if munin:
        # Munin expect all values, including zeros
        print('%s.value %s' % (format_field_for_munin(count[0]), count[1]))
    elif count[1] > 0:
        # We only display tasks with items in queue for readability
        print('* %s : %s' % (count[0].ljust(biggest_task_name), count[1]))


def status_print_config(queue):
    if not queue:
        exit_with_error('--munin-config called without a --queue parameter')
<<<<<<< HEAD
    tasks = cache.get(TASKS_LIST_CACHE_KEY) or []
    if not tasks:
        registered = inspect().registered_tasks()
        if registered:
            for w, tasks_list in registered.items():
                tasks += [t for t in tasks_list if t not in tasks]
            cache.set(TASKS_LIST_CACHE_KEY, tasks,
                      timeout=TASKS_LIST_CACHE_DURATION)
=======
    tasks = [n for n, q in get_tasks().items() if q == queue]
>>>>>>> 328ade8d
    print('graph_title Waiting tasks for queue %s' % queue)
    print('graph_vlabel Nb of tasks')
    print('graph_category celery')
    for task in tasks:
        print('%s.label %s' % (format_field_for_munin(task), short_name(task)))


def status_print_queue(queue, munin=False):
    r = get_redis_connection()
    if not munin:
        print('-' * 40)
    queue_length = r.llen(queue)
    if not munin:
        print('Queue "%s": %s task(s)' % (queue, queue_length))
    counter = Counter({n: 0 for n, q in get_tasks().items() if q == queue})
    biggest_task_name = 0
    for task in r.lrange(queue, 0, -1):
        task = json.loads(task)
        task_name = task['headers']['task']
        if len(task_name) > biggest_task_name:
            biggest_task_name = len(task_name)
        counter[task_name] += 1
    for count in counter.most_common():
        status_print_task(count, biggest_task_name, munin=munin)


def format_field_for_munin(field):
    return field.replace('.', '__').replace('-', '_')


def get_queues(queue):
    queues = [q.name for q in current_app.config['CELERY_TASK_QUEUES']]
    if queue:
        queues = [q for q in queues if q == queue]
    if not len(queues):
        exit_with_error('Error: no queue found')
    return queues


def get_redis_connection():
    parsed_url = urlparse(current_app.config['CELERY_BROKER_URL'])
    db = parsed_url.path[1:] if parsed_url.path else 0
    return redis.StrictRedis(host=parsed_url.hostname, port=parsed_url.port,
                             db=db)


def get_task_queue(name, cls):
    return (router(name, [], {}, None, task=cls) or {}).get('queue', 'default')


def short_name(name):
    if '.' not in name:
        return name
    return name.rsplit('.', 1)[1]


def get_tasks():
    '''Get a list of known tasks with their routing queue'''
    return {
        name: get_task_queue(name, cls)
        for name, cls in celery.tasks.items()
        # Exclude celery internal tasks
        if not name.startswith('celery.')
        # Exclude udata test tasks
        and not name.startswith('test-')
    }


@grp.command()
def tasks():
    '''Display registered tasks with their queue'''
    tasks = get_tasks()
    longest = max(tasks.keys(), key=len)
    size = len(longest)
    for name, queue in sorted(tasks.items()):
        print('* {0}: {1}'.format(name.ljust(size), queue))


@grp.command()
@click.option('-q', '--queue', help='Queue to be analyzed', default=None)
@click.option('-m', '--munin', is_flag=True,
              help='Output in a munin plugin compatible format')
@click.option('-c', '--munin-config', is_flag=True,
              help='Output in a munin plugin config compatible format')
def status(queue, munin, munin_config):
    """List queued tasks aggregated by name"""
    if munin_config:
        return status_print_config(queue)
    queues = get_queues(queue)
    for queue in queues:
        status_print_queue(queue, munin=munin)
    if not munin:
        print('-' * 40)<|MERGE_RESOLUTION|>--- conflicted
+++ resolved
@@ -40,18 +40,7 @@
 def status_print_config(queue):
     if not queue:
         exit_with_error('--munin-config called without a --queue parameter')
-<<<<<<< HEAD
-    tasks = cache.get(TASKS_LIST_CACHE_KEY) or []
-    if not tasks:
-        registered = inspect().registered_tasks()
-        if registered:
-            for w, tasks_list in registered.items():
-                tasks += [t for t in tasks_list if t not in tasks]
-            cache.set(TASKS_LIST_CACHE_KEY, tasks,
-                      timeout=TASKS_LIST_CACHE_DURATION)
-=======
     tasks = [n for n, q in get_tasks().items() if q == queue]
->>>>>>> 328ade8d
     print('graph_title Waiting tasks for queue %s' % queue)
     print('graph_vlabel Nb of tasks')
     print('graph_category celery')
