--- conflicted
+++ resolved
@@ -12,13 +12,8 @@
 
 from udata import migrations
 from udata.commands import cli, cyan, echo, green, magenta, red, white, yellow
-<<<<<<< HEAD
 from udata.core.dataset.models import Dataset, Resource
-from udata.harvest import models as harvest_models
-from udata.mongo import db
-=======
 from udata.mongo.document import get_all_models
->>>>>>> 6c7b1034
 
 # Date format used to for display
 DATE_FORMAT = "%Y-%m-%d %H:%M"
@@ -26,7 +21,8 @@
 log = logging.getLogger(__name__)
 
 
-@cli.group("db")
+@cli.group("
+           ")
 def grp():
     """Database related operations"""
     pass
