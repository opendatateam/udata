from bson import ObjectId
from uuid import UUID

from flask import request, redirect, url_for
from mongoengine.errors import InvalidQueryError
from werkzeug.routing import BaseConverter, NotFound, PathConverter
from werkzeug.urls import url_quote

from udata import models
from udata.models import db
from udata.core.spatial.models import GeoZone
from udata.i18n import ISO_639_1_CODES


class LazyRedirect(object):
    '''Store location for lazy redirections'''
    def __init__(self, arg):
        self.arg = arg


class LanguagePrefixConverter(BaseConverter):
    def __init__(self, map):
        super(LanguagePrefixConverter, self).__init__(map)
        self.regex = '(?:%s)' % '|'.join(ISO_639_1_CODES)


class ListConverter(BaseConverter):
    def to_python(self, value):
        return value.split(',')

    def to_url(self, values):
        return ','.join(super(ListConverter, self).to_url(value)
                        for value in values)


class PathListConverter(PathConverter):
    def to_python(self, value):
        return value.split(',')

    def to_url(self, values):
        return ','.join(super(PathListConverter, self).to_url(value)
                        for value in values)


class UUIDConverter(BaseConverter):
    def to_python(self, value):
        try:
            return value if isinstance(value, UUID) else UUID(value.strip())
        except ValueError:
            return NotFound()


class ModelConverter(BaseConverter):
    '''
    A base class helper for model helper.

    Allow to give model or slug or ObjectId as parameter to url_for().

    When serializing to url using a model parameter
    it use the slug field if possible and then fallback on the id field.

    When serializing to python, ir try in the following order:

    * fetch by slug
    * fetch by id
    * raise 404
    '''

    model = None

    @property
    def has_slug(self):
        return hasattr(self.model, 'slug') and isinstance(self.model.slug, db.SlugField)

    @property
    def has_redirected_slug(self):
        return self.has_slug and self.model.slug.follow

    def quote(self, value):
        if self.has_slug:
            return self.model.slug.slugify(value)
        else:
            return url_quote(value)

    def to_python(self, value):
        try:
            quoted = self.quote(value)
            query = db.Q(slug=value) | db.Q(slug=quoted)
            obj = self.model.objects(query).get()
        except (InvalidQueryError, self.model.DoesNotExist):
            # If the model doesn't have a slug or matching slug doesn't exist.
            obj = None
        else:
            if obj.slug != value:
                return LazyRedirect(quoted)
        try:
            return obj or self.model.objects.get_or_404(id=value)
        except NotFound as e:
            if self.has_redirected_slug:
                latest = self.model.slug.latest(value)
                if latest:
                    return LazyRedirect(latest)
            return e

    def to_url(self, obj):
<<<<<<< HEAD
        if isinstance(obj, str):
            return url_quote(obj)
=======
        if isinstance(obj, basestring):
            return self.quote(obj)
>>>>>>> 800d0ae8
        elif isinstance(obj, (ObjectId, UUID)):
            return str(obj)
        elif getattr(obj, 'slug', None):
            return self.quote(obj.slug)
        elif getattr(obj, 'id', None):
            return str(obj.id)
        else:
            raise ValueError('Unable to serialize "%s" to url' % obj)


class DatasetConverter(ModelConverter):
    model = models.Dataset


class CommunityResourceConverter(ModelConverter):
    model = models.CommunityResource


class OrganizationConverter(ModelConverter):
    model = models.Organization


class ReuseConverter(ModelConverter):
    model = models.Reuse


class UserConverter(ModelConverter):
    model = models.User


class TopicConverter(ModelConverter):
    model = models.Topic


class PostConverter(ModelConverter):
    model = models.Post


class TerritoryConverter(PathConverter):
    DEFAULT_PREFIX = 'fr'  # TODO: make it a setting parameter

    def to_python(self, value):
        """
        `value` has slashs in it, that's why we inherit from `PathConverter`.

        E.g.: `commune/13200@latest/`, `departement/13@1860-07-01/` or
        `region/76@2016-01-01/Auvergne-Rhone-Alpes/`.

        Note that the slug is not significative but cannot be omitted.
        """
        if '/' not in value:
            return

        level, code = value.split('/')[:2]  # Ignore optionnal slug

        geoid = GeoZone.SEPARATOR.join([level, code])
        zone = GeoZone.objects.resolve(geoid)

        if not zone and GeoZone.SEPARATOR not in level:
            # Try implicit default prefix
            level = GeoZone.SEPARATOR.join([self.DEFAULT_PREFIX, level])
            geoid = GeoZone.SEPARATOR.join([level, code])
            zone = GeoZone.objects.resolve(geoid)

        return zone or NotFound()

    def to_url(self, obj):
        """
        Reconstruct the URL from level name, code or datagouv id and slug.
        """
        level_name = getattr(obj, 'level_name', None)
        if not level_name:
            raise ValueError('Unable to serialize "%s" to url' % obj)

        code = getattr(obj, 'code', None)
        slug = getattr(obj, 'slug', None)
        validity = getattr(obj, 'validity', None)
        if code and slug:
            return '{level_name}/{code}@{start_date}/{slug}'.format(
                level_name=level_name,
                code=code,
                start_date=getattr(validity, 'start', None) or 'latest',
                slug=slug
            )
        else:
            raise ValueError('Unable to serialize "%s" to url' % obj)


def lazy_raise_or_redirect():
    '''
    Raise exception lazily to ensure request.endpoint is set
    Also perform redirect if needed
    '''
    if not request.view_args:
        return
    for name, value in request.view_args.items():
        if isinstance(value, NotFound):
            request.routing_exception = value
            break
        elif isinstance(value, LazyRedirect):
            new_args = request.view_args
            new_args[name] = value.arg
            new_url = url_for(request.endpoint, **new_args)
            return redirect(new_url)


def init_app(app):
    app.before_request(lazy_raise_or_redirect)
    app.url_map.converters['lang'] = LanguagePrefixConverter
    app.url_map.converters['list'] = ListConverter
    app.url_map.converters['pathlist'] = PathListConverter
    app.url_map.converters['uuid'] = UUIDConverter
    app.url_map.converters['dataset'] = DatasetConverter
    app.url_map.converters['crid'] = CommunityResourceConverter
    app.url_map.converters['org'] = OrganizationConverter
    app.url_map.converters['reuse'] = ReuseConverter
    app.url_map.converters['user'] = UserConverter
    app.url_map.converters['topic'] = TopicConverter
    app.url_map.converters['post'] = PostConverter
    app.url_map.converters['territory'] = TerritoryConverter<|MERGE_RESOLUTION|>--- conflicted
+++ resolved
@@ -103,13 +103,8 @@
             return e
 
     def to_url(self, obj):
-<<<<<<< HEAD
         if isinstance(obj, str):
-            return url_quote(obj)
-=======
-        if isinstance(obj, basestring):
             return self.quote(obj)
->>>>>>> 800d0ae8
         elif isinstance(obj, (ObjectId, UUID)):
             return str(obj)
         elif getattr(obj, 'slug', None):
