# -*- coding: utf-8 -*-
from __future__ import unicode_literals

from udata.i18n import lazy_gettext as _
from udata.models import (
    db, Dataset, User, Organization, Reuse,
    TerritoryDataset, ResourceBasedTerritoryDataset
)

__all__ = ('TERRITORY_DATASETS',)

Dataset.extras.register('datagouv_ckan_last_sync', db.DateTimeField)
Organization.extras.register('datagouv_ckan_last_sync', db.DateTimeField)
Reuse.extras.register('datagouv_ckan_last_sync', db.DateTimeField)
User.extras.register('datagouv_ckan_last_sync', db.DateTimeField)

# Reuses badges
DATACONNEXIONS_5_CANDIDATE = 'dataconnexions-5-candidate'
DATACONNEXIONS_5_LAUREATE = 'dataconnexions-5-laureate'
DATACONNEXIONS_6_CANDIDATE = 'dataconnexions-6-candidate'
DATACONNEXIONS_6_LAUREATE = 'dataconnexions-6-laureate'
Reuse.__badges__.update({
    DATACONNEXIONS_5_CANDIDATE: _('Dataconnexions 5 candidate'),
    DATACONNEXIONS_5_LAUREATE: _('Dataconnexions 5 laureate'),
    DATACONNEXIONS_6_CANDIDATE: _('Dataconnexions 6 candidate'),
    DATACONNEXIONS_6_LAUREATE: _('Dataconnexions 6 laureate'),
})

# Datasets
C3 = 'c3'
<<<<<<< HEAD
Dataset.__badges__[C3] = _('C³')


class ZonagesTerritoryDataset(TerritoryDataset):
    id = 'zonages'
    title = 'Zonages des politiques de la ville'
    url_template = 'http://sig.ville.gouv.fr/Cartographie/{code}'
    description = '''
        ZFU, ZUS, et autres quartiers du CUCS. Source :
        Ministère de l’égalité des territoires et du logement.
    '''.strip()


class ComptesTerritoryDataset(TerritoryDataset):
    id = 'comptes'
    title = 'Comptes de la collectivité'
    url_template = (
        'http://alize2.finances.gouv.fr/communes/eneuro/tableau.php'
        '?icom=0{icom}&dep={dep}&type=BPS&param=0')
    description = '''
        Chiffres Clés, Fonctionnement, Investissement, Fiscalité,
        Autofinancement, Endettement (source Ministère des Finances).
    '''.strip()
    temporal_coverage = {
        'start': 2000,
        'end': 2014
    }

    @property
    def url(self):
        return self.url_template.format(icom=self.territory.code[0:2],
                                        dep=self.territory.code[2:5])


class LogementTerritoryDataset(TerritoryDataset):
    id = 'logement'
    title = 'Logement'
    url_template = ('http://www.insee.fr/fr/themes/tableau_local.asp'
                    '?ref_id=LOG&nivgeo=COM&codgeo={code}')
    description = '''
        Chiffres clés Logement (source INSEE).
    '''.strip()
    temporal_coverage = {
        'start': 2007,
        'end': 2012
    }


class EmploiPopulationTerritoryDataset(TerritoryDataset):
    id = 'emploi_population'
    title = 'Emploi - Population active'
    url_template = ('http://www.insee.fr/fr/themes/tableau_local.asp'
                    '?ref_id=EMP&nivgeo=COM&codgeo={code}')
    description = '''
        Population de 15 à 64 ans par type d’activité (source INSEE).
    '''.strip()
    temporal_coverage = {
        'start': 2007,
        'end': 2012
    }


class EmploiChiffresTerritoryDataset(TerritoryDataset):
    id = 'emploi_chiffres'
    title = 'Emploi - Chiffres clés'
    url_template = ('http://www.insee.fr/fr/themes/tableau_local.asp'
                    '?ref_id=ACT&nivgeo=COM&codgeo={code}')
    description = '''
        Population de 15 ans ou plus ayant un emploi selon le statut
        (source INSEE).
    '''.strip()
    temporal_coverage = {
        'start': 2007,
        'end': 2012
    }


class PopulationTerritoryDataset(TerritoryDataset):
    id = 'population'
    title = 'Population'
    url_template = ('http://www.insee.fr/fr/themes/tableau_local.asp'
                    '?ref_id=POP&nivgeo=COM&codgeo={code}')
    description = '''
        Population par sexe et âge, indicateurs démographiques
        (données INSEE).
    '''.strip()
    temporal_coverage = {
        'start': 2007,
        'end': 2012
    }


class PopulationChiffresTerritoryDataset(TerritoryDataset):
    id = 'population_chiffres'
    title = 'Population - Chiffres clés'
    url_template = ('http://www.insee.fr/fr/themes/tableau_local.asp'
                    '?ref_id=FAM&nivgeo=COM&codgeo={code}')
    description = '''
        Ménages, couples, familles selon leur composition
        (données INSEE).
    '''.strip()
    temporal_coverage = {
        'start': 2007,
        'end': 2012
    }


class PopulationDiplomesTerritoryDataset(TerritoryDataset):
    id = 'population_diplomes'
    title = 'Population - Diplômes et formations'
    url_template = ('http://www.insee.fr/fr/themes/tableau_local.asp'
                    '?ref_id=FOR&nivgeo=COM&codgeo={code}')
    description = '''
        Scolarisation selon l’âge et le sexe
        (données INSEE).
    '''.strip()
    temporal_coverage = {
        'start': 2007,
        'end': 2012
    }


class ElectionsRegionales2015Tour2TerritoryDataset(
        ResourceBasedTerritoryDataset):
    id = 'elections_regionales_2015_2'
    title = 'Résultats des élections régionales 2015 (second tour)'
    description = '''
        Résultats par bureau de vote pour la commune concernée
        (données Ministère de l’Interieur).
    '''.strip()
    # Equals to: https://www.data.gouv.fr/fr/datasets/elections-regionales-2015
    # -et-des-assemblees-de-corse-de-guyane-et-de-martinique-resultats-par-
    # bureaux-de-vote-tour-2/
    dataset_id = '56728d35c751df240dc664bd'
    resource_id = 'e915b43b-f38c-4f18-ade5-2fb6c8cf80ca'
    territory_attr = 'name'
    csv_column = 'LIBSUBCOM'
    temporal_coverage = {
        'start': 2015
    }


TERRITORY_DATASETS = {
    'zonages': ZonagesTerritoryDataset,
    'comptes': ComptesTerritoryDataset,
    'logement': LogementTerritoryDataset,
    'emploi_population': EmploiPopulationTerritoryDataset,
    'emploi_chiffres': EmploiChiffresTerritoryDataset,
    'population': PopulationTerritoryDataset,
    'population_chiffres': PopulationChiffresTerritoryDataset,
    'population_diplomes': PopulationDiplomesTerritoryDataset,
    'elections_regionales_2015_2': ElectionsRegionales2015Tour2TerritoryDataset
}
=======
NECMERGITUR = 'nec'
Dataset.__badges__[C3] = _('C³')
Dataset.__badges__[NECMERGITUR] = _('Nec Mergitur')
>>>>>>> 9b823595
<|MERGE_RESOLUTION|>--- conflicted
+++ resolved
@@ -28,8 +28,9 @@
 
 # Datasets
 C3 = 'c3'
-<<<<<<< HEAD
+NECMERGITUR = 'nec'
 Dataset.__badges__[C3] = _('C³')
+Dataset.__badges__[NECMERGITUR] = _('Nec Mergitur')
 
 
 class ZonagesTerritoryDataset(TerritoryDataset):
@@ -181,9 +182,4 @@
     'population_chiffres': PopulationChiffresTerritoryDataset,
     'population_diplomes': PopulationDiplomesTerritoryDataset,
     'elections_regionales_2015_2': ElectionsRegionales2015Tour2TerritoryDataset
-}
-=======
-NECMERGITUR = 'nec'
-Dataset.__badges__[C3] = _('C³')
-Dataset.__badges__[NECMERGITUR] = _('Nec Mergitur')
->>>>>>> 9b823595
+}