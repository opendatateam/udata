--- conflicted
+++ resolved
@@ -385,30 +385,12 @@
                 It's time to let you know!
                 Reference your work in just a few clicks and increase your visibility.{% endtrans %}
             </div>
-<<<<<<< HEAD
-            <div class="row mt-xl pt-md-md reuse-cards">
-                {% for reuse in reuses %}
-                    {% set features = ['preview'] %}
-                    <div class="col-3 col-md-4">
-                        {% include theme('reuse/card.html') %}
-                    </div>
-                    {% endfor %}
-
-                    <div class="col-md-4 col-sm-6 col-xs-12">
-                        {% if not read_only_mode %}
-                        {% include theme('dataset/add-reuse-card.html') %}
-                        {% endif %}
-					</div>
-
-                </div>
-=======
         </div>
         <div class="row mt-xl pt-md-md reuse-cards">
             {% for reuse in reuses %}
             {% set features = ['preview'] %}
             <div class="col-3 col-md-4">
                 {% include theme('reuse/card.html') %}
->>>>>>> 673ada51
             </div>
             {% endfor %}
         </div>
