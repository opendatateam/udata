--- conflicted
+++ resolved
@@ -7,46 +7,6 @@
         </div>
     <![endif]-->
 
-<<<<<<< HEAD
-    {% if config['READ_ONLY_MODE'] %}
-    <nav class="navbar navbar-static-top navbar-banner-red">
-        <div class="container banner">
-            <p class="text-center text-white">
-                {{ _('Due to security reasons, the creation of new content is currently disabled.') }}
-            </p>
-        </div>
-    </nav>
-    {% endif %}
-
-    {% if config['BANNER_ACTIVATED'] %}
-      {% block banner %}
-        {% set b_content = config['BANNER_HTML_CONTENT'] %}
-        {% include theme('banners/generic.html') with context %}
-      {% endblock %}
-    {% endif %}
-
-    <div class="container">
-        <nav class="navbar navbar-default navbar-static-top">
-            <header class="navbar-header">
-                <button type="button" class="navbar-toggle" data-toggle="collapse"
-                        data-target=".navbar-collapse, .subnav-collapse, .sidebg-collapse">
-                    <span class="sr-only">{{ _('Toggle navigation') }}</span>
-                    <span class="icon-bar"></span>
-                    <span class="icon-bar"></span>
-                    <span class="icon-bar"></span>
-                </button>
-                <a class="navbar-brand" href="{{ url_for('site.home') }}">{{ g.site.title }}</a>
-                <p class="navbar-text pull-right">{{ _('Open platform for French public data') }}</p>
-            </header>
-        </nav>
-    </div>
-</section>
-
-<section class="topmenu collapse navbar-collapse">
-    <div class="container">
-        <nav class="navbar navbar-default navbar-static-top">
-            <ul class="nav navbar-nav links">
-=======
     <header class="container-fluid nav-header">
         <div class="row">
             <div class="col-3 col-hg-12 header-logo">
@@ -62,7 +22,6 @@
             </div>
             <nav class="nav-tabs col hidden-hg">
                 {% set current_endpoint = request.url_rule.endpoint.split('.')[:1] if request.url_rule or None %}
->>>>>>> 673ada51
                 {% for item in current_theme.menu %}
                 {% set link_endpoint = item.endpoint and item.endpoint.split('.')[:1] %}
                 {% set active = request.url_rule.endpoint != "site.home" and (link_endpoint == current_endpoint) %}
