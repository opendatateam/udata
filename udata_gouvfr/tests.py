# -*- coding: utf-8 -*-
from __future__ import unicode_literals
import cgi
import json

import httpretty
import requests

from flask import url_for
from werkzeug.contrib.atom import AtomFeed

from udata.core.dataset.factories import (
    DatasetFactory, LicenseFactory, VisibleDatasetFactory
)
from udata.core.reuse.factories import ReuseFactory, VisibleReuseFactory
from udata.core.organization.factories import OrganizationFactory
from udata.core.spatial.factories import GeoZoneFactory, SpatialCoverageFactory
from udata.frontend.markdown import md
from udata.models import Badge, PUBLIC_SERVICE
from udata.settings import Testing
from udata.tests import TestCase, DBTestMixin
from udata.tests.api import APITestCase
<<<<<<< HEAD
=======
from udata.tests.factories import (
    DatasetFactory, ReuseFactory, OrganizationFactory,
    VisibleReuseFactory, GeoZoneFactory, LicenseFactory,
    VisibleDatasetFactory, faker
)
>>>>>>> b95c8d91
from udata.tests.frontend import FrontTestCase
from udata.tests.test_sitemap import SitemapTestCase
from udata.tests.features.territories.test_territories_process import (
    create_geozones_fixtures
)

from .models import (
    DATACONNEXIONS_5_CANDIDATE, DATACONNEXIONS_6_CANDIDATE,
    TERRITORY_DATASETS, OPENFIELD16
)
from .views import DATACONNEXIONS_5_CATEGORIES, DATACONNEXIONS_6_CATEGORIES
from .metrics import PublicServicesMetric


class GouvFrSettings(Testing):
    TEST_WITH_THEME = True
    TEST_WITH_PLUGINS = True
    PLUGINS = ['gouvfr']
    THEME = 'gouvfr'


class GouvFrThemeTest(FrontTestCase):
    '''Ensure themed views render'''
    settings = GouvFrSettings

    def test_render_home(self):
        '''It should render the home page'''
        with self.autoindex():
            for i in range(3):
                org = OrganizationFactory()
                DatasetFactory(organization=org)
                ReuseFactory(organization=org)

        response = self.get(url_for('site.home'))
        self.assert200(response)

    def test_render_home_no_data(self):
        '''It should render the home page without data'''
        response = self.get(url_for('site.home'))
        self.assert200(response)

    def test_render_search(self):
        '''It should render the search page'''
        with self.autoindex():
            for i in range(3):
                org = OrganizationFactory()
                DatasetFactory(organization=org)
                ReuseFactory(organization=org)

        response = self.get(url_for('front.search'))
        self.assert200(response)

    def test_render_search_no_data(self):
        '''It should render the search page without data'''
        self.init_search()
        response = self.get(url_for('front.search'))
        self.assert200(response)

    def test_render_metrics(self):
        '''It should render the search page'''
        for i in range(3):
            org = OrganizationFactory()
            DatasetFactory(organization=org)
            ReuseFactory(organization=org)
        response = self.get(url_for('site.dashboard'))
        self.assert200(response)

    def test_render_metrics_no_data(self):
        '''It should render the search page without data'''
        response = self.get(url_for('site.dashboard'))
        self.assert200(response)

    def test_render_dataset_page(self):
        '''It should render the dataset page'''
        org = OrganizationFactory()
        dataset = DatasetFactory(organization=org)
        ReuseFactory(organization=org, datasets=[dataset])

        response = self.get(url_for('datasets.show', dataset=dataset))
        self.assert200(response)

    def test_render_organization_page(self):
        '''It should render the organization page'''
        org = OrganizationFactory()
        datasets = [DatasetFactory(organization=org) for _ in range(3)]
        for dataset in datasets:
            ReuseFactory(organization=org, datasets=[dataset])

        response = self.get(url_for('organizations.show', org=org))
        self.assert200(response)

    def test_render_reuse_page(self):
        '''It should render the reuse page'''
        org = OrganizationFactory()
        dataset = DatasetFactory(organization=org)
        reuse = ReuseFactory(organization=org, datasets=[dataset])

        response = self.get(url_for('reuses.show', reuse=reuse))
        self.assert200(response)


WP_ATOM_URL = 'http://somewhere.test/feed.atom'


def exception_factory(exception):
    def callback(request, uri, headers):
        raise exception
    return callback


class GouvFrWithBlogSettings(Testing):
    TEST_WITH_THEME = True
    TEST_WITH_PLUGINS = True
    PLUGINS = ['gouvfr']
    THEME = 'gouvfr'
    WP_ATOM_URL = WP_ATOM_URL


class GouvFrHomeBlogTest(FrontTestCase):
    '''Ensure home page render with blog'''
    settings = GouvFrWithBlogSettings

    @httpretty.activate
    def test_render_home_with_blog(self):
        '''It should render the home page with the latest blog article'''
        post_url = faker.uri()
        feed = AtomFeed('Some blog', feed_url=WP_ATOM_URL)
        feed.add('Some post',
                 '<div>Some content</div>',
                 content_type='html',
                 author=faker.name(),
                 url=post_url,
                 updated=faker.date_time(),
                 published=faker.date_time())
        httpretty.register_uri(httpretty.GET, WP_ATOM_URL,
                               body=feed.to_string(),
                               content_type='application/atom+xml')
        response = self.get(url_for('site.home'))
        self.assert200(response)
        print(dir(response))
        self.assertIn('Some post', response.data.decode('utf8'))
        self.assertIn(post_url, response.data.decode('utf8'))

    @httpretty.activate
    def test_render_home_if_blog_timeout(self):
        '''It should render the home page when blog time out'''
        exception = requests.Timeout('Blog timed out')
        httpretty.register_uri(httpretty.GET, WP_ATOM_URL,
                               body=exception_factory(exception))
        response = self.get(url_for('site.home'))
        self.assert200(response)

    @httpretty.activate
    def test_render_home_if_blog_error(self):
        '''It should render the home page when blog is not available'''
        exception = requests.ConnectionError('Connection error')
        httpretty.register_uri(httpretty.GET, WP_ATOM_URL,
                               body=exception_factory(exception))
        response = self.get(url_for('site.home'))
        self.assert200(response)


class GouvFrMetricsTest(DBTestMixin, TestCase):
    '''Check metrics'''
    settings = GouvFrSettings

    def test_public_services(self):
        ps_badge = Badge(kind=PUBLIC_SERVICE)
        public_services = [
            OrganizationFactory(badges=[ps_badge]) for _ in range(2)
        ]
        for _ in range(3):
            OrganizationFactory()

        self.assertEqual(PublicServicesMetric().get_value(),
                         len(public_services))


class LegacyUrlsTest(FrontTestCase):
    settings = GouvFrSettings

    def create_app(self):
        app = super(LegacyUrlsTest, self).create_app()
        app.config['DEFAULT_LANGUAGE'] = 'en'
        return app

    def test_redirect_datasets(self):
        dataset = DatasetFactory()
        response = self.client.get('/en/dataset/%s/' % dataset.slug)
        self.assertRedirects(
            response, url_for('datasets.show', dataset=dataset))

    def test_redirect_datasets_not_found(self):
        response = self.client.get('/en/DataSet/wtf')
        self.assert404(response)

    def test_redirect_organizations(self):
        org = OrganizationFactory()
        response = self.client.get('/en/organization/%s/' % org.slug)
        self.assertRedirects(response, url_for('organizations.show', org=org))

    def test_redirect_organization_list(self):
        response = self.client.get('/en/organization/')
        self.assertRedirects(response, url_for('organizations.list'))

    def test_redirect_topics(self):
        response = self.client.get('/en/group/societe/')
        self.assertRedirects(
            response, url_for('topics.display', topic='societe'))


class SpecificUrlsTest(FrontTestCase):
    settings = GouvFrSettings

    def test_redevances(self):
        response = self.client.get(url_for('gouvfr.redevances'))
        self.assert200(response)

    def test_faq_home(self):
        response = self.client.get(url_for('gouvfr.faq'))
        self.assert200(response)
        self.assert_template_used('faq/home.html')

    def test_citizen_faq(self):
        response = self.client.get(url_for('gouvfr.faq', section='citizen'))
        self.assert200(response)
        self.assert_template_used('faq/citizen.html')

    def test_producer_faq(self):
        response = self.client.get(url_for('gouvfr.faq', section='producer'))
        self.assert200(response)
        self.assert_template_used('faq/producer.html')

    def test_reuser_faq(self):
        response = self.client.get(url_for('gouvfr.faq', section='reuser'))
        self.assert200(response)
        self.assert_template_used('faq/reuser.html')

    def test_developer_faq(self):
        response = self.client.get(url_for('gouvfr.faq', section='developer'))
        self.assert200(response)
        self.assert_template_used('faq/developer.html')

    def test_third_party_faq(self):
        response = self.client.get(
            url_for('gouvfr.faq', section='system-integrator'))
        self.assert200(response)
        self.assert_template_used('faq/system-integrator.html')

    def test_terms(self):
        response = self.client.get(url_for('site.terms'))
        self.assert200(response)

    def test_credits(self):
        response = self.client.get(url_for('gouvfr.credits'))
        self.assert200(response)


class DataconnexionsTest(FrontTestCase):
    settings = GouvFrSettings

    def test_redirect_to_last_dataconnexions(self):
        response = self.client.get(url_for('gouvfr.dataconnexions'))
        self.assertRedirects(response, url_for('gouvfr.dataconnexions6'))

    def test_render_dataconnexions_5_without_data(self):
        response = self.client.get(url_for('gouvfr.dataconnexions5'))
        self.assert200(response)

    def test_render_dataconnexions_5_with_data(self):
        for tag, label, description in DATACONNEXIONS_5_CATEGORIES:
            badge = Badge(kind=DATACONNEXIONS_5_CANDIDATE)
            VisibleReuseFactory(tags=[tag], badges=[badge])
        response = self.client.get(url_for('gouvfr.dataconnexions5'))
        self.assert200(response)

    def test_render_dataconnexions_6_without_data(self):
        response = self.client.get(url_for('gouvfr.dataconnexions6'))
        self.assert200(response)

    def test_render_dataconnexions_6_with_data(self):
        # Use tags until we are sure all reuse are correctly labeled
        for tag, label, description in DATACONNEXIONS_6_CATEGORIES:
            badge = Badge(kind=DATACONNEXIONS_6_CANDIDATE)
            VisibleReuseFactory(tags=['dataconnexions-6', tag], badges=[badge])
        response = self.client.get(url_for('gouvfr.dataconnexions6'))
        self.assert200(response)


class C3Test(FrontTestCase):
    settings = GouvFrSettings

    def test_redirect_c3(self):
        response = self.client.get(url_for('gouvfr.c3'))
        self.assertRedirects(response, '/en/climate-change-challenge')

    def test_render_c3_without_data(self):
        response = self.client.get(url_for('gouvfr.climate_change_challenge'))
        self.assert200(response)


class OpenField16Test(FrontTestCase):
    settings = GouvFrSettings

    def test_render_without_data(self):
        response = self.client.get(url_for('gouvfr.openfield16'))
        self.assert200(response)

    def test_render_with_data(self):
        for i in range(3):
            badge = Badge(kind=OPENFIELD16)
            VisibleDatasetFactory(badges=[badge])
        response = self.client.get(url_for('gouvfr.openfield16'))
        self.assert200(response)


class TerritoriesSettings(GouvFrSettings):
    ACTIVATE_TERRITORIES = True
    HANDLED_LEVELS = ('fr/town', 'fr/county', 'fr/region')


class TerritoriesTest(FrontTestCase):
    settings = TerritoriesSettings

    def test_with_gouvfr_town_territory_datasets(self):
        bdr = GeoZoneFactory(
            id='fr/county/13', level='fr/county', name='Bouches-du-Rhône')
        arles = GeoZoneFactory(
            id='fr/town/13004', level='fr/town', parents=[bdr.id],
            name='Arles', code='13004', population=52439)
        response = self.client.get(
            url_for('territories.territory', territory=arles))
        self.assert200(response)
        data = response.data.decode('utf-8')
        self.assertIn(arles.name, data)
        base_datasets = self.get_context_variable('base_datasets')
        self.assertEqual(len(base_datasets), 10)
        for dataset in base_datasets:
            self.assertIn(
                '<div data-udata-territory-id="{dataset.slug}"'.format(
                    dataset=dataset),
                data)
        self.assertIn(bdr.name, data)

    def test_with_gouvfr_county_territory_datasets(self):
        bdr = GeoZoneFactory(
            id='fr/county/13', level='fr/county', name='Bouches-du-Rhône')
        response = self.client.get(
            url_for('territories.territory', territory=bdr))
        self.assert200(response)
        data = response.data.decode('utf-8')
        self.assertIn(bdr.name, data)
        base_datasets = self.get_context_variable('base_datasets')
        self.assertEqual(len(base_datasets), 11)
        for dataset in base_datasets:
            self.assertIn(
                '<div data-udata-territory-id="{dataset.slug}"'.format(
                    dataset=dataset),
                data)

    def test_with_gouvfr_region_territory_datasets(self):
        paca = GeoZoneFactory(
            id='fr/region/93', level='fr/region',
            name='Provence Alpes Côtes dAzur')
        response = self.client.get(
            url_for('territories.territory', territory=paca))
        self.assert200(response)
        data = response.data.decode('utf-8')
        self.assertIn(paca.name, data)
        base_datasets = self.get_context_variable('base_datasets')
        self.assertEqual(len(base_datasets), 8)
        for dataset in base_datasets:
            self.assertIn(
                '<div data-udata-territory-id="{dataset.slug}"'.format(
                    dataset=dataset),
                data)


class OEmbedsTerritoryAPITest(APITestCase):
    settings = TerritoriesSettings

    def test_oembed_town_territory_api_get(self):
        '''It should fetch a town territory in the oembed format.'''
        arles = GeoZoneFactory(
            id='fr/town/13004', level='fr/town',
            name='Arles', code='13004', population=52439)
        licence_ouverte = LicenseFactory(id='fr-lo', title='Licence Ouverte')
        odbl_license = LicenseFactory(id='odc-odbl', title='ODbL')
        LicenseFactory(id='notspecified', title='Not Specified')
        town_datasets = TERRITORY_DATASETS['town']
        for territory_dataset_class in town_datasets.values():
            organization = OrganizationFactory(
                id=territory_dataset_class.organization_id)
            territory = territory_dataset_class(arles)
            reference = 'territory-{id}'.format(id=territory.slug)
            response = self.get(url_for('api.oembeds', references=reference))
            self.assert200(response)
            data = json.loads(response.data)[0]
            self.assertIn('html', data)
            self.assertIn('width', data)
            self.assertIn('maxwidth', data)
            self.assertIn('height', data)
            self.assertIn('maxheight', data)
            self.assertTrue(data['type'], 'rich')
            self.assertTrue(data['version'], '1.0')
            self.assertIn(territory.title, data['html'])
            self.assertIn(cgi.escape(territory.url), data['html'])
            self.assertIn(
                'alt="{name}"'.format(name=organization.name), data['html'])
            self.assertIn(
                md(territory.description, source_tooltip=True), data['html'])
            self.assertIn('Download from localhost', data['html'])
            self.assertIn('Add to your own website', data['html'])
            if territory_dataset_class not in (town_datasets['comptes_t'],):
                if territory_dataset_class == town_datasets['ban_odbl_t']:
                    license = odbl_license
                else:
                    license = licence_ouverte
                self.assertIn(
                    'License: {title}'.format(title=license.title),
                    data['html'])
                self.assertIn(
                    '© {license_id}'.format(license_id=license.id),
                    data['html'])
                self.assertIn(
                    '<a data-tooltip="Source" href="http://localhost/datasets',
                    data['html'])

    def test_oembed_county_territory_api_get(self):
        '''It should fetch a county territory in the oembed format.'''
        midi_pyrenees = GeoZoneFactory(
            id='fr/region/73', level='fr/region', name='Midi-Pyrénées',
            code='73')
        aveyron = GeoZoneFactory(
            id='fr/county/12', level='fr/county', name='Aveyron', code='12',
            parents=[midi_pyrenees.id])
        licence_ouverte = LicenseFactory(id='fr-lo', title='Licence Ouverte')
        LicenseFactory(id='notspecified', title='Not Specified')
        for territory_dataset_class in TERRITORY_DATASETS['county'].values():
            organization = OrganizationFactory(
                id=territory_dataset_class.organization_id)
            territory = territory_dataset_class(aveyron)
            reference = 'territory-{id}'.format(id=territory.slug)
            response = self.get(url_for('api.oembeds', references=reference))
            self.assert200(response)
            data = json.loads(response.data)[0]
            self.assertIn('html', data)
            self.assertIn('width', data)
            self.assertIn('maxwidth', data)
            self.assertIn('height', data)
            self.assertIn('maxheight', data)
            self.assertTrue(data['type'], 'rich')
            self.assertTrue(data['version'], '1.0')
            self.assertIn(territory.title, data['html'])
            self.assertIn(cgi.escape(territory.url), data['html'])
            self.assertIn(
                'alt="{name}"'.format(name=organization.name), data['html'])
            self.assertIn(
                md(territory.description, source_tooltip=True), data['html'])
            self.assertIn('Download from localhost', data['html'])
            self.assertIn('Add to your own website', data['html'])
            if territory_dataset_class not in (
                    TERRITORY_DATASETS['county']['comptes_c'],
                    TERRITORY_DATASETS['county']['zonages_c']):
                self.assertIn(
                    'License: {title}'.format(title=licence_ouverte.title),
                    data['html'])
                self.assertIn(
                    '© {license_id}'.format(license_id=licence_ouverte.id),
                    data['html'])
                self.assertIn(
                    '<a data-tooltip="Source" href="http://localhost/datasets',
                    data['html'])

    def test_oembed_region_territory_api_get(self):
        '''It should fetch a region territory in the oembed format.'''
        midi_pyrenees = GeoZoneFactory(
            id='fr/region/73', level='fr/region', name='Midi-Pyrénées',
            code='73')
        licence_ouverte = LicenseFactory(id='fr-lo', title='Licence Ouverte')
        LicenseFactory(id='notspecified', title='Not Specified')
        for territory_dataset_class in TERRITORY_DATASETS['region'].values():
            organization = OrganizationFactory(
                id=territory_dataset_class.organization_id)
            territory = territory_dataset_class(midi_pyrenees)
            reference = 'territory-{id}'.format(id=territory.slug)
            response = self.get(url_for('api.oembeds', references=reference))
            self.assert200(response)
            data = json.loads(response.data)[0]
            self.assertIn('html', data)
            self.assertIn('width', data)
            self.assertIn('maxwidth', data)
            self.assertIn('height', data)
            self.assertIn('maxheight', data)
            self.assertTrue(data['type'], 'rich')
            self.assertTrue(data['version'], '1.0')
            self.assertIn(territory.title, data['html'])
            self.assertIn(cgi.escape(territory.url), data['html'])
            self.assertIn(
                'alt="{name}"'.format(name=organization.name), data['html'])
            self.assertIn(
                md(territory.description, source_tooltip=True), data['html'])
            self.assertIn('Download from localhost', data['html'])
            self.assertIn('Add to your own website', data['html'])
            if territory_dataset_class not in (
                    TERRITORY_DATASETS['region']['comptes_r'],
                    TERRITORY_DATASETS['region']['zonages_r']):
                self.assertIn(
                    'License: {title}'.format(title=licence_ouverte.title),
                    data['html'])
                self.assertIn(
                    '© {license_id}'.format(license_id=licence_ouverte.id),
                    data['html'])
                self.assertIn(
                    '<a data-tooltip="Source" href="http://localhost/datasets',
                    data['html'])


class SpatialTerritoriesApiTest(APITestCase):
    settings = TerritoriesSettings

    def test_zone_datasets_with_dynamic_region(self):
        paca, bdr, arles = create_geozones_fixtures()
        with self.autoindex():
            organization = OrganizationFactory()
            for _ in range(3):
                VisibleDatasetFactory(
                    organization=organization,
                    spatial=SpatialCoverageFactory(zones=[paca.id]))

        response = self.get(
            url_for('api.zone_datasets', id=paca.id), qs={'dynamic': 1})
        self.assert200(response)
        self.assertEqual(len(response.json), 11)

    def test_zone_datasets_with_dynamic_region_and_size(self):
        paca, bdr, arles = create_geozones_fixtures()
        with self.autoindex():
            organization = OrganizationFactory()
            for _ in range(3):
                VisibleDatasetFactory(
                    organization=organization,
                    spatial=SpatialCoverageFactory(zones=[paca.id]))

        response = self.get(
            url_for('api.zone_datasets', id=paca.id),
            qs={'dynamic': 1, 'size': 2})
        self.assert200(response)
        self.assertEqual(len(response.json), 10)

    def test_zone_datasets_without_dynamic_region(self):
        paca, bdr, arles = create_geozones_fixtures()
        with self.autoindex():
            organization = OrganizationFactory()
            for _ in range(3):
                VisibleDatasetFactory(
                    organization=organization,
                    spatial=SpatialCoverageFactory(zones=[paca.id]))

        response = self.get(
            url_for('api.zone_datasets', id=paca.id))
        self.assert200(response)
        self.assertEqual(len(response.json), 3)

    def test_zone_datasets_with_dynamic_county(self):
        paca, bdr, arles = create_geozones_fixtures()
        with self.autoindex():
            organization = OrganizationFactory()
            for _ in range(3):
                VisibleDatasetFactory(
                    organization=organization,
                    spatial=SpatialCoverageFactory(zones=[bdr.id]))

        response = self.get(
            url_for('api.zone_datasets', id=bdr.id), qs={'dynamic': 1})
        self.assert200(response)
        self.assertEqual(len(response.json), 14)

    def test_zone_datasets_with_dynamic_town(self):
        paca, bdr, arles = create_geozones_fixtures()
        with self.autoindex():
            organization = OrganizationFactory()
            for _ in range(3):
                VisibleDatasetFactory(
                    organization=organization,
                    spatial=SpatialCoverageFactory(zones=[arles.id]))

        response = self.get(
            url_for('api.zone_datasets', id=arles.id), qs={'dynamic': 1})
        self.assert200(response)
        self.assertEqual(len(response.json), 13)

    def test_zone_children(self):
        paca, bdr, arles = create_geozones_fixtures()

        response = self.get(url_for('api.zone_children', id=paca.id))
        self.assert200(response)
        self.assertEqual(response.json['features'][0]['id'], bdr.id)

        response = self.get(url_for('api.zone_children', id=bdr.id))
        self.assert200(response)
        self.assertEqual(response.json['features'][0]['id'], arles.id)

        response = self.get(url_for('api.zone_children', id=arles.id))
        self.assert200(response)
        self.assertEqual(response.json['features'], [])


class SitemapTest(FrontTestCase):
    settings = GouvFrSettings

    def test_urls_within_sitemap(self):
        '''It should add gouvfr pages to sitemap.'''
        response = self.get('sitemap.xml')
        self.assert200(response)

        urls = [
            url_for('gouvfr.credits_redirect', _external=True),
            url_for('gouvfr.redevances_redirect', _external=True),
            url_for('gouvfr.faq_redirect', _external=True),
        ]
        for section in ('citizen', 'producer', 'reuser', 'developer',
                        'system-integrator'):
            urls.append(url_for('gouvfr.faq_redirect',
                                section=section, _external=True))

        for url in urls:
            self.assertIn('<loc>{url}</loc>'.format(url=url), response.data)


class SitemapTerritoriesTest(SitemapTestCase):
    settings = TerritoriesSettings

    def test_towns_within_sitemap(self):
        '''It should return the towns from the sitemap.'''
        territory = GeoZoneFactory(
            id='fr/town/13004', name='Arles', code='13004', level='fr/town')

        self.get_sitemap_tree()

        url = self.get_by_url('territories.territory', territory=territory)
        self.assertIsNotNone(url)
        self.assert_url(url, 0.5, 'weekly')

    def test_counties_within_sitemap(self):
        '''It should return the counties from the sitemap.'''
        territory = GeoZoneFactory(
            id='fr/county/12', level='fr/county', name='Aveyron', code='12')

        self.get_sitemap_tree()

        url = self.get_by_url('territories.territory', territory=territory)
        self.assertIsNotNone(url)
        self.assert_url(url, 0.5, 'weekly')

    def test_regions_within_sitemap(self):
        '''It should return the regions from the sitemap.'''
        territory = GeoZoneFactory(
            id='fr/region/93', level='fr/region',
            name='Provence Alpes Côtes dAzur')

        self.get_sitemap_tree()

        url = self.get_by_url('territories.territory', territory=territory)
        self.assertIsNotNone(url)
        self.assert_url(url, 0.5, 'weekly')

    def test_countries_without_sitemap(self):
        '''It should NOT return the countries from the sitemap.'''
        territory = GeoZoneFactory(
            id='country/fr', level='country', name='France')

        self.get_sitemap_tree()

        url = self.get_by_url('territories.territory', territory=territory)
        self.assertIsNone(url)<|MERGE_RESOLUTION|>--- conflicted
+++ resolved
@@ -20,19 +20,12 @@
 from udata.settings import Testing
 from udata.tests import TestCase, DBTestMixin
 from udata.tests.api import APITestCase
-<<<<<<< HEAD
-=======
-from udata.tests.factories import (
-    DatasetFactory, ReuseFactory, OrganizationFactory,
-    VisibleReuseFactory, GeoZoneFactory, LicenseFactory,
-    VisibleDatasetFactory, faker
-)
->>>>>>> b95c8d91
 from udata.tests.frontend import FrontTestCase
 from udata.tests.test_sitemap import SitemapTestCase
 from udata.tests.features.territories.test_territories_process import (
     create_geozones_fixtures
 )
+from udata.utils import faker
 
 from .models import (
     DATACONNEXIONS_5_CANDIDATE, DATACONNEXIONS_6_CANDIDATE,
