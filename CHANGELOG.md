# Changelog

## Current (in progress)

- Add dataservices in beta [#2986](https://github.com/opendatateam/udata/pull/2986)
- Remove deprecated `metrics_for` route [#3022](https://github.com/opendatateam/udata/pull/3022)
- Fix spatial coverage fetching perfs. Need to schedule `compute-geozones-metrics` [#3018](https://github.com/opendatateam/udata/pull/3018)
- Delete a user without sending mail [#3031](https://github.com/opendatateam/udata/pull/3031)
- Convert known HVD categories used as theme to keywords [#3014](https://github.com/opendatateam/udata/pull/3014)
- Allow for series in CSW ISO 19139 DCAT backend [#3028](https://github.com/opendatateam/udata/pull/3028)
- Add `email` to membership request list API response, add `since` to org members API responses, add `email` to members of org on show org endpoint for org's admins and editors [#3038](https://github.com/opendatateam/udata/pull/3038)
- Add `resources_downloads` to datasets metrics [#3042](https://github.com/opendatateam/udata/pull/3042)
- Fix do not override resources extras on admin during update [#3043](https://github.com/opendatateam/udata/pull/3043) 
<<<<<<< HEAD
- Endpoint /users is now protected by admin permissions [#3047](https://github.com/opendatateam/udata/pull/3047)
=======
- Fix trailing `/` inside `GeoZone` routes not redirecting. Disallow `/` inside `GeoZone` ids [#3045](https://github.com/opendatateam/udata/pull/3045)
>>>>>>> 884d7869

## 8.0.0 (2024-04-23)

- **breaking change** Migrate to Python 3.11 [#2992](https://github.com/opendatateam/udata/pull/2992) [#3021](https://github.com/opendatateam/udata/pull/3021)
- **breaking change** Fix datetime serialization in extras (return ISO string in JSON). Warning, `ujson` shouldn't be installed anymore on the project to allow `cls` parameter to override the JSONEncoder [#3019](https://github.com/opendatateam/udata/pull/3019)
- Fix missing `bcrypt` dependency [#3019](https://github.com/opendatateam/udata/pull/3019)

## 7.0.7 (2024-04-16)

- :warning: **breaking change** `DATASET_MAX_RESOURCES_UNCOLLAPSED` config is removed.
- Replace schemas API with a simple proxy to the `schemas.json` file [#2989](https://github.com/opendatateam/udata/pull/2989)
- Topic: add filters in API [#3007](https://github.com/opendatateam/udata/pull/3007)
- Move constants outside `models.py` files to `constants.py` [#3001](https://github.com/opendatateam/udata/pull/3001)
- Move `db` and Mongo fields classes outside `udata.models` [#3005](https://github.com/opendatateam/udata/pull/3005)
- :warning: Update LICENSE_GROUPS config layout [#3010](https://github.com/opendatateam/udata/pull/3010)
- Remove unused dependencies [#3006](https://github.com/opendatateam/udata/pull/3006)
- Move `FieldValidationError` into its own module and add an error handler [#3012](https://github.com/opendatateam/udata/pull/3012)
- Move some `import User` to runtime imports [#3013](https://github.com/opendatateam/udata/pull/3013)
- Move `Owned` mixin to its own module [#3008](https://github.com/opendatateam/udata/pull/3008)
- Move `badge_fields` to separate module than `models.py` [#3011](https://github.com/opendatateam/udata/pull/3011)

## 7.0.6 (2024-03-29)

- Add new harvester for ISO DCAT with XSLT transform [#2982](https://github.com/opendatateam/udata/pull/2982)
- Fix, do not fail on spatial coverage harvesting exception and allow literal spatial BBOX from Arcgis [2998](https://github.com/opendatateam/udata/pull/2998)
- Mock calls to example.com [#3000](https://github.com/opendatateam/udata/pull/3000)
- Fix duplicate logs in console commands [#2996](https://github.com/opendatateam/udata/pull/2996)
- Refactor `Activity.kwargs` into `Activity.extras` to facilitate its usage [#2999](https://github.com/opendatateam/udata/pull/2999)
- :warning: Datasets without resources are now visible and indexable [#2997](https://github.com/opendatateam/udata/pull/2997)

## 7.0.5 (2024-03-20)

- Add spatial coverage harvesting [#2959](https://github.com/opendatateam/udata/pull/2959) [#2991](https://github.com/opendatateam/udata/pull/2991)
- Fix: updating a dataset without `private` do not reset `private` to `False`, the previous saved value is kept [#2955](https://github.com/opendatateam/udata/pull/2955)
- Fix: return the correct error when no `Content-Type` is sent instead of 500 [#2967](https://github.com/opendatateam/udata/pull/2967)
- Improve documentation for API errors [#2952](https://github.com/opendatateam/udata/pull/2965)
- Allow harvesting of big catalog (bigger than 16MB) [#2980](https://github.com/opendatateam/udata/pull/2980) [2985](https://github.com/opendatateam/udata/pull/2985)
- Add downloads' count to organizations CSV [#2973](https://github.com/opendatateam/udata/pull/2973)
- Add 3 new badges to the organization model : `company`, `association` and `local authority` [#2984](https://github.com/opendatateam/udata/pull/2984)
- Prevent geozones listed ad `deleted` to be loaded [#2983](https://github.com/opendatateam/udata/pull/2983) [#2993](https://github.com/opendatateam/udata/pull/2993)
- Topic: add spatial field [#2988](https://github.com/opendatateam/udata/pull/2988)
- Topic: add last_modified field [#2987](https://github.com/opendatateam/udata/pull/2987)
- Add stacktraces to CSV errors [#2990](https://github.com/opendatateam/udata/pull/2990)
- Fix harvesting of DCT.conformsTo for complex inner information [#2994](https://github.com/opendatateam/udata/pull/2994)

## 7.0.4 (2024-02-27)

- Add rotate password command [#2966](https://github.com/opendatateam/udata/pull/2966)
- Custom extras metadata [#2921](https://github.com/opendatateam/udata/pull/2921):
  - Organization can nom define a custom metadata of a choosen type
  - Dataset belonging to the organization can assign a value to the defined metadata
  - Metadata value must match the choosen type by the organization
- Harvest DCAT conformsTo into schemas for resources and datasets [#2949](https://github.com/opendatateam/udata/pull/2949) [#2970](https://github.com/opendatateam/udata/pull/2970) [#2972](https://github.com/opendatateam/udata/pull/2972) [#2976](https://github.com/opendatateam/udata/pull/2976)
- Better reporting in spam detection (show the writer of the discussion/message) [#2965](https://github.com/opendatateam/udata/pull/2965)
- Fix: spam lang detection not lowering input resulting in false positives [#2965](https://github.com/opendatateam/udata/pull/2965)
- Fix: do not send mail about discussions when there is no owner / no organisation members [#2962](https://github.com/opendatateam/udata/pull/2962)
- Fix: 'backend' is now required in `HarvestSource` [#2962](https://github.com/opendatateam/udata/pull/2962)
- Fix: URL to organizations in mails are now independent from `udata-front` (show the URL of the API if no `udata-front`) [#2962](https://github.com/opendatateam/udata/pull/2962)
- Add harvested dcat properties as extras [#2968](https://github.com/opendatateam/udata/pull/2968):
  - DCT.provenance [0..n]
  - DCT.accessRights [0..1]
- Generate translations file [#2974](https://github.com/opendatateam/udata/pull/2974)
- Fix contact point test with missing translation [#2977](https://github.com/opendatateam/udata/pull/2977)
- Remove documentation about maintenance branches [#2979](https://github.com/opendatateam/udata/pull/2979)

## 7.0.3 (2024-02-15)

- Add spam detection and prevention logic on discussion model [#2954](https://github.com/opendatateam/udata/pull/2954) [#2963](https://github.com/opendatateam/udata/pull/2963)
- Fix reuses inside database without private information (default to public) [#2951](https://github.com/opendatateam/udata/pull/2951)
- Fix: you can now remove schema from a resource in the admin [#2950](https://github.com/opendatateam/udata/pull/2950)
- Fix: refuse an organisation access request when multiple access requests are pending [#2960](https://github.com/opendatateam/udata/pull/2960)
- Add downloads count in datasets' CSV [#2953](https://github.com/opendatateam/udata/pull/2953)
- Allow dicts in datasets' extras [#2958](https://github.com/opendatateam/udata/pull/2958)


## 7.0.2 (2024-01-23)

- Improve search serialization perfs for datasets in big topics [#2937](https://github.com/opendatateam/udata/pull/2937)
- Migrate to Flask-Babel because of Flask-BabelEx deprecation [#2897](https://github.com/opendatateam/udata/pull/2897)
- Contact points feature [#2914](https://github.com/opendatateam/udata/pull/2914) [#2943](https://github.com/opendatateam/udata/pull/2943):
  - Users and Organizations can now define a list of contact points
  - Api endpoint for creating, updating and deleting contact points
  - Datasets can define one contact point, among the list of the organization or the user owning the dataset.
  - Defining a contact point for a dataset is done throught a form field
- Allow wildcards in redirect_uris for Oauth2Client [#2935](https://github.com/opendatateam/udata/pull/2935)
- Allow for being one day late on update fulfilled in time [#2941](https://github.com/opendatateam/udata/pull/2941)
- When a topic is deleted, corresponding discussions are purged [#2944](https://github.com/opendatateam/udata/pull/2944)

## 7.0.1 (2023-12-06)

- Add sorting in geozone suggest API endpoint to return zones based on their admin level [#2936](https://github.com/opendatateam/udata/pull/2936)

## 7.0.0 (2023-12-04)

- Prevent sending post_save signals on extras update [#2919](https://github.com/opendatateam/udata/pull/2919)
- Add topic filter on datasets list [#2915](https://github.com/opendatateam/udata/pull/2915)
- Topics: API v2 endpoints [#2913](https://github.com/opendatateam/udata/pull/2913)
- Allow for discussions on Topics [#2922](https://github.com/opendatateam/udata/pull/2922)
- Raise for status on DCAT harvester calls [#2927](https://github.com/opendatateam/udata/pull/2927)
- Harvest dcterms:hasPart as 'other' resource in DCAT [#2928](https://github.com/opendatateam/udata/pull/2928)
- Make sure harvested resources are marked as remote [#2931](https://github.com/opendatateam/udata/pull/2931)
- Use GET and POST harvest BaseBackend utility to have user-agent [#2930](https://github.com/opendatateam/udata/pull/2930)
- Use LazyReferenceField on Topic datasets and reuses [#2924](https://github.com/opendatateam/udata/pull/2924)
- Use harvested dates and not max with internal [#2932](https://github.com/opendatateam/udata/pull/2932)
- Better rdf frequency resilience [#2933](https://github.com/opendatateam/udata/pull/2933)
- :warning: **breaking change** Geozone refactor [#2878](https://github.com/opendatateam/udata/pull/2878):
  - Complete Geozone model refactor, keeping only fields `slug`, `name`, `code`, `level` and adding `uri`
  - Removed parent and validity concept
  - To deploy:
    - Datasets with geozone will return a 500 due to `mongoengine.errors.FieldDoesNotExist: The fields "{'flag', 'dbpedia', ...}" do not exist on the document "GeoZone"`
    - `udata spatial load -d` to load new geozones into the database
    - `udata spatial migrate` to migrate datasets geozones to new ones
    - Reindex datasets (`udata search index dataset`) if using [udata-search-service](https://github.com/opendatateam/udata-search-service)
  - Removed forgotten fields in search [#2934](https://github.com/opendatateam/udata/pull/2934)

## 6.2.0 (2023-10-26)

### New & Improved

- Topics have been refactored and are no more deprecated:
  - Topics creation, update and deletion are now opened to all users [#2898](https://github.com/opendatateam/udata/pull/2898)
  - Topics are now `db.Owned` and searchable by `id` in dataset search [#2901](https://github.com/opendatateam/udata/pull/2901) [#2917](https://github.com/opendatateam/udata/pull/2917)
  - Remove `deleted` api field that does not exist [#2903](https://github.com/opendatateam/udata/pull/2903)
  - Add `created_at`field to topic's model [#2904](https://github.com/opendatateam/udata/pull/2904)
  - Topics can now be filtered by `tag` field [#2904](https://github.com/opendatateam/udata/pull/2904)
  - Topics can now be queried by test search in `name` field with `q` argument [#2904](https://github.com/opendatateam/udata/pull/2904)
- Add support for a CSW harvester using DCAT format [#2800](https://github.com/opendatateam/udata/pull/2800)
- Add German to udata translations [2899](https://github.com/opendatateam/udata/pull/2899)[2909](https://github.com/opendatateam/udata/pull/2909)
- Add harvesters count to site metrics [#2890](https://github.com/opendatateam/udata/pull/2890)
- Use a single session for reindex [#2891](https://github.com/opendatateam/udata/pull/2891)

- Fix site title and keywords never get updated [#2900](https://github.com/opendatateam/udata/pull/2900)
- Reuse's extras are now exposed by API [#2905](https://github.com/opendatateam/udata/pull/2905)
- Add configuration settings to enhance cookies security [#2910](https://github.com/opendatateam/udata/pull/2910)
- Add items.dataset to HarvestJob indexes [#2907](https://github.com/opendatateam/udata/pull/2907)
- Consider acronym when suggesting organization [#2918](https://github.com/opendatateam/udata/pull/2918)

### Fixes

- Return 400 instead of 500 in case of not ObjectID arg in API [#2889](https://github.com/opendatateam/udata/pull/2889)
- Fix default community resource sort parser [#2908](https://github.com/opendatateam/udata/pull/2908)

### Deprecation

- Python 3.7 is now deprecated and will be removed in upcoming release [#2859](https://github.com/opendatateam/udata/pull/2859)
- GeoZone model will be heavily refactored for a simplified version [#2878](https://github.com/opendatateam/udata/pull/2878)

## 6.1.7 (2023-09-01)

- Fix slug overflow with index suffix when reaching max_length [#2874](https://github.com/opendatateam/udata/pull/2874)
- Add extra field to topic model and add it to the dataset search adapter [#2876](https://github.com/opendatateam/udata/pull/2876)
- Upgrade pyyaml in develop and doc deps [#2880](https://github.com/opendatateam/udata/pull/2880)
- Expose dataset's `*_internal` dates in a nested `internal` nested field in api marshalling [#2862](https://github.com/opendatateam/udata/pull/2862)
- Add `business_number_id` metadata for organizations [#2871](https://github.com/opendatateam/udata/pull/2871) [#2887](https://github.com/opendatateam/udata/pull/2887)
- Return 403 when posting comment on discussion closed [#2881](https://github.com/opendatateam/udata/pull/2881)
- Ensure rdf parsed frequency is lowercase [#2883](https://github.com/opendatateam/udata/pull/2883)
- Add a dict of URIs to replace in a RDF graph at harvest time [#2884](https://github.com/opendatateam/udata/pull/2884)
- Fix duplicate recipients in new comments mail [#2886](https://github.com/opendatateam/udata/pull/2886)
- Add type to resource csv adapter [#2888](https://github.com/opendatateam/udata/pull/2888)

## 6.1.6 (2023-07-19)

- Improve DCAT harvest of mime type [#2857](https://github.com/opendatateam/udata/pull/2857)
- Don't crash on files not found when purging resources [2858](https://github.com/opendatateam/udata/pull/2858)
- Improve DCAT catalog exposed [#2860](https://github.com/opendatateam/udata/pull/2860)
- Use the resource's extra `analysis:last-modified-at` in the `last_modified` property [#2863](https://github.com/opendatateam/udata/pull/2863)
- Add optionnal harvest validation form [#2864](https://github.com/opendatateam/udata/pull/2864)
- Fix dataset list default sorting [#2867](https://github.com/opendatateam/udata/pull/2867)
- Update API doc link [#2866](https://github.com/opendatateam/udata/pull/2866)
- Update admin quality progress bar [#2872](https://github.com/opendatateam/udata/pull/2872)

## 6.1.5 (2023-06-19)

- Specify *public* datasets and reuses in admin count [#2852](https://github.com/opendatateam/udata/pull/2852)
- Fix url params being stripped in markdown for internal URLs [#2855](https://github.com/opendatateam/udata/pull/2855)

## 6.1.4 (2023-05-16)

- Upgrade development dependencies [#2844](https://github.com/opendatateam/udata/pull/2844)
- Compile translations for testing [#2845](https://github.com/opendatateam/udata/pull/2845)
- Add user arg to discussion list API [#2842](https://github.com/opendatateam/udata/pull/2842)
- No more sending email, slug and user name to sentry [#2846](https://github.com/opendatateam/udata/pull/2846)
- Add test for passwordless user [#2848](https://github.com/opendatateam/udata/pull/2848)
- Parse IANA and EUROPA URIs format [#2849](https://github.com/opendatateam/udata/pull/2849)
- Dataset last update sorting:
    - Transmit dataset's `last_update` field to search service [#2847](https://github.com/opendatateam/udata/pull/2847)
    - Check if dataset's and resource's harvesting date `modified_at` are ealier than today's date [#2850](https://github.com/opendatateam/udata/pull/2850)
- Upgrade mongoengine and storage deps [#2839](https://github.com/opendatateam/udata/pull/2839):
    - Upgrade flask-storage 1.0.0 -> 1.3.2
    - Upgrade flask-mongoengine 0.9.5 -> 1.0.0, now returning a ValidationError on get_or_404 on invalid id
    - Upgrade mongoengine 0.26.0 -> 0.27.0
-  Prevent raising unecessary error in index command [#2851](https://github.com/opendatateam/udata/pull/2851)
-  Use `datetime.utcnow` to make sure to handle utc datetimes [#2853](https://github.com/opendatateam/udata/pull/2853)

## 6.1.3 (2023-04-18)

- Fix XSS vulnerability: escape user content in selectize items in admin [#2843](https://github.com/opendatateam/udata/pull/2843)
- Fix schema is undefined when checking for schema.url in admin resource form [#2837](https://github.com/opendatateam/udata/pull/2837)
- Fix to_naive_datetime in harvest preview [#2835](https://github.com/opendatateam/udata/pull/2835)
- :warning: Flask-Security update to enable `GenericResponses` [#2826](https://github.com/opendatateam/udata/pull/2826):
    - Upgrade Flask-Security 4.5.1 -> 5.1.1
    - Upgrade WTForms 2.2.1 -> 3.0.1
    - Upgrade WTForms-json 0.3.3 -> 0.3.5
    - New security email template for existing users
- Fix SelectField validation failure following WTForms upgrade [#2841](https://github.com/opendatateam/udata/pull/2841)
- Add `format_timedelta` to `udata.i18n` [#2836](https://github.com/opendatateam/udata/pull/2836)
- Improve send_mail resilience with refused address among recipients [#2840](https://github.com/opendatateam/udata/pull/2840)

## 6.1.2 (2023-03-28)

- Resources schema can now have an URL field. [#2825](https://github.com/opendatateam/udata/pull/2825)
- Fix URLField validation error message [#2831](https://github.com/opendatateam/udata/pull/2831)
- Dates renaming to provide more relevant computed dates between internal and harvested dates [#2815](https://github.com/opendatateam/udata/pull/2815):
    - Removed `published` attribute from Resource model
    - Renamed `created_at` and `last_modified` of Dataset model to `created_at_internal` and `last_modified_internal`
    - Renamed `created_at` and `modified` of Resource model to `created_at_internal` and `last_modified_internal`
    - Added `created_at` computed property in Dataset and Resource model to provide harvested date if present and internal otherwise
    - Added `last_modified` computed property in Dataset and Resource model to provide max date between internal and harvested date
- Fix for PR [#2815](https://github.com/opendatateam/udata/pull/2815) [#2832](https://github.com/opendatateam/udata/pull/2832)
- Fix following dates refactoring [#2815](https://github.com/opendatateam/udata/pull/2815) [#2832](https://github.com/opendatateam/udata/pull/2832)
- Fix dcat harvesting on dcat:Dataset with blank nodes [#2834](https://github.com/opendatateam/udata/pull/2834)
- Add dataset archived field in resource catalog [#2833](https://github.com/opendatateam/udata/pull/2833)

## 6.1.1 (2023-03-17)

- Fix edge case on aware datetime string [#2827](https://github.com/opendatateam/udata/pull/2827)
- :warning: MongoDB support up to 6.0.4 [#2819](https://github.com/opendatateam/udata/pull/2819):
    - Older versions of MongoDB >=3.6 are still supported
    - Upgrade must be done release by release to set the `FeatureCompatibilityVersion` variable like stated in [this](https://www.mongodb.com/docs/v4.2/release-notes/4.0/#upgrade-procedures) documentation.
    - Upgrade pymongo 3.10.1 -> 4.3.3
    - Upgrade mongoengine 0.20.0 -> 0.26.0
- Add IATA `ssim` among allowed file extensions [#2828](https://github.com/opendatateam/udata/pull/2828)
- Copy user mail card back from udata-front [#2822](https://github.com/opendatateam/udata/pull/2822)
- Upgrade node to a version still available [#2830](https://github.com/opendatateam/udata/pull/2830)

## 6.1.0 (2023-03-07)

- :warning: Upgrading Flask to 2.1.2, leading to an upgrade of click (8.0), Flask-BabelEx (0.9.4), Flask-Caching (2.0.2), flask-storage (1.0.0) instead of flask-fs, Flask-Login (0.6.2), flask-restx (1.0.5), Flask-Security-Too (4.1.5), Jinja2 (3.1.2), pillow (9.2.0), werkzeug (2.2.2) [#2816](https://github.com/opendatateam/udata/pull/2816)
  - Use the full path to the caching backend in `CACHE_TYPE`, ex: `flask_caching.backends.redis`. Named backends are deprecated.
  - Werkzeug redirect now returns the relative url as location in response (https://github.com/pallets/werkzeug/issues/2352).
  - Removed functions have been replaced (`contextfilter` and `contextfunction` from Jinja, root imports and `Href` from Werkzeug, `JSONWebSignatureSerializer` from itsdangerous)
  - Prevent multiple blueprint with same name registration (not supported anymore in Flask).
- Removed all code logic related to the `published` date in resource model, now deprecated. :warning: The attribute itself was left in the model because of the complexity of the migration [#2807](https://github.com/opendatateam/udata/pull/2807)
- Add `xlsx` and `docx` as closed format for quality score [#2814](https://github.com/opendatateam/udata/pull/2814)
- Flush latest rows in csv catalog export before storing file [#2818](https://github.com/opendatateam/udata/pull/2818)
- Exposed dates through API are now timezone aware [#2810](https://github.com/opendatateam/udata/pull/2810)
- Fix frequency reminder [#2821](https://github.com/opendatateam/udata/pull/2821)

## 6.0.2 (2023-02-06)

- Handle None values in dataset and resource extras endpoints [#2805](https://github.com/opendatateam/udata/pull/2805)
- Fix default license being selected in form in optional select group [#2809](https://github.com/opendatateam/udata/pull/2809)
- Fix only SHA1 checksum is accepted when uploading resources [#2808](https://github.com/opendatateam/udata/pull/2808)
- Fix organization metrics count [#2811](https://github.com/opendatateam/udata/pull/2811)
- Fix setuptools version used in CI [#2813](https://github.com/opendatateam/udata/pull/2813)
- Add `udata harvest clean` command [#2812](https://github.com/opendatateam/udata/pull/2812)

## 6.0.1 (2023-01-18)

- Add python version requirement <3.10 [#2798](https://github.com/opendatateam/udata/pull/2798)
- Fix date timezone and format for harvest previz [#2799](https://github.com/opendatateam/udata/pull/2799)
- Add support for DCAT startDate and endDate in temporal coverage [#2801](https://github.com/opendatateam/udata/pull/2801)
- New feature: Users can now change their email by themselves [#2792](https://github.com/opendatateam/udata/pull/2792)

## 6.0.0 (2023-01-09)

- :warning: Kafka removal [#2783](https://github.com/opendatateam/udata/pull/2783)[#2794](https://github.com/opendatateam/udata/pull/2794):
  - Resources events publication now uses webhooks
  - Search indexation (at runtime and with index command) are now made through HTTP requests.
  - If you use [udata-search-service](https://pypi.org/project/udata-search-service/), you need to upgrade to the >=2.0.0 version
- Add dedicated extras endpoints on resources and datasets [#2779](https://github.com/opendatateam/udata/pull/2779)
- Enrich catalog with harvest infos [#2789](https://github.com/opendatateam/udata/pull/2789)
- Add optionnal license select group custom setting for admin [#2786](https://github.com/opendatateam/udata/pull/2786)
- Make index setup optional on init based on config [#2797](https://github.com/opendatateam/udata/pull/2797)

## 5.0.2 (2022-11-29)

- :warning: Upgrade to `Flask-Security-Too` version 4.0.0 [#2772](https://github.com/opendatateam/udata/pull/2772):
  - New User model attribute `fs_uniquifier`, migration needed.
  - The `fs_uniquifier` is used to invalidate existing session in case of password reset.
  - The user's `fs_uniquifier` is used instead of the `id` for auth mecanism including permissions.
  - Exhaustive list of changes [here](https://flask-security-too.readthedocs.io/en/stable/changelog.html#version-4-0-0).
- Fix apiv2 swagger with harvest metadata and add apiv2 swagger tests [#2782](https://github.com/opendatateam/udata/pull/2782)
- Improve frequency criterion in quality score [#2771](https://github.com/opendatateam/udata/pull/2771)
- Add quality score to csv catalogs [#2785](https://github.com/opendatateam/udata/pull/2785)
- Optimize DCAT harvesting on large multiple-paged catalogs, introduce `HARVEST_MAX_ITEMS` development setting [#2781](https://github.com/opendatateam/udata/pull/2781)
- Add condition in security mail utils class to avoid mail sending according to config var [#2788](https://github.com/opendatateam/udata/pull/2788)

## 5.0.1 (2022-11-14)

- Fix resource harvest uri validation error [#2780](https://github.com/opendatateam/udata/pull/2780)

## 5.0.0 (2022-11-14)

- :warning: **Breaking change** Use dedicated dynamic harvest metadata for dataset and resources. A migration copies identifying fields from extras to this dedicated metadata field. Extras won't be used anymore for harvest-related information. udata-ckan, udata-ods and udata-front packages are impacted and should be upgraded accordingly [#2762](https://github.com/opendatateam/udata/pull/2762)

## 4.1.3 (2022-11-02)

- Fix image URLs for suggest endpoints [#2761](https://github.com/opendatateam/udata/pull/2761)
- Switch from `Flask-restplus` to its fork `Flask-rest-x` [2770](https://github.com/opendatateam/udata/pull/2770)
- Clean inactive harvest datasets. :warning: a migration archives datasets linked to inactive harvest sources [#2764](https://github.com/opendatateam/udata/pull/2764) [#2773](https://github.com/opendatateam/udata/pull/2773) [#2777](https://github.com/opendatateam/udata/pull/2777)
- Fix randomly failing suggest tests [#2775](https://github.com/opendatateam/udata/pull/2775)
- Fix alt attribute not shown on image [#2776](https://github.com/opendatateam/udata/pull/2776)

## 4.1.2 (2022-09-01)

- Clean up event code [#2751](https://github.com/opendatateam/udata/pull/2751)
- Replace mongo legacy image in CI [#2754](https://github.com/opendatateam/udata/pull/2754)
- Fixes test `test_suggest_datasets_api` by modifying condition [#2759](https://github.com/opendatateam/udata/pull/2759)
- Fix doc name duplicate on rdf endpoints [#2763](https://github.com/opendatateam/udata/pull/2763)

## 4.1.1 (2022-07-08)

- Quality score computation refactoring and now returning it in list datasets endpoint. Update was made in admin too. [#2746](https://github.com/opendatateam/udata/pull/2746)
- :warning: Manifest logic was removed and udata does now work as standalone [#2747](https://github.com/opendatateam/udata/pull/2747)
- Remove map related stuff [#2749](https://github.com/opendatateam/udata/pull/2749)
- Add library udata_event_service to produce Kafka messages [#2743](https://github.com/opendatateam/udata/pull/2743)

## 4.1.0 (2022-06-09)

- Add html support for posts [#2731](https://github.com/opendatateam/udata/pull/2731)
- Use mongo search if `SEARCH_SERVICE_API_URL` variable is not set [#2728](https://github.com/opendatateam/udata/pull/2728)
- Improve resource extension detection [#2729](https://github.com/opendatateam/udata/pull/2729/files)
- Remove resources in dataset search serialization [#2730](https://github.com/opendatateam/udata/pull/2730)
- Add endpoint to directly get specific resource by rid [#2732](https://github.com/opendatateam/udata/pull/2732).
- Publish kafka message when resource is created, modified or deleted [#2733](https://github.com/opendatateam/udata/pull/2733)
- Clean documentation and code with respect to independent search service [#2738](https://github.com/opendatateam/udata/pull/2738)
- Fix size argument in suggests endpoint and corresponding tests [#2739](https://github.com/opendatateam/udata/pull/2739)
- Add udata instance name prefix and action suffix for kafka topics [#2736](https://github.com/opendatateam/udata/pull/2736)
- Fix tokenisation by building an `AND` query (see comments in code) for mongo text search and pagination [#2740](https://github.com/opendatateam/udata/pull/2740)

## 4.0.2 (2022-05-04)

- Remove unused `_total_pages` search property [#2726](https://github.com/opendatateam/udata/pull/2726)
- Use -followers as default suggest sort on datasets, reuses and orgas [#2727](https://github.com/opendatateam/udata/pull/2727)
- Reintroduce user suggest with mongo contains [#2725](https://github.com/opendatateam/udata/pull/2725)

## 4.0.1 (2022-04-11)

- Removed `post_save` signal within `add_resource` and `update_resource` methods. [#2720](https://github.com/opendatateam/udata/pull/2720)
- Refactor and update documentation with latest udata updates [#2717](https://github.com/opendatateam/udata/pull/2717)
- Add harvest csv adapter for a catalog of harvesters [#2722](https://github.com/opendatateam/udata/pull/2722)

## 4.0.0 (2022-03-30)

### Breaking change

Search refactor [#2680](https://github.com/opendatateam/udata/pull/2680)
- :warning: Search changes [#2692](https://github.com/opendatateam/udata/pull/2692):
  - The search feature is not within udata anymore and queries a distant service.
  - The search feature is now optional and is enabled by setting the `SEARCH_SERVICE_API_URL` setting.
  - When search is not enabled, the search endpoints will return a `501 Not Implemented` error.
  - The ModelAdapter, SearchQuery and SearchResult patterns were kept but heavily refactored.
  - udata uses a Kafka producer to send documents to index to the search service.
  - udata uses HTTP request to query the search service.
- :warning: API changes [#2669](https://github.com/opendatateam/udata/pull/2669):
  - List endpoints for organizations, datasets, reuses and users are now querying MongoDB instead of ElasticSearch.
  - Those endpoints use MongoDB full text search when `q` argument is used. Some unused filters on this route were dropped.
  - A new API parser was implemented to replace the search one.
  - The previous ElasticSearch endpoints were moved to APIv2 with the following url pattern: `/{object}/search` (ex: `/datasets/search`).
- :warning: Suggest changes [#2685](https://github.com/opendatateam/udata/pull/2685) and [#2696](https://github.com/opendatateam/udata/pull/2696):
  - Current suggest implementation moved from an Elasticsearch index to a MongoDB query using the term `contains`.
  - The user suggest was entirely removed, as its existence is now less relevant because of the full text search.

## 3.3.3 (2022-03-29)

- Extend dcat properties support (frequency litteral, creation and modification date, landing page and abstract description) [#2715](https://github.com/opendatateam/udata/pull/2715)


## 3.3.2 (2022-03-01)

- **Deprecation**: Topics are now deprecated and will be removed in upcoming releases.
- Use title to improve License guess [#2697](https://github.com/opendatateam/udata/pull/2697)
- Add a `q` argument to the paginated datasets resources endpoint, to search through resources titles. [#2701](https://github.com/opendatateam/udata/pull/2701)
- Delete discussion with deleted user as only participant [#2702](https://github.com/opendatateam/udata/pull/2702)
- Fix error on post creation when adding related reuse [#2704](https://github.com/opendatateam/udata/pull/2704)
- Redirect in endpoints routing now returns 308 instead of 302 in order to keep the method and body. [#2706](https://github.com/opendatateam/udata/pull/2706)
- Delete badges from datasets fixtures. [2709](https://github.com/opendatateam/udata/pull/2709)

## 3.3.1 (2022-01-11)

- Fix fields empty value in admin form to allow for unsetting fields [#2691](https://github.com/opendatateam/udata/pull/2691)
- :warning: Add a new required topic string field on reuses. The associated migration set default topic to `others` [#2689](https://github.com/opendatateam/udata/pull/2689)

## 3.3.0 (2021-12-10)

- :warning: Removed `Issues` code and logic. The corresponding MongoDB collection should be deleted when upgrading Udata. [#2681](https://github.com/opendatateam/udata/pull/2681)
- Fix transfer ownership from org to user [#2678](https://github.com/opendatateam/udata/pull/2678)
- Fix discussion creation on posts [#2687](https://github.com/opendatateam/udata/pull/2687)

## 3.2.2 (2021-11-23)

- Move template hook logic back to udata [#2671](https://github.com/opendatateam/udata/pull/2671) [#2679](https://github.com/opendatateam/udata/pull/2679)
- Add dataset's acronym to catalog [#2675](https://github.com/opendatateam/udata/pull/2675)
- Better URL-based License guess [#2672](https://github.com/opendatateam/udata/pull/2672)
- New way of fixtures generation [#2677](https://github.com/opendatateam/udata/pull/2677):
  - The command now uses a remote file (default) if a URL is provided or a local one if a path is provided.
  - This file can be generated by using the command `generate-fixtures-file`, which takes as an argument the URL of the source queried to retieve the data dumped to the file.
  - The command `generate-fixtures-file` uses a customizable list of datasets slugs to know which datasets to query.
- Fixed the Geomform check for a GeoZone instance in formdata [#2683](https://github.com/opendatateam/udata/pull/2683)

## 3.2.1 (2021-10-22)

- Fix default sort with right sort column creation date name, for posts in back-office editorial page [#2665](https://github.com/opendatateam/udata/pull/2665)
- Meta read-only-enabled is back [#2664](https://github.com/opendatateam/udata/pull/2664)
- First endpoints for APIv2! Add datasets hateoas and resources pagination endpoints [#2663](https://github.com/opendatateam/udata/pull/2663) [#2667](https://github.com/opendatateam/udata/pull/2667)
- Add `archived` and `resources_count` fields in the dataset catalog [#2668](https://github.com/opendatateam/udata/pull/2668)

## 3.2.0 (2021-09-14)

- Update dependencies following setuptools 58.0.2 release that drop support for `use_2to3` [#2660](https://github.com/opendatateam/udata/pull/2660):
  - :warning: **breaking change** `rdfs` is not supported anymore
  - `jsonld` endpoints have a `@context` dict directly instead of an url to the context endpoint
- Update documentation with [udata-front plugin renaming](https://github.com/etalab/data.gouv.fr/issues/393) [#2661](https://github.com/opendatateam/udata/pull/2661)
- Various DCAT fixes (geonetwork compatibility) and debug command [#2662](https://github.com/opendatateam/udata/pull/2662)

## 3.1.0 (2021-08-31)

- :warning: Use pip-tools for requirements management [#2642](https://github.com/opendatateam/udata/pull/2642)[#2650](https://github.com/opendatateam/udata/pull/2650)[#2651](https://github.com/opendatateam/udata/pull/2651). Please [read the doc](https://github.com/opendatateam/udata/blob/master/docs/development-environment.md#python-and-virtual-environment) if you are a udata developer.
- :warning: Check db integrity and apply temporary and permanent fixes [#2644](https://github.com/opendatateam/udata/pull/2644) :warning: the associated migrations can take a long time to run.
- :warning: Upgrade to Flask-1.1.4 [#2639](https://github.com/opendatateam/udata/pull/2639)
- Safeguard `User.delete()` [#2646](https://github.com/opendatateam/udata/pull/2646)
- Fix user delete command [#2647](https://github.com/opendatateam/udata/pull/2647)
- Protect `test_ignore_post_save_signal` from weak ref error while testing [#2649](https://github.com/opendatateam/udata/pull/2649)
- Update translations following frontend refactoring (a lot of translations have been moved to udata-gouvfr) [#2648](https://github.com/opendatateam/udata/pull/2648)
- Fix RDF output content negociation [#2652](https://github.com/opendatateam/udata/pull/2652)
- Update Pillow dependency to 8.0.0 [#2654](https://github.com/opendatateam/udata/pull/2654)
- Add more fixes on HarvestSource and HarvestJobs for db integrity [#2653](https://github.com/opendatateam/udata/pull/2653/files)

## 3.0.4 (2021-08-12)

- Now returning notfound() http exception when router does not match any territory object instead of None [#2637](https://github.com/opendatateam/udata/pull/2637)
- Add larger reuse thumbnail image [#2638](https://github.com/opendatateam/udata/pull/2638)
- Activate plugins before creating app when testing [#2643](https://github.com/opendatateam/udata/pull/2643)

## 3.0.3 (2021-07-30)

- Remove mail sending task on follow [#2635](https://github.com/opendatateam/udata/pull/2635)
- Fix root api endpoint error [#2636](https://github.com/opendatateam/udata/pull/2636)

## 3.0.2 (2021-07-19)

- Fix sentry id event logging [#2364](https://github.com/opendatateam/udata/pull/2634)
- Fix remote resource upload [#2632](https://github.com/opendatateam/udata/pull/2632)

## 3.0.1 (2021-07-09)

- Remove apidoc blueprint, moved to udata-gouvfr [#2628](https://github.com/opendatateam/udata/pull/2628)
- New migration to update community resources schema from string to dict [#2629](https://github.com/opendatateam/udata/pull/2629)

## 3.0.0 (2021-07-07)

- :warning: **breaking change**: most of the theme/templates logic has been moved to https://github.com/etalab/udata-gouvfr. `udata` no longer contains a default theme. In the 3.x series, we hope it will be usable as a "headless" open data platform, but for now you probably need to plug your own theme or use udata-gouvfr. [More info about this change here](https://github.com/opendatateam/udata/blob/master/docs/roadmap/udata-3.md#the-road-to-udata3). [#2522](https://github.com/opendatateam/udata/pull/2522)
- Migrate from raven to sentry-sdk [#2620](https://github.com/opendatateam/udata/pull/2620)
- Add a UdataCleaner class to use udata's markdown configuration on SafeMarkup as well [#2619](https://github.com/opendatateam/udata/pull/2619)
- Fix schema name display in resource modal [#2617](https://github.com/opendatateam/udata/pull/2617)

## 2.7.1 (2021-05-27)

- Add migration to roolback on resource's schema's name to None [#2615](https://github.com/opendatateam/udata/pull/2615)

## 2.7.0 (2021-05-25)

- Modify `schema` field to resource. This field is now a nested field containing two sub-properties `name` and `version` [#2600](https://github.com/opendatateam/udata/pull/2600).
- Add a `schema_version` facet to the dataset search (need to be reindex to appear in results) [#2600](https://github.com/opendatateam/udata/pull/2600).

## 2.6.5 (2021-05-19)

- Fix create user by API [#2609](https://github.com/opendatateam/udata/pull/2609)
- Add sqlite, db and ics to allowed extensions [#2610](https://github.com/opendatateam/udata/pull/2610)
- Better markup parsing [#2611](https://github.com/opendatateam/udata/pull/2611):
  - Geozone's and Resource type's labelize function return None if no object is found.
  - New SafeMarkup class, which inherits from Markup, uses Bleach to sanitize Markup class.

## 2.6.4 (2021-03-24)

- Enhance self endpoint verification [#2604](https://github.com/opendatateam/udata/pull/2604)

## 2.6.3 (2021-03-23)

- Extraction of translation's strings [#2602](https://github.com/opendatateam/udata/pull/2602)

## 2.6.2 (2021-03-22)

- Fix SECURITY_CONFIRMABLE=False [#2588](https://github.com/opendatateam/udata/pull/2588)
- Support dct:license on DCAT harvester [#2589](https://github.com/opendatateam/udata/pull/2589)
- Admin small enhancements [#2591](https://github.com/opendatateam/udata/pull/2591):
  - The sidebar "Me" label has been renamed "Profile"
  - The user's profile now displays the user's email
  - The button "Edit" and the dropdown were merged. The button is now only a dropdown listing the actions.
  - "Edit" action has been renamed to "Edit the dataset/reuse/organization/profile" according to the current object to edit.
- Add `nofollow` attribute to links in discussions comments [#2593](https://github.com/opendatateam/udata/pull/2593)
- Add pip upgrade in circle's publish step [#2596](https://github.com/opendatateam/udata/pull/2596)
- Pin Twine's version [#2597](https://github.com/opendatateam/udata/pull/2597)
- Pin twine'version in circle's publish step [#2598](https://github.com/opendatateam/udata/pull/2598)

## 2.6.1 (2021-01-26)

- Fix url_for method in organization's catalog's view [#2587](https://github.com/opendatateam/udata/pull/2587)

## 2.6.0 (2021-01-25)

- Add resource's description and title size limit [#2586](https://github.com/opendatateam/udata/pull/2586)
- Add RDF catalog view for organizations [#2583](https://github.com/opendatateam/udata/pull/2583)

## 2.5.1 (2020-12-31)

- Add title's and description's length limit in forms [#2585](https://github.com/opendatateam/udata/pull/2585)

## 2.5.0 (2020-11-30)

- Change reuse's form's label name to title [#2575](https://github.com/opendatateam/udata/pull/2575)
- Unpublished posts are no longer served by the `Post.list` API endpoint [#2578](https://github.com/opendatateam/udata/pull/2578)
- Read only mode can now be toggled in settings [#2565](https://github.com/opendatateam/udata/pull/2565):
  - Toggles a warning banner on the frontend view and a warning toast on the admin view.
  - Prevents new users to register.
  - Prevents non admin users to create new content such as organizations, datasets, community resources or discussions.
  - Will return a `423` response code to any non-admin request to endpoints specified in `METHOD_BLOCKLIST` setting.
  - Existing content can still be updated.
- Add an alert block in layout template, to be overrided in installed theme [#2580](https://github.com/opendatateam/udata/pull/2580)

## 2.4.1 (2020-11-09)

- Escaping XML's forbidden characters [#2562](https://github.com/opendatateam/udata/pull/2562)
- Ignore pattern feature for linkchecker [#2564](https://github.com/opendatateam/udata/pull/2564)
- Fix TypeError when creating a superuser with an incorrect password [#2567](https://github.com/opendatateam/udata/pull/2567)

## 2.4.0 (2020-10-16)

- :warning: Resources and community resources creation API change [#2545](https://github.com/opendatateam/udata/pull/2545):
  - Remove the RESOURCES_FILE_ALLOWED_DOMAINS setting and mechanism.
  - The community resource's/resource's url could be set from the client side, even in the case of a hosted one, which is illogical.
    A hosted community resource's/resource's url should only be the sole responsibility of the backend.
  - Consequently, the POST endpoint of the community resources/resources API is only meant for the remote ones and the PUT endpoint of the community resources/resources API will take the existing resource's url to override the one sent by the client.
- Community resources changes [#2546](https://github.com/opendatateam/udata/pull/2546):
  - Dataset is now correctly set at community resource creation
  - Remove now useless job 'purge-orphan-community-resources'
- Using the fs_filename logic when uploading a new resource on the data catalog.[#2547](https://github.com/opendatateam/udata/pull/2547)
- Remove old file when updating resources and community resources from API [#2548](https://github.com/opendatateam/udata/pull/2548)
- Sortable.js upgrade to fix an issue in udata's editorial page when reordering featured datasets [#2550](https://github.com/opendatateam/udata/pull/2550)
- Password rotation mechanism [#2551](https://github.com/opendatateam/udata/pull/2551):
  - Datetime fields `password_rotation_demanded` and `password_rotation_performed` added to user model.
  - Override Flask-Security's login and reset password forms to implement the password rotation checks.
- Password complexity settings hardening [#2554](https://github.com/opendatateam/udata/pull/2554)
- Migrate ODS datasets urls [#2559](https://github.com/opendatateam/udata/pull/2559)

## 2.3.0 (2020-09-29)

- Plugin's translations are now correctly loaded [#2529](https://github.com/opendatateam/udata/pull/2529)
- Vine version is now pinned in requirements [#2532](https://github.com/opendatateam/udata/pull/2532)
- Fix reuses metrics [#2531](https://github.com/opendatateam/udata/pull/2531):
  - Reuses "datasets" metrics are now triggered correctly
  - New job to update the datasets "reuses" metrics: `update-datasets-reuses-metrics` to be scheduled
- Add a migration to set the reuses datasets metrics to the correct value [#2540](https://github.com/opendatateam/udata/pull/2540)
- Add a specific dataset's method for resource removal [#2534](https://github.com/opendatateam/udata/pull/2534)
- Flask-Security update [#2535](https://github.com/opendatateam/udata/pull/2535):
  - Switch to fork Flask-Security-Too
  - New settings to set the required password length and complexity
- Fix Flask-security sendmail overriding [#2536](https://github.com/opendatateam/udata/pull/2536)
- Add a custom password complexity checker to Flask-Security [#2537](https://github.com/opendatateam/udata/pull/2537)
- Change too short password error message [#2538](https://github.com/opendatateam/udata/pull/2538)

## 2.2.1 (2020-08-25)

- Some fixes for the static files deletion [#2526](https://github.com/opendatateam/udata/pull/2526):
  - New static files migration replacing the older one:
    - The migration now uses FS_URL.
    - Fixed the fs_filename string formating.
    - Now checks the community ressource's URLs too.
  - Removing the deletion script link in the CHANGELOG previous entry.
- Add a schema facet to the dataset search 🚧 requires datasets reindexation [#2523](https://github.com/opendatateam/udata/pull/2523)

## 2.2.0 (2020-08-05)

- CORS are now handled by Flask-CORS instead of Flask-RestPlus[#2485](https://github.com/opendatateam/udata/pull/2485)
- Oauth changes [#2510](https://github.com/opendatateam/udata/pull/2510):
  - Authorization code Grant now support PKCE flow
  - New command to create an OAuth client
  - :warning: Implicit grant is no longer supported
- :warning: Deletion workflow changes [#2488](https://github.com/opendatateam/udata/pull/2488):
  - Deleting a resource now triggers the deletion of the corresponding static file
  - Deleting a dataset now triggers the deletion of the corresponding resources (including community resources) and their static files
  - Adding a celery job `purge-orphan-community-resources` to remove community resources not linked to a dataset. This should be scheduled regularly.
  - Adding a migration file to populate resources fs_filename new field. Deleting the orphaned files is pretty deployment specific.
    A custom script should be writen in order to find and delete those files.
- Show traceback for migration errors [#2513](https://github.com/opendatateam/udata/pull/2513)
- Add `schema` field to ressources. This field can be filled based on an external schema catalog [#2512](https://github.com/opendatateam/udata/pull/2512)
- Add 2 new template hooks: `base.modals` (base template) and `dataset.resource.card.extra-buttons` (dataset resource card) [#2514](https://github.com/opendatateam/udata/pull/2514)

## 2.1.3 (2020-06-29)

- Fix internal links in markdown when not starting w/ slash [#2500](https://github.com/opendatateam/udata/pull/2500)
- Fix JS error when uploading a resource in certain conditions [#2483](https://github.com/opendatateam/udata/pull/2483)

## 2.1.2 (2020-06-17)

- Decoded api key byte string [#2482](https://github.com/opendatateam/udata/pull/2482)
- Removed now useless metric fetching [#2482](https://github.com/opendatateam/udata/pull/2484)
- Fix bug in harvester's cron schedule [#2493](https://github.com/opendatateam/udata/pull/2493)
- Adding banner options in settings for a potential use in an udata's theme [#2492](https://github.com/opendatateam/udata/pull/2492)

## 2.1.1 (2020-06-16)

- Broken release, use 2.1.2

## 2.1.0 (2020-05-12)

### Breaking changes

- Full metrics refactoring [2459](https://github.com/opendatateam/udata/pull/2459):
  - Metric collection is now useless and will not be filled anymore, you can remove it or keep it for archival sake. It will not be automatically removed.
  - [udata-piwik](https://github.com/opendatateam/udata-piwik) now uses InfluxDB as a buffer for trafic data before injecting them into udata's models.
  - Most of celery's tasks related to metrics are removed, this should help performance-wise on a big instance.
  - Charts related to metrics are removed from admin and dashboard panel until we have accurate data to populate them.
  - Site's metrics computation are not triggered by signals anymore.
  - A specific celery job needs to be run periodically to compute site's metrics.

### New features

- Nothing yet

## 2.0.4 (2020-05-04)

- Fix export-csv command (py3 compat) [#2472](https://github.com/opendatateam/udata/pull/2472)

## 2.0.3 (2020-04-30)

- :warning: Security fix: fix XSS in markdown w/ length JS filter [#2471](https://github.com/opendatateam/udata/pull/2471)

## 2.0.2 (2020-04-07)

- :warning: Breaking change / security fix: disallow html tags in markdown-it (JS markdown rendering) [#2465](https://github.com/opendatateam/udata/pull/2465)

## 2.0.1 (2020-03-24)

- Allow images to be displayed in markdown by default [#2462](https://github.com/opendatateam/udata/pull/2462)
- Fix deleted user's authentication on backend side [#2460](https://github.com/opendatateam/udata/pull/2460)

## 2.0.0 (2020-03-11)

### Breaking changes

- Migration to Python 3.7 [#1766](https://github.com/opendatateam/udata/pull/1766)
- The new migration system ([#1956](https://github.com/opendatateam/udata/pull/1956)) uses a new python based format. Pre-2.0 migrations are not compatible so you might need to upgrade to the latest `udata` version `<2.0.0`, execute migrations and then upgrade to `udata` 2+.
- The targeted mongo version is now Mongo 3.6. Backward support is not guaranteed
- Deprecated celery tasks have been removed, please ensure all old-style tasks (pre 1.6.20) have been consumed before migrating [#2452](https://github.com/opendatateam/udata/pull/2452)

### New features

- New migration system [#1956](https://github.com/opendatateam/udata/pull/1956):
  - Use python based migrations instead of relying on mongo internal and deprecated `js_exec`
  - Handle rollback (optionnal)
  - Detailled history
- Template hooks generalization: allows to dynamically extend template with widgets and snippets from extensions. See [the dedicated documentation section](https://udata.readthedocs.io/en/stable/extending/#hooks) [#2323](https://github.com/opendatateam/udata/pull/2323)
- Markdown now supports [Github Flavored Markdown (GFM) specs](https://github.github.com/gfm/) (ie. the already supported [CommonMark specs](https://spec.commonmark.org) plus tables, strikethrough, autolinks support and predefined disallowed raw HTML) [#2341](https://github.com/opendatateam/udata/pull/2341)

## 1.6.20 (2020-01-21)

- New Crowdin translations [#2360](https://github.com/opendatateam/udata/pull/2360)
- Fix territory routing for @latest [#2447](https://github.com/opendatateam/udata/pull/2447)
- Refactor Celery: py2/py3 compatibility, use ids as payload [#2305](https://github.com/opendatateam/udata/pull/2305)
- Automatically archive dangling harvested datasets :warning: this is enabled by default [#2368](https://github.com/opendatateam/udata/pull/2368)
- Refactor celery tasks to avoid models/documents in the transport layer [#2305](https://github.com/opendatateam/udata/pull/2305)

## 1.6.19 (2020-01-06)

- `rel=nofollow` on remote source links [#2364](https://github.com/opendatateam/udata/pull/2364)
- Fix admin messages and fix user roles selector default value [#2365](https://github.com/opendatateam/udata/pull/2365)
- Fix new harvester's form tooltip showup [#2371](https://github.com/opendatateam/udata/pull/2371)
- Fix responsive design of search results [#2372](https://github.com/opendatateam/udata/pull/2372)
- Fix non-unique ids in datasets' comments [#2374](https://github.com/opendatateam/udata/pull/2374)
- Case insensitive license matching [#2378](https://github.com/opendatateam/udata/pull/2378)

## 1.6.18 (2019-12-13)

- Remove embedded API doc [#2343](https://github.com/opendatateam/udata/pull/2343) :warning: Breaking change, please customize `API_DOC_EXTERNAL_LINK` for your needs.
- Removed published date from community ressources [#2350](https://github.com/opendatateam/udata/pull/2350)
- Added new size for avatars in user's model (`udata images render` must be run in order to update the size of existing images) [#2353](https://github.com/opendatateam/udata/pull/2353)
- Fixed user's avatar change [#2351](https://github.com/opendatateam/udata/issues/2351)
- Removed dead code [#2355](https://github.com/opendatateam/udata/pull/2355)
- Resolved conflict between id and slug [#2356](https://github.com/opendatateam/udata/pull/2356)
- Fix next link in posts pagination [#2358](https://github.com/opendatateam/udata/pull/2358)
- Fix organization's members roles translation [#2359](https://github.com/opendatateam/udata/pull/2359)
## 1.6.17 (2019-10-28)

- Disallow URLs in first and last names [#2345](https://github.com/opendatateam/udata/pull/2345)

## 1.6.16 (2019-10-22)

- Prevent Google ranking spam attacks on reuse pages (`rel=nofollow` on reuse link) [#2320](https://github.com/opendatateam/udata/pull/2320)
- Display admin resources list actions only if user has permissions to edit [#2326](https://github.com/opendatateam/udata/pull/2326)
- Fix non-admin user not being able to change their profile picture [#2327](https://github.com/opendatateam/udata/pull/2327)

## 1.6.15 (2019-09-11)

- Style links in admin modals [#2292](https://github.com/opendatateam/udata/pull/2292)
- Add activity.key filter to activity.atom feed [#2293](https://github.com/opendatateam/udata/pull/2293)
- Allow `Authorization` as CORS header and OAuth minor fixes [#2298](https://github.com/opendatateam/udata/pull/2298)
- Set dataset.private to False by default (and fix stock) [#2307](https://github.com/opendatateam/udata/pull/2307)
- Fixes some inconsistencies between admin display (buttons, actions...) and real permissions [#2308](https://github.com/opendatateam/udata/pull/2308)


## 1.6.14 (2019-08-14)

- Cleanup `permitted_reuses` data (migration) [#2244](https://github.com/opendatateam/udata/pull/2244)
- Proper form errors handling on nested fields [#2246](https://github.com/opendatateam/udata/pull/2246)
- JS models load/save/update consistency (`loading` always `true` on query, always handle error, no more silent errors) [#2247](https://github.com/opendatateam/udata/pull/2247)
- Ensures that date ranges are always positive (ie. `start` < `end`) [#2253](https://github.com/opendatateam/udata/pull/2253)
- Enable completion on the "`MIME type`" resource form field (needs reindexing) [#2238](https://github.com/opendatateam/udata/pull/2238)
- Ensure oembed rendering errors are not hidden by default error handlers and have cors headers [#2254](https://github.com/opendatateam/udata/pull/2254)
- Handle dates before 1900 during indexing [#2256](https://github.com/opendatateam/udata/pull/2256)
- `spatial load` command is more resilient: make use of a temporary collection when `--drop` option is provided (avoid downtime during the load), in case of exception or keybord interrupt, temporary files and collections are cleaned up [#2261](https://github.com/opendatateam/udata/pull/2261)
- Configurable Elasticsearch timeouts. Introduce `ELASTICSEARCH_TIMEOUT` as default/read timeout and `ELASTICSEARCH_INDEX_TIMEOUT` as indexing/write timeout [#2265](https://github.com/opendatateam/udata/pull/2265)
- OEmbed support for organizations [#2273](https://github.com/opendatateam/udata/pull/2273)
- Extract search parameters as settings allowing fine tuning search without repackaging udata (see [the **Search configuration** documentation](https://udata.readthedocs.io/en/stable/adapting-settings/#search-configuration)) [#2275](https://github.com/opendatateam/udata/pull/2275)
- Prevent `DoesNotExist` error in activity API: silence the error for the consumer but log it (ie. visible in Sentry) [#2268](https://github.com/opendatateam/udata/pull/2268)
- Optimize CSV export generation memory wise [#2277](https://github.com/opendatateam/udata/pull/2277)

## 1.6.13 (2019-07-11)

- Rename og:image target :warning: this will break your custom theme, please rename your logo image file to `logo-social.png` instead of `logo-600x600.png` [#2217](https://github.com/opendatateam/udata/pull/2217)
- Don't automatically overwrite `last_update` field if manually set [#2020](https://github.com/opendatateam/udata/pull/2220)
- Spatial completion: only index last version of each zone and prevent completion cluttering [#2140](https://github.com/opendatateam/udata/pull/2140)
- Init: prompt to loads countries [#2140](https://github.com/opendatateam/udata/pull/2140)
- Handle UTF-8 filenames in `spatial load_logos` command [#2223](https://github.com/opendatateam/udata/pull/2223)
- Display the datasets, reuses and harvesters deleted state on listing when possible [#2228](https://github.com/opendatateam/udata/pull/2228)
- Fix queryless (no `q` text parameter) search results scoring (or lack of scoring) [#2231](https://github.com/opendatateam/udata/pull/2231)
- Miscellaneous fixes on completers [#2215](https://github.com/opendatateam/udata/pull/2215)
- Ensure `filetype='remote'` is set when using the manual ressource form [#2236](https://github.com/opendatateam/udata/pull/2236)
- Improve harvest sources listing (limit `last_job` fetched and serialized fields, reduce payload) [#2214](https://github.com/opendatateam/udata/pull/2214)
- Ensure HarvestItems are cleaned up on dataset deletion [#2214](https://github.com/opendatateam/udata/pull/2214)
- Added `config.HARVEST_JOBS_RETENTION_DAYS` and a `harvest-purge-jobs` job to apply it [#2214](https://github.com/opendatateam/udata/pull/2214) (migration). **Warning, the migration will enforce `config.HARVEST_JOBS_RETENTION_DAYS` and can take some time on a big `HarvestJob` collection**
- Drop `no_dereference` on indexing to avoid the "`dictionary changed size during iteration`" error until another solution is found. **Warning: this might result in more resources consumption while indexing** [#2237](https://github.com/opendatateam/udata/pull/2237)
- Fix various issues around discussions UI [#2190](https://github.com/opendatateam/udata/pull/2190)


## 1.6.12 (2019-06-26)

- Archive dataset feature [#2172](https://github.com/opendatateam/udata/pull/2172)
- Refactor breadcrum includes [#2173](https://github.com/opendatateam/udata/pull/2173)
- Better dependencies management [#2182](https://github.com/opendatateam/udata/pull/2182) and [#2172/install.pip](https://github.com/opendatateam/udata/pull/2172/files#diff-d7b45472f3465d62f857d14cf59ea8a2)
- Reduce following to staring [#2192](https://github.com/opendatateam/udata/pull/2192/files)
- Simplify display of spatial coverage in search results [#2192](https://github.com/opendatateam/udata/pull/2192/files)
- Add cache for organization and topic display pages [#2194](https://github.com/opendatateam/udata/pull/2194)
- Dataset of datasets: id as ref instead of slug [#2195](https://github.com/opendatateam/udata/pull/2195) :warning: this introduces some settings changes, cf [documentation for EXPORT_CSV](https://github.com/opendatateam/udata/blob/master/docs/adapting-settings.md).
- Add meta og:type: make twitter cards work [#2196](https://github.com/opendatateam/udata/pull/2196)
- Fix UI responsiveness [#2199](https://github.com/opendatateam/udata/pull/2199)
- Remove social media sharing feature [#2200](https://github.com/opendatateam/udata/pull/2200)
- Quick fix for activity.atom [#2203](https://github.com/opendatateam/udata/pull/2203)
- Remove diff from js dependencies to fix CVE [#2204](https://github.com/opendatateam/udata/pull/2204)
- Replace default sort label for better readability [#2206](https://github.com/opendatateam/udata/pull/2206)
- Add a condition to up-to-dateness of a dataset [#2208](https://github.com/opendatateam/udata/pull/2208)
- Prevent deleted harvesters from running until purged. Harvest jobs history is deleted too on purge. [#2209](https://github.com/opendatateam/udata/pull/2209)
- Better quality.frequency management [#2211](https://github.com/opendatateam/udata/pull/2211)
- Fix caching of topic pages [#2213](https://github.com/opendatateam/udata/pull/2213)

## 1.6.11 (2019-05-29)

- Center incomplete rows of cards [#2162](https://github.com/opendatateam/udata/pull/2162)
- Allow .dxf upload [#2164](https://github.com/opendatateam/udata/pull/2164)
- Always use remote_url as harvesting source [#2165](https://github.com/opendatateam/udata/pull/2165)
- Update jquery to ~3.4.1 [#2161](https://github.com/opendatateam/udata/pull/2161)
- Fix various issues with search result page [#2166](https://github.com/opendatateam/udata/pull/2166)
- Restore notbroken facet includes [#2169](https://github.com/opendatateam/udata/pull/2169)

## 1.6.10 (2019-05-23)

- Remove `<br>` in badge display [#2156](https://github.com/opendatateam/udata/pull/2156)
- Display user avatar and fix its sizing [#2157](https://github.com/opendatateam/udata/pull/2157)
- Redirect unfiltered csv exports to dataset of datasets [#2158](https://github.com/opendatateam/udata/pull/2158)
- Show organization id in a modal and add hyperlinks to ids in detail modal [#2159](https://github.com/opendatateam/udata/pull/2159)

## 1.6.9 (2019-05-20)

- Add user slug to dataset cache key [#2146](https://github.com/opendatateam/udata/pull/2146)
- Change display of cards of reuses on topic pages [#2148](https://github.com/opendatateam/udata/pull/2148)
- Display remote source of harvested dataset [#2150](https://github.com/opendatateam/udata/pull/2150)
- Prefill community resource type on upload form [#2151](https://github.com/opendatateam/udata/pull/2151)
- Fix user profile UI [#2152](https://github.com/opendatateam/udata/pull/2152)
- Remove concept of permitted reuse [#2153](https://github.com/opendatateam/udata/pull/2153)

## 1.6.8 (2019-05-13)

- Configurable search autocomplete [#2138](https://github.com/opendatateam/udata/pull/2138)

## 1.6.7 (2019-05-10)

- Refactor DCAT harvesting to store only one graph (and prevent MongoDB document size overflow) [#2096](https://github.com/opendatateam/udata/pull/2096)
- Expose sane defaults for `TRACKING_BLACKLIST` [#2098](https://github.com/opendatateam/udata/pull/2098)
- Bubble up uploader errors [#2102](https://github.com/opendatateam/udata/pull/2102)
- Ensure `udata worker status --munin` always outputs zero values so munin won't see it has a "no data" response [#2103](https://github.com/opendatateam/udata/pull/2103)
- Metrics tuning: breaks circular dependencies, drop exec_js/eval usage, proper logging... [#2113](https://github.com/opendatateam/udata/pull/2113)
- Change reuse icon from "retweet" to "recycle" [#2122](https://github.com/opendatateam/udata/pull/2122)
- Admins can delete a single comment in a discussion thread [#2087](https://github.com/opendatateam/udata/pull/2087)
- Add cache directives to dataset display blocks [#2129](https://github.com/opendatateam/udata/pull/2129)
- Export multiple models objects to CSV (dataset of datasets) [#2124](https://github.com/opendatateam/udata/pull/2124)


## 1.6.6 (2019-03-27)

- Automatically loads default settings from plugins (if `plugin.settings` module exists) [#2058](https://github.com/opendatateam/udata/pull/2058)
- Fixes some memory leaks on reindexing [#2070](https://github.com/opendatateam/udata/pull/2070)
- Fixes minor UI bug [#2072](https://github.com/opendatateam/udata/pull/2072)
- Prevent ExtrasField failure on null value [#2074](https://github.com/opendatateam/udata/pull/2074)
- Improve ModelField errors handling [#2075](https://github.com/opendatateam/udata/pull/2075)
- Fix territories home map [#2077](https://github.com/opendatateam/udata/pull/2077)
- Prevent timeout on `udata index` in some cases [#2079](https://github.com/opendatateam/udata/pull/2079)
- Pin werkzeug dependency to `0.14.1` until incompatibilities are fixed [#2081](https://github.com/opendatateam/udata/pull/2081)
- Prevent client-side error while handling unparseable API response [#2076](https://github.com/opendatateam/udata/pull/2076)
- Fix the `udata job schedule` erroneous help message [#2083](https://github.com/opendatateam/udata/pull/2083)
- Fix upload button on replace resource file [#2085](https://github.com/opendatateam/udata/pull/2085)
- Ensure harvest items statuses are updated on the right job [#2089](https://github.com/opendatateam/udata/pull/2089)
- Added Serbian translations [#2055](https://github.com/opendatateam/udata/pull/2055)

## 1.6.5 (2019-02-27)

- Replace "An user" by "A user" [#2033](https://github.com/opendatateam/udata/pull/2033)
- Use "udata" and fix a few other typos in documentation and UI/translation strings [#2023](https://github.com/opendatateam/udata/pull/2023)
- Add a surrounding block declaration around community section [2039](https://github.com/opendatateam/udata/pull/2039)
- Fix broken form validation on admin discussions and issues [#2045](https://github.com/opendatateam/udata/pull/2045)
- Fix full reindexation by avoiding `SlugField.instance` deepcopy in `no_dereference()` querysets [#2048](https://github.com/opendatateam/udata/pull/2048)
- Ensure deleted user slug is pseudonymized [#2049](https://github.com/opendatateam/udata/pull/2049)
- Prevent the "Add resource" modal from closing when using the frontend "Add resource" button [#2052](https://github.com/opendatateam/udata/pull/2052)

## 1.6.4 (2019-02-02)

- Fix workers: pin redis version for Celery compatibility [#2019](https://github.com/opendatateam/udata/pull/2019)

## 1.6.3 (2019-02-01)

- Remove extra attributes on user deletion [#1961](https://github.com/opendatateam/udata/pull/1961)
- Pin phantomjs to version `2.1.7` [#1975](https://github.com/opendatateam/udata/pull/1975)
- Protect membership accept route against flood [#1984](https://github.com/opendatateam/udata/pull/1984)
- Ensure compatibility with IE11 and Firefox ESR [#1990](https://github.com/opendatateam/udata/pull/1990)
- Lots of fixes on the resource form. Be explicit about uploading a new file [#1991](https://github.com/opendatateam/udata/pull/1991)
- Centralize `selectize` handling and style in `base-completer` and apply some fixes [1992](https://github.com/opendatateam/udata/pull/1992)
- Added the missing `number` input field widget [#1993](https://github.com/opendatateam/udata/pull/1993)
- Fix the organization private datasets and reuses counters [#1994](https://github.com/opendatateam/udata/pull/1994)
- Disable autocorrect, spellcheck... on search and completion fields [#1995](https://github.com/opendatateam/udata/pull/1995)
- Fix harvest preview in edit form not taking configuration (features and filters) [#1996](https://github.com/opendatateam/udata/pull/1996)
- Ensure organization page react to URL hash changes (including those from right sidebar) [#1997](https://github.com/opendatateam/udata/pull/1997)
- Updating community resource as admin keeps original owner [#1999](https://github.com/opendatateam/udata/pull/1999)
- Major form fixes [#2000](https://github.com/opendatateam/udata/pull/2000)
- Improved admin errors handling: visual feedback on all errors, `Sentry-ID` header if present, hide organization unauthorized actions [#2005](https://github.com/opendatateam/udata/pull/2005)
- Expose and import licenses `alternate_urls` and `alternate_titles` fields [#2006](https://github.com/opendatateam/udata/pull/2006)
- Be consistent on search results wording and icons (Stars vs Followers) [#2013](https://github.com/opendatateam/udata/pull/2013)
- Switch from a "full facet reset" to a "by term reset" approach in search facets [#2014](https://github.com/opendatateam/udata/pull/2014)
- Ensures all modals have the same buttons styles and orders, same color code... [#2012](https://github.com/opendatateam/udata/pull/2012)
- Ensure URLs from assets stored on `CDN_DOMAINS` are considered as valid and that associated error message is properly translated [#2017](https://github.com/opendatateam/udata/pull/2017)

## 1.6.2 (2018-11-05)

- Display the owner/organization on harvester view [#1921](https://github.com/opendatateam/udata/pull/1921)
- Improve harvest validation errors handling [#1920](https://github.com/opendatateam/udata/pull/1920)
- Make extra TOS text customizable [#1922](https://github.com/opendatateam/udata/pull/1922)
- Fixes an `UnicodeEncodeError` occuring when parsing RDF with unicode URLs [#1919](https://github.com/opendatateam/udata/pull/1919)
- Fix some external assets handling cases [#1918](https://github.com/opendatateam/udata/pull/1918)
- Harvest items can now match `source.id` before `source.domain` — no more duplicates when changing an harvester URL [#1923](https://github.com/opendatateam/udata/pull/1923)
- Ensure image picker/cropper only allows images [#1925](https://github.com/opendatateam/udata/pull/1925)
- Make tags min and max length configurable and ensure admin takes its configuration from the backend [#1935](https://github.com/opendatateam/udata/pull/1935)
- Prevent errors when there is no date available to focus on the calendar [#1937](https://github.com/opendatateam/udata/pull/1937)

### Internals

- Update authlib to 0.10 [#1916](https://github.com/opendatateam/udata/pull/1916)

## 1.6.1 (2018-10-11)

- Allows arguments and keyword arguments in the task `@connect` decorator [#1908](https://github.com/opendatateam/udata/pull/1908)
- Allows to restore assets after being deleted (Datasets, Organizations and Reuses) [#1901](https://github.com/opendatateam/udata/pull/1901)
- Fixes form events not bubbling (and so fixes harvester config not displaying) [#1914](https://github.com/opendatateam/udata/pull/1914)

## 1.6.0 (2018-10-02)

### New features

- Harvest sources are now filterable through the harvest source create/edit admin form [#1812](https://github.com/opendatateam/udata/pull/1812)
- Harvest sources can now enable or disable some optional backend features [#1875](https://github.com/opendatateam/udata/pull/1875)
- Post UIs have been reworked: publication date, publish/unpublish action, save and continue editing, dynamic sidebar, alignments fixes... [#1857](https://github.com/opendatateam/udata/pull/1857)

### Minor changes

- Only display temporal coverage years on cards and search results [#1833](https://github.com/opendatateam/udata/pull/1833)
- Add publisher's name on dataset template [#1847](https://github.com/opendatateam/udata/pull/1847)
- Improved upload error handling: deduplicate notifications, localized generic error message, sentry identifier... [#1842](https://github.com/opendatateam/udata/pull/1842)
- Allows to filter datasets on resource `type` (needs reindexing) [#1848](https://github.com/opendatateam/udata/pull/1848)
- Switch the admin sidebar collapse icon from "hamburger"to left and right arrows [#1855](https://github.com/opendatateam/udata/pull/1855)
- Discussion add card style coherence [#1884](https://github.com/opendatateam/udata/pull/1884)
- `LINKCHECKING_UNCHECKED_TYPES` setting to prevent linkchecking on some ressource types [#1892](https://github.com/opendatateam/udata/pull/1892)
- `swagger.json` API specifications now pass validation [#1898](https://github.com/opendatateam/udata/pull/1898)

### Breaking changes

- Static assets are now compatible with long-term caching (ie. their hash is present in the filename). :warning: On your development environment you need to run `inv assets-build` to generate an initial `manifest.json`, both in `udata` and in your theme extension if it uses manifest. See [#1826](https://github.com/opendatateam/udata/pull/1826) for full details.
- Theme are now responsible for adding their CSS markup on template (no more assumptions on `theme.css` and `admin.css`). Most of the time, overriding `raw.html` and `admin.html` should be sufficient
- The discussions API `posted_by` attribute is now an embedded user instead of an user ID to avoid extra API calls [#1839](https://github.com/opendatateam/udata/pull/1839)

### Bugfixes

- Hide the `resource.type` attribute from JSON-LD output until handled by a dedicated vocabulary/property [#1865](https://github.com/opendatateam/udata/pull/1865)
- RDFs, CSVs and resource redirect views are now handling CORS properly [#1866](https://github.com/opendatateam/udata/pull/1866)
- Fix broken sorts on organization's datasets list in admin [#1873](https://github.com/opendatateam/udata/pull/1873)
- Ensure harvest previewing is done against current form content [#1888](https://github.com/opendatateam/udata/pull/1888)
- Ensure deleted objects are unindexed [#1891](https://github.com/opendatateam/udata/pull/1891)
- Fix the dataset resources list layout wrapping [#1893](https://github.com/opendatateam/udata/pull/1893)
- Fix wrong behavior for weblinks [#1894](https://github.com/opendatateam/udata/pull/1894)
- Ensure `info config` command only displays configuration variables [#1897](https://github.com/opendatateam/udata/pull/1897)

### Internal

- Upgrade to Authlib 0.9 [#1760](https://github.com/opendatateam/udata/pull/1760) [#1827](https://github.com/opendatateam/udata/pull/1827)
- Add a `Dataset.on_resource_added` signal

## 1.5.3 (2018-08-27)

- Prevent UnicodeError on unicode URL validation error [#1844](https://github.com/opendatateam/udata/pull/1844)
- Hide save button in "Add resource" modal until form is visible (and prevent error) [#1846](https://github.com/opendatateam/udata/pull/1846)
- The purge chunks tasks also remove the directory [#1845](https://github.com/opendatateam/udata/pull/1845)
- Upgrade to latest Fine-Uploader version to benefit from bug fixes [#1849](https://github.com/opendatateam/udata/pull/1849)
- Prevent front views from downloading `swagger.json` [#1838](https://github.com/opendatateam/udata/pull/1838)
- Ensure API docs works without data [#1840](https://github.com/opendatateam/udata/pull/1840)
- Expose the default spatial granularity in API specs [#1841](https://github.com/opendatateam/udata/pull/1841)
- Fix missing dataset title on client-side card listing [#1834](https://github.com/opendatateam/udata/pull/1834)
- Allows to clear the dataset form temporal coverage. [#1832](https://github.com/opendatateam/udata/pull/1832)
- Ensure that admin notifications are displayed once and with a constant width. [#1831](https://github.com/opendatateam/udata/pull/1831)
- Fix broken date range picker date parsing (ie. manual keyboard input) [#1863](https://github.com/opendatateam/udata/pull/1853)
- Normalize uploaded filenames to avoid encoding issues, filesystem incompatibilities... [#1852](https://github.com/opendatateam/udata/pull/1852)

## 1.5.2 (2018-08-08)

- Fix client-side temporal coverage rendering [#1821](https://github.com/opendatateam/udata/pull/1821)
- Prevent word breaking when wrapping discussions messages [#1822](https://github.com/opendatateam/udata/pull/1822)
- Properly render message content on issues and discussions mails [#1823](https://github.com/opendatateam/udata/pull/1823)

## 1.5.1 (2018-08-03)

- Ensure OEmbed compatibility with external CDN [#1815](https://github.com/opendatateam/udata/pull/1815)
- Fixes some static URL serialization [#1815](https://github.com/opendatateam/udata/pull/1815)

## 1.5.0 (2018-07-30)

### New features

- Slugs are now redirected on change when changed until old slug are free [#1771](https://github.com/opendatateam/udata/pull/1771)
- Improve usability of new organization form [#1777](https://github.com/opendatateam/udata/pull/1777)
- Allows to serve assets on an external CDN domain using `CDN_DOMAIN` [#1804](https://github.com/opendatateam/udata/pull/1804)

### Breaking changes

None

### Bug fixes and minor changes

- Sort dataset update frequencies by ascending frequency [#1758](https://github.com/opendatateam/udata/pull/1758)
- Skip gov.uk references tests when site is unreachable [#1767](https://github.com/opendatateam/udata/pull/1767)
- Fix resources reorder (registered extras validation logic) [#1796](https://github.com/opendatateam/udata/pull/1796)
- Fix checksum display on resource modal [#1797](https://github.com/opendatateam/udata/pull/1797)
- Use metrics.views on resource card [#1778](https://github.com/opendatateam/udata/pull/1778)
- Fix dataset collapse on ie11 [#1802](https://github.com/opendatateam/udata/pull/1802)
- Upgrade i18next (security) [#1803](https://github.com/opendatateam/udata/pull/1803)

### Internals

- Backports some Python 3 forward compatible changes and fixes some bugs [#1769](https://github.com/opendatateam/udata/pull/1769):
    - avoid `filter` and `map` usage instead of list comprehension
    - explicit encoding handling
    - avoid comparison to `None`
    - use `next()` instead of `.next()` to iterate
    - unhide some implicit casts (in particular search weight)
- Tests are now run against `local.test` instead of `localhost` to avoid pytest warnings

## 1.4.1 (2018-06-15)

- Fix community resource creation and display [#1733](https://github.com/opendatateam/udata/pull/1733)
- Failsafe JS cache storage: use a custom in-memory storage as fallback when access to `sessionStorage` is not allowed [#1742](https://github.com/opendatateam/udata/pull/1742)
- Prevent errors when handling API errors without data/payload [#1743](https://github.com/opendatateam/udata/pull/1743)
- Improve/fix validation error formatting on harvesting [#1745](https://github.com/opendatateam/udata/pull/1745)
- Ensure daterange can be parsed from full iso datetime [#1748](https://github.com/opendatateam/udata/pull/1748)
- API: enforce application/json content-type for forms [#1751](https://github.com/opendatateam/udata/pull/1751)
- RDF parser can now process [european frequencies](https://publications.europa.eu/en/web/eu-vocabularies/at-dataset/-/resource/dataset/frequency) [#1752](https://github.com/opendatateam/udata/pull/1752)
- Fix images upload broken by chunked upload [#1756](https://github.com/opendatateam/udata/pull/1756)

## 1.4.0 (2018-06-06)

### New features

- Typed resources [#1398](https://github.com/opendatateam/udata/issues/1398)
- Initial data preview implementation [#1581](https://github.com/opendatateam/udata/pull/1581) [#1632](https://github.com/opendatateam/udata/pull/1632)
- Handle some alternate titles and alternate URLs on licenses for improved match on harvesting [#1592](https://github.com/opendatateam/udata/pull/1592)
- Allow to specify a dataset acronym [#1217](https://github.com/opendatateam/udata/pull/1217)
- Starts using harvest backend `config` (validation, API exposition, `HarvestFilters`...) [#1716](https://github.com/opendatateam/udata/pull/1716)
- The map widget can now be configured (tiles URL, initial position...) [#1672](https://github.com/opendatateam/udata/pull/1672)
- New discussions layout [#1623](https://github.com/opendatateam/udata/pull/1623)
- Dynamic API documentation, Enhancement to Pull #1542 - [#1542](https://github.com/opendatateam/udata/pull/1542)
- Resource modal overhaul with markdown support [#1547](https://github.com/opendatateam/udata/pull/1547)

### Breaking changes

- Normalize resource.format (migration - :warning: need reindexing). [#1563](https://github.com/opendatateam/udata/pull/1563)
- Enforce a domain whitelist when resource.filetype is file. See [`RESOURCES_FILE_ALLOWED_DOMAINS`](https://udata.readthedocs.io/en/latest/adapting-settings/#resources_file_allowed_domains) settings variable for details and configuration. [#1567](https://github.com/opendatateam/udata/issues/1567)
- Remove extras from datasets search index (needs reindexation) [#1718](https://github.com/opendatateam/udata/pull/1718)

### Bug fixes and minor changes

- Switch to PyPI.org for package links [#1583](https://github.com/opendatateam/udata/pull/1583)
- Show resource type in modal (front) [#1714](https://github.com/opendatateam/udata/pull/1714)
- Adds ETag to internal avatar for efficient caching control [#1712](https://github.com/opendatateam/udata/pull/1712)
- Fix 404/missing css on front pages [#1709](https://github.com/opendatateam/udata/pull/1709)
- Fix markdown max image width (front) [#1707](https://github.com/opendatateam/udata/pull/1707)
- Ensure registered extras types are properly parsed from JSON. Remove the need for custom `db.Extra` classes [#1699](https://github.com/opendatateam/udata/pull/1699)
- Fix the temporal coverage facet query string parsing [#1676](https://github.com/opendatateam/udata/pull/1676)
- Fix search auto-complete hitbox [#1687](https://github.com/opendatateam/udata/pull/1687)
- Fix Firefox custom error handling, part 2 [#1671](https://github.com/opendatateam/udata/pull/1671)
- Add resend confirmation email link to login screen [#1653](https://github.com/opendatateam/udata/pull/1653)
- Audience metrics: use only `views` [#1607](https://github.com/opendatateam/udata/pull/1607)
- Add missing spatial granularities translations [#1636](https://github.com/opendatateam/udata/pull/1636)
- Protocol-relative URLs support [#1599](https://github.com/opendatateam/udata/pull/1599)

### Internals

- Simplify `ExtrasField` form field signature (no need anymore for the `extras` parameter) [#1698](https://github.com/opendatateam/udata/pull/1698)
- Register known extras types [#1700](https://github.com/opendatateam/udata/pull/1700)

## 1.3.12 (2018-05-31)

- Fix side menu on mobile [#1701](https://github.com/opendatateam/udata/pull/1701)
- Fix update frequency field [#1702](https://github.com/opendatateam/udata/pull/1702)

## 1.3.11 (2018-05-29)

- Protect Resource.need_check against malformed/string dates [#1691](https://github.com/opendatateam/udata/pull/1691)
- Fix search auto-complete loading on new page [#1693](https://github.com/opendatateam/udata/pull/1693)

## 1.3.10 (2018-05-11)

- Expose Resource.extras as writable in the API [#1660](https://github.com/opendatateam/udata/pull/1660)
- Fix Firefox custom errors handling [#1662](https://github.com/opendatateam/udata/pull/1662)

## 1.3.9 (2018-05-07)

- Prevent linkchecker to pollute timeline as a side-effect. (migration). **Warning, the migration will delete all dataset update activities** [#1643](https://github.com/opendatateam/udata/pull/1643)
- Fix OAuth authorization screen failing with unicode `SITE_TITLE` [#1624](https://github.com/opendatateam/udata/pull/1624)
- Fix markdown handling of autolinks with angle brackets and factorize (and test) markdown `parse_html()` [#1625](https://github.com/opendatateam/udata/pull/1625)
- Fix timeline order [#1642](https://github.com/opendatateam/udata/pull/1642)
- Fix markdown rendering on IE11 [#1645](https://github.com/opendatateam/udata/pull/1645)
- Consider bad UUID as 404 in routing [#1646](https://github.com/opendatateam/udata/pull/1646)
- Add missing email templates [#1647](https://github.com/opendatateam/udata/pull/1647)
- Polyfill `ChildNode.remove()` for IE11 [#1648](https://github.com/opendatateam/udata/pull/1648)
- Improve Raven-js/Sentry error handling [#1649](https://github.com/opendatateam/udata/pull/1649)
- Prevent regex special characters to break site search [#1650](https://github.com/opendatateam/udata/pull/1650)

## 1.3.8 (2018-04-25)

- Fix sendmail regression [#1620](https://github.com/opendatateam/udata/pull/1620)

## 1.3.7 (2018-04-24)

- Fix some search parameters validation [#1601](https://github.com/opendatateam/udata/pull/1601)
- Prevent API tracking errors with unicode [#1602](https://github.com/opendatateam/udata/pull/1602)
- Prevent a race condition error when uploading file with concurrent chunking [#1606](https://github.com/opendatateam/udata/pull/1606)
- Disallow resources dict in API [#1603](https://github.com/opendatateam/udata/pull/1603)
- Test and fix territories routing [#1611](https://github.com/opendatateam/udata/pull/1611)
- Fix the client-side Raven/Sentry configuration [#1612](https://github.com/opendatateam/udata/pull/1612)
- Raise a 404 in case of unknown RDF content type [#1613](https://github.com/opendatateam/udata/pull/1613)
- Ensure current theme is available to macros requiring it in mails [#1614](https://github.com/opendatateam/udata/pull/1614)
- Fix documentation about NGinx configuration for https [#1615](https://github.com/opendatateam/udata/pull/1615)
- Remove unwanted commas in default `SECURITY_EMAIL_SUBJECT_*` parameters [#1616](https://github.com/opendatateam/udata/pull/1616)

## 1.3.6 (2018-04-16)

- Prevent OEmbed card to be styled when loaded in bootstrap 4 [#1569](https://github.com/opendatateam/udata/pull/1569)
- Fix organizations sort by last_modified [#1576](https://github.com/opendatateam/udata/pull/1576)
- Fix dataset creation form (and any other form) [#1584](https://github.com/opendatateam/udata/pull/1584)
- Fix an XSS on client-side markdown parsing [#1585](https://github.com/opendatateam/udata/pull/1585)
- Ensure URLs validation is the same everywhere [#1586](https://github.com/opendatateam/udata/pull/1586)

## 1.3.5 (2018-04-03)

- Upgrade `sifter` to `0.5.3` [#1548](https://github.com/opendatateam/udata/pull/1548)
- Upgrade `jquery-validation` to 1.17.0 and fixes some issues with client-side URL validation [#1550](https://github.com/opendatateam/udata/pull/1550)
- Minor change on OEmbed cards to avoid theme to override the cards `font-family` [#1549](https://github.com/opendatateam/udata/pull/1549)
- Improve cli unicode handling [#1551](https://github.com/opendatateam/udata/pull/1551)
- Fix DCAT harvester mime type detection [#1552](https://github.com/opendatateam/udata/pull/1552)
- Add the missing harvester URL in admin [#1554](https://github.com/opendatateam/udata/pull/1554)
- Fix harvester preview/job layout [#1553](https://github.com/opendatateam/udata/pull/1553)
- Fix some search unicode issues [#1555](https://github.com/opendatateam/udata/pull/1555)
- Small fixes on OEmbed URL detection [#1556](https://github.com/opendatateam/udata/pull/1556)
- Use nb_hits instead of views to count downloads [#1560](https://github.com/opendatateam/udata/pull/1560)
- Prevent an XSS in TermFacet [#1561](https://github.com/opendatateam/udata/pull/1561)
- Fix breadcrumb bar layout on empty search result [#1562](https://github.com/opendatateam/udata/pull/1562)

## 1.3.4 (2018-03-28)

- Remove territory claim banner [#1521](https://github.com/opendatateam/udata/pull/1521)
- Expose an [OEmbed](https://oembed.com/) API endpoint using the new cards [#1525](https://github.com/opendatateam/udata/pull/1525)
- Small topic fixes [#1529](https://github.com/opendatateam/udata/pull/1529)
- Fixes the search result vertical cut off [#1530](https://github.com/opendatateam/udata/pull/1530)
- Prevent visually disabled pagination buttons from being clicked [#1539](https://github.com/opendatateam/udata/pull/1539)
- Fixes "sort organization by name" not working [#1537](https://github.com/opendatateam/udata/pull/1537)
- Non-admin users should not see the "publish as anyone" filter field on "publish as" screen [#1538](https://github.com/opendatateam/udata/pull/1538)

## 1.3.3 (2018-03-20)

- Fixes on upload: prevent double upload and bad chunks upload [#1516](https://github.com/opendatateam/udata/pull/1516)
- Ensure OAuth2 tokens can be saved without `refresh_token` [#1517](https://github.com/opendatateam/udata/pull/1517)

## 1.3.2 (2018-03-20)

- Support request-body credential in OAuth2 (Fix a regression introduced in 1.3.0) [#1511](https://github.com/opendatateam/udata/pull/1511)

## 1.3.1 (2018-03-15)

- Fix some geozones/geoids bugs [#1505](https://github.com/opendatateam/udata/pull/1505)
- Fix oauth scopes serialization in authorization template [#1506](https://github.com/opendatateam/udata/pull/1506)
- Prevent error on site ressources metric [#1507](https://github.com/opendatateam/udata/pull/1507)
- Fix some routing errors [#1508](https://github.com/opendatateam/udata/pull/1508)
- Mongo connection is now lazy by default, preventing non fork-safe usage in celery as well as preventing commands not using the database to hit it [#1509](https://github.com/opendatateam/udata/pull/1509)
- Fix udata version not exposed on Sentry [#1510](https://github.com/opendatateam/udata/pull/1510)

## 1.3.0 (2018-03-13)

### Breaking changes

- Switch to `flask-cli` and drop `flask-script`. Deprecated commands have been removed. [#1364](https://github.com/opendatateam/udata/pull/1364)
- Update card components to make them more consistent [#1383](https://github.com/opendatateam/udata/pull/1383) [#1460](https://github.com/opendatateam/udata/pull/1460)
- udata is now protocol (`http`/`https`) agnostic. This is now fully the reverse-proxy responsibility (please ensure that you are using SSL only in production for security purpose). [#1463](https://github.com/opendatateam/udata/pull/1463)
- Added more entrypoints and document them. There is no more automatically enabled plugin by installation. Plugins can now properly contribute translations. [#1431](https://github.com/opendatateam/udata/pull/1431)

### New features

- Soft breaks in markdown is rendered as line return as allowed by the [commonmark specifications](http://spec.commonmark.org/0.28/#soft-line-breaks), client-side rendering follows the same security rules [#1432](https://github.com/opendatateam/udata/pull/1432)
- Switch from OAuthlib/Flask-OUAhtlib to Authlib and support all grants type as well as token revocation [#1434](https://github.com/opendatateam/udata/pull/1434)
- Chunked upload support (big files support) [#1468](https://github.com/opendatateam/udata/pull/1468)
- Improve tasks/jobs queues routing [#1487](https://github.com/opendatateam/udata/pull/1487)
- Add the `udata schedule|unschedule|scheduled` commands [#1497](https://github.com/opendatateam/udata/pull/1497)

### Bug fixes and minor changes

- Added Geopackage as default allowed file formats [#1425](https://github.com/opendatateam/udata/pull/1425)
- Fix completion/suggestion unicode handling [#1452](https://github.com/opendatateam/udata/pull/1452)
- Added a link to change password into the admin [#1462](https://github.com/opendatateam/udata/pull/1462)
- Fix organization widget (embed) [#1474](https://github.com/opendatateam/udata/pull/1474)
- High priority for sendmail tasks [#1484](https://github.com/opendatateam/udata/pull/1484)
- Add security.send_confirmation template [#1475](https://github.com/opendatateam/udata/pull/1475)

### Internals

- Switch to pytest as testing tool and expose a `udata` pytest plugin [#1400](https://github.com/opendatateam/udata/pull/1400)


## 1.2.11 (2018-02-05)

- Translate Flask-Security email subjects [#1413](https://github.com/opendatateam/udata/pull/1413)
- Fix organization admin pagination [#1372](https://github.com/opendatateam/udata/issues/1372)
- Fix missing spinners on loading datatables [#1401](https://github.com/opendatateam/udata/pull/1401)
- Fixes on the search facets [#1410](https://github.com/opendatateam/udata/pull/1410)

## 1.2.10 (2018-01-24)

- Markdown rendering is now the same between the back and the frontend. [#604](https://github.com/opendatateam/udata/issues/604)
- Make the dataset page reuses section and cards themable. [#1378](https://github.com/opendatateam/udata/pull/1378)
- `ValueError` is not hidden anymore by the Bad Request error page, it is logged. [#1382](https://github.com/opendatateam/udata/pull/1382)
- Spatial encoding fixes: prevent breaking unicode errors. [#1381](https://github.com/opendatateam/udata/pull/1381)
- Ensure the multiple term search uses a `AND` operator [#1384](https://github.com/opendatateam/udata/pull/1384)
- Facets encoding fixes: ensure lazy strings are propery encoded. [#1388](https://github.com/opendatateam/udata/pull/1388)
- Markdown content is now easily themable (namespaced into a `markdown` class) [#1389](https://github.com/opendatateam/udata/pull/1389)
- Fix discussions and community resources alignment on datasets and reuses pages [#1390](https://github.com/opendatateam/udata/pull/1390)
- Fix discussions style on default theme [#1393](https://github.com/opendatateam/udata/pull/1393)
- Ensure empty harvest jobs properly end [#1395](https://github.com/opendatateam/udata/pull/1395)

## 1.2.9 (2018-01-17)

- Add extras field in discussions [#1360](https://github.com/opendatateam/udata/pull/1360)
- Fix datepicker [#1370](https://github.com/opendatateam/udata/pull/1370)
- Fix error on forbidden scheme in `is_url` harvest filter [#1376](https://github.com/opendatateam/udata/pull/1376)
- Fix an error on rendering present territory date [#1377](https://github.com/opendatateam/udata/pull/1377)

## 1.2.8 (2018-01-10)

- Fix html2text dependency version [#1362](https://github.com/opendatateam/udata/pull/1362)

## 1.2.7 (2018-01-10)

- Bump chartjs version to 2.x [#1352](https://github.com/opendatateam/udata/pull/1352)
- Sanitize mdstrip [#1351](https://github.com/opendatateam/udata/pull/1351)

## 1.2.6 (2018-01-04)

- Fix wrongly timed notification on dataset creation with misformed tags [#1332](https://github.com/opendatateam/udata/pull/1332)
- Fix topic creation [#1333](https://github.com/opendatateam/udata/pull/1333)
- Add a `udata worker status` command to list pending tasks.[breaking] The `udata worker` command is replaced by `udata worker start`. [#1324](https://github.com/opendatateam/udata/pull/1324)
- Prevent crawlers from indexing spammy datasets, reuses and organizations [#1334](https://github.com/opendatateam/udata/pull/1334) [#1335](https://github.com/opendatateam/udata/pull/1335)
- Ensure Swagger.js properly set jQuery.ajax contentType parameter (and so data is properly serialized) [#1126](https://github.com/opendatateam/udata/issues/1126)
- Allows theme to easily access the `owner_avatar_url` template filter [#1336](https://github.com/opendatateam/udata/pull/1336)

## 1.2.5 (2017-12-14)

- Fix misused hand cursor over the spatial coverage map in dataset admin [#1296](https://github.com/opendatateam/udata/pull/1296)
- Fix broken post edit page [#1295](https://github.com/opendatateam/udata/pull/1295)
- Display date of comments in dataset discussions [#1283](https://github.com/opendatateam/udata/pull/1283)
- Prevent `reindex` command from failing on a specific object and log error instead. [#1293](https://github.com/opendatateam/udata/pull/1293)
- Position the community resource link icon correctly [#1298](https://github.com/opendatateam/udata/pull/1298)
- Add a sort option to query of list of posts in API [#1301](https://github.com/opendatateam/udata/pull/1301)
- Import dropdown behavior from `udata-gouvfr` and fix hidden submenus on mobile [#1297](https://github.com/opendatateam/udata/pull/1297)
- show message for emtpy dataset search [#1044](https://github.com/opendatateam/udata/pull/1284)

## 1.2.4 (2017-12-06)

- Fix flask_security celery tasks context [#1249](https://github.com/opendatateam/udata/pull/1249)
- Fix `dataset.quality` handling when no format filled [#1265](https://github.com/opendatateam/udata/pull/1265)
- Ignore celery tasks results except for tasks which require it and lower the default results expiration to 6 hours [#1281](https://github.com/opendatateam/udata/pull/1281)
- Import community resource avatar style from udata-gouvfr [#1288](https://github.com/opendatateam/udata/pull/1288)
- Terms are now handled from markdown and customizable with the `SITE_TERMS_LOCATION` setting. [#1285](https://github.com/opendatateam/udata/pull/1285)
- Deeplink to resource [#1289](https://github.com/opendatateam/udata/pull/1289)

## 1.2.3 (2017-10-27)

- Check only the uncollapsed resources at first on dataset view [#1246](https://github.com/opendatateam/udata/pull/1246)

## 1.2.2 (2017-10-26)

- Fixes on the `search index command` [#1245](https://github.com/opendatateam/udata/pull/1245)

## 1.2.1 (2017-10-26)

- Introduce `udata search index` commmand to replace both deprecated `udata search init` and `udata search reindex` commands. They will be removed in udata 1.4. [#1233](https://github.com/opendatateam/udata/pull/1233)
- Rollback oauthlib from 2.0.5 to 2.0.2, pending a permanent solution [#1237](https://github.com/opendatateam/udata/pull/1237)
- Get cached linkchecker result before hitting API [#1235](https://github.com/opendatateam/udata/pull/1235)
- Cleanup resources checksum (migration) [#1239](https://github.com/opendatateam/udata/pull/1239)
- Show check results in resource modal [#1242](https://github.com/opendatateam/udata/pull/1242)
- Cache avatar rendering [#1243](https://github.com/opendatateam/udata/pull/1243)

## 1.2.0 (2017-10-20)

### New features and big improvements

- Expose harvester scheduling through the API and the admin interface [#1123](https://github.com/opendatateam/udata/pull/1123)
- Added a `udata info` command for diagnostic purpose [#1179](https://github.com/opendatateam/udata/pull/1179)
- Switch from static theme avatars/placeholders to [identicons](https://en.wikipedia.org/wiki/Identicon) for readability (mostly on discussions) [#1193](https://github.com/opendatateam/udata/pull/1193)
- Move croquemort features to a generic link checker architecture [#1110](https://github.com/opendatateam/udata/pull/1110)
- CKAN and OpenDataSoft backends are now optional separate udata extensions [#1213](https://github.com/opendatateam/udata/pull/1213)
- Better search autocomplete [#1222](https://github.com/opendatateam/udata/pull/1222)
- Big post improvements (discussions support, navigation, fixes...) [#1224](https://github.com/opendatateam/udata/pull/1224)

### Breaking changes

- Upgrade to Celery 4.1.0. All celery parameters should be updated. (See [Celery options documentation](https://udata.readthedocs.io/en/stable/adapting-settings/#celery-options) [#1150](https://github.com/opendatateam/udata/pull/1050)
- Switch to [Crowdin](https://crowdin.com) to manage translations [#1171](https://github.com/opendatateam/udata/pull/1171)
- Switch to `Flask-Security`. `Flask-Security-Fork` should be uninstalled before installing the new requirements [#958](https://github.com/opendatateam/udata/pull/958)

### Miscellaneous changes and fixes

- Display organization metrics in the organization page tab labels [#1022](https://github.com/opendatateam/udata/pull/1022)
- Organization dashboard page has been merged into the main organization page [#1023](https://github.com/opendatateam/udata/pull/1023)
- Fix an issue causing a loss of data input at the global search input level [#1019](https://github.com/opendatateam/udata/pull/1019)
- Fixes a lot of encoding issues [#1146](https://github.com/opendatateam/udata/pull/1146)
- Add `.ttl` and `.n3` as supported file extensions [#1183](https://github.com/opendatateam/udata/pull/1183)
- Improve logging for adhoc scripts [#1184](https://github.com/opendatateam/udata/pull/1184)
- Improve URLs validation (support new tlds, unicode URLs...) [#1182](https://github.com/opendatateam/udata/pull/1182)
- Properly serialize empty geometries for zones missing it and prevent leaflet crash on invalid bounds [#1188](https://github.com/opendatateam/udata/pull/1188)
- Start validating some configuration parameters [#1197](https://github.com/opendatateam/udata/pull/1197)
- Remove resources without title or url [migration] [#1200](https://github.com/opendatateam/udata/pull/1200)
- Improve harvesting licenses detection [#1203](https://github.com/opendatateam/udata/pull/1203)
- Added missing delete post and topic admin actions [#1202](https://github.com/opendatateam/udata/pull/1202)
- Fix the scroll to a discussion sub-thread [#1206](https://github.com/opendatateam/udata/pull/1206)
- Fix duplication in discussions [migration] [#1209](https://github.com/opendatateam/udata/pull/1209)
- Display that a discussion has been closed [#1216](https://github.com/opendatateam/udata/pull/1216)
- Explicit dataset search reuse facet context (only known reuses) [#1219](https://github.com/opendatateam/udata/pull/1219)
- Optimize indexation a little bit [#1215](https://github.com/opendatateam/udata/pull/1215)
- Fix some reversed temporal coverage [migration] [#1214](https://github.com/opendatateam/udata/pull/1214)


## 1.1.8 (2017-09-28)

- Display membership modal actions buttons for site administrators and on membership display. [#1176](https://github.com/opendatateam/udata/pull/1176)
- Fix organization avatar in admin profile [#1175](https://github.com/opendatateam/udata/issues/1175)

## 1.1.7 (2017-09-25)

- Prevent a random territory from being displayed when query doesn't match [#1124](https://github.com/opendatateam/udata/pull/1124)
- Display avatar when the community resource owner is an organization [#1125](https://github.com/opendatateam/udata/pull/1125)
- Refactor the "publish as" screen to make it more obvious that an user is publishing under its own name [#1122](https://github.com/opendatateam/udata/pull/1122)
- Make the "find your organization" screen cards clickable (send to the organization page) [#1129](https://github.com/opendatateam/udata/pull/1129)
- Fix "Center the full picture" on user avatar upload [#1130](https://github.com/opendatateam/udata/issues/1130)
- Hide issue modal forbidden actions [#1128](https://github.com/opendatateam/udata/pull/1128)
- Ensure spatial coverage zones are resolved when submitted from the API or when querying oembed API. [#1140](https://github.com/opendatateam/udata/pull/1140)
- Prevent user metrics computation when the object owner is an organization (and vice versa) [#1152](https://github.com/opendatateam/udata/pull/1152)

## 1.1.6 (2017-09-11)

- Fix CircleCI automated publication on release tags
  [#1120](https://github.com/opendatateam/udata/pull/1120)

## 1.1.5 (2017-09-11)

- Fix the organization members grid in admin
  [#934](https://github.com/opendatateam/udata/issues/934)
- Fix and tune harvest admin loading state and payload size
  [#1113](https://github.com/opendatateam/udata/issues/1113)
- Automatically schedule validated harvesters and allow to (re)schedule them
  [#1114](https://github.com/opendatateam/udata/pull/1114)
- Raise the minimum `raven` version to ensure sentry is filtering legit HTTP exceptions
  [#774](https://github.com/opendatateam/udata/issues/774)
- Pin GeoJSON version to avoid breaking changes
  [#1118](https://github.com/opendatateam/udata/pull/1118)
- Deduplicate organization members
  [#1111](https://github.com/opendatateam/udata/issues/1111)

## 1.1.4 (2017-09-05)

- Fix packaging

## 1.1.3 (2017-09-05)

- Make the spatial search levels exclusion list configurable through `SPATIAL_SEARCH_EXCLUDE_LEVELS`.
  [#1101](https://github.com/opendatateam/udata/pull/1101)
- Fix facets labelizer with html handling
  [#1102](https://github.com/opendatateam/udata/issues/1102)
- Ensure territories pages have image defined in metadatas
  [#1103](https://github.com/opendatateam/udata/issues/1103)
- Strip tags in autocomplete results
  [#1104](https://github.com/opendatateam/udata/pull/1104)
- Transmit link checker status to frontend
  [#1048](https://github.com/opendatateam/udata/issues/1048)
- Remove plus signs from search query
  [#1048](https://github.com/opendatateam/udata/issues/987)

## 1.1.2 (2017-09-04)

- Handle territory URLs generation without validity
  [#1068](https://github.com/opendatateam/udata/issues/1068)
- Added a contact button to trigger discussions
  [#1076](https://github.com/opendatateam/udata/pull/1076)
- Improve harvest error handling
  [#1078](https://github.com/opendatateam/udata/pull/1078)
- Improve elasticsearch configurability
  [#1096](https://github.com/opendatateam/udata/pull/1096)
- Lots of fixes admin files upload
  [1094](https://github.com/opendatateam/udata/pull/1094)
- Prevent the "Bad request error" happening on search but only on some servers
  [#1097](https://github.com/opendatateam/udata/pull/1097)
- Migrate spatial granularities to new identifiers
- Migrate remaining legacy spatial identifiers
  [#1080](https://github.com/opendatateam/udata/pull/1080)
- Fix the discussion API documention
  [#1093](https://github.com/opendatateam/udata/pull/1093)

## 1.1.1 (2017-07-31)

- Fix an issue preventing reuse edition:
  [#1027](https://github.com/opendatateam/udata/issues/1027)
- Fix an issue preventing user display and edit in admin:
  [#1030](https://github.com/opendatateam/udata/issues/1030)
- Fix an error when a membership request is accepted:
  [#1028](https://github.com/opendatateam/udata/issues/1028)
- Fix issue modal on a reuse:
  [#1026](https://github.com/opendatateam/udata/issues/1026)
- Fix sort by date on admin users list:
  [#1029](https://github.com/opendatateam/udata/issues/1029)
- Improve the `purge` command
  [#1039](https://github.com/opendatateam/udata/pull/1039)
- Ensure search does not fail when a deleted object has not been
  unindexed yet
  [#1063](https://github.com/opendatateam/udata/issues/1063)
- Start using Celery queues to handle task priorities
  [#1067](https://github.com/opendatateam/udata/pull/1067)
- Updated translations

## 1.1.0 (2017-07-05)

### New features and improvements

- Added a [DCAT](https://www.w3.org/TR/vocab-dcat/) harvester
  and expose metadata as RDF/DCAT.
  [#966](https://github.com/opendatateam/udata/pull/966)
  See the dedicated documentions:

  - [RDF](https://udata.readthedocs.io/en/stable/rdf/)
  - [Harvesting](https://udata.readthedocs.io/en/stable/harvesting/)

- Images are now optimized and you can force rerendering using the `udata images render` command.
- Allowed files extensions are now configurable via the `ALLOWED_RESOURCES_EXTENSIONS` setting
  and both admin and API will have the same behavior
  [#833](https://github.com/opendatateam/udata/pull/833).
- Improve and fix notifications:
  [#928](https://github.com/opendatateam/udata/issues/928)

  - Changed notification style to toast
  - Fix notifications that weren't displayed on form submission
- Add a toggle indicator on dataset quality blocks that are collapsible
  [#915](https://github.com/opendatateam/udata/issues/915)
- Integrating latest versions of GeoZones and GeoLogos for territories.
  Especially using history of towns, counties and regions from GeoHisto.
  [#499](https://github.com/opendatateam/udata/issues/499)

### Breaking Changes

- Themes are now entrypoint-based [#829](https://github.com/opendatateam/udata/pull/829).
  There is also a new [theming documention](https://udata.readthedocs.io/en/stable/creating-theme/).
- Images placeholders are now entirely provided by themes
  [#707](https://github.com/opendatateam/udata/issues/707)
  [#1006](https://github.com/opendatateam/udata/issues/1006)
- Harvester declaration is now entrypoint-based
  [#1004](https://github.com/opendatateam/udata/pull/1004)

### Fixes

- Ensure URLs are stripped [#823](https://github.com/opendatateam/udata/pull/823)
- Lot of fixes and improvements on Harvest admin UI
  [#817](https://github.com/opendatateam/udata/pull/817):

  - harvester edition fixed (and missing API added)
  - harvester deletion fixed
  - harvester listing is now paginated
  - more detailed harvesters widgets
  - ensure harvest source are owned by a user or an organization, not both [migration]

- Pure Vue.js search facets
  [#880](https://github.com/opendatateam/udata/pull/880).
  Improve and fix the datepicker:

  - Proper sizing and positionning in dropdowns
  - Fix initial value not being displayed
  - Make it usable on keyboard
  - Allows to define `min` and `max` values to disable some dates
  - Keyboard input is reflected into the calendar
    [#615](https://github.com/opendatateam/udata/issues/615)
- Disable `next` button when no file has been uploaded
  [#930](https://github.com/opendatateam/udata/issues/930)
- Fix badges notification mails
  [#894](https://github.com/opendatateam/udata/issues/894)
- Fix the `udata search reindex` command
  [#1009](https://github.com/opendatateam/udata/issues/1009)
- Reindex datasets when their parent organization is purged
  [#1008](https://github.com/opendatateam/udata/issues/1008)

### Miscellaneous / Internal

- Upgrade to Flask-Mongoengine 0.9.3, Flask-WTF 0.14.2, mongoengine 0.13.0.
  [#812](https://github.com/opendatateam/udata/pull/812)
  [#871](https://github.com/opendatateam/udata/pull/871)
  [#903](https://github.com/opendatateam/udata/pull/903)
- Upgrade to Flask-Login 0.4.0 and switch from Flask-Security to the latest
  [Flask-Security-Fork](https://pypi.org/project/Flask-Security-Fork)
  [#813](https://github.com/opendatateam/udata/pull/813)
- Migrated remaining widgets to Vue.js [#828](https://github.com/opendatateam/udata/pull/828):

  - bug fixes on migrated widgets (Issues button/modal, integrate popover, coverage map)
  - more coherent JS environment for developpers
  - lighter assets
  - drop Handlebars dependency

- bleach and html5lib have been updated leading to more secure html/markdown cleanup
  and [better performances](http://bluesock.org/~willkg/blog/dev/bleach_2_0.html)
  [#838](https://github.com/opendatateam/udata/pull/838)
- Drop `jquery-slimscroll` and fix admin menu scrolling
  [#851](https://github.com/opendatateam/udata/pull/851)
- drop jquery.dotdotdot for a lighter css-only solution (less memory consumption)
  [#853](https://github.com/opendatateam/udata/pull/853)
- Lighter style [#869](https://github.com/opendatateam/udata/pull/869):

  - Drop glyphicons and use only Font-Awesome (more coherence, less fonts)
  - lighter bootstrap style by importing only what's needed
  - make use of bootstrap and admin-lte variables (easier for theming)
  - proper separation between front and admin style
- Drop `ExtractTextPlugin` on Vue components style:

  - faster (re)compilation time
  - resolves most compilation and missing style issues
    [#555](https://github.com/opendatateam/udata/issues/555)
    [#710](https://github.com/opendatateam/udata/issues/710)
  - allows use of hot components reloading.
- Pure Vue.js modals. Fix the default membership role. Added contribute modal.
  [#873](https://github.com/opendatateam/udata/pull/873)
- Easier Vue.js development/debugging:

  - Drop `Vue.config.replace = false`: compatible with Vue.js 1/2 and no more style guessing
    [#760](https://github.com/opendatateam/udata/pull/760)
  - `name` on all components: no more `Anonymous Component` in Vue debugger
  - No more `Fragments`
  - More ES6 everywhere
- Make metrics deactivable for tests
  [#905](https://github.com/opendatateam/udata/pull/905)

## 1.0.11 (2017-05-25)

- Fix presubmit form errors handling
  [#909](https://github.com/opendatateam/udata/pull/909)
- Fix producer sidebar image sizing
  [#913](https://github.com/opendatateam/udata/issues/913)
- Fix js `Model.save()` not updating in some cases
  [#910](https://github.com/opendatateam/udata/pull/910)

## 1.0.10 (2017-05-11)

- Fix bad stored (community) resources URLs [migration]
  [#882](https://github.com/opendatateam/udata/issues/882)
- Proper producer logo display on dataset pages
- Fix CKAN harvester empty notes and `metadata` file type handling
- Remove (temporary) badges metrics
  [#885](https://github.com/opendatateam/udata/issues/885)
- Test and fix topic search
  [#892](https://github.com/opendatateam/udata/pull/892)

## 1.0.9 (2017-04-23)

- Fix broken post view
  [#877](https://github.com/opendatateam/udata/pull/877)
- Fix new issue submission
  [#874](https://github.com/opendatateam/udata/issues/874)
- Display full images/logo/avatars URL in references too
  [#824](https://github.com/opendatateam/udata/issues/824)

## 1.0.8 (2017-04-14)

- Allow more headers in cors preflight headers
  [#857](https://github.com/opendatateam/udata/pull/857)
  [#860](https://github.com/opendatateam/udata/pull/860)
- Fix editorialization admin
  [#863](https://github.com/opendatateam/udata/pull/863)
- Fix missing completer images and ensure completion API is usable on a different domain
  [#864](https://github.com/opendatateam/udata/pull/864)

## 1.0.7 (2017-04-07)

- Fix display for zone completer existing values
  [#845](https://github.com/opendatateam/udata/issues/845)
- Proper badge display on dataset and organization page
  [#849](https://github.com/opendatateam/udata/issues/849)
- Remove useless `discussions` from views contexts.
  [#850](https://github.com/opendatateam/udata/pull/850)
- Fix the inline resource edit button not redirecting to admin
  [#852](https://github.com/opendatateam/udata/pull/852)
- Fix broken checksum component
  [#846](https://github.com/opendatateam/udata/issues/846)

## 1.0.6 (2017-04-01)

- Default values are properly displayed on dataset form
  [#745](https://github.com/opendatateam/udata/issues/745)
- Prevent a redirect on discussion fetch
  [#795](https://github.com/opendatateam/udata/issues/795)
- API exposes both original and biggest thumbnail for organization logo, reuse image and user avatar
  [#824](https://github.com/opendatateam/udata/issues/824)
- Restore the broken URL check feature
  [#840](https://github.com/opendatateam/udata/issues/840)
- Temporarily ignore INSPIRE in ODS harvester
  [#837](https://github.com/opendatateam/udata/pull/837)
- Allow `X-API-KEY` and `X-Fields` in cors preflight headers
  [#841](https://github.com/opendatateam/udata/pull/841)

## 1.0.5 (2017-03-27)

- Fixes error display in forms [#830](https://github.com/opendatateam/udata/pull/830)
- Fixes date range picker dates validation [#830](https://github.com/opendatateam/udata/pull/830)
- Fix badges entries not showing in admin [#825](https://github.com/opendatateam/udata/pull/825)

## 1.0.4 (2017-03-01)

- Fix badges trying to use API too early
  [#799](https://github.com/opendatateam/udata/pull/799)
- Some minor tuning on generic references
  [#801](https://github.com/opendatateam/udata/pull/801)
- Cleanup factories
  [#808](https://github.com/opendatateam/udata/pull/808)
- Fix user default metrics not being set [migration]
  [#809](https://github.com/opendatateam/udata/pull/809)
- Fix metric update after transfer
  [#810](https://github.com/opendatateam/udata/pull/810)
- Improve spatial completion ponderation (spatial zones reindexation required)
  [#811](https://github.com/opendatateam/udata/pull/811)

## 1.0.3 (2017-02-21)

- Fix JavaScript locales handling [#786](https://github.com/opendatateam/udata/pull/786)
- Optimize images sizes for territory placeholders [#788](https://github.com/opendatateam/udata/issues/788)
- Restore placeholders in search suggestions, fix [#790](https://github.com/opendatateam/udata/issues/790)
- Fix share popover in production build [#793](https://github.com/opendatateam/udata/pull/793)

## 1.0.2 (2017-02-20)

- Fix assets packaging for production [#763](https://github.com/opendatateam/udata/pull/763) [#765](https://github.com/opendatateam/udata/pull/765)
- Transform `udata_version` jinja global into a reusable (by themes) `package_version` [#768](https://github.com/opendatateam/udata/pull/768)
- Ensure topics datasets and reuses can display event with a topic parameter [#769](https://github.com/opendatateam/udata/pull/769)
- Raise a `400 Bad Request` when a bad `class` attribute is provided to the API
  (for entry point not using forms). [#772](https://github.com/opendatateam/udata/issues/772)
- Fix datasets with spatial coverage not being indexed [#778](https://github.com/opendatateam/udata/issues/778)
- Ensure theme assets cache is versioned (and flushed when necessary)
  [#781](https://github.com/opendatateam/udata/pull/781)
- Raise maximum tag length to 96 in order to at least support
  [official INSPIRE tags](http://inspire.ec.europa.eu/theme)
  [#782](https://github.com/opendatateam/udata/pull/782)
- Properly raise 400 error on transfer API in case of bad subject or recipient
  [#784](https://github.com/opendatateam/udata/pull/784)
- Fix broken OEmbed rendering [#783](https://github.com/opendatateam/udata/issues/783)
- Improve crawlers behavior by adding some `meta[name=robots]` on pages requiring it
  [#777](https://github.com/opendatateam/udata/pull/777)

## 1.0.1 (2017-02-16)

- Pin PyMongo version (only compatible with PyMongo 3+)

## 1.0.0 (2017-02-16)

### Breaking Changes

* 2016-05-11: Upgrade of ElasticSearch from 1.7 to 2.3 [#449](https://github.com/opendatateam/udata/pull/449)

You have to re-initialize the index from scratch, not just use the `reindex` command given that ElasticSearch 2+ doesn't provide a way to [delete mappings](https://www.elastic.co/guide/en/elasticsearch/reference/current/indices-delete-mapping.html) anymore. The command is `udata search init` and may take some time given the amount of data you are dealing with.

* 2017-01-18: User search and listing has been removed (privacy concern)

### New & Improved

* 2017-01-06: Add some dataset ponderation factor: temporal coverage, spatial coverage,
  certified provenance and more weight for featured ones. Need reindexation to be taken into account.

* 2016-12-20: Use all the [Dublin Core Frequencies](http://dublincore.org/groups/collections/frequency/)
  plus some extra frequencies.

* 2016-12-01: Add the possibility for a user to delete its account in the admin interface

In some configurations, this feature should be deactivated, typically when
there is an SSO in front of udata which may cause some inconsistencies. In
that case, the configuration parameter DELETE_ME should be set to False (True
by default).

* 2016-05-12: Add fields masks to reduce API payloads [#451](https://github.com/opendatateam/udata/pull/451)

The addition of [fields masks](http://flask-restplus.readthedocs.io/en/stable/mask.html) in Flask-RESTPlus allows us to reduce the retrieved payload within the admin — especially for datasets — and results in a performances boost.

### Fixes

* 2016-11-29: Mark active users as confirmed [#619](https://github.com/opendatateam/udata/pull/618)
* 2016-11-28: Merge duplicate users [#617](https://github.com/opendatateam/udata/pull/617)
  (A reindexation is necessary after this migration)

### Deprecation

Theses are deprecated and support will be removed in some feature release.
See [Deprecation Policy](https://udata.readthedocs.io/en/stable/versioning/#deprecation-policy).

* Theses frequencies are deprecated for their Dublin Core counter part:
    * `fortnighly` ⇨ `biweekly`
    * `biannual` ⇨ `semiannual`
    * `realtime` ⇨ `continuous`


## 0.9.0 (2017-01-10)

- First published version<|MERGE_RESOLUTION|>--- conflicted
+++ resolved
@@ -11,11 +11,8 @@
 - Add `email` to membership request list API response, add `since` to org members API responses, add `email` to members of org on show org endpoint for org's admins and editors [#3038](https://github.com/opendatateam/udata/pull/3038)
 - Add `resources_downloads` to datasets metrics [#3042](https://github.com/opendatateam/udata/pull/3042)
 - Fix do not override resources extras on admin during update [#3043](https://github.com/opendatateam/udata/pull/3043) 
-<<<<<<< HEAD
 - Endpoint /users is now protected by admin permissions [#3047](https://github.com/opendatateam/udata/pull/3047)
-=======
 - Fix trailing `/` inside `GeoZone` routes not redirecting. Disallow `/` inside `GeoZone` ids [#3045](https://github.com/opendatateam/udata/pull/3045)
->>>>>>> 884d7869
 
 ## 8.0.0 (2024-04-23)
 
