# Changelog

## Current (in progress)

<<<<<<< HEAD
- Convert security views to cdata [#3348](https://github.com/opendatateam/udata/pull/3348/)
  - Add `SECURITY_SPA_ON_SAME_DOMAIN` to `True` if your frontend is on the same domain as the backend.
  - Change the redirects URLs in ProConnect:
    - From https://www.data.gouv.fr/proconnect/auth to https://www.data.gouv.fr/api/1/proconnect/auth
    - From https://www.data.gouv.fr/proconnect/logout to https://www.data.gouv.fr/api/1/proconnect/logout
=======
- fix: delete TopicElements when Topic is deleted [#3452](https://github.com/opendatateam/udata/pull/3452)
>>>>>>> 8628509f

## 11.1.0 (2025-09-30)

- chore: migrate to pyproject.toml, replace `CIRCLE_TAG` by `setuptools_scm` to compute the correct version automatically [#3413](https://github.com/opendatateam/udata/pull/3413) [#3434](https://github.com/opendatateam/udata/pull/3434) [#3435](https://github.com/opendatateam/udata/pull/3435) [#3437](https://github.com/opendatateam/udata/pull/3437) [#3438](https://github.com/opendatateam/udata/pull/3438/) [3447](https://github.com/opendatateam/udata/pull/3447)
- fix(harvest): refactor dates handling [#3352](https://github.com/opendatateam/udata/pull/3352)
- feat(harvest): emit harvest activities. Set `HARVEST_ACTIVITY_USER_ID` to an existing user account to activate it [#3412](https://github.com/opendatateam/udata/pull/3412)
- feat(activity): ignore list reordering in changed fields detection [#3448](https://github.com/opendatateam/udata/pull/3448)
- feat(dataservice): Keep existing attached datasets to a dataservice at harvest time [#3449](https://github.com/opendatateam/udata/pull/3449)
- feat(badges): add new badges [#3415](https://github.com/opendatateam/udata/pull/3415)
- fix(badges): remove unused BadgesField [#3420](https://github.com/opendatateam/udata/pull/3420)
- chore(mail): simplify getting mail connection (dummy or real) condition [#3410](https://github.com/opendatateam/udata/pull/3410)
- fix(topic): absolute Topic.uri [#3436](https://github.com/opendatateam/udata/pull/3436)
- feat(topics): search by elements content [#3443](https://github.com/opendatateam/udata/pull/3443)
- feat(topic): add elements activities [#3439](https://github.com/opendatateam/udata/pull/3439)
- feat(topics): serialize elements in topic_elements_create response [#3446](https://github.com/opendatateam/udata/pull/3446)
- feat(topic): add Dataservice to supported elements [#3444](https://github.com/opendatateam/udata/pull/3444)
- feat(api): refactor `@function_field` and `@field` to provide better doc and type support [#3441](https://github.com/opendatateam/udata/pull/3441/)

## 11.0.1 (2025-09-15)

- fix: PUT topic without elements [#3424](https://github.com/opendatateam/udata/pull/3424)

## 11.0.0 (2025-09-12)

- Change CSW harvesters XML processor from lxml to saxonche [#3380](https://github.com/opendatateam/udata/pull/3380)
- **breaking change** feat: topic elements [#3318](https://github.com/opendatateam/udata/pull/3318) [#3416](https://github.com/opendatateam/udata/pull/3416) [#3417](https://github.com/opendatateam/udata/pull/3417) [#3418](https://github.com/opendatateam/udata/pull/3418)
- Allow to send arguments to the `udata user create` command for CI [#3419](https://github.com/opendatateam/udata/pull/3419)

## 10.9.0 (2025-08-28)

- Add editos pages [#3387](https://github.com/opendatateam/udata/pull/3387)
- Prevent numerous user deleted slug duplicates [#3403](https://github.com/opendatateam/udata/pull/3403)
- Dataservice feature [#3405](https://github.com/opendatateam/udata/pull/3405)
- Prefer default lang for literal values with different languages [#3406](https://github.com/opendatateam/udata/pull/3406)
- Better organization discussion csv export perfs [#3407](https://github.com/opendatateam/udata/pull/3407)
- Serialize resources ids and titles for indexation [#3408](https://github.com/opendatateam/udata/pull/3408)

## 10.8.3 (2025-08-20)

- Count dataservices and reuses for datasets based on signal [#3335](https://github.com/opendatateam/udata/pull/3335)
  :warning: the job `update-datasets-reuses-metrics` disappears, you should unschedule it before installing this version
- Consolidate CSW harvesting logic [#3378](https://github.com/opendatateam/udata/pull/3378)
  :warning: Config setting `HARVEST_ISO19139_XSL_URL` is renamed to `HARVEST_ISO19139_XSLT_URL`.
- Compute organization aggregate metrics only once at the end of harvest [#3391](https://github.com/opendatateam/udata/pull/3391)
- Cache dcat harvest pages to avoid two rounds of requests [#3398](https://github.com/opendatateam/udata/pull/3398)
- Ignore Dataset.accessService when processing DataService [#3399](https://github.com/opendatateam/udata/pull/3399)
- Add dataset field `description_short` [#3397](https://github.com/opendatateam/udata/pull/3397)
- Optimize csv organization export [#3401](https://github.com/opendatateam/udata/pull/3401)

## 10.8.2 (2025-07-31)

- Add integrity checks on non existent list field instead of empty [#3242](https://github.com/opendatateam/udata/pull/3242)
- Migrate udata-metrics [#3386](https://github.com/opendatateam/udata/pull/3386/)
- Migrate udata-ckan [#3385](https://github.com/opendatateam/udata/pull/3385)
- Deactivate sitemap extension [#3389](https://github.com/opendatateam/udata/pull/3389)
- Deactivate cache to check for existing slugs [#3390](https://github.com/opendatateam/udata/pull/3390)
- Fix not returning 404 for harvest sources [#3382](https://github.com/opendatateam/udata/pull/3382/)
- Add missing trailing slashes on some endpoints [#3392](https://github.com/opendatateam/udata/pull/3392/)
- Make organization name filter case insensitive [#3395](https://github.com/opendatateam/udata/pull/3395)
- Harvest metadata documents are no longer dynamic [#3396](https://github.com/opendatateam/udata/pull/3396)

## 10.8.1 (2025-07-25)

- Fix user deletion performances issues [#3388](https://github.com/opendatateam/udata/pull/3388)
- Add search to discussions [#3384](https://github.com/opendatateam/udata/pull/3384)
- Separate metrics for opened discussions [#3370](https://github.com/opendatateam/udata/pull/3370)

## 10.8.0 (2025-07-22)

- Remove placeholder Jinja filter [#3372](https://github.com/opendatateam/udata/pull/3372/)
- Add `self_web_url` for discussion [#3375](https://github.com/opendatateam/udata/pull/3375)
- Fix dataset schemas endpoint when no resource [#3373](https://github.com/opendatateam/udata/pull/3373)
- Add last_update as a dataset model property [#3377](https://github.com/opendatateam/udata/pull/3377)
- Add `label` (translation of role) to API response for org members [#3383](https://github.com/opendatateam/udata/pull/3383)
- Fix crashing on datasets with no slugs [#3368](https://github.com/opendatateam/udata/pull/3368/)
- Fix duplicate contact point creation [#3379](https://github.com/opendatateam/udata/pull/3379) [#3381](https://github.com/opendatateam/udata/pull/3381)
- Atomic `get_or_create` [#3366](https://github.com/opendatateam/udata/pull/3366)
- Add contact points suggest [#3376](https://github.com/opendatateam/udata/pull/3376)

## 10.7.0 (2025-07-17)

- Add name and siret filters for orgs [#3362](https://github.com/opendatateam/udata/pull/3362)
- Refactor how to get URLs to the cdata front-end, need to set the `CDATA_BASE_URL` env variable (removal of `endpoint_for()`, `fields.UrlFor()`, `display_url`, `external_url` and `external_url_with_campaign`) [#3345](https://github.com/opendatateam/udata/pull/3345) [#3371](https://github.com/opendatateam/udata/pull/3371)
- Add back preview_url from tabular API (remove the PreviewPlugin system) [#3364](https://github.com/opendatateam/udata/pull/3364)
- Do not crash on invalid schemas API JSON [#3363](https://github.com/opendatateam/udata/pull/3363/)
- Fix flaky test on timed recent Atom feeds [#3365](https://github.com/opendatateam/udata/pull/3365)
- Allow to remove checksum from resource [#3369](https://github.com/opendatateam/udata/pull/3369)

## 10.6.0 (2025-07-08)

- Add config entry for ISO-DCAT XSLT URL [#3360](https://github.com/opendatateam/udata/pull/3360)
- Fix failing to return dataservice in harvest preview because of no ID for URL [#3357](https://github.com/opendatateam/udata/pull/3357/)
- Fix invalid resource format from harvested RDF records [#3354](https://github.com/opendatateam/udata/pull/3354)
- Expose `dataset_id` for CommunityResource in /dataset/resource/id [#3258](https://github.com/opendatateam/udata/pull/3258)
- Add a CI job to create a release on Sentry [#3266](https://github.com/opendatateam/udata/pull/3266)
- Sort extensions in `/api/1/datasets/extensions/` response alphabetically [#3358](https://github.com/opendatateam/udata/pull/3358)
- Migrate recommendations tasks, [udata-recommendations](https://github.com/opendatateam/udata-recommendations/) is no longer required [#3355](https://github.com/opendatateam/udata/pull/3355)
- Migrate udata-transport tasks, [udata-transport](https://github.com/opendatateam/udata-transport/) is no longer required [#3355](https://github.com/opendatateam/udata/pull/3355)

## 10.5.0 (2025-07-02)

- Allow temporal intervals with no start date [#3353](https://github.com/opendatateam/udata/pull/3353)
- Fix removing schema by sending null [#3350](https://github.com/opendatateam/udata/pull/3350)
- Use datagouv patched ISO-DCAT XSLT URL [#3351](https://github.com/opendatateam/udata/pull/3351)

## 10.4.3 (2025-06-23)

- Add access audience to dataservices [#3334](https://github.com/opendatateam/udata/pull/3334)
- Lock the updates of the resources list [#3338](https://github.com/opendatateam/udata/pull/3338)
- Expose permissions to cdata [#3336](https://github.com/opendatateam/udata/pull/3336)
- Add endpoint to get datasets followed by user [#3337](https://github.com/opendatateam/udata/pull/3337)
- Do not harvest spatial with invalid values [#3341](https://github.com/opendatateam/udata/pull/3341)
- Allow global admins to manually run harvesters in production [#3340](https://github.com/opendatateam/udata/pull/3340)
- Add monthly metrics to datasets, dataservices, reuses and organizations [#3342](https://github.com/opendatateam/udata/pull/3342)
- Fix user avatar deletion [#3346](https://github.com/opendatateam/udata/pull/3346)

## 10.4.2 (2025-06-05)

- :warning: Add migration to clean duplicate activities [#3327](https://github.com/opendatateam/udata/pull/3327)
- Add test for removing last contact point [#3322](https://github.com/opendatateam/udata/pull/3322)
- Add activities to dataservices, topics and resources, add Auditable class to refactor improve code [#3308](https://github.com/opendatateam/udata/pull/3308) [#3333](https://github.com/opendatateam/udata/pull/3333)
- Store activities for private objects [#3328](https://github.com/opendatateam/udata/pull/3328)
- Do not crash if file doesn't exists during resource deletion [#3323](https://github.com/opendatateam/udata/pull/3323)
- Show user domain in suggest [#3324](https://github.com/opendatateam/udata/pull/3324)
- Add new global site metrics [#3325](https://github.com/opendatateam/udata/pull/3325)
- Keep the existing frequency if not found during harvesting [#3330](https://github.com/opendatateam/udata/pull/3330)
- Migrate atom feeds from udata-front to udata [#3326](https://github.com/opendatateam/udata/pull/3326)
- Add organization dataservices catalog route [#3332](https://github.com/opendatateam/udata/pull/3332)

## 10.4.1 (2025-05-20)

- Remove duplicate `downloads` in dataset csv adapter [#3319](https://github.com/opendatateam/udata/pull/3319)
- Add missing default for license full object [#3317](https://github.com/opendatateam/udata/pull/3317/)
- Check for slugs in followers API [#3320](https://github.com/opendatateam/udata/pull/3320)
- Fix missing ID in dataset reuses mask [#3321](https://github.com/opendatateam/udata/pull/3321)

## 10.4.0 (2025-05-15)

- Improve reuse api perfs by adding a mask on datasets [#3309](https://github.com/opendatateam/udata/pull/3309)
- Private objects should return 404 by api [#3311](https://github.com/opendatateam/udata/pull/3311) [#3316](https://github.com/opendatateam/udata/pull/3316)
- Allow returning full sub-objects (license, frequency, zones and granularity) for datasets APIv2 [#3310](https://github.com/opendatateam/udata/pull/3310)
- Add `featured` to dataset default mask [#3313](https://github.com/opendatateam/udata/pull/3313)
- Add endpoint to get all schemas for a dataset without fetching resources [#3314](https://github.com/opendatateam/udata/pull/3314)

## 10.3.2 (2025-05-06)

- feat(topics): add featured filter in API [#3301](https://github.com/opendatateam/udata/pull/3301)
- Improve wording on account inactivity emails [#3304](https://github.com/opendatateam/udata/pull/3304)
- Migrate CSV exports from udata-front to udata (requires adding redirection to Nginx) [#3306](https://github.com/opendatateam/udata/pull/3306)
- Add reuse filter on datasets API [#3307](https://github.com/opendatateam/udata/pull/3307)

## 10.3.1 (2025-04-29)

- Add archived, deleted and private filter in dataset list api [#3298](https://github.com/opendatateam/udata/pull/3298)
- Exclude deleted dataservices in csv queryset [#3297](https://github.com/opendatateam/udata/pull/3297)
- Publish comments on behalf of org, close without message and edit/delete discussions comments [#3295](https://github.com/opendatateam/udata/pull/3295)
- Migrate MAAF backend from udata-front [#3300](https://github.com/opendatateam/udata/pull/3300)
- Follow: add user parser argument [#3302](https://github.com/opendatateam/udata/pull/3302)
- Allow trailing slash to activity route [#3303](https://github.com/opendatateam/udata/pull/3303)

## 10.3.0 (2025-04-11)

- Skip empty datasets nodes referenced in dataservices before creating an harvest job item [#3285](https://github.com/opendatateam/udata/pull/3285)
- Harvest Distribution with a DCAT.accessService property as type `api` [#3294](https://github.com/opendatateam/udata/pull/3294)
- Add search to harvest sources [#3296](https://github.com/opendatateam/udata/pull/3296)
- Refactor error management [#3292](https://github.com/opendatateam/udata/pull/3292)
- Compute quality score to show correct resources score in api v2 [#3290](https://github.com/opendatateam/udata/pull/3290/)

## 10.2.0 (2025-04-02)

- Fix wrong error message when updating the GeoZone of a dataset with already a Geometry [#3271](https://github.com/opendatateam/udata/pull/3271)
- Update dependencies [#3278](https://github.com/opendatateam/udata/pull/3278)
  - Some of these upgrades implied code changes in udata, udata-front or udata-ckan:
    - upgrade bleach to 6.2.0
    - upgrade html2text to 2024.2.26
    - upgrade mistune to 3.1.3
    - upgrade netaddr to 1.3.0
    - upgrade wtforms to 3.2.1
    - upgrade voluptuous to 0.15.2
    - replace StringDist by Levenshtein
  - Did not upgrade Flask (and its plugins), blinker and werkzeug yet

## 10.1.4 (2025-03-24)

- Improve datasets' API perfs (do not fetch resources from Mongo, add /api/2/datasets endpoint…) [#3279](https://github.com/opendatateam/udata/pull/3279) [#3291](https://github.com/opendatateam/udata/pull/3291)
- Fix harvesting literal contact points [#3288](https://github.com/opendatateam/udata/pull/3288)
- Use YEARS_OF_INACTIVITY_BEFORE_DELETION all around in code [#3287](https://github.com/opendatateam/udata/pull/3287)
- Add a udata catalog in dcat backends to test [#3289](https://github.com/opendatateam/udata/pull/3289)
- Add safeguards in the resource reorder endpoint [#3243](https://github.com/opendatateam/udata/pull/3243)

## 10.1.3 (2025-03-14)

- Add inactive users notification and deletion jobs [#3274](https://github.com/opendatateam/udata/pull/3274)
  - these jobs can be scheduled daily for example
  - `YEARS_OF_INACTIVITY_BEFORE_DELETION` setting must be configured at least to activate it
- **breaking change** Migrate dataservices fields, migration needed [#3262](https://github.com/opendatateam/udata/pull/3262)
- Add views as Dataservice metrics and sort [#3280](https://github.com/opendatateam/udata/pull/3280)
- Fix creating/updating ID for resources [#3239](https://github.com/opendatateam/udata/pull/3239)
- Cannot respond to a transfer after first response [#3255](https://github.com/opendatateam/udata/pull/3255)
- Cannot update resource filetype after creation [#3254](https://github.com/opendatateam/udata/pull/3254)
- Add `last_login_at` in user endpoints for super-admins [#3284](https://github.com/opendatateam/udata/pull/3284)
- Add autoarchive to dataservices [#3283](https://github.com/opendatateam/udata/pull/3283)

## 10.1.2 (2025-03-10)

- Fix end date not defined in admin [#3281](https://github.com/opendatateam/udata/pull/3281)

## 10.1.1 (2025-03-03)

- Allow temporal coverage with only a start date [#3192](https://github.com/opendatateam/udata/pull/3192)
- The `extras` column in the resource catalog is now dumped as json [#3272](https://github.com/opendatateam/udata/pull/3272) and [#3273](https://github.com/opendatateam/udata/pull/3273)
- Ensure we populate slug properly on user deletion [#3277](https://github.com/opendatateam/udata/pull/3277)

## 10.1.0 (2025-02-20)

- **breaking change** Harvest attribution roles [#3149](https://github.com/opendatateam/udata/pull/3149) [#3270](https://github.com/opendatateam/udata/pull/3270)
  - dataset and dataservices now have a list of contact points
  - migration needed
- Allow super-admins to change objects' owners [#3260](https://github.com/opendatateam/udata/pull/3260)
- Fix contact point permissions [#3253](https://github.com/opendatateam/udata/pull/3253)
- Fix wrong marshal for community resource uploads [#3261](https://github.com/opendatateam/udata/pull/3261)
- Return harvesters's errors details only for super-admins [#3264](https://github.com/opendatateam/udata/pull/3264)
- feat: topics list filtered by visible_by_user [#3265](https://github.com/opendatateam/udata/pull/3265)
- Allow geozone suggest to check the id field [#3267](https://github.com/opendatateam/udata/pull/3267)
- Allow a user to check its own membership requests [#3269](https://github.com/opendatateam/udata/pull/3269)

## 10.0.8 (2025-01-31)

- Force the usage of transfers request to change the owner of a model [#3249](https://github.com/opendatateam/udata/pull/3249)
- Add report of duplicates resources ids [#3247](https://github.com/opendatateam/udata/pull/3247)
- Add search to posts [#3248](https://github.com/opendatateam/udata/pull/3248)
- Resource catalog: fix preview_url and add extras [#3188](https://github.com/opendatateam/udata/pull/3188)
- Add trailing slash to security routes [#3251](https://github.com/opendatateam/udata/pull/3251)
- Upgrade packaging dependency to 24.2 [#3252](https://github.com/opendatateam/udata/pull/3252)
- Expose HVD dataservice as inline distribution [#3256](https://github.com/opendatateam/udata/pull/3256)

## 10.0.7 (2025-01-13)

- Add a test to clear datasets on Topics api v1 [#3233](https://github.com/opendatateam/udata/pull/3233)
- feat: optimize topic's datasets reindex [#3234](https://github.com/opendatateam/udata/pull/3234)
- Allow Dataservice transfer [#3237](https://github.com/opendatateam/udata/pull/3237)
- fix `function_field` wrong name [#3236](https://github.com/opendatateam/udata/pull/3236)
- Allow dataservice archive [#3238](https://github.com/opendatateam/udata/pull/3238)
- Improve OGC service detection to expose in RDF [#3241](https://github.com/opendatateam/udata/pull/3241)
- Don’t duplicate datasets with a harvest.remote_id URI when harvesting [#3219](https://github.com/opendatateam/udata/pull/3219)
- Fix version number build in CI [#3244](https://github.com/opendatateam/udata/pull/3244)

## 10.0.6 (2024-12-19)

- Ignore inactive sources at harvest time [#3226](https://github.com/opendatateam/udata/pull/3226)
    - If some harvest sources were marked inactive by mistake, they won't get executed anymore
- Organization url is now a URLField and should be a valid URL [#3227](https://github.com/opendatateam/udata/pull/3227)
- Fix the `parse-url` command [#3225](https://github.com/opendatateam/udata/pull/3225)
- Add `with_drafts` argument to posts API [#3229](https://github.com/opendatateam/udata/pull/3229)
- Fix failing dataset save in update reuses metrics [#3230](https://github.com/opendatateam/udata/pull/3230)
- Fix catalog RDF by preventing memory increase on getting dataservice hvd tags [#3231](https://github.com/opendatateam/udata/pull/3231)
- Update purge tasks [#3167](https://github.com/opendatateam/udata/pull/3167)
- Trigger GitLab infra deployment through simple-scaffolding script [#3232](https://github.com/opendatateam/udata/pull/3232)

## 10.0.5 (2024-12-09)

- Add list transfers endpoint / Save user requesting the transfer [#3211](https://github.com/opendatateam/udata/pull/3211)
- Add dataservice csv adapter [#3208](https://github.com/opendatateam/udata/pull/3208)
- Add url_for for dataservices and mail notifications [#3213](https://github.com/opendatateam/udata/pull/3213)
- Compute dataservices metrics on org, user and site [#3209](https://github.com/opendatateam/udata/pull/3209)
- Update default method blocklist for READ ONLY mode [#3212](https://github.com/opendatateam/udata/pull/3212)
- The API will now return all the datasets a user has access to, including deleted of private ones that they're the owners of [#3214](https://github.com/opendatateam/udata/pull/3214)
- Rename administration labels from "Private" to "Draft" [#3217](https://github.com/opendatateam/udata/pull/3217)
- Add partial obfuscation of email for members [#3220](https://github.com/opendatateam/udata/pull/3220)
- Reuse url is now a URLField and should be a valid URL [#3222](https://github.com/opendatateam/udata/pull/3222)

## 10.0.4 (2024-11-29)

- Add created and last_modified sorts on dataservice list [#3206](https://github.com/opendatateam/udata/pull/3206)
- Fix dataservice metadata_modified_at update in API [#3207](https://github.com/opendatateam/udata/pull/3207)
- Escape modal title in admin [#3210](https://github.com/opendatateam/udata/pull/3210)
- feat: handle multiple tags on datasets and topics apis [#3204](https://github.com/opendatateam/udata/pull/3204)

## 10.0.3 (2024-11-27)

- Expose OGC services distributions as dataservice [#3203](https://github.com/opendatateam/udata/pull/3203)
- Add a matomo "campaign" parameter on links in emails if `MAIL_CAMPAIGN` is configured [#3190](https://github.com/opendatateam/udata/pull/3190)
- Use a safe XML parser that doesn't resolve entities, update lxml to 5.3.0 [#3205](https://github.com/opendatateam/udata/pull/3205)
- Add DCAT-AP HVD properties in RDF output if the dataservice or its datasets are tagged hvd [#3187](https://github.com/opendatateam/udata/pull/3187)
- Only keep the "local authority" org badge if it's also a "public service" [#3200](https://github.com/opendatateam/udata/pull/3200)

## 10.0.2 (2024-11-19)

- Use correct DCAT.service predicate in RDF output [#3199](https://github.com/opendatateam/udata/pull/3199)
- Fix the Badge.badge_label method [#3198](https://github.com/opendatateam/udata/pull/3198)
- Skip servesDataset for tabular API dataservice (temporary fix) [#3196](https://github.com/opendatateam/udata/pull/3196)

## 10.0.1 (2024-11-15)

- Add more comments and types in the `api_field.py` "lib" [#3174](https://github.com/opendatateam/udata/pull/3174)
- Allow overriding of badges (for example in plugins like udata-front) [#3191](https://github.com/opendatateam/udata/pull/3191)
- Add link to new admin in existing udata admin based on `NEW_ADMIN_URL` setting [#3194](https://github.com/opendatateam/udata/pull/3194)
- Add business documentation url property on dataservice [#3193](https://github.com/opendatateam/udata/pull/3193)
- Expose the dataset's alternate identifier in RDF [#3186](https://github.com/opendatateam/udata/pull/3186)

## 10.0.0 (2024-11-07)

- **breaking change** Migrate organization badges label to lowercase [#3182](https://github.com/opendatateam/udata/pull/3182)
- Add contact_form in ContactPoint api fields [#3175](https://github.com/opendatateam/udata/pull/3175)
- Expose contact point in DCAT RDF [#3179](https://github.com/opendatateam/udata/pull/3179)
- Use trailing slashes for the upload files URLs [#3177](https://github.com/opendatateam/udata/pull/3177)
- Use hydra's RESTful endpoint URLs [#3146](https://github.com/opendatateam/udata/pull/3146)
- Return dataservices visible to the user [#3180](https://github.com/opendatateam/udata/pull/3180)
- Fix flaky "duplicated email" importing fixtures tests [#3176](https://github.com/opendatateam/udata/pull/3176)
- Fix deprecated CircleCI config [#3181](https://github.com/opendatateam/udata/pull/3181)
- Use proper RESTful Hydra API endpoints [#3178](https://github.com/opendatateam/udata/pull/3178)
- Add a "filter by organization badge" for datasets, dataservices, reuses and organizations [#3155](https://github.com/opendatateam/udata/pull/3155)
    * you will need https://github.com/opendatateam/udata-search-service/pull/49 for the search service
- Add dataservices search with search-service [#3171](https://github.com/opendatateam/udata/pull/3171)
    * you will need https://github.com/opendatateam/udata-search-service/pull/48
- Expose the "landingPage" in DCAT RDF [#3183](https://github.com/opendatateam/udata/pull/3183)
- Licence.guess: extract first URL for better matching [#3185](https://github.com/opendatateam/udata/pull/3185)

## 9.2.4 (2024-10-22)

- Add a job to bind Tabular API to its datasets [#3162](https://github.com/opendatateam/udata/pull/3162)
- Expose dataservices' datasets by link instead of list [#3156](https://github.com/opendatateam/udata/pull/3156)
- CSW ISO Harvest: add extra_configs.remote_url_prefix [#3157](https://github.com/opendatateam/udata/pull/3157)
- DCAT harvest : Refactor DCAT extras handling in rdf parsing [#3054](https://github.com/opendatateam/udata/pull/3054). `accesRights`, `rights` and `license` are now in `extras["dcat"]` for both datasets and resources. `accessRights` can be infered for a dataset from its resources.

## 9.2.3 (2024-10-14)

- Add migration to delete duplicate resources due to ODS harvesting [#3158](https://github.com/opendatateam/udata/pull/3158)
- Add discussion.posted_on in discussion sort choices [3168](https://github.com/opendatateam/udata/pull/3168)

## 9.2.2 (2024-10-08)

- Add a filter on organization and document sort parameters in the `/discussions` endpoint [#3147](https://github.com/opendatateam/udata/pull/3147)
- Move discussion catalog creation and add fields [#3152](https://github.com/opendatateam/udata/pull/3152) and [#3154](https://github.com/opendatateam/udata/pull/3154)
- Add resources formats and harvest remote_url on dataset catalog [#3159](https://github.com/opendatateam/udata/pull/3159)
- Add contact form in contact point model [#3164](https://github.com/opendatateam/udata/pull/3164)
- Make base_api_url optional in dataservice [https://github.com/opendatateam/udata/pull/3163](#3163)

## 9.2.1 (2024-09-23)

- Enable basic search on dataservices [#3148](https://github.com/opendatateam/udata/pull/3148)

## 9.2.0 (2024-09-13)

- Allow OAuth clients without secrets [#3138](https://github.com/opendatateam/udata/pull/3138)
- Add a `archived` button for datasets and reuses on frontend admin [#3104](https://github.com/opendatateam/udata/pull/3104)
- **breaking change** Return all the reuses available to a user on the /reuses endpoint, including the private and deleted ones they own [#3140](https://github.com/opendatateam/udata/pull/3140).
- Fix undelete reuse and dataservices [#3141](https://github.com/opendatateam/udata/pull/3141)
- Add a minimal publiccode.yml [#3144](https://github.com/opendatateam/udata/pull/3144)
- Fix the boolean filters in the API for the "new system" endpoints [#3139](https://github.com/opendatateam/udata/pull/3139)
- Update authlib dependency from 0.14.3 to 1.3.1 [#3135](https://github.com/opendatateam/udata/pull/3135)
- Add CORS on resource redirect [#3145](https://github.com/opendatateam/udata/pull/3145)

## 9.1.4 (2024-08-26)

- Fix many linting issues reported by ruff [#3118](https://github.com/opendatateam/udata/pull/3118)
- Import the dataservice's organization from the fixtures [#3121](https://github.com/opendatateam/udata/pull/3121)
- Convert reuse to new API system [#3066](https://github.com/opendatateam/udata/pull/3066)
- Fix circular import error [#3128](https://github.com/opendatateam/udata/pull/3128)
- Add an option to specify the port when using `inv serve` [#3123](https://github.com/opendatateam/udata/pull/3123)
- Add a new `related_to` filter parameter to the activities API endpoint [#3127](https://github.com/opendatateam/udata/pull/3127)
- Properly import the `Discussion.closed_by` from the fixtures [#3125](https://github.com/opendatateam/udata/pull/3125)
- Send an API token to Hydra when publishing resource events [#3130](https://github.com/opendatateam/udata/pull/3130)
- Add `last_login_at` to org members API [#3133](https://github.com/opendatateam/udata/pull/3133)
- Always add Vary even for non CORS requests [#3132](https://github.com/opendatateam/udata/pull/3132)
- Add acronym in organization csv catalog [#3134](https://github.com/opendatateam/udata/pull/3134)
- Limit the number of user suggestions [#3131](https://github.com/opendatateam/udata/pull/3131)

## 9.1.3 (2024-08-01)

- Adds latest `sentry-sdk[flask]` as an install dependency, and update Sentry logic to be able to send environment, app version and profiling/performance info [#3086](https://github.com/opendatateam/udata/pull/3086)
- Add report get endpoint and make report get and list admin only [#3115](https://github.com/opendatateam/udata/pull/3115)
- Fix the version of udata-fixtures used by `udata import-fixtures` [#3114](https://github.com/opendatateam/udata/pull/3114)
- Update to the version v2.0.0 of udata-fixtures (with the dataservices)
- Add type hints [#3111](https://github.com/opendatateam/udata/pull/3111)
- Make sure requests v2.32.3 is used everywhere consistently [#3116](https://github.com/opendatateam/udata/pull/3116)
- Expose a dataservice in its organization's catalog, and expose a dataservice's catalog [#3122](https://github.com/opendatateam/udata/pull/3122)

## 9.1.2 (2024-07-29)

- Add a `archived` field for reuses [#3088](https://github.com/opendatateam/udata/pull/3088)
- Add linter and formatter with `pyproject.toml` config, add lint and formatting step in CI, add pre-commit hook to lint and format, update docs and lint and format the code [#3085](https://github.com/opendatateam/udata/pull/3085)
- Revamp CORS: remove flask-cors to always returns 204 on OPTIONS request [#3074](https://github.com/opendatateam/udata/pull/3074)
- Update pinned dependencies according to project dependencies, without updating any project dependencies [#3089](https://github.com/opendatateam/udata/pull/3089)
- Add "run" button to harvesters (configurable with `HARVEST_ENABLE_MANUAL_RUN`) [#3092](https://github.com/opendatateam/udata/pull/3092)
- Move from `object_type` / `object_id` to `subject_type` / `subject_id` in reports API [#3094](https://github.com/opendatateam/udata/pull/3094)
- Allow to report without being authenticated [#3096](https://github.com/opendatateam/udata/pull/3096)
- Add a warning on harvest source deletion [#3098](https://github.com/opendatateam/udata/pull/3098)
- Fix license in dataservices API (now returns ID instead of title) [#3097](https://github.com/opendatateam/udata/pull/3097)
- Fix missing title on new dataset preview [#3100](https://github.com/opendatateam/udata/pull/3100)
- Fix the fixtures tests which was not running, and then was failing [#3105](https://github.com/opendatateam/udata/pull/3105)
- Refactoring of the fixtures, the `generate-fixtures` command has been renamed to `import-fixtures` [#3106](https://github.com/opendatateam/udata/pull/3106)

## 9.1.1 (2024-07-16)

- Add correct owner permissions on harvest sources [#3091](https://github.com/opendatateam/udata/pull/3091)

## 9.1.0 (2024-07-11)

- Add reports backend [#3069](https://github.com/opendatateam/udata/pull/3069) and [#3078](https://github.com/opendatateam/udata/pull/3078)
- Improve `udata db check-integrity` (perfs, Sentry notifications…) [#3026](https://github.com/opendatateam/udata/pull/3026)
- Harvest dataservices [#3029](https://github.com/opendatateam/udata/pull/3029)
- Refactor catalog exports [#3052](https://github.com/opendatateam/udata/pull/3052)
- Add a filter to filter dataservices by dataset [#3056](https://github.com/opendatateam/udata/pull/3056)
- Fix reuses' datasets references [#3057](https://github.com/opendatateam/udata/pull/3057)
- Save and show harvest logs [#3053](https://github.com/opendatateam/udata/pull/3053)
- Fix missing `ObjectId` validation on `/sources` endpoint [#3060](https://github.com/opendatateam/udata/pull/3060)
- Improve URL validation errors [#3063](https://github.com/opendatateam/udata/pull/3063) [#2768](https://github.com/opendatateam/udata/pull/2768)
- Do not return full dataset objects on dataservices endpoints [#3068](https://github.com/opendatateam/udata/pull/3068)
- Update markdown base settings [#3067](https://github.com/opendatateam/udata/pull/3067)
- Prevent tagging as spam owners' messages [#3071](https://github.com/opendatateam/udata/pull/3071)[#3076](https://github.com/opendatateam/udata/pull/3076)
- Add api endpoint /me/org_topics/ [#3070](https://github.com/opendatateam/udata/pull/3070)
- Expose dataservices in RDF catalog [#3058](https://github.com/opendatateam/udata/pull/3058) [#3075](https://github.com/opendatateam/udata/pull/3075)
- CORS: always returns 204 on OPTIONS request [#3046](https://github.com/opendatateam/udata/pull/3046)

## 9.0.0 (2024-06-07)

- **breaking change** Harvest backend is now sync [#3030](https://github.com/opendatateam/udata/pull/3030)
- Add DCAT-AP HVD properties in RDF output if the dataset is tagged hvd [#3050](https://github.com/opendatateam/udata/pull/3050)
- Allow dataservices to be discussed and followed [#3049](https://github.com/opendatateam/udata/pull/3049)
- Add purge-dataservices job [#3049](https://github.com/opendatateam/udata/pull/3049)
- Harvest all the available polygons from a spatial coverage [#3039](https://github.com/opendatateam/udata/pull/3039)

## 8.0.1 (2024-05-28)

- Add dataservices in beta [#2986](https://github.com/opendatateam/udata/pull/2986)
- Remove deprecated `metrics_for` route [#3022](https://github.com/opendatateam/udata/pull/3022)
- Fix spatial coverage fetching perfs. Need to schedule `compute-geozones-metrics` [#3018](https://github.com/opendatateam/udata/pull/3018)
- Delete a user without sending mail [#3031](https://github.com/opendatateam/udata/pull/3031)
- Convert known HVD categories used as theme to keywords [#3014](https://github.com/opendatateam/udata/pull/3014)
- Allow for series in CSW ISO 19139 DCAT backend [#3028](https://github.com/opendatateam/udata/pull/3028)
- Add `email` to membership request list API response, add `since` to org members API responses, add `email` to members of org on show org endpoint for org's admins and editors [#3038](https://github.com/opendatateam/udata/pull/3038)
- Add `resources_downloads` to datasets metrics [#3042](https://github.com/opendatateam/udata/pull/3042)
- Fix do not override resources extras on admin during update [#3043](https://github.com/opendatateam/udata/pull/3043)
- Endpoint /users is now protected by admin permissions [#3047](https://github.com/opendatateam/udata/pull/3047)
- Fix trailing `/` inside `GeoZone` routes not redirecting. Disallow `/` inside `GeoZone` ids [#3045](https://github.com/opendatateam/udata/pull/3045)

## 8.0.0 (2024-04-23)

- **breaking change** Migrate to Python 3.11 [#2992](https://github.com/opendatateam/udata/pull/2992) [#3021](https://github.com/opendatateam/udata/pull/3021)
- **breaking change** Fix datetime serialization in extras (return ISO string in JSON). Warning, `ujson` shouldn't be installed anymore on the project to allow `cls` parameter to override the JSONEncoder [#3019](https://github.com/opendatateam/udata/pull/3019)
- Fix missing `bcrypt` dependency [#3019](https://github.com/opendatateam/udata/pull/3019)

## 7.0.7 (2024-04-16)

- :warning: **breaking change** `DATASET_MAX_RESOURCES_UNCOLLAPSED` config is removed.
- Replace schemas API with a simple proxy to the `schemas.json` file [#2989](https://github.com/opendatateam/udata/pull/2989)
- Topic: add filters in API [#3007](https://github.com/opendatateam/udata/pull/3007)
- Move constants outside `models.py` files to `constants.py` [#3001](https://github.com/opendatateam/udata/pull/3001)
- Move `db` and Mongo fields classes outside `udata.models` [#3005](https://github.com/opendatateam/udata/pull/3005)
- :warning: Update LICENSE_GROUPS config layout [#3010](https://github.com/opendatateam/udata/pull/3010)
- Remove unused dependencies [#3006](https://github.com/opendatateam/udata/pull/3006)
- Move `FieldValidationError` into its own module and add an error handler [#3012](https://github.com/opendatateam/udata/pull/3012)
- Move some `import User` to runtime imports [#3013](https://github.com/opendatateam/udata/pull/3013)
- Move `Owned` mixin to its own module [#3008](https://github.com/opendatateam/udata/pull/3008)
- Move `badge_fields` to separate module than `models.py` [#3011](https://github.com/opendatateam/udata/pull/3011)

## 7.0.6 (2024-03-29)

- Add new harvester for ISO DCAT with XSLT transform [#2982](https://github.com/opendatateam/udata/pull/2982)
- Fix, do not fail on spatial coverage harvesting exception and allow literal spatial BBOX from Arcgis [2998](https://github.com/opendatateam/udata/pull/2998)
- Mock calls to example.com [#3000](https://github.com/opendatateam/udata/pull/3000)
- Fix duplicate logs in console commands [#2996](https://github.com/opendatateam/udata/pull/2996)
- Refactor `Activity.kwargs` into `Activity.extras` to facilitate its usage [#2999](https://github.com/opendatateam/udata/pull/2999)
- :warning: Datasets without resources are now visible and indexable [#2997](https://github.com/opendatateam/udata/pull/2997)

## 7.0.5 (2024-03-20)

- Add spatial coverage harvesting [#2959](https://github.com/opendatateam/udata/pull/2959) [#2991](https://github.com/opendatateam/udata/pull/2991)
- Fix: updating a dataset without `private` do not reset `private` to `False`, the previous saved value is kept [#2955](https://github.com/opendatateam/udata/pull/2955)
- Fix: return the correct error when no `Content-Type` is sent instead of 500 [#2967](https://github.com/opendatateam/udata/pull/2967)
- Improve documentation for API errors [#2952](https://github.com/opendatateam/udata/pull/2965)
- Allow harvesting of big catalog (bigger than 16MB) [#2980](https://github.com/opendatateam/udata/pull/2980) [2985](https://github.com/opendatateam/udata/pull/2985)
- Add downloads' count to organizations CSV [#2973](https://github.com/opendatateam/udata/pull/2973)
- Add 3 new badges to the organization model : `company`, `association` and `local authority` [#2984](https://github.com/opendatateam/udata/pull/2984)
- Prevent geozones listed ad `deleted` to be loaded [#2983](https://github.com/opendatateam/udata/pull/2983) [#2993](https://github.com/opendatateam/udata/pull/2993)
- Topic: add spatial field [#2988](https://github.com/opendatateam/udata/pull/2988)
- Topic: add last_modified field [#2987](https://github.com/opendatateam/udata/pull/2987)
- Add stacktraces to CSV errors [#2990](https://github.com/opendatateam/udata/pull/2990)
- Fix harvesting of DCT.conformsTo for complex inner information [#2994](https://github.com/opendatateam/udata/pull/2994)

## 7.0.4 (2024-02-27)

- Add rotate password command [#2966](https://github.com/opendatateam/udata/pull/2966)
- Custom extras metadata [#2921](https://github.com/opendatateam/udata/pull/2921):
  - Organization can nom define a custom metadata of a choosen type
  - Dataset belonging to the organization can assign a value to the defined metadata
  - Metadata value must match the choosen type by the organization
- Harvest DCAT conformsTo into schemas for resources and datasets [#2949](https://github.com/opendatateam/udata/pull/2949) [#2970](https://github.com/opendatateam/udata/pull/2970) [#2972](https://github.com/opendatateam/udata/pull/2972) [#2976](https://github.com/opendatateam/udata/pull/2976)
- Better reporting in spam detection (show the writer of the discussion/message) [#2965](https://github.com/opendatateam/udata/pull/2965)
- Fix: spam lang detection not lowering input resulting in false positives [#2965](https://github.com/opendatateam/udata/pull/2965)
- Fix: do not send mail about discussions when there is no owner / no organisation members [#2962](https://github.com/opendatateam/udata/pull/2962)
- Fix: 'backend' is now required in `HarvestSource` [#2962](https://github.com/opendatateam/udata/pull/2962)
- Fix: URL to organizations in mails are now independent from `udata-front` (show the URL of the API if no `udata-front`) [#2962](https://github.com/opendatateam/udata/pull/2962)
- Add harvested dcat properties as extras [#2968](https://github.com/opendatateam/udata/pull/2968):
  - DCT.provenance [0..n]
  - DCT.accessRights [0..1]
- Generate translations file [#2974](https://github.com/opendatateam/udata/pull/2974)
- Fix contact point test with missing translation [#2977](https://github.com/opendatateam/udata/pull/2977)
- Remove documentation about maintenance branches [#2979](https://github.com/opendatateam/udata/pull/2979)

## 7.0.3 (2024-02-15)

- Add spam detection and prevention logic on discussion model [#2954](https://github.com/opendatateam/udata/pull/2954) [#2963](https://github.com/opendatateam/udata/pull/2963)
- Fix reuses inside database without private information (default to public) [#2951](https://github.com/opendatateam/udata/pull/2951)
- Fix: you can now remove schema from a resource in the admin [#2950](https://github.com/opendatateam/udata/pull/2950)
- Fix: refuse an organisation access request when multiple access requests are pending [#2960](https://github.com/opendatateam/udata/pull/2960)
- Add downloads count in datasets' CSV [#2953](https://github.com/opendatateam/udata/pull/2953)
- Allow dicts in datasets' extras [#2958](https://github.com/opendatateam/udata/pull/2958)


## 7.0.2 (2024-01-23)

- Improve search serialization perfs for datasets in big topics [#2937](https://github.com/opendatateam/udata/pull/2937)
- Migrate to Flask-Babel because of Flask-BabelEx deprecation [#2897](https://github.com/opendatateam/udata/pull/2897)
- Contact points feature [#2914](https://github.com/opendatateam/udata/pull/2914) [#2943](https://github.com/opendatateam/udata/pull/2943):
  - Users and Organizations can now define a list of contact points
  - Api endpoint for creating, updating and deleting contact points
  - Datasets can define one contact point, among the list of the organization or the user owning the dataset.
  - Defining a contact point for a dataset is done throught a form field
- Allow wildcards in redirect_uris for Oauth2Client [#2935](https://github.com/opendatateam/udata/pull/2935)
- Allow for being one day late on update fulfilled in time [#2941](https://github.com/opendatateam/udata/pull/2941)
- When a topic is deleted, corresponding discussions are purged [#2944](https://github.com/opendatateam/udata/pull/2944)

## 7.0.1 (2023-12-06)

- Add sorting in geozone suggest API endpoint to return zones based on their admin level [#2936](https://github.com/opendatateam/udata/pull/2936)

## 7.0.0 (2023-12-04)

- Prevent sending post_save signals on extras update [#2919](https://github.com/opendatateam/udata/pull/2919)
- Add topic filter on datasets list [#2915](https://github.com/opendatateam/udata/pull/2915)
- Topics: API v2 endpoints [#2913](https://github.com/opendatateam/udata/pull/2913)
- Allow for discussions on Topics [#2922](https://github.com/opendatateam/udata/pull/2922)
- Raise for status on DCAT harvester calls [#2927](https://github.com/opendatateam/udata/pull/2927)
- Harvest dcterms:hasPart as 'other' resource in DCAT [#2928](https://github.com/opendatateam/udata/pull/2928)
- Make sure harvested resources are marked as remote [#2931](https://github.com/opendatateam/udata/pull/2931)
- Use GET and POST harvest BaseBackend utility to have user-agent [#2930](https://github.com/opendatateam/udata/pull/2930)
- Use LazyReferenceField on Topic datasets and reuses [#2924](https://github.com/opendatateam/udata/pull/2924)
- Use harvested dates and not max with internal [#2932](https://github.com/opendatateam/udata/pull/2932)
- Better rdf frequency resilience [#2933](https://github.com/opendatateam/udata/pull/2933)
- :warning: **breaking change** Geozone refactor [#2878](https://github.com/opendatateam/udata/pull/2878):
  - Complete Geozone model refactor, keeping only fields `slug`, `name`, `code`, `level` and adding `uri`
  - Removed parent and validity concept
  - To deploy:
    - Datasets with geozone will return a 500 due to `mongoengine.errors.FieldDoesNotExist: The fields "{'flag', 'dbpedia', ...}" do not exist on the document "GeoZone"`
    - `udata spatial load -d` to load new geozones into the database
    - `udata spatial migrate` to migrate datasets geozones to new ones
    - Reindex datasets (`udata search index dataset`) if using [udata-search-service](https://github.com/opendatateam/udata-search-service)
  - Removed forgotten fields in search [#2934](https://github.com/opendatateam/udata/pull/2934)

## 6.2.0 (2023-10-26)

### New & Improved

- Topics have been refactored and are no more deprecated:
  - Topics creation, update and deletion are now opened to all users [#2898](https://github.com/opendatateam/udata/pull/2898)
  - Topics are now `db.Owned` and searchable by `id` in dataset search [#2901](https://github.com/opendatateam/udata/pull/2901) [#2917](https://github.com/opendatateam/udata/pull/2917)
  - Remove `deleted` api field that does not exist [#2903](https://github.com/opendatateam/udata/pull/2903)
  - Add `created_at`field to topic's model [#2904](https://github.com/opendatateam/udata/pull/2904)
  - Topics can now be filtered by `tag` field [#2904](https://github.com/opendatateam/udata/pull/2904)
  - Topics can now be queried by test search in `name` field with `q` argument [#2904](https://github.com/opendatateam/udata/pull/2904)
- Add support for a CSW harvester using DCAT format [#2800](https://github.com/opendatateam/udata/pull/2800)
- Add German to udata translations [2899](https://github.com/opendatateam/udata/pull/2899)[2909](https://github.com/opendatateam/udata/pull/2909)
- Add harvesters count to site metrics [#2890](https://github.com/opendatateam/udata/pull/2890)
- Use a single session for reindex [#2891](https://github.com/opendatateam/udata/pull/2891)

- Fix site title and keywords never get updated [#2900](https://github.com/opendatateam/udata/pull/2900)
- Reuse's extras are now exposed by API [#2905](https://github.com/opendatateam/udata/pull/2905)
- Add configuration settings to enhance cookies security [#2910](https://github.com/opendatateam/udata/pull/2910)
- Add items.dataset to HarvestJob indexes [#2907](https://github.com/opendatateam/udata/pull/2907)
- Consider acronym when suggesting organization [#2918](https://github.com/opendatateam/udata/pull/2918)

### Fixes

- Return 400 instead of 500 in case of not ObjectID arg in API [#2889](https://github.com/opendatateam/udata/pull/2889)
- Fix default community resource sort parser [#2908](https://github.com/opendatateam/udata/pull/2908)

### Deprecation

- Python 3.7 is now deprecated and will be removed in upcoming release [#2859](https://github.com/opendatateam/udata/pull/2859)
- GeoZone model will be heavily refactored for a simplified version [#2878](https://github.com/opendatateam/udata/pull/2878)

## 6.1.7 (2023-09-01)

- Fix slug overflow with index suffix when reaching max_length [#2874](https://github.com/opendatateam/udata/pull/2874)
- Add extra field to topic model and add it to the dataset search adapter [#2876](https://github.com/opendatateam/udata/pull/2876)
- Upgrade pyyaml in develop and doc deps [#2880](https://github.com/opendatateam/udata/pull/2880)
- Expose dataset's `*_internal` dates in a nested `internal` nested field in api marshalling [#2862](https://github.com/opendatateam/udata/pull/2862)
- Add `business_number_id` metadata for organizations [#2871](https://github.com/opendatateam/udata/pull/2871) [#2887](https://github.com/opendatateam/udata/pull/2887)
- Return 403 when posting comment on discussion closed [#2881](https://github.com/opendatateam/udata/pull/2881)
- Ensure rdf parsed frequency is lowercase [#2883](https://github.com/opendatateam/udata/pull/2883)
- Add a dict of URIs to replace in a RDF graph at harvest time [#2884](https://github.com/opendatateam/udata/pull/2884)
- Fix duplicate recipients in new comments mail [#2886](https://github.com/opendatateam/udata/pull/2886)
- Add type to resource csv adapter [#2888](https://github.com/opendatateam/udata/pull/2888)

## 6.1.6 (2023-07-19)

- Improve DCAT harvest of mime type [#2857](https://github.com/opendatateam/udata/pull/2857)
- Don't crash on files not found when purging resources [2858](https://github.com/opendatateam/udata/pull/2858)
- Improve DCAT catalog exposed [#2860](https://github.com/opendatateam/udata/pull/2860)
- Use the resource's extra `analysis:last-modified-at` in the `last_modified` property [#2863](https://github.com/opendatateam/udata/pull/2863)
- Add optionnal harvest validation form [#2864](https://github.com/opendatateam/udata/pull/2864)
- Fix dataset list default sorting [#2867](https://github.com/opendatateam/udata/pull/2867)
- Update API doc link [#2866](https://github.com/opendatateam/udata/pull/2866)
- Update admin quality progress bar [#2872](https://github.com/opendatateam/udata/pull/2872)

## 6.1.5 (2023-06-19)

- Specify *public* datasets and reuses in admin count [#2852](https://github.com/opendatateam/udata/pull/2852)
- Fix url params being stripped in markdown for internal URLs [#2855](https://github.com/opendatateam/udata/pull/2855)

## 6.1.4 (2023-05-16)

- Upgrade development dependencies [#2844](https://github.com/opendatateam/udata/pull/2844)
- Compile translations for testing [#2845](https://github.com/opendatateam/udata/pull/2845)
- Add user arg to discussion list API [#2842](https://github.com/opendatateam/udata/pull/2842)
- No more sending email, slug and user name to sentry [#2846](https://github.com/opendatateam/udata/pull/2846)
- Add test for passwordless user [#2848](https://github.com/opendatateam/udata/pull/2848)
- Parse IANA and EUROPA URIs format [#2849](https://github.com/opendatateam/udata/pull/2849)
- Dataset last update sorting:
    - Transmit dataset's `last_update` field to search service [#2847](https://github.com/opendatateam/udata/pull/2847)
    - Check if dataset's and resource's harvesting date `modified_at` are ealier than today's date [#2850](https://github.com/opendatateam/udata/pull/2850)
- Upgrade mongoengine and storage deps [#2839](https://github.com/opendatateam/udata/pull/2839):
    - Upgrade flask-storage 1.0.0 -> 1.3.2
    - Upgrade flask-mongoengine 0.9.5 -> 1.0.0, now returning a ValidationError on get_or_404 on invalid id
    - Upgrade mongoengine 0.26.0 -> 0.27.0
-  Prevent raising unecessary error in index command [#2851](https://github.com/opendatateam/udata/pull/2851)
-  Use `datetime.utcnow` to make sure to handle utc datetimes [#2853](https://github.com/opendatateam/udata/pull/2853)

## 6.1.3 (2023-04-18)

- Fix XSS vulnerability: escape user content in selectize items in admin [#2843](https://github.com/opendatateam/udata/pull/2843)
- Fix schema is undefined when checking for schema.url in admin resource form [#2837](https://github.com/opendatateam/udata/pull/2837)
- Fix to_naive_datetime in harvest preview [#2835](https://github.com/opendatateam/udata/pull/2835)
- :warning: Flask-Security update to enable `GenericResponses` [#2826](https://github.com/opendatateam/udata/pull/2826):
    - Upgrade Flask-Security 4.5.1 -> 5.1.1
    - Upgrade WTForms 2.2.1 -> 3.0.1
    - Upgrade WTForms-json 0.3.3 -> 0.3.5
    - New security email template for existing users
- Fix SelectField validation failure following WTForms upgrade [#2841](https://github.com/opendatateam/udata/pull/2841)
- Add `format_timedelta` to `udata.i18n` [#2836](https://github.com/opendatateam/udata/pull/2836)
- Improve send_mail resilience with refused address among recipients [#2840](https://github.com/opendatateam/udata/pull/2840)

## 6.1.2 (2023-03-28)

- Resources schema can now have an URL field. [#2825](https://github.com/opendatateam/udata/pull/2825)
- Fix URLField validation error message [#2831](https://github.com/opendatateam/udata/pull/2831)
- Dates renaming to provide more relevant computed dates between internal and harvested dates [#2815](https://github.com/opendatateam/udata/pull/2815):
    - Removed `published` attribute from Resource model
    - Renamed `created_at` and `last_modified` of Dataset model to `created_at_internal` and `last_modified_internal`
    - Renamed `created_at` and `modified` of Resource model to `created_at_internal` and `last_modified_internal`
    - Added `created_at` computed property in Dataset and Resource model to provide harvested date if present and internal otherwise
    - Added `last_modified` computed property in Dataset and Resource model to provide max date between internal and harvested date
- Fix for PR [#2815](https://github.com/opendatateam/udata/pull/2815) [#2832](https://github.com/opendatateam/udata/pull/2832)
- Fix following dates refactoring [#2815](https://github.com/opendatateam/udata/pull/2815) [#2832](https://github.com/opendatateam/udata/pull/2832)
- Fix dcat harvesting on dcat:Dataset with blank nodes [#2834](https://github.com/opendatateam/udata/pull/2834)
- Add dataset archived field in resource catalog [#2833](https://github.com/opendatateam/udata/pull/2833)

## 6.1.1 (2023-03-17)

- Fix edge case on aware datetime string [#2827](https://github.com/opendatateam/udata/pull/2827)
- :warning: MongoDB support up to 6.0.4 [#2819](https://github.com/opendatateam/udata/pull/2819):
    - Older versions of MongoDB >=3.6 are still supported
    - Upgrade must be done release by release to set the `FeatureCompatibilityVersion` variable like stated in [this](https://www.mongodb.com/docs/v4.2/release-notes/4.0/#upgrade-procedures) documentation.
    - Upgrade pymongo 3.10.1 -> 4.3.3
    - Upgrade mongoengine 0.20.0 -> 0.26.0
- Add IATA `ssim` among allowed file extensions [#2828](https://github.com/opendatateam/udata/pull/2828)
- Copy user mail card back from udata-front [#2822](https://github.com/opendatateam/udata/pull/2822)
- Upgrade node to a version still available [#2830](https://github.com/opendatateam/udata/pull/2830)

## 6.1.0 (2023-03-07)

- :warning: Upgrading Flask to 2.1.2, leading to an upgrade of click (8.0), Flask-BabelEx (0.9.4), Flask-Caching (2.0.2), flask-storage (1.0.0) instead of flask-fs, Flask-Login (0.6.2), flask-restx (1.0.5), Flask-Security-Too (4.1.5), Jinja2 (3.1.2), pillow (9.2.0), werkzeug (2.2.2) [#2816](https://github.com/opendatateam/udata/pull/2816)
  - Use the full path to the caching backend in `CACHE_TYPE`, ex: `flask_caching.backends.redis`. Named backends are deprecated.
  - Werkzeug redirect now returns the relative url as location in response (https://github.com/pallets/werkzeug/issues/2352).
  - Removed functions have been replaced (`contextfilter` and `contextfunction` from Jinja, root imports and `Href` from Werkzeug, `JSONWebSignatureSerializer` from itsdangerous)
  - Prevent multiple blueprint with same name registration (not supported anymore in Flask).
- Removed all code logic related to the `published` date in resource model, now deprecated. :warning: The attribute itself was left in the model because of the complexity of the migration [#2807](https://github.com/opendatateam/udata/pull/2807)
- Add `xlsx` and `docx` as closed format for quality score [#2814](https://github.com/opendatateam/udata/pull/2814)
- Flush latest rows in csv catalog export before storing file [#2818](https://github.com/opendatateam/udata/pull/2818)
- Exposed dates through API are now timezone aware [#2810](https://github.com/opendatateam/udata/pull/2810)
- Fix frequency reminder [#2821](https://github.com/opendatateam/udata/pull/2821)

## 6.0.2 (2023-02-06)

- Handle None values in dataset and resource extras endpoints [#2805](https://github.com/opendatateam/udata/pull/2805)
- Fix default license being selected in form in optional select group [#2809](https://github.com/opendatateam/udata/pull/2809)
- Fix only SHA1 checksum is accepted when uploading resources [#2808](https://github.com/opendatateam/udata/pull/2808)
- Fix organization metrics count [#2811](https://github.com/opendatateam/udata/pull/2811)
- Fix setuptools version used in CI [#2813](https://github.com/opendatateam/udata/pull/2813)
- Add `udata harvest clean` command [#2812](https://github.com/opendatateam/udata/pull/2812)

## 6.0.1 (2023-01-18)

- Add python version requirement <3.10 [#2798](https://github.com/opendatateam/udata/pull/2798)
- Fix date timezone and format for harvest previz [#2799](https://github.com/opendatateam/udata/pull/2799)
- Add support for DCAT startDate and endDate in temporal coverage [#2801](https://github.com/opendatateam/udata/pull/2801)
- New feature: Users can now change their email by themselves [#2792](https://github.com/opendatateam/udata/pull/2792)

## 6.0.0 (2023-01-09)

- :warning: Kafka removal [#2783](https://github.com/opendatateam/udata/pull/2783)[#2794](https://github.com/opendatateam/udata/pull/2794):
  - Resources events publication now uses webhooks
  - Search indexation (at runtime and with index command) are now made through HTTP requests.
  - If you use [udata-search-service](https://pypi.org/project/udata-search-service/), you need to upgrade to the >=2.0.0 version
- Add dedicated extras endpoints on resources and datasets [#2779](https://github.com/opendatateam/udata/pull/2779)
- Enrich catalog with harvest infos [#2789](https://github.com/opendatateam/udata/pull/2789)
- Add optionnal license select group custom setting for admin [#2786](https://github.com/opendatateam/udata/pull/2786)
- Make index setup optional on init based on config [#2797](https://github.com/opendatateam/udata/pull/2797)

## 5.0.2 (2022-11-29)

- :warning: Upgrade to `Flask-Security-Too` version 4.0.0 [#2772](https://github.com/opendatateam/udata/pull/2772):
  - New User model attribute `fs_uniquifier`, migration needed.
  - The `fs_uniquifier` is used to invalidate existing session in case of password reset.
  - The user's `fs_uniquifier` is used instead of the `id` for auth mecanism including permissions.
  - Exhaustive list of changes [here](https://flask-security-too.readthedocs.io/en/stable/changelog.html#version-4-0-0).
- Fix apiv2 swagger with harvest metadata and add apiv2 swagger tests [#2782](https://github.com/opendatateam/udata/pull/2782)
- Improve frequency criterion in quality score [#2771](https://github.com/opendatateam/udata/pull/2771)
- Add quality score to csv catalogs [#2785](https://github.com/opendatateam/udata/pull/2785)
- Optimize DCAT harvesting on large multiple-paged catalogs, introduce `HARVEST_MAX_ITEMS` development setting [#2781](https://github.com/opendatateam/udata/pull/2781)
- Add condition in security mail utils class to avoid mail sending according to config var [#2788](https://github.com/opendatateam/udata/pull/2788)

## 5.0.1 (2022-11-14)

- Fix resource harvest uri validation error [#2780](https://github.com/opendatateam/udata/pull/2780)

## 5.0.0 (2022-11-14)

- :warning: **Breaking change** Use dedicated dynamic harvest metadata for dataset and resources. A migration copies identifying fields from extras to this dedicated metadata field. Extras won't be used anymore for harvest-related information. udata-ckan, udata-ods and udata-front packages are impacted and should be upgraded accordingly [#2762](https://github.com/opendatateam/udata/pull/2762)

## 4.1.3 (2022-11-02)

- Fix image URLs for suggest endpoints [#2761](https://github.com/opendatateam/udata/pull/2761)
- Switch from `Flask-restplus` to its fork `Flask-rest-x` [2770](https://github.com/opendatateam/udata/pull/2770)
- Clean inactive harvest datasets. :warning: a migration archives datasets linked to inactive harvest sources [#2764](https://github.com/opendatateam/udata/pull/2764) [#2773](https://github.com/opendatateam/udata/pull/2773) [#2777](https://github.com/opendatateam/udata/pull/2777)
- Fix randomly failing suggest tests [#2775](https://github.com/opendatateam/udata/pull/2775)
- Fix alt attribute not shown on image [#2776](https://github.com/opendatateam/udata/pull/2776)

## 4.1.2 (2022-09-01)

- Clean up event code [#2751](https://github.com/opendatateam/udata/pull/2751)
- Replace mongo legacy image in CI [#2754](https://github.com/opendatateam/udata/pull/2754)
- Fixes test `test_suggest_datasets_api` by modifying condition [#2759](https://github.com/opendatateam/udata/pull/2759)
- Fix doc name duplicate on rdf endpoints [#2763](https://github.com/opendatateam/udata/pull/2763)

## 4.1.1 (2022-07-08)

- Quality score computation refactoring and now returning it in list datasets endpoint. Update was made in admin too. [#2746](https://github.com/opendatateam/udata/pull/2746)
- :warning: Manifest logic was removed and udata does now work as standalone [#2747](https://github.com/opendatateam/udata/pull/2747)
- Remove map related stuff [#2749](https://github.com/opendatateam/udata/pull/2749)
- Add library udata_event_service to produce Kafka messages [#2743](https://github.com/opendatateam/udata/pull/2743)

## 4.1.0 (2022-06-09)

- Add html support for posts [#2731](https://github.com/opendatateam/udata/pull/2731)
- Use mongo search if `SEARCH_SERVICE_API_URL` variable is not set [#2728](https://github.com/opendatateam/udata/pull/2728)
- Improve resource extension detection [#2729](https://github.com/opendatateam/udata/pull/2729/files)
- Remove resources in dataset search serialization [#2730](https://github.com/opendatateam/udata/pull/2730)
- Add endpoint to directly get specific resource by rid [#2732](https://github.com/opendatateam/udata/pull/2732).
- Publish kafka message when resource is created, modified or deleted [#2733](https://github.com/opendatateam/udata/pull/2733)
- Clean documentation and code with respect to independent search service [#2738](https://github.com/opendatateam/udata/pull/2738)
- Fix size argument in suggests endpoint and corresponding tests [#2739](https://github.com/opendatateam/udata/pull/2739)
- Add udata instance name prefix and action suffix for kafka topics [#2736](https://github.com/opendatateam/udata/pull/2736)
- Fix tokenisation by building an `AND` query (see comments in code) for mongo text search and pagination [#2740](https://github.com/opendatateam/udata/pull/2740)

## 4.0.2 (2022-05-04)

- Remove unused `_total_pages` search property [#2726](https://github.com/opendatateam/udata/pull/2726)
- Use -followers as default suggest sort on datasets, reuses and orgas [#2727](https://github.com/opendatateam/udata/pull/2727)
- Reintroduce user suggest with mongo contains [#2725](https://github.com/opendatateam/udata/pull/2725)

## 4.0.1 (2022-04-11)

- Removed `post_save` signal within `add_resource` and `update_resource` methods. [#2720](https://github.com/opendatateam/udata/pull/2720)
- Refactor and update documentation with latest udata updates [#2717](https://github.com/opendatateam/udata/pull/2717)
- Add harvest csv adapter for a catalog of harvesters [#2722](https://github.com/opendatateam/udata/pull/2722)

## 4.0.0 (2022-03-30)

### Breaking change

Search refactor [#2680](https://github.com/opendatateam/udata/pull/2680)
- :warning: Search changes [#2692](https://github.com/opendatateam/udata/pull/2692):
  - The search feature is not within udata anymore and queries a distant service.
  - The search feature is now optional and is enabled by setting the `SEARCH_SERVICE_API_URL` setting.
  - When search is not enabled, the search endpoints will return a `501 Not Implemented` error.
  - The ModelAdapter, SearchQuery and SearchResult patterns were kept but heavily refactored.
  - udata uses a Kafka producer to send documents to index to the search service.
  - udata uses HTTP request to query the search service.
- :warning: API changes [#2669](https://github.com/opendatateam/udata/pull/2669):
  - List endpoints for organizations, datasets, reuses and users are now querying MongoDB instead of ElasticSearch.
  - Those endpoints use MongoDB full text search when `q` argument is used. Some unused filters on this route were dropped.
  - A new API parser was implemented to replace the search one.
  - The previous ElasticSearch endpoints were moved to APIv2 with the following url pattern: `/{object}/search` (ex: `/datasets/search`).
- :warning: Suggest changes [#2685](https://github.com/opendatateam/udata/pull/2685) and [#2696](https://github.com/opendatateam/udata/pull/2696):
  - Current suggest implementation moved from an Elasticsearch index to a MongoDB query using the term `contains`.
  - The user suggest was entirely removed, as its existence is now less relevant because of the full text search.

## 3.3.3 (2022-03-29)

- Extend dcat properties support (frequency litteral, creation and modification date, landing page and abstract description) [#2715](https://github.com/opendatateam/udata/pull/2715)


## 3.3.2 (2022-03-01)

- **Deprecation**: Topics are now deprecated and will be removed in upcoming releases.
- Use title to improve License guess [#2697](https://github.com/opendatateam/udata/pull/2697)
- Add a `q` argument to the paginated datasets resources endpoint, to search through resources titles. [#2701](https://github.com/opendatateam/udata/pull/2701)
- Delete discussion with deleted user as only participant [#2702](https://github.com/opendatateam/udata/pull/2702)
- Fix error on post creation when adding related reuse [#2704](https://github.com/opendatateam/udata/pull/2704)
- Redirect in endpoints routing now returns 308 instead of 302 in order to keep the method and body. [#2706](https://github.com/opendatateam/udata/pull/2706)
- Delete badges from datasets fixtures. [2709](https://github.com/opendatateam/udata/pull/2709)

## 3.3.1 (2022-01-11)

- Fix fields empty value in admin form to allow for unsetting fields [#2691](https://github.com/opendatateam/udata/pull/2691)
- :warning: Add a new required topic string field on reuses. The associated migration set default topic to `others` [#2689](https://github.com/opendatateam/udata/pull/2689)

## 3.3.0 (2021-12-10)

- :warning: Removed `Issues` code and logic. The corresponding MongoDB collection should be deleted when upgrading Udata. [#2681](https://github.com/opendatateam/udata/pull/2681)
- Fix transfer ownership from org to user [#2678](https://github.com/opendatateam/udata/pull/2678)
- Fix discussion creation on posts [#2687](https://github.com/opendatateam/udata/pull/2687)

## 3.2.2 (2021-11-23)

- Move template hook logic back to udata [#2671](https://github.com/opendatateam/udata/pull/2671) [#2679](https://github.com/opendatateam/udata/pull/2679)
- Add dataset's acronym to catalog [#2675](https://github.com/opendatateam/udata/pull/2675)
- Better URL-based License guess [#2672](https://github.com/opendatateam/udata/pull/2672)
- New way of fixtures generation [#2677](https://github.com/opendatateam/udata/pull/2677):
  - The command now uses a remote file (default) if a URL is provided or a local one if a path is provided.
  - This file can be generated by using the command `generate-fixtures-file`, which takes as an argument the URL of the source queried to retieve the data dumped to the file.
  - The command `generate-fixtures-file` uses a customizable list of datasets slugs to know which datasets to query.
- Fixed the Geomform check for a GeoZone instance in formdata [#2683](https://github.com/opendatateam/udata/pull/2683)

## 3.2.1 (2021-10-22)

- Fix default sort with right sort column creation date name, for posts in back-office editorial page [#2665](https://github.com/opendatateam/udata/pull/2665)
- Meta read-only-enabled is back [#2664](https://github.com/opendatateam/udata/pull/2664)
- First endpoints for APIv2! Add datasets hateoas and resources pagination endpoints [#2663](https://github.com/opendatateam/udata/pull/2663) [#2667](https://github.com/opendatateam/udata/pull/2667)
- Add `archived` and `resources_count` fields in the dataset catalog [#2668](https://github.com/opendatateam/udata/pull/2668)

## 3.2.0 (2021-09-14)

- Update dependencies following setuptools 58.0.2 release that drop support for `use_2to3` [#2660](https://github.com/opendatateam/udata/pull/2660):
  - :warning: **breaking change** `rdfs` is not supported anymore
  - `jsonld` endpoints have a `@context` dict directly instead of an url to the context endpoint
- Update documentation with [udata-front plugin renaming](https://github.com/etalab/data.gouv.fr/issues/393) [#2661](https://github.com/opendatateam/udata/pull/2661)
- Various DCAT fixes (geonetwork compatibility) and debug command [#2662](https://github.com/opendatateam/udata/pull/2662)

## 3.1.0 (2021-08-31)

- :warning: Use pip-tools for requirements management [#2642](https://github.com/opendatateam/udata/pull/2642)[#2650](https://github.com/opendatateam/udata/pull/2650)[#2651](https://github.com/opendatateam/udata/pull/2651). Please [read the doc](https://github.com/opendatateam/udata/blob/master/docs/development-environment.md#python-and-virtual-environment) if you are a udata developer.
- :warning: Check db integrity and apply temporary and permanent fixes [#2644](https://github.com/opendatateam/udata/pull/2644) :warning: the associated migrations can take a long time to run.
- :warning: Upgrade to Flask-1.1.4 [#2639](https://github.com/opendatateam/udata/pull/2639)
- Safeguard `User.delete()` [#2646](https://github.com/opendatateam/udata/pull/2646)
- Fix user delete command [#2647](https://github.com/opendatateam/udata/pull/2647)
- Protect `test_ignore_post_save_signal` from weak ref error while testing [#2649](https://github.com/opendatateam/udata/pull/2649)
- Update translations following frontend refactoring (a lot of translations have been moved to udata-gouvfr) [#2648](https://github.com/opendatateam/udata/pull/2648)
- Fix RDF output content negociation [#2652](https://github.com/opendatateam/udata/pull/2652)
- Update Pillow dependency to 8.0.0 [#2654](https://github.com/opendatateam/udata/pull/2654)
- Add more fixes on HarvestSource and HarvestJobs for db integrity [#2653](https://github.com/opendatateam/udata/pull/2653/files)

## 3.0.4 (2021-08-12)

- Now returning notfound() http exception when router does not match any territory object instead of None [#2637](https://github.com/opendatateam/udata/pull/2637)
- Add larger reuse thumbnail image [#2638](https://github.com/opendatateam/udata/pull/2638)
- Activate plugins before creating app when testing [#2643](https://github.com/opendatateam/udata/pull/2643)

## 3.0.3 (2021-07-30)

- Remove mail sending task on follow [#2635](https://github.com/opendatateam/udata/pull/2635)
- Fix root api endpoint error [#2636](https://github.com/opendatateam/udata/pull/2636)

## 3.0.2 (2021-07-19)

- Fix sentry id event logging [#2364](https://github.com/opendatateam/udata/pull/2634)
- Fix remote resource upload [#2632](https://github.com/opendatateam/udata/pull/2632)

## 3.0.1 (2021-07-09)

- Remove apidoc blueprint, moved to udata-gouvfr [#2628](https://github.com/opendatateam/udata/pull/2628)
- New migration to update community resources schema from string to dict [#2629](https://github.com/opendatateam/udata/pull/2629)

## 3.0.0 (2021-07-07)

- :warning: **breaking change**: most of the theme/templates logic has been moved to https://github.com/etalab/udata-gouvfr. `udata` no longer contains a default theme. In the 3.x series, we hope it will be usable as a "headless" open data platform, but for now you probably need to plug your own theme or use udata-gouvfr. [More info about this change here](https://github.com/opendatateam/udata/blob/master/docs/roadmap/udata-3.md#the-road-to-udata3). [#2522](https://github.com/opendatateam/udata/pull/2522)
- Migrate from raven to sentry-sdk [#2620](https://github.com/opendatateam/udata/pull/2620)
- Add a UdataCleaner class to use udata's markdown configuration on SafeMarkup as well [#2619](https://github.com/opendatateam/udata/pull/2619)
- Fix schema name display in resource modal [#2617](https://github.com/opendatateam/udata/pull/2617)

## 2.7.1 (2021-05-27)

- Add migration to roolback on resource's schema's name to None [#2615](https://github.com/opendatateam/udata/pull/2615)

## 2.7.0 (2021-05-25)

- Modify `schema` field to resource. This field is now a nested field containing two sub-properties `name` and `version` [#2600](https://github.com/opendatateam/udata/pull/2600).
- Add a `schema_version` facet to the dataset search (need to be reindex to appear in results) [#2600](https://github.com/opendatateam/udata/pull/2600).

## 2.6.5 (2021-05-19)

- Fix create user by API [#2609](https://github.com/opendatateam/udata/pull/2609)
- Add sqlite, db and ics to allowed extensions [#2610](https://github.com/opendatateam/udata/pull/2610)
- Better markup parsing [#2611](https://github.com/opendatateam/udata/pull/2611):
  - Geozone's and Resource type's labelize function return None if no object is found.
  - New SafeMarkup class, which inherits from Markup, uses Bleach to sanitize Markup class.

## 2.6.4 (2021-03-24)

- Enhance self endpoint verification [#2604](https://github.com/opendatateam/udata/pull/2604)

## 2.6.3 (2021-03-23)

- Extraction of translation's strings [#2602](https://github.com/opendatateam/udata/pull/2602)

## 2.6.2 (2021-03-22)

- Fix SECURITY_CONFIRMABLE=False [#2588](https://github.com/opendatateam/udata/pull/2588)
- Support dct:license on DCAT harvester [#2589](https://github.com/opendatateam/udata/pull/2589)
- Admin small enhancements [#2591](https://github.com/opendatateam/udata/pull/2591):
  - The sidebar "Me" label has been renamed "Profile"
  - The user's profile now displays the user's email
  - The button "Edit" and the dropdown were merged. The button is now only a dropdown listing the actions.
  - "Edit" action has been renamed to "Edit the dataset/reuse/organization/profile" according to the current object to edit.
- Add `nofollow` attribute to links in discussions comments [#2593](https://github.com/opendatateam/udata/pull/2593)
- Add pip upgrade in circle's publish step [#2596](https://github.com/opendatateam/udata/pull/2596)
- Pin Twine's version [#2597](https://github.com/opendatateam/udata/pull/2597)
- Pin twine'version in circle's publish step [#2598](https://github.com/opendatateam/udata/pull/2598)

## 2.6.1 (2021-01-26)

- Fix url_for method in organization's catalog's view [#2587](https://github.com/opendatateam/udata/pull/2587)

## 2.6.0 (2021-01-25)

- Add resource's description and title size limit [#2586](https://github.com/opendatateam/udata/pull/2586)
- Add RDF catalog view for organizations [#2583](https://github.com/opendatateam/udata/pull/2583)

## 2.5.1 (2020-12-31)

- Add title's and description's length limit in forms [#2585](https://github.com/opendatateam/udata/pull/2585)

## 2.5.0 (2020-11-30)

- Change reuse's form's label name to title [#2575](https://github.com/opendatateam/udata/pull/2575)
- Unpublished posts are no longer served by the `Post.list` API endpoint [#2578](https://github.com/opendatateam/udata/pull/2578)
- Read only mode can now be toggled in settings [#2565](https://github.com/opendatateam/udata/pull/2565):
  - Toggles a warning banner on the frontend view and a warning toast on the admin view.
  - Prevents new users to register.
  - Prevents non admin users to create new content such as organizations, datasets, community resources or discussions.
  - Will return a `423` response code to any non-admin request to endpoints specified in `METHOD_BLOCKLIST` setting.
  - Existing content can still be updated.
- Add an alert block in layout template, to be overrided in installed theme [#2580](https://github.com/opendatateam/udata/pull/2580)

## 2.4.1 (2020-11-09)

- Escaping XML's forbidden characters [#2562](https://github.com/opendatateam/udata/pull/2562)
- Ignore pattern feature for linkchecker [#2564](https://github.com/opendatateam/udata/pull/2564)
- Fix TypeError when creating a superuser with an incorrect password [#2567](https://github.com/opendatateam/udata/pull/2567)

## 2.4.0 (2020-10-16)

- :warning: Resources and community resources creation API change [#2545](https://github.com/opendatateam/udata/pull/2545):
  - Remove the RESOURCES_FILE_ALLOWED_DOMAINS setting and mechanism.
  - The community resource's/resource's url could be set from the client side, even in the case of a hosted one, which is illogical.
    A hosted community resource's/resource's url should only be the sole responsibility of the backend.
  - Consequently, the POST endpoint of the community resources/resources API is only meant for the remote ones and the PUT endpoint of the community resources/resources API will take the existing resource's url to override the one sent by the client.
- Community resources changes [#2546](https://github.com/opendatateam/udata/pull/2546):
  - Dataset is now correctly set at community resource creation
  - Remove now useless job 'purge-orphan-community-resources'
- Using the fs_filename logic when uploading a new resource on the data catalog.[#2547](https://github.com/opendatateam/udata/pull/2547)
- Remove old file when updating resources and community resources from API [#2548](https://github.com/opendatateam/udata/pull/2548)
- Sortable.js upgrade to fix an issue in udata's editorial page when reordering featured datasets [#2550](https://github.com/opendatateam/udata/pull/2550)
- Password rotation mechanism [#2551](https://github.com/opendatateam/udata/pull/2551):
  - Datetime fields `password_rotation_demanded` and `password_rotation_performed` added to user model.
  - Override Flask-Security's login and reset password forms to implement the password rotation checks.
- Password complexity settings hardening [#2554](https://github.com/opendatateam/udata/pull/2554)
- Migrate ODS datasets urls [#2559](https://github.com/opendatateam/udata/pull/2559)

## 2.3.0 (2020-09-29)

- Plugin's translations are now correctly loaded [#2529](https://github.com/opendatateam/udata/pull/2529)
- Vine version is now pinned in requirements [#2532](https://github.com/opendatateam/udata/pull/2532)
- Fix reuses metrics [#2531](https://github.com/opendatateam/udata/pull/2531):
  - Reuses "datasets" metrics are now triggered correctly
  - New job to update the datasets "reuses" metrics: `update-datasets-reuses-metrics` to be scheduled
- Add a migration to set the reuses datasets metrics to the correct value [#2540](https://github.com/opendatateam/udata/pull/2540)
- Add a specific dataset's method for resource removal [#2534](https://github.com/opendatateam/udata/pull/2534)
- Flask-Security update [#2535](https://github.com/opendatateam/udata/pull/2535):
  - Switch to fork Flask-Security-Too
  - New settings to set the required password length and complexity
- Fix Flask-security sendmail overriding [#2536](https://github.com/opendatateam/udata/pull/2536)
- Add a custom password complexity checker to Flask-Security [#2537](https://github.com/opendatateam/udata/pull/2537)
- Change too short password error message [#2538](https://github.com/opendatateam/udata/pull/2538)

## 2.2.1 (2020-08-25)

- Some fixes for the static files deletion [#2526](https://github.com/opendatateam/udata/pull/2526):
  - New static files migration replacing the older one:
    - The migration now uses FS_URL.
    - Fixed the fs_filename string formating.
    - Now checks the community ressource's URLs too.
  - Removing the deletion script link in the CHANGELOG previous entry.
- Add a schema facet to the dataset search 🚧 requires datasets reindexation [#2523](https://github.com/opendatateam/udata/pull/2523)

## 2.2.0 (2020-08-05)

- CORS are now handled by Flask-CORS instead of Flask-RestPlus[#2485](https://github.com/opendatateam/udata/pull/2485)
- Oauth changes [#2510](https://github.com/opendatateam/udata/pull/2510):
  - Authorization code Grant now support PKCE flow
  - New command to create an OAuth client
  - :warning: Implicit grant is no longer supported
- :warning: Deletion workflow changes [#2488](https://github.com/opendatateam/udata/pull/2488):
  - Deleting a resource now triggers the deletion of the corresponding static file
  - Deleting a dataset now triggers the deletion of the corresponding resources (including community resources) and their static files
  - Adding a celery job `purge-orphan-community-resources` to remove community resources not linked to a dataset. This should be scheduled regularly.
  - Adding a migration file to populate resources fs_filename new field. Deleting the orphaned files is pretty deployment specific.
    A custom script should be writen in order to find and delete those files.
- Show traceback for migration errors [#2513](https://github.com/opendatateam/udata/pull/2513)
- Add `schema` field to ressources. This field can be filled based on an external schema catalog [#2512](https://github.com/opendatateam/udata/pull/2512)
- Add 2 new template hooks: `base.modals` (base template) and `dataset.resource.card.extra-buttons` (dataset resource card) [#2514](https://github.com/opendatateam/udata/pull/2514)

## 2.1.3 (2020-06-29)

- Fix internal links in markdown when not starting w/ slash [#2500](https://github.com/opendatateam/udata/pull/2500)
- Fix JS error when uploading a resource in certain conditions [#2483](https://github.com/opendatateam/udata/pull/2483)

## 2.1.2 (2020-06-17)

- Decoded api key byte string [#2482](https://github.com/opendatateam/udata/pull/2482)
- Removed now useless metric fetching [#2482](https://github.com/opendatateam/udata/pull/2484)
- Fix bug in harvester's cron schedule [#2493](https://github.com/opendatateam/udata/pull/2493)
- Adding banner options in settings for a potential use in an udata's theme [#2492](https://github.com/opendatateam/udata/pull/2492)

## 2.1.1 (2020-06-16)

- Broken release, use 2.1.2

## 2.1.0 (2020-05-12)

### Breaking changes

- Full metrics refactoring [2459](https://github.com/opendatateam/udata/pull/2459):
  - Metric collection is now useless and will not be filled anymore, you can remove it or keep it for archival sake. It will not be automatically removed.
  - [udata-piwik](https://github.com/opendatateam/udata-piwik) now uses InfluxDB as a buffer for trafic data before injecting them into udata's models.
  - Most of celery's tasks related to metrics are removed, this should help performance-wise on a big instance.
  - Charts related to metrics are removed from admin and dashboard panel until we have accurate data to populate them.
  - Site's metrics computation are not triggered by signals anymore.
  - A specific celery job needs to be run periodically to compute site's metrics.

### New features

- Nothing yet

## 2.0.4 (2020-05-04)

- Fix export-csv command (py3 compat) [#2472](https://github.com/opendatateam/udata/pull/2472)

## 2.0.3 (2020-04-30)

- :warning: Security fix: fix XSS in markdown w/ length JS filter [#2471](https://github.com/opendatateam/udata/pull/2471)

## 2.0.2 (2020-04-07)

- :warning: Breaking change / security fix: disallow html tags in markdown-it (JS markdown rendering) [#2465](https://github.com/opendatateam/udata/pull/2465)

## 2.0.1 (2020-03-24)

- Allow images to be displayed in markdown by default [#2462](https://github.com/opendatateam/udata/pull/2462)
- Fix deleted user's authentication on backend side [#2460](https://github.com/opendatateam/udata/pull/2460)

## 2.0.0 (2020-03-11)

### Breaking changes

- Migration to Python 3.7 [#1766](https://github.com/opendatateam/udata/pull/1766)
- The new migration system ([#1956](https://github.com/opendatateam/udata/pull/1956)) uses a new python based format. Pre-2.0 migrations are not compatible so you might need to upgrade to the latest `udata` version `<2.0.0`, execute migrations and then upgrade to `udata` 2+.
- The targeted mongo version is now Mongo 3.6. Backward support is not guaranteed
- Deprecated celery tasks have been removed, please ensure all old-style tasks (pre 1.6.20) have been consumed before migrating [#2452](https://github.com/opendatateam/udata/pull/2452)

### New features

- New migration system [#1956](https://github.com/opendatateam/udata/pull/1956):
  - Use python based migrations instead of relying on mongo internal and deprecated `js_exec`
  - Handle rollback (optionnal)
  - Detailled history
- Template hooks generalization: allows to dynamically extend template with widgets and snippets from extensions. See [the dedicated documentation section](https://udata.readthedocs.io/en/stable/extending/#hooks) [#2323](https://github.com/opendatateam/udata/pull/2323)
- Markdown now supports [Github Flavored Markdown (GFM) specs](https://github.github.com/gfm/) (ie. the already supported [CommonMark specs](https://spec.commonmark.org) plus tables, strikethrough, autolinks support and predefined disallowed raw HTML) [#2341](https://github.com/opendatateam/udata/pull/2341)

## 1.6.20 (2020-01-21)

- New Crowdin translations [#2360](https://github.com/opendatateam/udata/pull/2360)
- Fix territory routing for @latest [#2447](https://github.com/opendatateam/udata/pull/2447)
- Refactor Celery: py2/py3 compatibility, use ids as payload [#2305](https://github.com/opendatateam/udata/pull/2305)
- Automatically archive dangling harvested datasets :warning: this is enabled by default [#2368](https://github.com/opendatateam/udata/pull/2368)
- Refactor celery tasks to avoid models/documents in the transport layer [#2305](https://github.com/opendatateam/udata/pull/2305)

## 1.6.19 (2020-01-06)

- `rel=nofollow` on remote source links [#2364](https://github.com/opendatateam/udata/pull/2364)
- Fix admin messages and fix user roles selector default value [#2365](https://github.com/opendatateam/udata/pull/2365)
- Fix new harvester's form tooltip showup [#2371](https://github.com/opendatateam/udata/pull/2371)
- Fix responsive design of search results [#2372](https://github.com/opendatateam/udata/pull/2372)
- Fix non-unique ids in datasets' comments [#2374](https://github.com/opendatateam/udata/pull/2374)
- Case insensitive license matching [#2378](https://github.com/opendatateam/udata/pull/2378)

## 1.6.18 (2019-12-13)

- Remove embedded API doc [#2343](https://github.com/opendatateam/udata/pull/2343) :warning: Breaking change, please customize `API_DOC_EXTERNAL_LINK` for your needs.
- Removed published date from community ressources [#2350](https://github.com/opendatateam/udata/pull/2350)
- Added new size for avatars in user's model (`udata images render` must be run in order to update the size of existing images) [#2353](https://github.com/opendatateam/udata/pull/2353)
- Fixed user's avatar change [#2351](https://github.com/opendatateam/udata/issues/2351)
- Removed dead code [#2355](https://github.com/opendatateam/udata/pull/2355)
- Resolved conflict between id and slug [#2356](https://github.com/opendatateam/udata/pull/2356)
- Fix next link in posts pagination [#2358](https://github.com/opendatateam/udata/pull/2358)
- Fix organization's members roles translation [#2359](https://github.com/opendatateam/udata/pull/2359)
## 1.6.17 (2019-10-28)

- Disallow URLs in first and last names [#2345](https://github.com/opendatateam/udata/pull/2345)

## 1.6.16 (2019-10-22)

- Prevent Google ranking spam attacks on reuse pages (`rel=nofollow` on reuse link) [#2320](https://github.com/opendatateam/udata/pull/2320)
- Display admin resources list actions only if user has permissions to edit [#2326](https://github.com/opendatateam/udata/pull/2326)
- Fix non-admin user not being able to change their profile picture [#2327](https://github.com/opendatateam/udata/pull/2327)

## 1.6.15 (2019-09-11)

- Style links in admin modals [#2292](https://github.com/opendatateam/udata/pull/2292)
- Add activity.key filter to activity.atom feed [#2293](https://github.com/opendatateam/udata/pull/2293)
- Allow `Authorization` as CORS header and OAuth minor fixes [#2298](https://github.com/opendatateam/udata/pull/2298)
- Set dataset.private to False by default (and fix stock) [#2307](https://github.com/opendatateam/udata/pull/2307)
- Fixes some inconsistencies between admin display (buttons, actions...) and real permissions [#2308](https://github.com/opendatateam/udata/pull/2308)


## 1.6.14 (2019-08-14)

- Cleanup `permitted_reuses` data (migration) [#2244](https://github.com/opendatateam/udata/pull/2244)
- Proper form errors handling on nested fields [#2246](https://github.com/opendatateam/udata/pull/2246)
- JS models load/save/update consistency (`loading` always `true` on query, always handle error, no more silent errors) [#2247](https://github.com/opendatateam/udata/pull/2247)
- Ensures that date ranges are always positive (ie. `start` < `end`) [#2253](https://github.com/opendatateam/udata/pull/2253)
- Enable completion on the "`MIME type`" resource form field (needs reindexing) [#2238](https://github.com/opendatateam/udata/pull/2238)
- Ensure oembed rendering errors are not hidden by default error handlers and have cors headers [#2254](https://github.com/opendatateam/udata/pull/2254)
- Handle dates before 1900 during indexing [#2256](https://github.com/opendatateam/udata/pull/2256)
- `spatial load` command is more resilient: make use of a temporary collection when `--drop` option is provided (avoid downtime during the load), in case of exception or keybord interrupt, temporary files and collections are cleaned up [#2261](https://github.com/opendatateam/udata/pull/2261)
- Configurable Elasticsearch timeouts. Introduce `ELASTICSEARCH_TIMEOUT` as default/read timeout and `ELASTICSEARCH_INDEX_TIMEOUT` as indexing/write timeout [#2265](https://github.com/opendatateam/udata/pull/2265)
- OEmbed support for organizations [#2273](https://github.com/opendatateam/udata/pull/2273)
- Extract search parameters as settings allowing fine tuning search without repackaging udata (see [the **Search configuration** documentation](https://udata.readthedocs.io/en/stable/adapting-settings/#search-configuration)) [#2275](https://github.com/opendatateam/udata/pull/2275)
- Prevent `DoesNotExist` error in activity API: silence the error for the consumer but log it (ie. visible in Sentry) [#2268](https://github.com/opendatateam/udata/pull/2268)
- Optimize CSV export generation memory wise [#2277](https://github.com/opendatateam/udata/pull/2277)

## 1.6.13 (2019-07-11)

- Rename og:image target :warning: this will break your custom theme, please rename your logo image file to `logo-social.png` instead of `logo-600x600.png` [#2217](https://github.com/opendatateam/udata/pull/2217)
- Don't automatically overwrite `last_update` field if manually set [#2020](https://github.com/opendatateam/udata/pull/2220)
- Spatial completion: only index last version of each zone and prevent completion cluttering [#2140](https://github.com/opendatateam/udata/pull/2140)
- Init: prompt to loads countries [#2140](https://github.com/opendatateam/udata/pull/2140)
- Handle UTF-8 filenames in `spatial load_logos` command [#2223](https://github.com/opendatateam/udata/pull/2223)
- Display the datasets, reuses and harvesters deleted state on listing when possible [#2228](https://github.com/opendatateam/udata/pull/2228)
- Fix queryless (no `q` text parameter) search results scoring (or lack of scoring) [#2231](https://github.com/opendatateam/udata/pull/2231)
- Miscellaneous fixes on completers [#2215](https://github.com/opendatateam/udata/pull/2215)
- Ensure `filetype='remote'` is set when using the manual ressource form [#2236](https://github.com/opendatateam/udata/pull/2236)
- Improve harvest sources listing (limit `last_job` fetched and serialized fields, reduce payload) [#2214](https://github.com/opendatateam/udata/pull/2214)
- Ensure HarvestItems are cleaned up on dataset deletion [#2214](https://github.com/opendatateam/udata/pull/2214)
- Added `config.HARVEST_JOBS_RETENTION_DAYS` and a `harvest-purge-jobs` job to apply it [#2214](https://github.com/opendatateam/udata/pull/2214) (migration). **Warning, the migration will enforce `config.HARVEST_JOBS_RETENTION_DAYS` and can take some time on a big `HarvestJob` collection**
- Drop `no_dereference` on indexing to avoid the "`dictionary changed size during iteration`" error until another solution is found. **Warning: this might result in more resources consumption while indexing** [#2237](https://github.com/opendatateam/udata/pull/2237)
- Fix various issues around discussions UI [#2190](https://github.com/opendatateam/udata/pull/2190)


## 1.6.12 (2019-06-26)

- Archive dataset feature [#2172](https://github.com/opendatateam/udata/pull/2172)
- Refactor breadcrum includes [#2173](https://github.com/opendatateam/udata/pull/2173)
- Better dependencies management [#2182](https://github.com/opendatateam/udata/pull/2182) and [#2172/install.pip](https://github.com/opendatateam/udata/pull/2172/files#diff-d7b45472f3465d62f857d14cf59ea8a2)
- Reduce following to staring [#2192](https://github.com/opendatateam/udata/pull/2192/files)
- Simplify display of spatial coverage in search results [#2192](https://github.com/opendatateam/udata/pull/2192/files)
- Add cache for organization and topic display pages [#2194](https://github.com/opendatateam/udata/pull/2194)
- Dataset of datasets: id as ref instead of slug [#2195](https://github.com/opendatateam/udata/pull/2195) :warning: this introduces some settings changes, cf [documentation for EXPORT_CSV](https://github.com/opendatateam/udata/blob/master/docs/adapting-settings.md).
- Add meta og:type: make twitter cards work [#2196](https://github.com/opendatateam/udata/pull/2196)
- Fix UI responsiveness [#2199](https://github.com/opendatateam/udata/pull/2199)
- Remove social media sharing feature [#2200](https://github.com/opendatateam/udata/pull/2200)
- Quick fix for activity.atom [#2203](https://github.com/opendatateam/udata/pull/2203)
- Remove diff from js dependencies to fix CVE [#2204](https://github.com/opendatateam/udata/pull/2204)
- Replace default sort label for better readability [#2206](https://github.com/opendatateam/udata/pull/2206)
- Add a condition to up-to-dateness of a dataset [#2208](https://github.com/opendatateam/udata/pull/2208)
- Prevent deleted harvesters from running until purged. Harvest jobs history is deleted too on purge. [#2209](https://github.com/opendatateam/udata/pull/2209)
- Better quality.frequency management [#2211](https://github.com/opendatateam/udata/pull/2211)
- Fix caching of topic pages [#2213](https://github.com/opendatateam/udata/pull/2213)

## 1.6.11 (2019-05-29)

- Center incomplete rows of cards [#2162](https://github.com/opendatateam/udata/pull/2162)
- Allow .dxf upload [#2164](https://github.com/opendatateam/udata/pull/2164)
- Always use remote_url as harvesting source [#2165](https://github.com/opendatateam/udata/pull/2165)
- Update jquery to ~3.4.1 [#2161](https://github.com/opendatateam/udata/pull/2161)
- Fix various issues with search result page [#2166](https://github.com/opendatateam/udata/pull/2166)
- Restore notbroken facet includes [#2169](https://github.com/opendatateam/udata/pull/2169)

## 1.6.10 (2019-05-23)

- Remove `<br>` in badge display [#2156](https://github.com/opendatateam/udata/pull/2156)
- Display user avatar and fix its sizing [#2157](https://github.com/opendatateam/udata/pull/2157)
- Redirect unfiltered csv exports to dataset of datasets [#2158](https://github.com/opendatateam/udata/pull/2158)
- Show organization id in a modal and add hyperlinks to ids in detail modal [#2159](https://github.com/opendatateam/udata/pull/2159)

## 1.6.9 (2019-05-20)

- Add user slug to dataset cache key [#2146](https://github.com/opendatateam/udata/pull/2146)
- Change display of cards of reuses on topic pages [#2148](https://github.com/opendatateam/udata/pull/2148)
- Display remote source of harvested dataset [#2150](https://github.com/opendatateam/udata/pull/2150)
- Prefill community resource type on upload form [#2151](https://github.com/opendatateam/udata/pull/2151)
- Fix user profile UI [#2152](https://github.com/opendatateam/udata/pull/2152)
- Remove concept of permitted reuse [#2153](https://github.com/opendatateam/udata/pull/2153)

## 1.6.8 (2019-05-13)

- Configurable search autocomplete [#2138](https://github.com/opendatateam/udata/pull/2138)

## 1.6.7 (2019-05-10)

- Refactor DCAT harvesting to store only one graph (and prevent MongoDB document size overflow) [#2096](https://github.com/opendatateam/udata/pull/2096)
- Expose sane defaults for `TRACKING_BLACKLIST` [#2098](https://github.com/opendatateam/udata/pull/2098)
- Bubble up uploader errors [#2102](https://github.com/opendatateam/udata/pull/2102)
- Ensure `udata worker status --munin` always outputs zero values so munin won't see it has a "no data" response [#2103](https://github.com/opendatateam/udata/pull/2103)
- Metrics tuning: breaks circular dependencies, drop exec_js/eval usage, proper logging... [#2113](https://github.com/opendatateam/udata/pull/2113)
- Change reuse icon from "retweet" to "recycle" [#2122](https://github.com/opendatateam/udata/pull/2122)
- Admins can delete a single comment in a discussion thread [#2087](https://github.com/opendatateam/udata/pull/2087)
- Add cache directives to dataset display blocks [#2129](https://github.com/opendatateam/udata/pull/2129)
- Export multiple models objects to CSV (dataset of datasets) [#2124](https://github.com/opendatateam/udata/pull/2124)


## 1.6.6 (2019-03-27)

- Automatically loads default settings from plugins (if `plugin.settings` module exists) [#2058](https://github.com/opendatateam/udata/pull/2058)
- Fixes some memory leaks on reindexing [#2070](https://github.com/opendatateam/udata/pull/2070)
- Fixes minor UI bug [#2072](https://github.com/opendatateam/udata/pull/2072)
- Prevent ExtrasField failure on null value [#2074](https://github.com/opendatateam/udata/pull/2074)
- Improve ModelField errors handling [#2075](https://github.com/opendatateam/udata/pull/2075)
- Fix territories home map [#2077](https://github.com/opendatateam/udata/pull/2077)
- Prevent timeout on `udata index` in some cases [#2079](https://github.com/opendatateam/udata/pull/2079)
- Pin werkzeug dependency to `0.14.1` until incompatibilities are fixed [#2081](https://github.com/opendatateam/udata/pull/2081)
- Prevent client-side error while handling unparseable API response [#2076](https://github.com/opendatateam/udata/pull/2076)
- Fix the `udata job schedule` erroneous help message [#2083](https://github.com/opendatateam/udata/pull/2083)
- Fix upload button on replace resource file [#2085](https://github.com/opendatateam/udata/pull/2085)
- Ensure harvest items statuses are updated on the right job [#2089](https://github.com/opendatateam/udata/pull/2089)
- Added Serbian translations [#2055](https://github.com/opendatateam/udata/pull/2055)

## 1.6.5 (2019-02-27)

- Replace "An user" by "A user" [#2033](https://github.com/opendatateam/udata/pull/2033)
- Use "udata" and fix a few other typos in documentation and UI/translation strings [#2023](https://github.com/opendatateam/udata/pull/2023)
- Add a surrounding block declaration around community section [2039](https://github.com/opendatateam/udata/pull/2039)
- Fix broken form validation on admin discussions and issues [#2045](https://github.com/opendatateam/udata/pull/2045)
- Fix full reindexation by avoiding `SlugField.instance` deepcopy in `no_dereference()` querysets [#2048](https://github.com/opendatateam/udata/pull/2048)
- Ensure deleted user slug is pseudonymized [#2049](https://github.com/opendatateam/udata/pull/2049)
- Prevent the "Add resource" modal from closing when using the frontend "Add resource" button [#2052](https://github.com/opendatateam/udata/pull/2052)

## 1.6.4 (2019-02-02)

- Fix workers: pin redis version for Celery compatibility [#2019](https://github.com/opendatateam/udata/pull/2019)

## 1.6.3 (2019-02-01)

- Remove extra attributes on user deletion [#1961](https://github.com/opendatateam/udata/pull/1961)
- Pin phantomjs to version `2.1.7` [#1975](https://github.com/opendatateam/udata/pull/1975)
- Protect membership accept route against flood [#1984](https://github.com/opendatateam/udata/pull/1984)
- Ensure compatibility with IE11 and Firefox ESR [#1990](https://github.com/opendatateam/udata/pull/1990)
- Lots of fixes on the resource form. Be explicit about uploading a new file [#1991](https://github.com/opendatateam/udata/pull/1991)
- Centralize `selectize` handling and style in `base-completer` and apply some fixes [1992](https://github.com/opendatateam/udata/pull/1992)
- Added the missing `number` input field widget [#1993](https://github.com/opendatateam/udata/pull/1993)
- Fix the organization private datasets and reuses counters [#1994](https://github.com/opendatateam/udata/pull/1994)
- Disable autocorrect, spellcheck... on search and completion fields [#1995](https://github.com/opendatateam/udata/pull/1995)
- Fix harvest preview in edit form not taking configuration (features and filters) [#1996](https://github.com/opendatateam/udata/pull/1996)
- Ensure organization page react to URL hash changes (including those from right sidebar) [#1997](https://github.com/opendatateam/udata/pull/1997)
- Updating community resource as admin keeps original owner [#1999](https://github.com/opendatateam/udata/pull/1999)
- Major form fixes [#2000](https://github.com/opendatateam/udata/pull/2000)
- Improved admin errors handling: visual feedback on all errors, `Sentry-ID` header if present, hide organization unauthorized actions [#2005](https://github.com/opendatateam/udata/pull/2005)
- Expose and import licenses `alternate_urls` and `alternate_titles` fields [#2006](https://github.com/opendatateam/udata/pull/2006)
- Be consistent on search results wording and icons (Stars vs Followers) [#2013](https://github.com/opendatateam/udata/pull/2013)
- Switch from a "full facet reset" to a "by term reset" approach in search facets [#2014](https://github.com/opendatateam/udata/pull/2014)
- Ensures all modals have the same buttons styles and orders, same color code... [#2012](https://github.com/opendatateam/udata/pull/2012)
- Ensure URLs from assets stored on `CDN_DOMAINS` are considered as valid and that associated error message is properly translated [#2017](https://github.com/opendatateam/udata/pull/2017)

## 1.6.2 (2018-11-05)

- Display the owner/organization on harvester view [#1921](https://github.com/opendatateam/udata/pull/1921)
- Improve harvest validation errors handling [#1920](https://github.com/opendatateam/udata/pull/1920)
- Make extra TOS text customizable [#1922](https://github.com/opendatateam/udata/pull/1922)
- Fixes an `UnicodeEncodeError` occuring when parsing RDF with unicode URLs [#1919](https://github.com/opendatateam/udata/pull/1919)
- Fix some external assets handling cases [#1918](https://github.com/opendatateam/udata/pull/1918)
- Harvest items can now match `source.id` before `source.domain` — no more duplicates when changing an harvester URL [#1923](https://github.com/opendatateam/udata/pull/1923)
- Ensure image picker/cropper only allows images [#1925](https://github.com/opendatateam/udata/pull/1925)
- Make tags min and max length configurable and ensure admin takes its configuration from the backend [#1935](https://github.com/opendatateam/udata/pull/1935)
- Prevent errors when there is no date available to focus on the calendar [#1937](https://github.com/opendatateam/udata/pull/1937)

### Internals

- Update authlib to 0.10 [#1916](https://github.com/opendatateam/udata/pull/1916)

## 1.6.1 (2018-10-11)

- Allows arguments and keyword arguments in the task `@connect` decorator [#1908](https://github.com/opendatateam/udata/pull/1908)
- Allows to restore assets after being deleted (Datasets, Organizations and Reuses) [#1901](https://github.com/opendatateam/udata/pull/1901)
- Fixes form events not bubbling (and so fixes harvester config not displaying) [#1914](https://github.com/opendatateam/udata/pull/1914)

## 1.6.0 (2018-10-02)

### New features

- Harvest sources are now filterable through the harvest source create/edit admin form [#1812](https://github.com/opendatateam/udata/pull/1812)
- Harvest sources can now enable or disable some optional backend features [#1875](https://github.com/opendatateam/udata/pull/1875)
- Post UIs have been reworked: publication date, publish/unpublish action, save and continue editing, dynamic sidebar, alignments fixes... [#1857](https://github.com/opendatateam/udata/pull/1857)

### Minor changes

- Only display temporal coverage years on cards and search results [#1833](https://github.com/opendatateam/udata/pull/1833)
- Add publisher's name on dataset template [#1847](https://github.com/opendatateam/udata/pull/1847)
- Improved upload error handling: deduplicate notifications, localized generic error message, sentry identifier... [#1842](https://github.com/opendatateam/udata/pull/1842)
- Allows to filter datasets on resource `type` (needs reindexing) [#1848](https://github.com/opendatateam/udata/pull/1848)
- Switch the admin sidebar collapse icon from "hamburger"to left and right arrows [#1855](https://github.com/opendatateam/udata/pull/1855)
- Discussion add card style coherence [#1884](https://github.com/opendatateam/udata/pull/1884)
- `LINKCHECKING_UNCHECKED_TYPES` setting to prevent linkchecking on some ressource types [#1892](https://github.com/opendatateam/udata/pull/1892)
- `swagger.json` API specifications now pass validation [#1898](https://github.com/opendatateam/udata/pull/1898)

### Breaking changes

- Static assets are now compatible with long-term caching (ie. their hash is present in the filename). :warning: On your development environment you need to run `inv assets-build` to generate an initial `manifest.json`, both in `udata` and in your theme extension if it uses manifest. See [#1826](https://github.com/opendatateam/udata/pull/1826) for full details.
- Theme are now responsible for adding their CSS markup on template (no more assumptions on `theme.css` and `admin.css`). Most of the time, overriding `raw.html` and `admin.html` should be sufficient
- The discussions API `posted_by` attribute is now an embedded user instead of an user ID to avoid extra API calls [#1839](https://github.com/opendatateam/udata/pull/1839)

### Bugfixes

- Hide the `resource.type` attribute from JSON-LD output until handled by a dedicated vocabulary/property [#1865](https://github.com/opendatateam/udata/pull/1865)
- RDFs, CSVs and resource redirect views are now handling CORS properly [#1866](https://github.com/opendatateam/udata/pull/1866)
- Fix broken sorts on organization's datasets list in admin [#1873](https://github.com/opendatateam/udata/pull/1873)
- Ensure harvest previewing is done against current form content [#1888](https://github.com/opendatateam/udata/pull/1888)
- Ensure deleted objects are unindexed [#1891](https://github.com/opendatateam/udata/pull/1891)
- Fix the dataset resources list layout wrapping [#1893](https://github.com/opendatateam/udata/pull/1893)
- Fix wrong behavior for weblinks [#1894](https://github.com/opendatateam/udata/pull/1894)
- Ensure `info config` command only displays configuration variables [#1897](https://github.com/opendatateam/udata/pull/1897)

### Internal

- Upgrade to Authlib 0.9 [#1760](https://github.com/opendatateam/udata/pull/1760) [#1827](https://github.com/opendatateam/udata/pull/1827)
- Add a `Dataset.on_resource_added` signal

## 1.5.3 (2018-08-27)

- Prevent UnicodeError on unicode URL validation error [#1844](https://github.com/opendatateam/udata/pull/1844)
- Hide save button in "Add resource" modal until form is visible (and prevent error) [#1846](https://github.com/opendatateam/udata/pull/1846)
- The purge chunks tasks also remove the directory [#1845](https://github.com/opendatateam/udata/pull/1845)
- Upgrade to latest Fine-Uploader version to benefit from bug fixes [#1849](https://github.com/opendatateam/udata/pull/1849)
- Prevent front views from downloading `swagger.json` [#1838](https://github.com/opendatateam/udata/pull/1838)
- Ensure API docs works without data [#1840](https://github.com/opendatateam/udata/pull/1840)
- Expose the default spatial granularity in API specs [#1841](https://github.com/opendatateam/udata/pull/1841)
- Fix missing dataset title on client-side card listing [#1834](https://github.com/opendatateam/udata/pull/1834)
- Allows to clear the dataset form temporal coverage. [#1832](https://github.com/opendatateam/udata/pull/1832)
- Ensure that admin notifications are displayed once and with a constant width. [#1831](https://github.com/opendatateam/udata/pull/1831)
- Fix broken date range picker date parsing (ie. manual keyboard input) [#1863](https://github.com/opendatateam/udata/pull/1853)
- Normalize uploaded filenames to avoid encoding issues, filesystem incompatibilities... [#1852](https://github.com/opendatateam/udata/pull/1852)

## 1.5.2 (2018-08-08)

- Fix client-side temporal coverage rendering [#1821](https://github.com/opendatateam/udata/pull/1821)
- Prevent word breaking when wrapping discussions messages [#1822](https://github.com/opendatateam/udata/pull/1822)
- Properly render message content on issues and discussions mails [#1823](https://github.com/opendatateam/udata/pull/1823)

## 1.5.1 (2018-08-03)

- Ensure OEmbed compatibility with external CDN [#1815](https://github.com/opendatateam/udata/pull/1815)
- Fixes some static URL serialization [#1815](https://github.com/opendatateam/udata/pull/1815)

## 1.5.0 (2018-07-30)

### New features

- Slugs are now redirected on change when changed until old slug are free [#1771](https://github.com/opendatateam/udata/pull/1771)
- Improve usability of new organization form [#1777](https://github.com/opendatateam/udata/pull/1777)
- Allows to serve assets on an external CDN domain using `CDN_DOMAIN` [#1804](https://github.com/opendatateam/udata/pull/1804)

### Breaking changes

None

### Bug fixes and minor changes

- Sort dataset update frequencies by ascending frequency [#1758](https://github.com/opendatateam/udata/pull/1758)
- Skip gov.uk references tests when site is unreachable [#1767](https://github.com/opendatateam/udata/pull/1767)
- Fix resources reorder (registered extras validation logic) [#1796](https://github.com/opendatateam/udata/pull/1796)
- Fix checksum display on resource modal [#1797](https://github.com/opendatateam/udata/pull/1797)
- Use metrics.views on resource card [#1778](https://github.com/opendatateam/udata/pull/1778)
- Fix dataset collapse on ie11 [#1802](https://github.com/opendatateam/udata/pull/1802)
- Upgrade i18next (security) [#1803](https://github.com/opendatateam/udata/pull/1803)

### Internals

- Backports some Python 3 forward compatible changes and fixes some bugs [#1769](https://github.com/opendatateam/udata/pull/1769):
    - avoid `filter` and `map` usage instead of list comprehension
    - explicit encoding handling
    - avoid comparison to `None`
    - use `next()` instead of `.next()` to iterate
    - unhide some implicit casts (in particular search weight)
- Tests are now run against `local.test` instead of `localhost` to avoid pytest warnings

## 1.4.1 (2018-06-15)

- Fix community resource creation and display [#1733](https://github.com/opendatateam/udata/pull/1733)
- Failsafe JS cache storage: use a custom in-memory storage as fallback when access to `sessionStorage` is not allowed [#1742](https://github.com/opendatateam/udata/pull/1742)
- Prevent errors when handling API errors without data/payload [#1743](https://github.com/opendatateam/udata/pull/1743)
- Improve/fix validation error formatting on harvesting [#1745](https://github.com/opendatateam/udata/pull/1745)
- Ensure daterange can be parsed from full iso datetime [#1748](https://github.com/opendatateam/udata/pull/1748)
- API: enforce application/json content-type for forms [#1751](https://github.com/opendatateam/udata/pull/1751)
- RDF parser can now process [european frequencies](https://publications.europa.eu/en/web/eu-vocabularies/at-dataset/-/resource/dataset/frequency) [#1752](https://github.com/opendatateam/udata/pull/1752)
- Fix images upload broken by chunked upload [#1756](https://github.com/opendatateam/udata/pull/1756)

## 1.4.0 (2018-06-06)

### New features

- Typed resources [#1398](https://github.com/opendatateam/udata/issues/1398)
- Initial data preview implementation [#1581](https://github.com/opendatateam/udata/pull/1581) [#1632](https://github.com/opendatateam/udata/pull/1632)
- Handle some alternate titles and alternate URLs on licenses for improved match on harvesting [#1592](https://github.com/opendatateam/udata/pull/1592)
- Allow to specify a dataset acronym [#1217](https://github.com/opendatateam/udata/pull/1217)
- Starts using harvest backend `config` (validation, API exposition, `HarvestFilters`...) [#1716](https://github.com/opendatateam/udata/pull/1716)
- The map widget can now be configured (tiles URL, initial position...) [#1672](https://github.com/opendatateam/udata/pull/1672)
- New discussions layout [#1623](https://github.com/opendatateam/udata/pull/1623)
- Dynamic API documentation, Enhancement to Pull #1542 - [#1542](https://github.com/opendatateam/udata/pull/1542)
- Resource modal overhaul with markdown support [#1547](https://github.com/opendatateam/udata/pull/1547)

### Breaking changes

- Normalize resource.format (migration - :warning: need reindexing). [#1563](https://github.com/opendatateam/udata/pull/1563)
- Enforce a domain whitelist when resource.filetype is file. See [`RESOURCES_FILE_ALLOWED_DOMAINS`](https://udata.readthedocs.io/en/latest/adapting-settings/#resources_file_allowed_domains) settings variable for details and configuration. [#1567](https://github.com/opendatateam/udata/issues/1567)
- Remove extras from datasets search index (needs reindexation) [#1718](https://github.com/opendatateam/udata/pull/1718)

### Bug fixes and minor changes

- Switch to PyPI.org for package links [#1583](https://github.com/opendatateam/udata/pull/1583)
- Show resource type in modal (front) [#1714](https://github.com/opendatateam/udata/pull/1714)
- Adds ETag to internal avatar for efficient caching control [#1712](https://github.com/opendatateam/udata/pull/1712)
- Fix 404/missing css on front pages [#1709](https://github.com/opendatateam/udata/pull/1709)
- Fix markdown max image width (front) [#1707](https://github.com/opendatateam/udata/pull/1707)
- Ensure registered extras types are properly parsed from JSON. Remove the need for custom `db.Extra` classes [#1699](https://github.com/opendatateam/udata/pull/1699)
- Fix the temporal coverage facet query string parsing [#1676](https://github.com/opendatateam/udata/pull/1676)
- Fix search auto-complete hitbox [#1687](https://github.com/opendatateam/udata/pull/1687)
- Fix Firefox custom error handling, part 2 [#1671](https://github.com/opendatateam/udata/pull/1671)
- Add resend confirmation email link to login screen [#1653](https://github.com/opendatateam/udata/pull/1653)
- Audience metrics: use only `views` [#1607](https://github.com/opendatateam/udata/pull/1607)
- Add missing spatial granularities translations [#1636](https://github.com/opendatateam/udata/pull/1636)
- Protocol-relative URLs support [#1599](https://github.com/opendatateam/udata/pull/1599)

### Internals

- Simplify `ExtrasField` form field signature (no need anymore for the `extras` parameter) [#1698](https://github.com/opendatateam/udata/pull/1698)
- Register known extras types [#1700](https://github.com/opendatateam/udata/pull/1700)

## 1.3.12 (2018-05-31)

- Fix side menu on mobile [#1701](https://github.com/opendatateam/udata/pull/1701)
- Fix update frequency field [#1702](https://github.com/opendatateam/udata/pull/1702)

## 1.3.11 (2018-05-29)

- Protect Resource.need_check against malformed/string dates [#1691](https://github.com/opendatateam/udata/pull/1691)
- Fix search auto-complete loading on new page [#1693](https://github.com/opendatateam/udata/pull/1693)

## 1.3.10 (2018-05-11)

- Expose Resource.extras as writable in the API [#1660](https://github.com/opendatateam/udata/pull/1660)
- Fix Firefox custom errors handling [#1662](https://github.com/opendatateam/udata/pull/1662)

## 1.3.9 (2018-05-07)

- Prevent linkchecker to pollute timeline as a side-effect. (migration). **Warning, the migration will delete all dataset update activities** [#1643](https://github.com/opendatateam/udata/pull/1643)
- Fix OAuth authorization screen failing with unicode `SITE_TITLE` [#1624](https://github.com/opendatateam/udata/pull/1624)
- Fix markdown handling of autolinks with angle brackets and factorize (and test) markdown `parse_html()` [#1625](https://github.com/opendatateam/udata/pull/1625)
- Fix timeline order [#1642](https://github.com/opendatateam/udata/pull/1642)
- Fix markdown rendering on IE11 [#1645](https://github.com/opendatateam/udata/pull/1645)
- Consider bad UUID as 404 in routing [#1646](https://github.com/opendatateam/udata/pull/1646)
- Add missing email templates [#1647](https://github.com/opendatateam/udata/pull/1647)
- Polyfill `ChildNode.remove()` for IE11 [#1648](https://github.com/opendatateam/udata/pull/1648)
- Improve Raven-js/Sentry error handling [#1649](https://github.com/opendatateam/udata/pull/1649)
- Prevent regex special characters to break site search [#1650](https://github.com/opendatateam/udata/pull/1650)

## 1.3.8 (2018-04-25)

- Fix sendmail regression [#1620](https://github.com/opendatateam/udata/pull/1620)

## 1.3.7 (2018-04-24)

- Fix some search parameters validation [#1601](https://github.com/opendatateam/udata/pull/1601)
- Prevent API tracking errors with unicode [#1602](https://github.com/opendatateam/udata/pull/1602)
- Prevent a race condition error when uploading file with concurrent chunking [#1606](https://github.com/opendatateam/udata/pull/1606)
- Disallow resources dict in API [#1603](https://github.com/opendatateam/udata/pull/1603)
- Test and fix territories routing [#1611](https://github.com/opendatateam/udata/pull/1611)
- Fix the client-side Raven/Sentry configuration [#1612](https://github.com/opendatateam/udata/pull/1612)
- Raise a 404 in case of unknown RDF content type [#1613](https://github.com/opendatateam/udata/pull/1613)
- Ensure current theme is available to macros requiring it in mails [#1614](https://github.com/opendatateam/udata/pull/1614)
- Fix documentation about NGinx configuration for https [#1615](https://github.com/opendatateam/udata/pull/1615)
- Remove unwanted commas in default `SECURITY_EMAIL_SUBJECT_*` parameters [#1616](https://github.com/opendatateam/udata/pull/1616)

## 1.3.6 (2018-04-16)

- Prevent OEmbed card to be styled when loaded in bootstrap 4 [#1569](https://github.com/opendatateam/udata/pull/1569)
- Fix organizations sort by last_modified [#1576](https://github.com/opendatateam/udata/pull/1576)
- Fix dataset creation form (and any other form) [#1584](https://github.com/opendatateam/udata/pull/1584)
- Fix an XSS on client-side markdown parsing [#1585](https://github.com/opendatateam/udata/pull/1585)
- Ensure URLs validation is the same everywhere [#1586](https://github.com/opendatateam/udata/pull/1586)

## 1.3.5 (2018-04-03)

- Upgrade `sifter` to `0.5.3` [#1548](https://github.com/opendatateam/udata/pull/1548)
- Upgrade `jquery-validation` to 1.17.0 and fixes some issues with client-side URL validation [#1550](https://github.com/opendatateam/udata/pull/1550)
- Minor change on OEmbed cards to avoid theme to override the cards `font-family` [#1549](https://github.com/opendatateam/udata/pull/1549)
- Improve cli unicode handling [#1551](https://github.com/opendatateam/udata/pull/1551)
- Fix DCAT harvester mime type detection [#1552](https://github.com/opendatateam/udata/pull/1552)
- Add the missing harvester URL in admin [#1554](https://github.com/opendatateam/udata/pull/1554)
- Fix harvester preview/job layout [#1553](https://github.com/opendatateam/udata/pull/1553)
- Fix some search unicode issues [#1555](https://github.com/opendatateam/udata/pull/1555)
- Small fixes on OEmbed URL detection [#1556](https://github.com/opendatateam/udata/pull/1556)
- Use nb_hits instead of views to count downloads [#1560](https://github.com/opendatateam/udata/pull/1560)
- Prevent an XSS in TermFacet [#1561](https://github.com/opendatateam/udata/pull/1561)
- Fix breadcrumb bar layout on empty search result [#1562](https://github.com/opendatateam/udata/pull/1562)

## 1.3.4 (2018-03-28)

- Remove territory claim banner [#1521](https://github.com/opendatateam/udata/pull/1521)
- Expose an [OEmbed](https://oembed.com/) API endpoint using the new cards [#1525](https://github.com/opendatateam/udata/pull/1525)
- Small topic fixes [#1529](https://github.com/opendatateam/udata/pull/1529)
- Fixes the search result vertical cut off [#1530](https://github.com/opendatateam/udata/pull/1530)
- Prevent visually disabled pagination buttons from being clicked [#1539](https://github.com/opendatateam/udata/pull/1539)
- Fixes "sort organization by name" not working [#1537](https://github.com/opendatateam/udata/pull/1537)
- Non-admin users should not see the "publish as anyone" filter field on "publish as" screen [#1538](https://github.com/opendatateam/udata/pull/1538)

## 1.3.3 (2018-03-20)

- Fixes on upload: prevent double upload and bad chunks upload [#1516](https://github.com/opendatateam/udata/pull/1516)
- Ensure OAuth2 tokens can be saved without `refresh_token` [#1517](https://github.com/opendatateam/udata/pull/1517)

## 1.3.2 (2018-03-20)

- Support request-body credential in OAuth2 (Fix a regression introduced in 1.3.0) [#1511](https://github.com/opendatateam/udata/pull/1511)

## 1.3.1 (2018-03-15)

- Fix some geozones/geoids bugs [#1505](https://github.com/opendatateam/udata/pull/1505)
- Fix oauth scopes serialization in authorization template [#1506](https://github.com/opendatateam/udata/pull/1506)
- Prevent error on site ressources metric [#1507](https://github.com/opendatateam/udata/pull/1507)
- Fix some routing errors [#1508](https://github.com/opendatateam/udata/pull/1508)
- Mongo connection is now lazy by default, preventing non fork-safe usage in celery as well as preventing commands not using the database to hit it [#1509](https://github.com/opendatateam/udata/pull/1509)
- Fix udata version not exposed on Sentry [#1510](https://github.com/opendatateam/udata/pull/1510)

## 1.3.0 (2018-03-13)

### Breaking changes

- Switch to `flask-cli` and drop `flask-script`. Deprecated commands have been removed. [#1364](https://github.com/opendatateam/udata/pull/1364)
- Update card components to make them more consistent [#1383](https://github.com/opendatateam/udata/pull/1383) [#1460](https://github.com/opendatateam/udata/pull/1460)
- udata is now protocol (`http`/`https`) agnostic. This is now fully the reverse-proxy responsibility (please ensure that you are using SSL only in production for security purpose). [#1463](https://github.com/opendatateam/udata/pull/1463)
- Added more entrypoints and document them. There is no more automatically enabled plugin by installation. Plugins can now properly contribute translations. [#1431](https://github.com/opendatateam/udata/pull/1431)

### New features

- Soft breaks in markdown is rendered as line return as allowed by the [commonmark specifications](http://spec.commonmark.org/0.28/#soft-line-breaks), client-side rendering follows the same security rules [#1432](https://github.com/opendatateam/udata/pull/1432)
- Switch from OAuthlib/Flask-OUAhtlib to Authlib and support all grants type as well as token revocation [#1434](https://github.com/opendatateam/udata/pull/1434)
- Chunked upload support (big files support) [#1468](https://github.com/opendatateam/udata/pull/1468)
- Improve tasks/jobs queues routing [#1487](https://github.com/opendatateam/udata/pull/1487)
- Add the `udata schedule|unschedule|scheduled` commands [#1497](https://github.com/opendatateam/udata/pull/1497)

### Bug fixes and minor changes

- Added Geopackage as default allowed file formats [#1425](https://github.com/opendatateam/udata/pull/1425)
- Fix completion/suggestion unicode handling [#1452](https://github.com/opendatateam/udata/pull/1452)
- Added a link to change password into the admin [#1462](https://github.com/opendatateam/udata/pull/1462)
- Fix organization widget (embed) [#1474](https://github.com/opendatateam/udata/pull/1474)
- High priority for sendmail tasks [#1484](https://github.com/opendatateam/udata/pull/1484)
- Add security.send_confirmation template [#1475](https://github.com/opendatateam/udata/pull/1475)

### Internals

- Switch to pytest as testing tool and expose a `udata` pytest plugin [#1400](https://github.com/opendatateam/udata/pull/1400)


## 1.2.11 (2018-02-05)

- Translate Flask-Security email subjects [#1413](https://github.com/opendatateam/udata/pull/1413)
- Fix organization admin pagination [#1372](https://github.com/opendatateam/udata/issues/1372)
- Fix missing spinners on loading datatables [#1401](https://github.com/opendatateam/udata/pull/1401)
- Fixes on the search facets [#1410](https://github.com/opendatateam/udata/pull/1410)

## 1.2.10 (2018-01-24)

- Markdown rendering is now the same between the back and the frontend. [#604](https://github.com/opendatateam/udata/issues/604)
- Make the dataset page reuses section and cards themable. [#1378](https://github.com/opendatateam/udata/pull/1378)
- `ValueError` is not hidden anymore by the Bad Request error page, it is logged. [#1382](https://github.com/opendatateam/udata/pull/1382)
- Spatial encoding fixes: prevent breaking unicode errors. [#1381](https://github.com/opendatateam/udata/pull/1381)
- Ensure the multiple term search uses a `AND` operator [#1384](https://github.com/opendatateam/udata/pull/1384)
- Facets encoding fixes: ensure lazy strings are propery encoded. [#1388](https://github.com/opendatateam/udata/pull/1388)
- Markdown content is now easily themable (namespaced into a `markdown` class) [#1389](https://github.com/opendatateam/udata/pull/1389)
- Fix discussions and community resources alignment on datasets and reuses pages [#1390](https://github.com/opendatateam/udata/pull/1390)
- Fix discussions style on default theme [#1393](https://github.com/opendatateam/udata/pull/1393)
- Ensure empty harvest jobs properly end [#1395](https://github.com/opendatateam/udata/pull/1395)

## 1.2.9 (2018-01-17)

- Add extras field in discussions [#1360](https://github.com/opendatateam/udata/pull/1360)
- Fix datepicker [#1370](https://github.com/opendatateam/udata/pull/1370)
- Fix error on forbidden scheme in `is_url` harvest filter [#1376](https://github.com/opendatateam/udata/pull/1376)
- Fix an error on rendering present territory date [#1377](https://github.com/opendatateam/udata/pull/1377)

## 1.2.8 (2018-01-10)

- Fix html2text dependency version [#1362](https://github.com/opendatateam/udata/pull/1362)

## 1.2.7 (2018-01-10)

- Bump chartjs version to 2.x [#1352](https://github.com/opendatateam/udata/pull/1352)
- Sanitize mdstrip [#1351](https://github.com/opendatateam/udata/pull/1351)

## 1.2.6 (2018-01-04)

- Fix wrongly timed notification on dataset creation with misformed tags [#1332](https://github.com/opendatateam/udata/pull/1332)
- Fix topic creation [#1333](https://github.com/opendatateam/udata/pull/1333)
- Add a `udata worker status` command to list pending tasks.[breaking] The `udata worker` command is replaced by `udata worker start`. [#1324](https://github.com/opendatateam/udata/pull/1324)
- Prevent crawlers from indexing spammy datasets, reuses and organizations [#1334](https://github.com/opendatateam/udata/pull/1334) [#1335](https://github.com/opendatateam/udata/pull/1335)
- Ensure Swagger.js properly set jQuery.ajax contentType parameter (and so data is properly serialized) [#1126](https://github.com/opendatateam/udata/issues/1126)
- Allows theme to easily access the `owner_avatar_url` template filter [#1336](https://github.com/opendatateam/udata/pull/1336)

## 1.2.5 (2017-12-14)

- Fix misused hand cursor over the spatial coverage map in dataset admin [#1296](https://github.com/opendatateam/udata/pull/1296)
- Fix broken post edit page [#1295](https://github.com/opendatateam/udata/pull/1295)
- Display date of comments in dataset discussions [#1283](https://github.com/opendatateam/udata/pull/1283)
- Prevent `reindex` command from failing on a specific object and log error instead. [#1293](https://github.com/opendatateam/udata/pull/1293)
- Position the community resource link icon correctly [#1298](https://github.com/opendatateam/udata/pull/1298)
- Add a sort option to query of list of posts in API [#1301](https://github.com/opendatateam/udata/pull/1301)
- Import dropdown behavior from `udata-gouvfr` and fix hidden submenus on mobile [#1297](https://github.com/opendatateam/udata/pull/1297)
- show message for emtpy dataset search [#1044](https://github.com/opendatateam/udata/pull/1284)

## 1.2.4 (2017-12-06)

- Fix flask_security celery tasks context [#1249](https://github.com/opendatateam/udata/pull/1249)
- Fix `dataset.quality` handling when no format filled [#1265](https://github.com/opendatateam/udata/pull/1265)
- Ignore celery tasks results except for tasks which require it and lower the default results expiration to 6 hours [#1281](https://github.com/opendatateam/udata/pull/1281)
- Import community resource avatar style from udata-gouvfr [#1288](https://github.com/opendatateam/udata/pull/1288)
- Terms are now handled from markdown and customizable with the `SITE_TERMS_LOCATION` setting. [#1285](https://github.com/opendatateam/udata/pull/1285)
- Deeplink to resource [#1289](https://github.com/opendatateam/udata/pull/1289)

## 1.2.3 (2017-10-27)

- Check only the uncollapsed resources at first on dataset view [#1246](https://github.com/opendatateam/udata/pull/1246)

## 1.2.2 (2017-10-26)

- Fixes on the `search index command` [#1245](https://github.com/opendatateam/udata/pull/1245)

## 1.2.1 (2017-10-26)

- Introduce `udata search index` commmand to replace both deprecated `udata search init` and `udata search reindex` commands. They will be removed in udata 1.4. [#1233](https://github.com/opendatateam/udata/pull/1233)
- Rollback oauthlib from 2.0.5 to 2.0.2, pending a permanent solution [#1237](https://github.com/opendatateam/udata/pull/1237)
- Get cached linkchecker result before hitting API [#1235](https://github.com/opendatateam/udata/pull/1235)
- Cleanup resources checksum (migration) [#1239](https://github.com/opendatateam/udata/pull/1239)
- Show check results in resource modal [#1242](https://github.com/opendatateam/udata/pull/1242)
- Cache avatar rendering [#1243](https://github.com/opendatateam/udata/pull/1243)

## 1.2.0 (2017-10-20)

### New features and big improvements

- Expose harvester scheduling through the API and the admin interface [#1123](https://github.com/opendatateam/udata/pull/1123)
- Added a `udata info` command for diagnostic purpose [#1179](https://github.com/opendatateam/udata/pull/1179)
- Switch from static theme avatars/placeholders to [identicons](https://en.wikipedia.org/wiki/Identicon) for readability (mostly on discussions) [#1193](https://github.com/opendatateam/udata/pull/1193)
- Move croquemort features to a generic link checker architecture [#1110](https://github.com/opendatateam/udata/pull/1110)
- CKAN and OpenDataSoft backends are now optional separate udata extensions [#1213](https://github.com/opendatateam/udata/pull/1213)
- Better search autocomplete [#1222](https://github.com/opendatateam/udata/pull/1222)
- Big post improvements (discussions support, navigation, fixes...) [#1224](https://github.com/opendatateam/udata/pull/1224)

### Breaking changes

- Upgrade to Celery 4.1.0. All celery parameters should be updated. (See [Celery options documentation](https://udata.readthedocs.io/en/stable/adapting-settings/#celery-options) [#1150](https://github.com/opendatateam/udata/pull/1050)
- Switch to [Crowdin](https://crowdin.com) to manage translations [#1171](https://github.com/opendatateam/udata/pull/1171)
- Switch to `Flask-Security`. `Flask-Security-Fork` should be uninstalled before installing the new requirements [#958](https://github.com/opendatateam/udata/pull/958)

### Miscellaneous changes and fixes

- Display organization metrics in the organization page tab labels [#1022](https://github.com/opendatateam/udata/pull/1022)
- Organization dashboard page has been merged into the main organization page [#1023](https://github.com/opendatateam/udata/pull/1023)
- Fix an issue causing a loss of data input at the global search input level [#1019](https://github.com/opendatateam/udata/pull/1019)
- Fixes a lot of encoding issues [#1146](https://github.com/opendatateam/udata/pull/1146)
- Add `.ttl` and `.n3` as supported file extensions [#1183](https://github.com/opendatateam/udata/pull/1183)
- Improve logging for adhoc scripts [#1184](https://github.com/opendatateam/udata/pull/1184)
- Improve URLs validation (support new tlds, unicode URLs...) [#1182](https://github.com/opendatateam/udata/pull/1182)
- Properly serialize empty geometries for zones missing it and prevent leaflet crash on invalid bounds [#1188](https://github.com/opendatateam/udata/pull/1188)
- Start validating some configuration parameters [#1197](https://github.com/opendatateam/udata/pull/1197)
- Remove resources without title or url [migration] [#1200](https://github.com/opendatateam/udata/pull/1200)
- Improve harvesting licenses detection [#1203](https://github.com/opendatateam/udata/pull/1203)
- Added missing delete post and topic admin actions [#1202](https://github.com/opendatateam/udata/pull/1202)
- Fix the scroll to a discussion sub-thread [#1206](https://github.com/opendatateam/udata/pull/1206)
- Fix duplication in discussions [migration] [#1209](https://github.com/opendatateam/udata/pull/1209)
- Display that a discussion has been closed [#1216](https://github.com/opendatateam/udata/pull/1216)
- Explicit dataset search reuse facet context (only known reuses) [#1219](https://github.com/opendatateam/udata/pull/1219)
- Optimize indexation a little bit [#1215](https://github.com/opendatateam/udata/pull/1215)
- Fix some reversed temporal coverage [migration] [#1214](https://github.com/opendatateam/udata/pull/1214)


## 1.1.8 (2017-09-28)

- Display membership modal actions buttons for site administrators and on membership display. [#1176](https://github.com/opendatateam/udata/pull/1176)
- Fix organization avatar in admin profile [#1175](https://github.com/opendatateam/udata/issues/1175)

## 1.1.7 (2017-09-25)

- Prevent a random territory from being displayed when query doesn't match [#1124](https://github.com/opendatateam/udata/pull/1124)
- Display avatar when the community resource owner is an organization [#1125](https://github.com/opendatateam/udata/pull/1125)
- Refactor the "publish as" screen to make it more obvious that an user is publishing under its own name [#1122](https://github.com/opendatateam/udata/pull/1122)
- Make the "find your organization" screen cards clickable (send to the organization page) [#1129](https://github.com/opendatateam/udata/pull/1129)
- Fix "Center the full picture" on user avatar upload [#1130](https://github.com/opendatateam/udata/issues/1130)
- Hide issue modal forbidden actions [#1128](https://github.com/opendatateam/udata/pull/1128)
- Ensure spatial coverage zones are resolved when submitted from the API or when querying oembed API. [#1140](https://github.com/opendatateam/udata/pull/1140)
- Prevent user metrics computation when the object owner is an organization (and vice versa) [#1152](https://github.com/opendatateam/udata/pull/1152)

## 1.1.6 (2017-09-11)

- Fix CircleCI automated publication on release tags
  [#1120](https://github.com/opendatateam/udata/pull/1120)

## 1.1.5 (2017-09-11)

- Fix the organization members grid in admin
  [#934](https://github.com/opendatateam/udata/issues/934)
- Fix and tune harvest admin loading state and payload size
  [#1113](https://github.com/opendatateam/udata/issues/1113)
- Automatically schedule validated harvesters and allow to (re)schedule them
  [#1114](https://github.com/opendatateam/udata/pull/1114)
- Raise the minimum `raven` version to ensure sentry is filtering legit HTTP exceptions
  [#774](https://github.com/opendatateam/udata/issues/774)
- Pin GeoJSON version to avoid breaking changes
  [#1118](https://github.com/opendatateam/udata/pull/1118)
- Deduplicate organization members
  [#1111](https://github.com/opendatateam/udata/issues/1111)

## 1.1.4 (2017-09-05)

- Fix packaging

## 1.1.3 (2017-09-05)

- Make the spatial search levels exclusion list configurable through `SPATIAL_SEARCH_EXCLUDE_LEVELS`.
  [#1101](https://github.com/opendatateam/udata/pull/1101)
- Fix facets labelizer with html handling
  [#1102](https://github.com/opendatateam/udata/issues/1102)
- Ensure territories pages have image defined in metadatas
  [#1103](https://github.com/opendatateam/udata/issues/1103)
- Strip tags in autocomplete results
  [#1104](https://github.com/opendatateam/udata/pull/1104)
- Transmit link checker status to frontend
  [#1048](https://github.com/opendatateam/udata/issues/1048)
- Remove plus signs from search query
  [#1048](https://github.com/opendatateam/udata/issues/987)

## 1.1.2 (2017-09-04)

- Handle territory URLs generation without validity
  [#1068](https://github.com/opendatateam/udata/issues/1068)
- Added a contact button to trigger discussions
  [#1076](https://github.com/opendatateam/udata/pull/1076)
- Improve harvest error handling
  [#1078](https://github.com/opendatateam/udata/pull/1078)
- Improve elasticsearch configurability
  [#1096](https://github.com/opendatateam/udata/pull/1096)
- Lots of fixes admin files upload
  [1094](https://github.com/opendatateam/udata/pull/1094)
- Prevent the "Bad request error" happening on search but only on some servers
  [#1097](https://github.com/opendatateam/udata/pull/1097)
- Migrate spatial granularities to new identifiers
- Migrate remaining legacy spatial identifiers
  [#1080](https://github.com/opendatateam/udata/pull/1080)
- Fix the discussion API documention
  [#1093](https://github.com/opendatateam/udata/pull/1093)

## 1.1.1 (2017-07-31)

- Fix an issue preventing reuse edition:
  [#1027](https://github.com/opendatateam/udata/issues/1027)
- Fix an issue preventing user display and edit in admin:
  [#1030](https://github.com/opendatateam/udata/issues/1030)
- Fix an error when a membership request is accepted:
  [#1028](https://github.com/opendatateam/udata/issues/1028)
- Fix issue modal on a reuse:
  [#1026](https://github.com/opendatateam/udata/issues/1026)
- Fix sort by date on admin users list:
  [#1029](https://github.com/opendatateam/udata/issues/1029)
- Improve the `purge` command
  [#1039](https://github.com/opendatateam/udata/pull/1039)
- Ensure search does not fail when a deleted object has not been
  unindexed yet
  [#1063](https://github.com/opendatateam/udata/issues/1063)
- Start using Celery queues to handle task priorities
  [#1067](https://github.com/opendatateam/udata/pull/1067)
- Updated translations

## 1.1.0 (2017-07-05)

### New features and improvements

- Added a [DCAT](https://www.w3.org/TR/vocab-dcat/) harvester
  and expose metadata as RDF/DCAT.
  [#966](https://github.com/opendatateam/udata/pull/966)
  See the dedicated documentions:

  - [RDF](https://udata.readthedocs.io/en/stable/rdf/)
  - [Harvesting](https://udata.readthedocs.io/en/stable/harvesting/)

- Images are now optimized and you can force rerendering using the `udata images render` command.
- Allowed files extensions are now configurable via the `ALLOWED_RESOURCES_EXTENSIONS` setting
  and both admin and API will have the same behavior
  [#833](https://github.com/opendatateam/udata/pull/833).
- Improve and fix notifications:
  [#928](https://github.com/opendatateam/udata/issues/928)

  - Changed notification style to toast
  - Fix notifications that weren't displayed on form submission
- Add a toggle indicator on dataset quality blocks that are collapsible
  [#915](https://github.com/opendatateam/udata/issues/915)
- Integrating latest versions of GeoZones and GeoLogos for territories.
  Especially using history of towns, counties and regions from GeoHisto.
  [#499](https://github.com/opendatateam/udata/issues/499)

### Breaking Changes

- Themes are now entrypoint-based [#829](https://github.com/opendatateam/udata/pull/829).
  There is also a new [theming documention](https://udata.readthedocs.io/en/stable/creating-theme/).
- Images placeholders are now entirely provided by themes
  [#707](https://github.com/opendatateam/udata/issues/707)
  [#1006](https://github.com/opendatateam/udata/issues/1006)
- Harvester declaration is now entrypoint-based
  [#1004](https://github.com/opendatateam/udata/pull/1004)

### Fixes

- Ensure URLs are stripped [#823](https://github.com/opendatateam/udata/pull/823)
- Lot of fixes and improvements on Harvest admin UI
  [#817](https://github.com/opendatateam/udata/pull/817):

  - harvester edition fixed (and missing API added)
  - harvester deletion fixed
  - harvester listing is now paginated
  - more detailed harvesters widgets
  - ensure harvest source are owned by a user or an organization, not both [migration]

- Pure Vue.js search facets
  [#880](https://github.com/opendatateam/udata/pull/880).
  Improve and fix the datepicker:

  - Proper sizing and positionning in dropdowns
  - Fix initial value not being displayed
  - Make it usable on keyboard
  - Allows to define `min` and `max` values to disable some dates
  - Keyboard input is reflected into the calendar
    [#615](https://github.com/opendatateam/udata/issues/615)
- Disable `next` button when no file has been uploaded
  [#930](https://github.com/opendatateam/udata/issues/930)
- Fix badges notification mails
  [#894](https://github.com/opendatateam/udata/issues/894)
- Fix the `udata search reindex` command
  [#1009](https://github.com/opendatateam/udata/issues/1009)
- Reindex datasets when their parent organization is purged
  [#1008](https://github.com/opendatateam/udata/issues/1008)

### Miscellaneous / Internal

- Upgrade to Flask-Mongoengine 0.9.3, Flask-WTF 0.14.2, mongoengine 0.13.0.
  [#812](https://github.com/opendatateam/udata/pull/812)
  [#871](https://github.com/opendatateam/udata/pull/871)
  [#903](https://github.com/opendatateam/udata/pull/903)
- Upgrade to Flask-Login 0.4.0 and switch from Flask-Security to the latest
  [Flask-Security-Fork](https://pypi.org/project/Flask-Security-Fork)
  [#813](https://github.com/opendatateam/udata/pull/813)
- Migrated remaining widgets to Vue.js [#828](https://github.com/opendatateam/udata/pull/828):

  - bug fixes on migrated widgets (Issues button/modal, integrate popover, coverage map)
  - more coherent JS environment for developpers
  - lighter assets
  - drop Handlebars dependency

- bleach and html5lib have been updated leading to more secure html/markdown cleanup
  and [better performances](http://bluesock.org/~willkg/blog/dev/bleach_2_0.html)
  [#838](https://github.com/opendatateam/udata/pull/838)
- Drop `jquery-slimscroll` and fix admin menu scrolling
  [#851](https://github.com/opendatateam/udata/pull/851)
- drop jquery.dotdotdot for a lighter css-only solution (less memory consumption)
  [#853](https://github.com/opendatateam/udata/pull/853)
- Lighter style [#869](https://github.com/opendatateam/udata/pull/869):

  - Drop glyphicons and use only Font-Awesome (more coherence, less fonts)
  - lighter bootstrap style by importing only what's needed
  - make use of bootstrap and admin-lte variables (easier for theming)
  - proper separation between front and admin style
- Drop `ExtractTextPlugin` on Vue components style:

  - faster (re)compilation time
  - resolves most compilation and missing style issues
    [#555](https://github.com/opendatateam/udata/issues/555)
    [#710](https://github.com/opendatateam/udata/issues/710)
  - allows use of hot components reloading.
- Pure Vue.js modals. Fix the default membership role. Added contribute modal.
  [#873](https://github.com/opendatateam/udata/pull/873)
- Easier Vue.js development/debugging:

  - Drop `Vue.config.replace = false`: compatible with Vue.js 1/2 and no more style guessing
    [#760](https://github.com/opendatateam/udata/pull/760)
  - `name` on all components: no more `Anonymous Component` in Vue debugger
  - No more `Fragments`
  - More ES6 everywhere
- Make metrics deactivable for tests
  [#905](https://github.com/opendatateam/udata/pull/905)

## 1.0.11 (2017-05-25)

- Fix presubmit form errors handling
  [#909](https://github.com/opendatateam/udata/pull/909)
- Fix producer sidebar image sizing
  [#913](https://github.com/opendatateam/udata/issues/913)
- Fix js `Model.save()` not updating in some cases
  [#910](https://github.com/opendatateam/udata/pull/910)

## 1.0.10 (2017-05-11)

- Fix bad stored (community) resources URLs [migration]
  [#882](https://github.com/opendatateam/udata/issues/882)
- Proper producer logo display on dataset pages
- Fix CKAN harvester empty notes and `metadata` file type handling
- Remove (temporary) badges metrics
  [#885](https://github.com/opendatateam/udata/issues/885)
- Test and fix topic search
  [#892](https://github.com/opendatateam/udata/pull/892)

## 1.0.9 (2017-04-23)

- Fix broken post view
  [#877](https://github.com/opendatateam/udata/pull/877)
- Fix new issue submission
  [#874](https://github.com/opendatateam/udata/issues/874)
- Display full images/logo/avatars URL in references too
  [#824](https://github.com/opendatateam/udata/issues/824)

## 1.0.8 (2017-04-14)

- Allow more headers in cors preflight headers
  [#857](https://github.com/opendatateam/udata/pull/857)
  [#860](https://github.com/opendatateam/udata/pull/860)
- Fix editorialization admin
  [#863](https://github.com/opendatateam/udata/pull/863)
- Fix missing completer images and ensure completion API is usable on a different domain
  [#864](https://github.com/opendatateam/udata/pull/864)

## 1.0.7 (2017-04-07)

- Fix display for zone completer existing values
  [#845](https://github.com/opendatateam/udata/issues/845)
- Proper badge display on dataset and organization page
  [#849](https://github.com/opendatateam/udata/issues/849)
- Remove useless `discussions` from views contexts.
  [#850](https://github.com/opendatateam/udata/pull/850)
- Fix the inline resource edit button not redirecting to admin
  [#852](https://github.com/opendatateam/udata/pull/852)
- Fix broken checksum component
  [#846](https://github.com/opendatateam/udata/issues/846)

## 1.0.6 (2017-04-01)

- Default values are properly displayed on dataset form
  [#745](https://github.com/opendatateam/udata/issues/745)
- Prevent a redirect on discussion fetch
  [#795](https://github.com/opendatateam/udata/issues/795)
- API exposes both original and biggest thumbnail for organization logo, reuse image and user avatar
  [#824](https://github.com/opendatateam/udata/issues/824)
- Restore the broken URL check feature
  [#840](https://github.com/opendatateam/udata/issues/840)
- Temporarily ignore INSPIRE in ODS harvester
  [#837](https://github.com/opendatateam/udata/pull/837)
- Allow `X-API-KEY` and `X-Fields` in cors preflight headers
  [#841](https://github.com/opendatateam/udata/pull/841)

## 1.0.5 (2017-03-27)

- Fixes error display in forms [#830](https://github.com/opendatateam/udata/pull/830)
- Fixes date range picker dates validation [#830](https://github.com/opendatateam/udata/pull/830)
- Fix badges entries not showing in admin [#825](https://github.com/opendatateam/udata/pull/825)

## 1.0.4 (2017-03-01)

- Fix badges trying to use API too early
  [#799](https://github.com/opendatateam/udata/pull/799)
- Some minor tuning on generic references
  [#801](https://github.com/opendatateam/udata/pull/801)
- Cleanup factories
  [#808](https://github.com/opendatateam/udata/pull/808)
- Fix user default metrics not being set [migration]
  [#809](https://github.com/opendatateam/udata/pull/809)
- Fix metric update after transfer
  [#810](https://github.com/opendatateam/udata/pull/810)
- Improve spatial completion ponderation (spatial zones reindexation required)
  [#811](https://github.com/opendatateam/udata/pull/811)

## 1.0.3 (2017-02-21)

- Fix JavaScript locales handling [#786](https://github.com/opendatateam/udata/pull/786)
- Optimize images sizes for territory placeholders [#788](https://github.com/opendatateam/udata/issues/788)
- Restore placeholders in search suggestions, fix [#790](https://github.com/opendatateam/udata/issues/790)
- Fix share popover in production build [#793](https://github.com/opendatateam/udata/pull/793)

## 1.0.2 (2017-02-20)

- Fix assets packaging for production [#763](https://github.com/opendatateam/udata/pull/763) [#765](https://github.com/opendatateam/udata/pull/765)
- Transform `udata_version` jinja global into a reusable (by themes) `package_version` [#768](https://github.com/opendatateam/udata/pull/768)
- Ensure topics datasets and reuses can display event with a topic parameter [#769](https://github.com/opendatateam/udata/pull/769)
- Raise a `400 Bad Request` when a bad `class` attribute is provided to the API
  (for entry point not using forms). [#772](https://github.com/opendatateam/udata/issues/772)
- Fix datasets with spatial coverage not being indexed [#778](https://github.com/opendatateam/udata/issues/778)
- Ensure theme assets cache is versioned (and flushed when necessary)
  [#781](https://github.com/opendatateam/udata/pull/781)
- Raise maximum tag length to 96 in order to at least support
  [official INSPIRE tags](http://inspire.ec.europa.eu/theme)
  [#782](https://github.com/opendatateam/udata/pull/782)
- Properly raise 400 error on transfer API in case of bad subject or recipient
  [#784](https://github.com/opendatateam/udata/pull/784)
- Fix broken OEmbed rendering [#783](https://github.com/opendatateam/udata/issues/783)
- Improve crawlers behavior by adding some `meta[name=robots]` on pages requiring it
  [#777](https://github.com/opendatateam/udata/pull/777)

## 1.0.1 (2017-02-16)

- Pin PyMongo version (only compatible with PyMongo 3+)

## 1.0.0 (2017-02-16)

### Breaking Changes

* 2016-05-11: Upgrade of ElasticSearch from 1.7 to 2.3 [#449](https://github.com/opendatateam/udata/pull/449)

You have to re-initialize the index from scratch, not just use the `reindex` command given that ElasticSearch 2+ doesn't provide a way to [delete mappings](https://www.elastic.co/guide/en/elasticsearch/reference/current/indices-delete-mapping.html) anymore. The command is `udata search init` and may take some time given the amount of data you are dealing with.

* 2017-01-18: User search and listing has been removed (privacy concern)

### New & Improved

* 2017-01-06: Add some dataset ponderation factor: temporal coverage, spatial coverage,
  certified provenance and more weight for featured ones. Need reindexation to be taken into account.

* 2016-12-20: Use all the [Dublin Core Frequencies](http://dublincore.org/groups/collections/frequency/)
  plus some extra frequencies.

* 2016-12-01: Add the possibility for a user to delete its account in the admin interface

In some configurations, this feature should be deactivated, typically when
there is an SSO in front of udata which may cause some inconsistencies. In
that case, the configuration parameter DELETE_ME should be set to False (True
by default).

* 2016-05-12: Add fields masks to reduce API payloads [#451](https://github.com/opendatateam/udata/pull/451)

The addition of [fields masks](http://flask-restplus.readthedocs.io/en/stable/mask.html) in Flask-RESTPlus allows us to reduce the retrieved payload within the admin — especially for datasets — and results in a performances boost.

### Fixes

* 2016-11-29: Mark active users as confirmed [#619](https://github.com/opendatateam/udata/pull/618)
* 2016-11-28: Merge duplicate users [#617](https://github.com/opendatateam/udata/pull/617)
  (A reindexation is necessary after this migration)

### Deprecation

Theses are deprecated and support will be removed in some feature release.
See [Deprecation Policy](https://udata.readthedocs.io/en/stable/versioning/#deprecation-policy).

* Theses frequencies are deprecated for their Dublin Core counter part:
    * `fortnighly` ⇨ `biweekly`
    * `biannual` ⇨ `semiannual`
    * `realtime` ⇨ `continuous`


## 0.9.0 (2017-01-10)

- First published version<|MERGE_RESOLUTION|>--- conflicted
+++ resolved
@@ -2,15 +2,12 @@
 
 ## Current (in progress)
 
-<<<<<<< HEAD
 - Convert security views to cdata [#3348](https://github.com/opendatateam/udata/pull/3348/)
   - Add `SECURITY_SPA_ON_SAME_DOMAIN` to `True` if your frontend is on the same domain as the backend.
   - Change the redirects URLs in ProConnect:
     - From https://www.data.gouv.fr/proconnect/auth to https://www.data.gouv.fr/api/1/proconnect/auth
     - From https://www.data.gouv.fr/proconnect/logout to https://www.data.gouv.fr/api/1/proconnect/logout
-=======
 - fix: delete TopicElements when Topic is deleted [#3452](https://github.com/opendatateam/udata/pull/3452)
->>>>>>> 8628509f
 
 ## 11.1.0 (2025-09-30)
 
