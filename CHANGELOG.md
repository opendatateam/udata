# Changelog

## Current (in progress)

<<<<<<< HEAD
- Allow OAuth clients without secrets [#3138](https://github.com/opendatateam/udata/pull/3138)
=======
- Add a `archived` button for datasets and reuses on frontend admin [#3104](https://github.com/opendatateam/udata/pull/3104)
- **breaking change** Return all the reuses available to a user on the /reuses endpoint, including the private and deleted ones they own [#3140](https://github.com/opendatateam/udata/pull/3140).
- Fix undelete reuse and dataservices [#3141](https://github.com/opendatateam/udata/pull/3141)
- Add a minimal publiccode.yml [#3144](https://github.com/opendatateam/udata/pull/3144)
- Fix the boolean filters in the API for the "new system" endpoints [#3139](https://github.com/opendatateam/udata/pull/3139)
- Update authlib dependency from 0.14.3 to 1.3.1 [#3135](https://github.com/opendatateam/udata/pull/3135)
- Add CORS on resource redirect [#3145](https://github.com/opendatateam/udata/pull/3145)
- Use hydra's RESTful endpoint URLs [#3142](https://github.com/opendatateam/udata/pull/3142)
>>>>>>> 2b47d3b6

## 9.1.4 (2024-08-26)

- Fix many linting issues reported by ruff [#3118](https://github.com/opendatateam/udata/pull/3118)
- Import the dataservice's organization from the fixtures [#3121](https://github.com/opendatateam/udata/pull/3121)
- Convert reuse to new API system [#3066](https://github.com/opendatateam/udata/pull/3066)
- Fix circular import error [#3128](https://github.com/opendatateam/udata/pull/3128)
- Add an option to specify the port when using `inv serve` [#3123](https://github.com/opendatateam/udata/pull/3123)
- Add a new `related_to` filter parameter to the activities API endpoint [#3127](https://github.com/opendatateam/udata/pull/3127)
- Properly import the `Discussion.closed_by` from the fixtures [#3125](https://github.com/opendatateam/udata/pull/3125)
- Send an API token to Hydra when publishing resource events [#3130](https://github.com/opendatateam/udata/pull/3130)
- Add `last_login_at` to org members API [#3133](https://github.com/opendatateam/udata/pull/3133)
- Always add Vary even for non CORS requests [#3132](https://github.com/opendatateam/udata/pull/3132)
- Add acronym in organization csv catalog [#3134](https://github.com/opendatateam/udata/pull/3134)
- Limit the number of user suggestions [#3131](https://github.com/opendatateam/udata/pull/3131)

## 9.1.3 (2024-08-01)

- Adds latest `sentry-sdk[flask]` as an install dependency, and update Sentry logic to be able to send environment, app version and profiling/performance info [#3086](https://github.com/opendatateam/udata/pull/3086)
- Add report get endpoint and make report get and list admin only [#3115](https://github.com/opendatateam/udata/pull/3115)
- Fix the version of udata-fixtures used by `udata import-fixtures` [#3114](https://github.com/opendatateam/udata/pull/3114)
- Update to the version v2.0.0 of udata-fixtures (with the dataservices)
- Add type hints [#3111](https://github.com/opendatateam/udata/pull/3111)
- Make sure requests v2.32.3 is used everywhere consistently [#3116](https://github.com/opendatateam/udata/pull/3116)
- Expose a dataservice in its organization's catalog, and expose a dataservice's catalog [#3122](https://github.com/opendatateam/udata/pull/3122)

## 9.1.2 (2024-07-29)

- Add a `archived` field for reuses [#3088](https://github.com/opendatateam/udata/pull/3088)
- Add linter and formatter with `pyproject.toml` config, add lint and formatting step in CI, add pre-commit hook to lint and format, update docs and lint and format the code [#3085](https://github.com/opendatateam/udata/pull/3085)
- Revamp CORS: remove flask-cors to always returns 204 on OPTIONS request [#3074](https://github.com/opendatateam/udata/pull/3074)
- Update pinned dependencies according to project dependencies, without updating any project dependencies [#3089](https://github.com/opendatateam/udata/pull/3089)
- Add "run" button to harvesters (configurable with `HARVEST_ENABLE_MANUAL_RUN`) [#3092](https://github.com/opendatateam/udata/pull/3092)
- Move from `object_type` / `object_id` to `subject_type` / `subject_id` in reports API [#3094](https://github.com/opendatateam/udata/pull/3094)
- Allow to report without being authenticated [#3096](https://github.com/opendatateam/udata/pull/3096)
- Add a warning on harvest source deletion [#3098](https://github.com/opendatateam/udata/pull/3098)
- Fix license in dataservices API (now returns ID instead of title) [#3097](https://github.com/opendatateam/udata/pull/3097)
- Fix missing title on new dataset preview [#3100](https://github.com/opendatateam/udata/pull/3100)
- Fix the fixtures tests which was not running, and then was failing [#3105](https://github.com/opendatateam/udata/pull/3105)
- Refactoring of the fixtures, the `generate-fixtures` command has been renamed to `import-fixtures` [#3106](https://github.com/opendatateam/udata/pull/3106)

## 9.1.1 (2024-07-16)

- Add correct owner permissions on harvest sources [#3091](https://github.com/opendatateam/udata/pull/3091)

## 9.1.0 (2024-07-11)

- Add reports backend [#3069](https://github.com/opendatateam/udata/pull/3069) and [#3078](https://github.com/opendatateam/udata/pull/3078)
- Improve `udata db check-integrity` (perfs, Sentry notifications…) [#3026](https://github.com/opendatateam/udata/pull/3026)
- Harvest dataservices [#3029](https://github.com/opendatateam/udata/pull/3029)
- Refactor catalog exports [#3052](https://github.com/opendatateam/udata/pull/3052)
- Add a filter to filter dataservices by dataset [#3056](https://github.com/opendatateam/udata/pull/3056)
- Fix reuses' datasets references [#3057](https://github.com/opendatateam/udata/pull/3057)
- Save and show harvest logs [#3053](https://github.com/opendatateam/udata/pull/3053)
- Fix missing `ObjectId` validation on `/sources` endpoint [#3060](https://github.com/opendatateam/udata/pull/3060)
- Improve URL validation errors [#3063](https://github.com/opendatateam/udata/pull/3063) [#2768](https://github.com/opendatateam/udata/pull/2768)
- Do not return full dataset objects on dataservices endpoints [#3068](https://github.com/opendatateam/udata/pull/3068)
- Update markdown base settings [#3067](https://github.com/opendatateam/udata/pull/3067)
- Prevent tagging as spam owners' messages [#3071](https://github.com/opendatateam/udata/pull/3071)[#3076](https://github.com/opendatateam/udata/pull/3076)
- Add api endpoint /me/org_topics/ [#3070](https://github.com/opendatateam/udata/pull/3070)
- Expose dataservices in RDF catalog [#3058](https://github.com/opendatateam/udata/pull/3058) [#3075](https://github.com/opendatateam/udata/pull/3075)
- CORS: always returns 204 on OPTIONS request [#3046](https://github.com/opendatateam/udata/pull/3046)

## 9.0.0 (2024-06-07)

- **breaking change** Harvest backend is now sync [#3030](https://github.com/opendatateam/udata/pull/3030)
- Add DCAT-AP HVD properties in RDF output if the dataset is tagged hvd [#3050](https://github.com/opendatateam/udata/pull/3050)
- Allow dataservices to be discussed and followed [#3049](https://github.com/opendatateam/udata/pull/3049)
- Add purge-dataservices job [#3049](https://github.com/opendatateam/udata/pull/3049)
- Harvest all the available polygons from a spatial coverage [#3039](https://github.com/opendatateam/udata/pull/3039)

## 8.0.1 (2024-05-28)

- Add dataservices in beta [#2986](https://github.com/opendatateam/udata/pull/2986)
- Remove deprecated `metrics_for` route [#3022](https://github.com/opendatateam/udata/pull/3022)
- Fix spatial coverage fetching perfs. Need to schedule `compute-geozones-metrics` [#3018](https://github.com/opendatateam/udata/pull/3018)
- Delete a user without sending mail [#3031](https://github.com/opendatateam/udata/pull/3031)
- Convert known HVD categories used as theme to keywords [#3014](https://github.com/opendatateam/udata/pull/3014)
- Allow for series in CSW ISO 19139 DCAT backend [#3028](https://github.com/opendatateam/udata/pull/3028)
- Add `email` to membership request list API response, add `since` to org members API responses, add `email` to members of org on show org endpoint for org's admins and editors [#3038](https://github.com/opendatateam/udata/pull/3038)
- Add `resources_downloads` to datasets metrics [#3042](https://github.com/opendatateam/udata/pull/3042)
- Fix do not override resources extras on admin during update [#3043](https://github.com/opendatateam/udata/pull/3043)
- Endpoint /users is now protected by admin permissions [#3047](https://github.com/opendatateam/udata/pull/3047)
- Fix trailing `/` inside `GeoZone` routes not redirecting. Disallow `/` inside `GeoZone` ids [#3045](https://github.com/opendatateam/udata/pull/3045)

## 8.0.0 (2024-04-23)

- **breaking change** Migrate to Python 3.11 [#2992](https://github.com/opendatateam/udata/pull/2992) [#3021](https://github.com/opendatateam/udata/pull/3021)
- **breaking change** Fix datetime serialization in extras (return ISO string in JSON). Warning, `ujson` shouldn't be installed anymore on the project to allow `cls` parameter to override the JSONEncoder [#3019](https://github.com/opendatateam/udata/pull/3019)
- Fix missing `bcrypt` dependency [#3019](https://github.com/opendatateam/udata/pull/3019)

## 7.0.7 (2024-04-16)

- :warning: **breaking change** `DATASET_MAX_RESOURCES_UNCOLLAPSED` config is removed.
- Replace schemas API with a simple proxy to the `schemas.json` file [#2989](https://github.com/opendatateam/udata/pull/2989)
- Topic: add filters in API [#3007](https://github.com/opendatateam/udata/pull/3007)
- Move constants outside `models.py` files to `constants.py` [#3001](https://github.com/opendatateam/udata/pull/3001)
- Move `db` and Mongo fields classes outside `udata.models` [#3005](https://github.com/opendatateam/udata/pull/3005)
- :warning: Update LICENSE_GROUPS config layout [#3010](https://github.com/opendatateam/udata/pull/3010)
- Remove unused dependencies [#3006](https://github.com/opendatateam/udata/pull/3006)
- Move `FieldValidationError` into its own module and add an error handler [#3012](https://github.com/opendatateam/udata/pull/3012)
- Move some `import User` to runtime imports [#3013](https://github.com/opendatateam/udata/pull/3013)
- Move `Owned` mixin to its own module [#3008](https://github.com/opendatateam/udata/pull/3008)
- Move `badge_fields` to separate module than `models.py` [#3011](https://github.com/opendatateam/udata/pull/3011)

## 7.0.6 (2024-03-29)

- Add new harvester for ISO DCAT with XSLT transform [#2982](https://github.com/opendatateam/udata/pull/2982)
- Fix, do not fail on spatial coverage harvesting exception and allow literal spatial BBOX from Arcgis [2998](https://github.com/opendatateam/udata/pull/2998)
- Mock calls to example.com [#3000](https://github.com/opendatateam/udata/pull/3000)
- Fix duplicate logs in console commands [#2996](https://github.com/opendatateam/udata/pull/2996)
- Refactor `Activity.kwargs` into `Activity.extras` to facilitate its usage [#2999](https://github.com/opendatateam/udata/pull/2999)
- :warning: Datasets without resources are now visible and indexable [#2997](https://github.com/opendatateam/udata/pull/2997)

## 7.0.5 (2024-03-20)

- Add spatial coverage harvesting [#2959](https://github.com/opendatateam/udata/pull/2959) [#2991](https://github.com/opendatateam/udata/pull/2991)
- Fix: updating a dataset without `private` do not reset `private` to `False`, the previous saved value is kept [#2955](https://github.com/opendatateam/udata/pull/2955)
- Fix: return the correct error when no `Content-Type` is sent instead of 500 [#2967](https://github.com/opendatateam/udata/pull/2967)
- Improve documentation for API errors [#2952](https://github.com/opendatateam/udata/pull/2965)
- Allow harvesting of big catalog (bigger than 16MB) [#2980](https://github.com/opendatateam/udata/pull/2980) [2985](https://github.com/opendatateam/udata/pull/2985)
- Add downloads' count to organizations CSV [#2973](https://github.com/opendatateam/udata/pull/2973)
- Add 3 new badges to the organization model : `company`, `association` and `local authority` [#2984](https://github.com/opendatateam/udata/pull/2984)
- Prevent geozones listed ad `deleted` to be loaded [#2983](https://github.com/opendatateam/udata/pull/2983) [#2993](https://github.com/opendatateam/udata/pull/2993)
- Topic: add spatial field [#2988](https://github.com/opendatateam/udata/pull/2988)
- Topic: add last_modified field [#2987](https://github.com/opendatateam/udata/pull/2987)
- Add stacktraces to CSV errors [#2990](https://github.com/opendatateam/udata/pull/2990)
- Fix harvesting of DCT.conformsTo for complex inner information [#2994](https://github.com/opendatateam/udata/pull/2994)

## 7.0.4 (2024-02-27)

- Add rotate password command [#2966](https://github.com/opendatateam/udata/pull/2966)
- Custom extras metadata [#2921](https://github.com/opendatateam/udata/pull/2921):
  - Organization can nom define a custom metadata of a choosen type
  - Dataset belonging to the organization can assign a value to the defined metadata
  - Metadata value must match the choosen type by the organization
- Harvest DCAT conformsTo into schemas for resources and datasets [#2949](https://github.com/opendatateam/udata/pull/2949) [#2970](https://github.com/opendatateam/udata/pull/2970) [#2972](https://github.com/opendatateam/udata/pull/2972) [#2976](https://github.com/opendatateam/udata/pull/2976)
- Better reporting in spam detection (show the writer of the discussion/message) [#2965](https://github.com/opendatateam/udata/pull/2965)
- Fix: spam lang detection not lowering input resulting in false positives [#2965](https://github.com/opendatateam/udata/pull/2965)
- Fix: do not send mail about discussions when there is no owner / no organisation members [#2962](https://github.com/opendatateam/udata/pull/2962)
- Fix: 'backend' is now required in `HarvestSource` [#2962](https://github.com/opendatateam/udata/pull/2962)
- Fix: URL to organizations in mails are now independent from `udata-front` (show the URL of the API if no `udata-front`) [#2962](https://github.com/opendatateam/udata/pull/2962)
- Add harvested dcat properties as extras [#2968](https://github.com/opendatateam/udata/pull/2968):
  - DCT.provenance [0..n]
  - DCT.accessRights [0..1]
- Generate translations file [#2974](https://github.com/opendatateam/udata/pull/2974)
- Fix contact point test with missing translation [#2977](https://github.com/opendatateam/udata/pull/2977)
- Remove documentation about maintenance branches [#2979](https://github.com/opendatateam/udata/pull/2979)

## 7.0.3 (2024-02-15)

- Add spam detection and prevention logic on discussion model [#2954](https://github.com/opendatateam/udata/pull/2954) [#2963](https://github.com/opendatateam/udata/pull/2963)
- Fix reuses inside database without private information (default to public) [#2951](https://github.com/opendatateam/udata/pull/2951)
- Fix: you can now remove schema from a resource in the admin [#2950](https://github.com/opendatateam/udata/pull/2950)
- Fix: refuse an organisation access request when multiple access requests are pending [#2960](https://github.com/opendatateam/udata/pull/2960)
- Add downloads count in datasets' CSV [#2953](https://github.com/opendatateam/udata/pull/2953)
- Allow dicts in datasets' extras [#2958](https://github.com/opendatateam/udata/pull/2958)


## 7.0.2 (2024-01-23)

- Improve search serialization perfs for datasets in big topics [#2937](https://github.com/opendatateam/udata/pull/2937)
- Migrate to Flask-Babel because of Flask-BabelEx deprecation [#2897](https://github.com/opendatateam/udata/pull/2897)
- Contact points feature [#2914](https://github.com/opendatateam/udata/pull/2914) [#2943](https://github.com/opendatateam/udata/pull/2943):
  - Users and Organizations can now define a list of contact points
  - Api endpoint for creating, updating and deleting contact points
  - Datasets can define one contact point, among the list of the organization or the user owning the dataset.
  - Defining a contact point for a dataset is done throught a form field
- Allow wildcards in redirect_uris for Oauth2Client [#2935](https://github.com/opendatateam/udata/pull/2935)
- Allow for being one day late on update fulfilled in time [#2941](https://github.com/opendatateam/udata/pull/2941)
- When a topic is deleted, corresponding discussions are purged [#2944](https://github.com/opendatateam/udata/pull/2944)

## 7.0.1 (2023-12-06)

- Add sorting in geozone suggest API endpoint to return zones based on their admin level [#2936](https://github.com/opendatateam/udata/pull/2936)

## 7.0.0 (2023-12-04)

- Prevent sending post_save signals on extras update [#2919](https://github.com/opendatateam/udata/pull/2919)
- Add topic filter on datasets list [#2915](https://github.com/opendatateam/udata/pull/2915)
- Topics: API v2 endpoints [#2913](https://github.com/opendatateam/udata/pull/2913)
- Allow for discussions on Topics [#2922](https://github.com/opendatateam/udata/pull/2922)
- Raise for status on DCAT harvester calls [#2927](https://github.com/opendatateam/udata/pull/2927)
- Harvest dcterms:hasPart as 'other' resource in DCAT [#2928](https://github.com/opendatateam/udata/pull/2928)
- Make sure harvested resources are marked as remote [#2931](https://github.com/opendatateam/udata/pull/2931)
- Use GET and POST harvest BaseBackend utility to have user-agent [#2930](https://github.com/opendatateam/udata/pull/2930)
- Use LazyReferenceField on Topic datasets and reuses [#2924](https://github.com/opendatateam/udata/pull/2924)
- Use harvested dates and not max with internal [#2932](https://github.com/opendatateam/udata/pull/2932)
- Better rdf frequency resilience [#2933](https://github.com/opendatateam/udata/pull/2933)
- :warning: **breaking change** Geozone refactor [#2878](https://github.com/opendatateam/udata/pull/2878):
  - Complete Geozone model refactor, keeping only fields `slug`, `name`, `code`, `level` and adding `uri`
  - Removed parent and validity concept
  - To deploy:
    - Datasets with geozone will return a 500 due to `mongoengine.errors.FieldDoesNotExist: The fields "{'flag', 'dbpedia', ...}" do not exist on the document "GeoZone"`
    - `udata spatial load -d` to load new geozones into the database
    - `udata spatial migrate` to migrate datasets geozones to new ones
    - Reindex datasets (`udata search index dataset`) if using [udata-search-service](https://github.com/opendatateam/udata-search-service)
  - Removed forgotten fields in search [#2934](https://github.com/opendatateam/udata/pull/2934)

## 6.2.0 (2023-10-26)

### New & Improved

- Topics have been refactored and are no more deprecated:
  - Topics creation, update and deletion are now opened to all users [#2898](https://github.com/opendatateam/udata/pull/2898)
  - Topics are now `db.Owned` and searchable by `id` in dataset search [#2901](https://github.com/opendatateam/udata/pull/2901) [#2917](https://github.com/opendatateam/udata/pull/2917)
  - Remove `deleted` api field that does not exist [#2903](https://github.com/opendatateam/udata/pull/2903)
  - Add `created_at`field to topic's model [#2904](https://github.com/opendatateam/udata/pull/2904)
  - Topics can now be filtered by `tag` field [#2904](https://github.com/opendatateam/udata/pull/2904)
  - Topics can now be queried by test search in `name` field with `q` argument [#2904](https://github.com/opendatateam/udata/pull/2904)
- Add support for a CSW harvester using DCAT format [#2800](https://github.com/opendatateam/udata/pull/2800)
- Add German to udata translations [2899](https://github.com/opendatateam/udata/pull/2899)[2909](https://github.com/opendatateam/udata/pull/2909)
- Add harvesters count to site metrics [#2890](https://github.com/opendatateam/udata/pull/2890)
- Use a single session for reindex [#2891](https://github.com/opendatateam/udata/pull/2891)

- Fix site title and keywords never get updated [#2900](https://github.com/opendatateam/udata/pull/2900)
- Reuse's extras are now exposed by API [#2905](https://github.com/opendatateam/udata/pull/2905)
- Add configuration settings to enhance cookies security [#2910](https://github.com/opendatateam/udata/pull/2910)
- Add items.dataset to HarvestJob indexes [#2907](https://github.com/opendatateam/udata/pull/2907)
- Consider acronym when suggesting organization [#2918](https://github.com/opendatateam/udata/pull/2918)

### Fixes

- Return 400 instead of 500 in case of not ObjectID arg in API [#2889](https://github.com/opendatateam/udata/pull/2889)
- Fix default community resource sort parser [#2908](https://github.com/opendatateam/udata/pull/2908)

### Deprecation

- Python 3.7 is now deprecated and will be removed in upcoming release [#2859](https://github.com/opendatateam/udata/pull/2859)
- GeoZone model will be heavily refactored for a simplified version [#2878](https://github.com/opendatateam/udata/pull/2878)

## 6.1.7 (2023-09-01)

- Fix slug overflow with index suffix when reaching max_length [#2874](https://github.com/opendatateam/udata/pull/2874)
- Add extra field to topic model and add it to the dataset search adapter [#2876](https://github.com/opendatateam/udata/pull/2876)
- Upgrade pyyaml in develop and doc deps [#2880](https://github.com/opendatateam/udata/pull/2880)
- Expose dataset's `*_internal` dates in a nested `internal` nested field in api marshalling [#2862](https://github.com/opendatateam/udata/pull/2862)
- Add `business_number_id` metadata for organizations [#2871](https://github.com/opendatateam/udata/pull/2871) [#2887](https://github.com/opendatateam/udata/pull/2887)
- Return 403 when posting comment on discussion closed [#2881](https://github.com/opendatateam/udata/pull/2881)
- Ensure rdf parsed frequency is lowercase [#2883](https://github.com/opendatateam/udata/pull/2883)
- Add a dict of URIs to replace in a RDF graph at harvest time [#2884](https://github.com/opendatateam/udata/pull/2884)
- Fix duplicate recipients in new comments mail [#2886](https://github.com/opendatateam/udata/pull/2886)
- Add type to resource csv adapter [#2888](https://github.com/opendatateam/udata/pull/2888)

## 6.1.6 (2023-07-19)

- Improve DCAT harvest of mime type [#2857](https://github.com/opendatateam/udata/pull/2857)
- Don't crash on files not found when purging resources [2858](https://github.com/opendatateam/udata/pull/2858)
- Improve DCAT catalog exposed [#2860](https://github.com/opendatateam/udata/pull/2860)
- Use the resource's extra `analysis:last-modified-at` in the `last_modified` property [#2863](https://github.com/opendatateam/udata/pull/2863)
- Add optionnal harvest validation form [#2864](https://github.com/opendatateam/udata/pull/2864)
- Fix dataset list default sorting [#2867](https://github.com/opendatateam/udata/pull/2867)
- Update API doc link [#2866](https://github.com/opendatateam/udata/pull/2866)
- Update admin quality progress bar [#2872](https://github.com/opendatateam/udata/pull/2872)

## 6.1.5 (2023-06-19)

- Specify *public* datasets and reuses in admin count [#2852](https://github.com/opendatateam/udata/pull/2852)
- Fix url params being stripped in markdown for internal URLs [#2855](https://github.com/opendatateam/udata/pull/2855)

## 6.1.4 (2023-05-16)

- Upgrade development dependencies [#2844](https://github.com/opendatateam/udata/pull/2844)
- Compile translations for testing [#2845](https://github.com/opendatateam/udata/pull/2845)
- Add user arg to discussion list API [#2842](https://github.com/opendatateam/udata/pull/2842)
- No more sending email, slug and user name to sentry [#2846](https://github.com/opendatateam/udata/pull/2846)
- Add test for passwordless user [#2848](https://github.com/opendatateam/udata/pull/2848)
- Parse IANA and EUROPA URIs format [#2849](https://github.com/opendatateam/udata/pull/2849)
- Dataset last update sorting:
    - Transmit dataset's `last_update` field to search service [#2847](https://github.com/opendatateam/udata/pull/2847)
    - Check if dataset's and resource's harvesting date `modified_at` are ealier than today's date [#2850](https://github.com/opendatateam/udata/pull/2850)
- Upgrade mongoengine and storage deps [#2839](https://github.com/opendatateam/udata/pull/2839):
    - Upgrade flask-storage 1.0.0 -> 1.3.2
    - Upgrade flask-mongoengine 0.9.5 -> 1.0.0, now returning a ValidationError on get_or_404 on invalid id
    - Upgrade mongoengine 0.26.0 -> 0.27.0
-  Prevent raising unecessary error in index command [#2851](https://github.com/opendatateam/udata/pull/2851)
-  Use `datetime.utcnow` to make sure to handle utc datetimes [#2853](https://github.com/opendatateam/udata/pull/2853)

## 6.1.3 (2023-04-18)

- Fix XSS vulnerability: escape user content in selectize items in admin [#2843](https://github.com/opendatateam/udata/pull/2843)
- Fix schema is undefined when checking for schema.url in admin resource form [#2837](https://github.com/opendatateam/udata/pull/2837)
- Fix to_naive_datetime in harvest preview [#2835](https://github.com/opendatateam/udata/pull/2835)
- :warning: Flask-Security update to enable `GenericResponses` [#2826](https://github.com/opendatateam/udata/pull/2826):
    - Upgrade Flask-Security 4.5.1 -> 5.1.1
    - Upgrade WTForms 2.2.1 -> 3.0.1
    - Upgrade WTForms-json 0.3.3 -> 0.3.5
    - New security email template for existing users
- Fix SelectField validation failure following WTForms upgrade [#2841](https://github.com/opendatateam/udata/pull/2841)
- Add `format_timedelta` to `udata.i18n` [#2836](https://github.com/opendatateam/udata/pull/2836)
- Improve send_mail resilience with refused address among recipients [#2840](https://github.com/opendatateam/udata/pull/2840)

## 6.1.2 (2023-03-28)

- Resources schema can now have an URL field. [#2825](https://github.com/opendatateam/udata/pull/2825)
- Fix URLField validation error message [#2831](https://github.com/opendatateam/udata/pull/2831)
- Dates renaming to provide more relevant computed dates between internal and harvested dates [#2815](https://github.com/opendatateam/udata/pull/2815):
    - Removed `published` attribute from Resource model
    - Renamed `created_at` and `last_modified` of Dataset model to `created_at_internal` and `last_modified_internal`
    - Renamed `created_at` and `modified` of Resource model to `created_at_internal` and `last_modified_internal`
    - Added `created_at` computed property in Dataset and Resource model to provide harvested date if present and internal otherwise
    - Added `last_modified` computed property in Dataset and Resource model to provide max date between internal and harvested date
- Fix for PR [#2815](https://github.com/opendatateam/udata/pull/2815) [#2832](https://github.com/opendatateam/udata/pull/2832)
- Fix following dates refactoring [#2815](https://github.com/opendatateam/udata/pull/2815) [#2832](https://github.com/opendatateam/udata/pull/2832)
- Fix dcat harvesting on dcat:Dataset with blank nodes [#2834](https://github.com/opendatateam/udata/pull/2834)
- Add dataset archived field in resource catalog [#2833](https://github.com/opendatateam/udata/pull/2833)

## 6.1.1 (2023-03-17)

- Fix edge case on aware datetime string [#2827](https://github.com/opendatateam/udata/pull/2827)
- :warning: MongoDB support up to 6.0.4 [#2819](https://github.com/opendatateam/udata/pull/2819):
    - Older versions of MongoDB >=3.6 are still supported
    - Upgrade must be done release by release to set the `FeatureCompatibilityVersion` variable like stated in [this](https://www.mongodb.com/docs/v4.2/release-notes/4.0/#upgrade-procedures) documentation.
    - Upgrade pymongo 3.10.1 -> 4.3.3
    - Upgrade mongoengine 0.20.0 -> 0.26.0
- Add IATA `ssim` among allowed file extensions [#2828](https://github.com/opendatateam/udata/pull/2828)
- Copy user mail card back from udata-front [#2822](https://github.com/opendatateam/udata/pull/2822)
- Upgrade node to a version still available [#2830](https://github.com/opendatateam/udata/pull/2830)

## 6.1.0 (2023-03-07)

- :warning: Upgrading Flask to 2.1.2, leading to an upgrade of click (8.0), Flask-BabelEx (0.9.4), Flask-Caching (2.0.2), flask-storage (1.0.0) instead of flask-fs, Flask-Login (0.6.2), flask-restx (1.0.5), Flask-Security-Too (4.1.5), Jinja2 (3.1.2), pillow (9.2.0), werkzeug (2.2.2) [#2816](https://github.com/opendatateam/udata/pull/2816)
  - Use the full path to the caching backend in `CACHE_TYPE`, ex: `flask_caching.backends.redis`. Named backends are deprecated.
  - Werkzeug redirect now returns the relative url as location in response (https://github.com/pallets/werkzeug/issues/2352).
  - Removed functions have been replaced (`contextfilter` and `contextfunction` from Jinja, root imports and `Href` from Werkzeug, `JSONWebSignatureSerializer` from itsdangerous)
  - Prevent multiple blueprint with same name registration (not supported anymore in Flask).
- Removed all code logic related to the `published` date in resource model, now deprecated. :warning: The attribute itself was left in the model because of the complexity of the migration [#2807](https://github.com/opendatateam/udata/pull/2807)
- Add `xlsx` and `docx` as closed format for quality score [#2814](https://github.com/opendatateam/udata/pull/2814)
- Flush latest rows in csv catalog export before storing file [#2818](https://github.com/opendatateam/udata/pull/2818)
- Exposed dates through API are now timezone aware [#2810](https://github.com/opendatateam/udata/pull/2810)
- Fix frequency reminder [#2821](https://github.com/opendatateam/udata/pull/2821)

## 6.0.2 (2023-02-06)

- Handle None values in dataset and resource extras endpoints [#2805](https://github.com/opendatateam/udata/pull/2805)
- Fix default license being selected in form in optional select group [#2809](https://github.com/opendatateam/udata/pull/2809)
- Fix only SHA1 checksum is accepted when uploading resources [#2808](https://github.com/opendatateam/udata/pull/2808)
- Fix organization metrics count [#2811](https://github.com/opendatateam/udata/pull/2811)
- Fix setuptools version used in CI [#2813](https://github.com/opendatateam/udata/pull/2813)
- Add `udata harvest clean` command [#2812](https://github.com/opendatateam/udata/pull/2812)

## 6.0.1 (2023-01-18)

- Add python version requirement <3.10 [#2798](https://github.com/opendatateam/udata/pull/2798)
- Fix date timezone and format for harvest previz [#2799](https://github.com/opendatateam/udata/pull/2799)
- Add support for DCAT startDate and endDate in temporal coverage [#2801](https://github.com/opendatateam/udata/pull/2801)
- New feature: Users can now change their email by themselves [#2792](https://github.com/opendatateam/udata/pull/2792)

## 6.0.0 (2023-01-09)

- :warning: Kafka removal [#2783](https://github.com/opendatateam/udata/pull/2783)[#2794](https://github.com/opendatateam/udata/pull/2794):
  - Resources events publication now uses webhooks
  - Search indexation (at runtime and with index command) are now made through HTTP requests.
  - If you use [udata-search-service](https://pypi.org/project/udata-search-service/), you need to upgrade to the >=2.0.0 version
- Add dedicated extras endpoints on resources and datasets [#2779](https://github.com/opendatateam/udata/pull/2779)
- Enrich catalog with harvest infos [#2789](https://github.com/opendatateam/udata/pull/2789)
- Add optionnal license select group custom setting for admin [#2786](https://github.com/opendatateam/udata/pull/2786)
- Make index setup optional on init based on config [#2797](https://github.com/opendatateam/udata/pull/2797)

## 5.0.2 (2022-11-29)

- :warning: Upgrade to `Flask-Security-Too` version 4.0.0 [#2772](https://github.com/opendatateam/udata/pull/2772):
  - New User model attribute `fs_uniquifier`, migration needed.
  - The `fs_uniquifier` is used to invalidate existing session in case of password reset.
  - The user's `fs_uniquifier` is used instead of the `id` for auth mecanism including permissions.
  - Exhaustive list of changes [here](https://flask-security-too.readthedocs.io/en/stable/changelog.html#version-4-0-0).
- Fix apiv2 swagger with harvest metadata and add apiv2 swagger tests [#2782](https://github.com/opendatateam/udata/pull/2782)
- Improve frequency criterion in quality score [#2771](https://github.com/opendatateam/udata/pull/2771)
- Add quality score to csv catalogs [#2785](https://github.com/opendatateam/udata/pull/2785)
- Optimize DCAT harvesting on large multiple-paged catalogs, introduce `HARVEST_MAX_ITEMS` development setting [#2781](https://github.com/opendatateam/udata/pull/2781)
- Add condition in security mail utils class to avoid mail sending according to config var [#2788](https://github.com/opendatateam/udata/pull/2788)

## 5.0.1 (2022-11-14)

- Fix resource harvest uri validation error [#2780](https://github.com/opendatateam/udata/pull/2780)

## 5.0.0 (2022-11-14)

- :warning: **Breaking change** Use dedicated dynamic harvest metadata for dataset and resources. A migration copies identifying fields from extras to this dedicated metadata field. Extras won't be used anymore for harvest-related information. udata-ckan, udata-ods and udata-front packages are impacted and should be upgraded accordingly [#2762](https://github.com/opendatateam/udata/pull/2762)

## 4.1.3 (2022-11-02)

- Fix image URLs for suggest endpoints [#2761](https://github.com/opendatateam/udata/pull/2761)
- Switch from `Flask-restplus` to its fork `Flask-rest-x` [2770](https://github.com/opendatateam/udata/pull/2770)
- Clean inactive harvest datasets. :warning: a migration archives datasets linked to inactive harvest sources [#2764](https://github.com/opendatateam/udata/pull/2764) [#2773](https://github.com/opendatateam/udata/pull/2773) [#2777](https://github.com/opendatateam/udata/pull/2777)
- Fix randomly failing suggest tests [#2775](https://github.com/opendatateam/udata/pull/2775)
- Fix alt attribute not shown on image [#2776](https://github.com/opendatateam/udata/pull/2776)

## 4.1.2 (2022-09-01)

- Clean up event code [#2751](https://github.com/opendatateam/udata/pull/2751)
- Replace mongo legacy image in CI [#2754](https://github.com/opendatateam/udata/pull/2754)
- Fixes test `test_suggest_datasets_api` by modifying condition [#2759](https://github.com/opendatateam/udata/pull/2759)
- Fix doc name duplicate on rdf endpoints [#2763](https://github.com/opendatateam/udata/pull/2763)

## 4.1.1 (2022-07-08)

- Quality score computation refactoring and now returning it in list datasets endpoint. Update was made in admin too. [#2746](https://github.com/opendatateam/udata/pull/2746)
- :warning: Manifest logic was removed and udata does now work as standalone [#2747](https://github.com/opendatateam/udata/pull/2747)
- Remove map related stuff [#2749](https://github.com/opendatateam/udata/pull/2749)
- Add library udata_event_service to produce Kafka messages [#2743](https://github.com/opendatateam/udata/pull/2743)

## 4.1.0 (2022-06-09)

- Add html support for posts [#2731](https://github.com/opendatateam/udata/pull/2731)
- Use mongo search if `SEARCH_SERVICE_API_URL` variable is not set [#2728](https://github.com/opendatateam/udata/pull/2728)
- Improve resource extension detection [#2729](https://github.com/opendatateam/udata/pull/2729/files)
- Remove resources in dataset search serialization [#2730](https://github.com/opendatateam/udata/pull/2730)
- Add endpoint to directly get specific resource by rid [#2732](https://github.com/opendatateam/udata/pull/2732).
- Publish kafka message when resource is created, modified or deleted [#2733](https://github.com/opendatateam/udata/pull/2733)
- Clean documentation and code with respect to independent search service [#2738](https://github.com/opendatateam/udata/pull/2738)
- Fix size argument in suggests endpoint and corresponding tests [#2739](https://github.com/opendatateam/udata/pull/2739)
- Add udata instance name prefix and action suffix for kafka topics [#2736](https://github.com/opendatateam/udata/pull/2736)
- Fix tokenisation by building an `AND` query (see comments in code) for mongo text search and pagination [#2740](https://github.com/opendatateam/udata/pull/2740)

## 4.0.2 (2022-05-04)

- Remove unused `_total_pages` search property [#2726](https://github.com/opendatateam/udata/pull/2726)
- Use -followers as default suggest sort on datasets, reuses and orgas [#2727](https://github.com/opendatateam/udata/pull/2727)
- Reintroduce user suggest with mongo contains [#2725](https://github.com/opendatateam/udata/pull/2725)

## 4.0.1 (2022-04-11)

- Removed `post_save` signal within `add_resource` and `update_resource` methods. [#2720](https://github.com/opendatateam/udata/pull/2720)
- Refactor and update documentation with latest udata updates [#2717](https://github.com/opendatateam/udata/pull/2717)
- Add harvest csv adapter for a catalog of harvesters [#2722](https://github.com/opendatateam/udata/pull/2722)

## 4.0.0 (2022-03-30)

### Breaking change

Search refactor [#2680](https://github.com/opendatateam/udata/pull/2680)
- :warning: Search changes [#2692](https://github.com/opendatateam/udata/pull/2692):
  - The search feature is not within udata anymore and queries a distant service.
  - The search feature is now optional and is enabled by setting the `SEARCH_SERVICE_API_URL` setting.
  - When search is not enabled, the search endpoints will return a `501 Not Implemented` error.
  - The ModelAdapter, SearchQuery and SearchResult patterns were kept but heavily refactored.
  - udata uses a Kafka producer to send documents to index to the search service.
  - udata uses HTTP request to query the search service.
- :warning: API changes [#2669](https://github.com/opendatateam/udata/pull/2669):
  - List endpoints for organizations, datasets, reuses and users are now querying MongoDB instead of ElasticSearch.
  - Those endpoints use MongoDB full text search when `q` argument is used. Some unused filters on this route were dropped.
  - A new API parser was implemented to replace the search one.
  - The previous ElasticSearch endpoints were moved to APIv2 with the following url pattern: `/{object}/search` (ex: `/datasets/search`).
- :warning: Suggest changes [#2685](https://github.com/opendatateam/udata/pull/2685) and [#2696](https://github.com/opendatateam/udata/pull/2696):
  - Current suggest implementation moved from an Elasticsearch index to a MongoDB query using the term `contains`.
  - The user suggest was entirely removed, as its existence is now less relevant because of the full text search.

## 3.3.3 (2022-03-29)

- Extend dcat properties support (frequency litteral, creation and modification date, landing page and abstract description) [#2715](https://github.com/opendatateam/udata/pull/2715)


## 3.3.2 (2022-03-01)

- **Deprecation**: Topics are now deprecated and will be removed in upcoming releases.
- Use title to improve License guess [#2697](https://github.com/opendatateam/udata/pull/2697)
- Add a `q` argument to the paginated datasets resources endpoint, to search through resources titles. [#2701](https://github.com/opendatateam/udata/pull/2701)
- Delete discussion with deleted user as only participant [#2702](https://github.com/opendatateam/udata/pull/2702)
- Fix error on post creation when adding related reuse [#2704](https://github.com/opendatateam/udata/pull/2704)
- Redirect in endpoints routing now returns 308 instead of 302 in order to keep the method and body. [#2706](https://github.com/opendatateam/udata/pull/2706)
- Delete badges from datasets fixtures. [2709](https://github.com/opendatateam/udata/pull/2709)

## 3.3.1 (2022-01-11)

- Fix fields empty value in admin form to allow for unsetting fields [#2691](https://github.com/opendatateam/udata/pull/2691)
- :warning: Add a new required topic string field on reuses. The associated migration set default topic to `others` [#2689](https://github.com/opendatateam/udata/pull/2689)

## 3.3.0 (2021-12-10)

- :warning: Removed `Issues` code and logic. The corresponding MongoDB collection should be deleted when upgrading Udata. [#2681](https://github.com/opendatateam/udata/pull/2681)
- Fix transfer ownership from org to user [#2678](https://github.com/opendatateam/udata/pull/2678)
- Fix discussion creation on posts [#2687](https://github.com/opendatateam/udata/pull/2687)

## 3.2.2 (2021-11-23)

- Move template hook logic back to udata [#2671](https://github.com/opendatateam/udata/pull/2671) [#2679](https://github.com/opendatateam/udata/pull/2679)
- Add dataset's acronym to catalog [#2675](https://github.com/opendatateam/udata/pull/2675)
- Better URL-based License guess [#2672](https://github.com/opendatateam/udata/pull/2672)
- New way of fixtures generation [#2677](https://github.com/opendatateam/udata/pull/2677):
  - The command now uses a remote file (default) if a URL is provided or a local one if a path is provided.
  - This file can be generated by using the command `generate-fixtures-file`, which takes as an argument the URL of the source queried to retieve the data dumped to the file.
  - The command `generate-fixtures-file` uses a customizable list of datasets slugs to know which datasets to query.
- Fixed the Geomform check for a GeoZone instance in formdata [#2683](https://github.com/opendatateam/udata/pull/2683)

## 3.2.1 (2021-10-22)

- Fix default sort with right sort column creation date name, for posts in back-office editorial page [#2665](https://github.com/opendatateam/udata/pull/2665)
- Meta read-only-enabled is back [#2664](https://github.com/opendatateam/udata/pull/2664)
- First endpoints for APIv2! Add datasets hateoas and resources pagination endpoints [#2663](https://github.com/opendatateam/udata/pull/2663) [#2667](https://github.com/opendatateam/udata/pull/2667)
- Add `archived` and `resources_count` fields in the dataset catalog [#2668](https://github.com/opendatateam/udata/pull/2668)

## 3.2.0 (2021-09-14)

- Update dependencies following setuptools 58.0.2 release that drop support for `use_2to3` [#2660](https://github.com/opendatateam/udata/pull/2660):
  - :warning: **breaking change** `rdfs` is not supported anymore
  - `jsonld` endpoints have a `@context` dict directly instead of an url to the context endpoint
- Update documentation with [udata-front plugin renaming](https://github.com/etalab/data.gouv.fr/issues/393) [#2661](https://github.com/opendatateam/udata/pull/2661)
- Various DCAT fixes (geonetwork compatibility) and debug command [#2662](https://github.com/opendatateam/udata/pull/2662)

## 3.1.0 (2021-08-31)

- :warning: Use pip-tools for requirements management [#2642](https://github.com/opendatateam/udata/pull/2642)[#2650](https://github.com/opendatateam/udata/pull/2650)[#2651](https://github.com/opendatateam/udata/pull/2651). Please [read the doc](https://github.com/opendatateam/udata/blob/master/docs/development-environment.md#python-and-virtual-environment) if you are a udata developer.
- :warning: Check db integrity and apply temporary and permanent fixes [#2644](https://github.com/opendatateam/udata/pull/2644) :warning: the associated migrations can take a long time to run.
- :warning: Upgrade to Flask-1.1.4 [#2639](https://github.com/opendatateam/udata/pull/2639)
- Safeguard `User.delete()` [#2646](https://github.com/opendatateam/udata/pull/2646)
- Fix user delete command [#2647](https://github.com/opendatateam/udata/pull/2647)
- Protect `test_ignore_post_save_signal` from weak ref error while testing [#2649](https://github.com/opendatateam/udata/pull/2649)
- Update translations following frontend refactoring (a lot of translations have been moved to udata-gouvfr) [#2648](https://github.com/opendatateam/udata/pull/2648)
- Fix RDF output content negociation [#2652](https://github.com/opendatateam/udata/pull/2652)
- Update Pillow dependency to 8.0.0 [#2654](https://github.com/opendatateam/udata/pull/2654)
- Add more fixes on HarvestSource and HarvestJobs for db integrity [#2653](https://github.com/opendatateam/udata/pull/2653/files)

## 3.0.4 (2021-08-12)

- Now returning notfound() http exception when router does not match any territory object instead of None [#2637](https://github.com/opendatateam/udata/pull/2637)
- Add larger reuse thumbnail image [#2638](https://github.com/opendatateam/udata/pull/2638)
- Activate plugins before creating app when testing [#2643](https://github.com/opendatateam/udata/pull/2643)

## 3.0.3 (2021-07-30)

- Remove mail sending task on follow [#2635](https://github.com/opendatateam/udata/pull/2635)
- Fix root api endpoint error [#2636](https://github.com/opendatateam/udata/pull/2636)

## 3.0.2 (2021-07-19)

- Fix sentry id event logging [#2364](https://github.com/opendatateam/udata/pull/2634)
- Fix remote resource upload [#2632](https://github.com/opendatateam/udata/pull/2632)

## 3.0.1 (2021-07-09)

- Remove apidoc blueprint, moved to udata-gouvfr [#2628](https://github.com/opendatateam/udata/pull/2628)
- New migration to update community resources schema from string to dict [#2629](https://github.com/opendatateam/udata/pull/2629)

## 3.0.0 (2021-07-07)

- :warning: **breaking change**: most of the theme/templates logic has been moved to https://github.com/etalab/udata-gouvfr. `udata` no longer contains a default theme. In the 3.x series, we hope it will be usable as a "headless" open data platform, but for now you probably need to plug your own theme or use udata-gouvfr. [More info about this change here](https://github.com/opendatateam/udata/blob/master/docs/roadmap/udata-3.md#the-road-to-udata3). [#2522](https://github.com/opendatateam/udata/pull/2522)
- Migrate from raven to sentry-sdk [#2620](https://github.com/opendatateam/udata/pull/2620)
- Add a UdataCleaner class to use udata's markdown configuration on SafeMarkup as well [#2619](https://github.com/opendatateam/udata/pull/2619)
- Fix schema name display in resource modal [#2617](https://github.com/opendatateam/udata/pull/2617)

## 2.7.1 (2021-05-27)

- Add migration to roolback on resource's schema's name to None [#2615](https://github.com/opendatateam/udata/pull/2615)

## 2.7.0 (2021-05-25)

- Modify `schema` field to resource. This field is now a nested field containing two sub-properties `name` and `version` [#2600](https://github.com/opendatateam/udata/pull/2600).
- Add a `schema_version` facet to the dataset search (need to be reindex to appear in results) [#2600](https://github.com/opendatateam/udata/pull/2600).

## 2.6.5 (2021-05-19)

- Fix create user by API [#2609](https://github.com/opendatateam/udata/pull/2609)
- Add sqlite, db and ics to allowed extensions [#2610](https://github.com/opendatateam/udata/pull/2610)
- Better markup parsing [#2611](https://github.com/opendatateam/udata/pull/2611):
  - Geozone's and Resource type's labelize function return None if no object is found.
  - New SafeMarkup class, which inherits from Markup, uses Bleach to sanitize Markup class.

## 2.6.4 (2021-03-24)

- Enhance self endpoint verification [#2604](https://github.com/opendatateam/udata/pull/2604)

## 2.6.3 (2021-03-23)

- Extraction of translation's strings [#2602](https://github.com/opendatateam/udata/pull/2602)

## 2.6.2 (2021-03-22)

- Fix SECURITY_CONFIRMABLE=False [#2588](https://github.com/opendatateam/udata/pull/2588)
- Support dct:license on DCAT harvester [#2589](https://github.com/opendatateam/udata/pull/2589)
- Admin small enhancements [#2591](https://github.com/opendatateam/udata/pull/2591):
  - The sidebar "Me" label has been renamed "Profile"
  - The user's profile now displays the user's email
  - The button "Edit" and the dropdown were merged. The button is now only a dropdown listing the actions.
  - "Edit" action has been renamed to "Edit the dataset/reuse/organization/profile" according to the current object to edit.
- Add `nofollow` attribute to links in discussions comments [#2593](https://github.com/opendatateam/udata/pull/2593)
- Add pip upgrade in circle's publish step [#2596](https://github.com/opendatateam/udata/pull/2596)
- Pin Twine's version [#2597](https://github.com/opendatateam/udata/pull/2597)
- Pin twine'version in circle's publish step [#2598](https://github.com/opendatateam/udata/pull/2598)

## 2.6.1 (2021-01-26)

- Fix url_for method in organization's catalog's view [#2587](https://github.com/opendatateam/udata/pull/2587)

## 2.6.0 (2021-01-25)

- Add resource's description and title size limit [#2586](https://github.com/opendatateam/udata/pull/2586)
- Add RDF catalog view for organizations [#2583](https://github.com/opendatateam/udata/pull/2583)

## 2.5.1 (2020-12-31)

- Add title's and description's length limit in forms [#2585](https://github.com/opendatateam/udata/pull/2585)

## 2.5.0 (2020-11-30)

- Change reuse's form's label name to title [#2575](https://github.com/opendatateam/udata/pull/2575)
- Unpublished posts are no longer served by the `Post.list` API endpoint [#2578](https://github.com/opendatateam/udata/pull/2578)
- Read only mode can now be toggled in settings [#2565](https://github.com/opendatateam/udata/pull/2565):
  - Toggles a warning banner on the frontend view and a warning toast on the admin view.
  - Prevents new users to register.
  - Prevents non admin users to create new content such as organizations, datasets, community resources or discussions.
  - Will return a `423` response code to any non-admin request to endpoints specified in `METHOD_BLOCKLIST` setting.
  - Existing content can still be updated.
- Add an alert block in layout template, to be overrided in installed theme [#2580](https://github.com/opendatateam/udata/pull/2580)

## 2.4.1 (2020-11-09)

- Escaping XML's forbidden characters [#2562](https://github.com/opendatateam/udata/pull/2562)
- Ignore pattern feature for linkchecker [#2564](https://github.com/opendatateam/udata/pull/2564)
- Fix TypeError when creating a superuser with an incorrect password [#2567](https://github.com/opendatateam/udata/pull/2567)

## 2.4.0 (2020-10-16)

- :warning: Resources and community resources creation API change [#2545](https://github.com/opendatateam/udata/pull/2545):
  - Remove the RESOURCES_FILE_ALLOWED_DOMAINS setting and mechanism.
  - The community resource's/resource's url could be set from the client side, even in the case of a hosted one, which is illogical.
    A hosted community resource's/resource's url should only be the sole responsibility of the backend.
  - Consequently, the POST endpoint of the community resources/resources API is only meant for the remote ones and the PUT endpoint of the community resources/resources API will take the existing resource's url to override the one sent by the client.
- Community resources changes [#2546](https://github.com/opendatateam/udata/pull/2546):
  - Dataset is now correctly set at community resource creation
  - Remove now useless job 'purge-orphan-community-resources'
- Using the fs_filename logic when uploading a new resource on the data catalog.[#2547](https://github.com/opendatateam/udata/pull/2547)
- Remove old file when updating resources and community resources from API [#2548](https://github.com/opendatateam/udata/pull/2548)
- Sortable.js upgrade to fix an issue in udata's editorial page when reordering featured datasets [#2550](https://github.com/opendatateam/udata/pull/2550)
- Password rotation mechanism [#2551](https://github.com/opendatateam/udata/pull/2551):
  - Datetime fields `password_rotation_demanded` and `password_rotation_performed` added to user model.
  - Override Flask-Security's login and reset password forms to implement the password rotation checks.
- Password complexity settings hardening [#2554](https://github.com/opendatateam/udata/pull/2554)
- Migrate ODS datasets urls [#2559](https://github.com/opendatateam/udata/pull/2559)

## 2.3.0 (2020-09-29)

- Plugin's translations are now correctly loaded [#2529](https://github.com/opendatateam/udata/pull/2529)
- Vine version is now pinned in requirements [#2532](https://github.com/opendatateam/udata/pull/2532)
- Fix reuses metrics [#2531](https://github.com/opendatateam/udata/pull/2531):
  - Reuses "datasets" metrics are now triggered correctly
  - New job to update the datasets "reuses" metrics: `update-datasets-reuses-metrics` to be scheduled
- Add a migration to set the reuses datasets metrics to the correct value [#2540](https://github.com/opendatateam/udata/pull/2540)
- Add a specific dataset's method for resource removal [#2534](https://github.com/opendatateam/udata/pull/2534)
- Flask-Security update [#2535](https://github.com/opendatateam/udata/pull/2535):
  - Switch to fork Flask-Security-Too
  - New settings to set the required password length and complexity
- Fix Flask-security sendmail overriding [#2536](https://github.com/opendatateam/udata/pull/2536)
- Add a custom password complexity checker to Flask-Security [#2537](https://github.com/opendatateam/udata/pull/2537)
- Change too short password error message [#2538](https://github.com/opendatateam/udata/pull/2538)

## 2.2.1 (2020-08-25)

- Some fixes for the static files deletion [#2526](https://github.com/opendatateam/udata/pull/2526):
  - New static files migration replacing the older one:
    - The migration now uses FS_URL.
    - Fixed the fs_filename string formating.
    - Now checks the community ressource's URLs too.
  - Removing the deletion script link in the CHANGELOG previous entry.
- Add a schema facet to the dataset search 🚧 requires datasets reindexation [#2523](https://github.com/opendatateam/udata/pull/2523)

## 2.2.0 (2020-08-05)

- CORS are now handled by Flask-CORS instead of Flask-RestPlus[#2485](https://github.com/opendatateam/udata/pull/2485)
- Oauth changes [#2510](https://github.com/opendatateam/udata/pull/2510):
  - Authorization code Grant now support PKCE flow
  - New command to create an OAuth client
  - :warning: Implicit grant is no longer supported
- :warning: Deletion workflow changes [#2488](https://github.com/opendatateam/udata/pull/2488):
  - Deleting a resource now triggers the deletion of the corresponding static file
  - Deleting a dataset now triggers the deletion of the corresponding resources (including community resources) and their static files
  - Adding a celery job `purge-orphan-community-resources` to remove community resources not linked to a dataset. This should be scheduled regularly.
  - Adding a migration file to populate resources fs_filename new field. Deleting the orphaned files is pretty deployment specific.
    A custom script should be writen in order to find and delete those files.
- Show traceback for migration errors [#2513](https://github.com/opendatateam/udata/pull/2513)
- Add `schema` field to ressources. This field can be filled based on an external schema catalog [#2512](https://github.com/opendatateam/udata/pull/2512)
- Add 2 new template hooks: `base.modals` (base template) and `dataset.resource.card.extra-buttons` (dataset resource card) [#2514](https://github.com/opendatateam/udata/pull/2514)

## 2.1.3 (2020-06-29)

- Fix internal links in markdown when not starting w/ slash [#2500](https://github.com/opendatateam/udata/pull/2500)
- Fix JS error when uploading a resource in certain conditions [#2483](https://github.com/opendatateam/udata/pull/2483)

## 2.1.2 (2020-06-17)

- Decoded api key byte string [#2482](https://github.com/opendatateam/udata/pull/2482)
- Removed now useless metric fetching [#2482](https://github.com/opendatateam/udata/pull/2484)
- Fix bug in harvester's cron schedule [#2493](https://github.com/opendatateam/udata/pull/2493)
- Adding banner options in settings for a potential use in an udata's theme [#2492](https://github.com/opendatateam/udata/pull/2492)

## 2.1.1 (2020-06-16)

- Broken release, use 2.1.2

## 2.1.0 (2020-05-12)

### Breaking changes

- Full metrics refactoring [2459](https://github.com/opendatateam/udata/pull/2459):
  - Metric collection is now useless and will not be filled anymore, you can remove it or keep it for archival sake. It will not be automatically removed.
  - [udata-piwik](https://github.com/opendatateam/udata-piwik) now uses InfluxDB as a buffer for trafic data before injecting them into udata's models.
  - Most of celery's tasks related to metrics are removed, this should help performance-wise on a big instance.
  - Charts related to metrics are removed from admin and dashboard panel until we have accurate data to populate them.
  - Site's metrics computation are not triggered by signals anymore.
  - A specific celery job needs to be run periodically to compute site's metrics.

### New features

- Nothing yet

## 2.0.4 (2020-05-04)

- Fix export-csv command (py3 compat) [#2472](https://github.com/opendatateam/udata/pull/2472)

## 2.0.3 (2020-04-30)

- :warning: Security fix: fix XSS in markdown w/ length JS filter [#2471](https://github.com/opendatateam/udata/pull/2471)

## 2.0.2 (2020-04-07)

- :warning: Breaking change / security fix: disallow html tags in markdown-it (JS markdown rendering) [#2465](https://github.com/opendatateam/udata/pull/2465)

## 2.0.1 (2020-03-24)

- Allow images to be displayed in markdown by default [#2462](https://github.com/opendatateam/udata/pull/2462)
- Fix deleted user's authentication on backend side [#2460](https://github.com/opendatateam/udata/pull/2460)

## 2.0.0 (2020-03-11)

### Breaking changes

- Migration to Python 3.7 [#1766](https://github.com/opendatateam/udata/pull/1766)
- The new migration system ([#1956](https://github.com/opendatateam/udata/pull/1956)) uses a new python based format. Pre-2.0 migrations are not compatible so you might need to upgrade to the latest `udata` version `<2.0.0`, execute migrations and then upgrade to `udata` 2+.
- The targeted mongo version is now Mongo 3.6. Backward support is not guaranteed
- Deprecated celery tasks have been removed, please ensure all old-style tasks (pre 1.6.20) have been consumed before migrating [#2452](https://github.com/opendatateam/udata/pull/2452)

### New features

- New migration system [#1956](https://github.com/opendatateam/udata/pull/1956):
  - Use python based migrations instead of relying on mongo internal and deprecated `js_exec`
  - Handle rollback (optionnal)
  - Detailled history
- Template hooks generalization: allows to dynamically extend template with widgets and snippets from extensions. See [the dedicated documentation section](https://udata.readthedocs.io/en/stable/extending/#hooks) [#2323](https://github.com/opendatateam/udata/pull/2323)
- Markdown now supports [Github Flavored Markdown (GFM) specs](https://github.github.com/gfm/) (ie. the already supported [CommonMark specs](https://spec.commonmark.org) plus tables, strikethrough, autolinks support and predefined disallowed raw HTML) [#2341](https://github.com/opendatateam/udata/pull/2341)

## 1.6.20 (2020-01-21)

- New Crowdin translations [#2360](https://github.com/opendatateam/udata/pull/2360)
- Fix territory routing for @latest [#2447](https://github.com/opendatateam/udata/pull/2447)
- Refactor Celery: py2/py3 compatibility, use ids as payload [#2305](https://github.com/opendatateam/udata/pull/2305)
- Automatically archive dangling harvested datasets :warning: this is enabled by default [#2368](https://github.com/opendatateam/udata/pull/2368)
- Refactor celery tasks to avoid models/documents in the transport layer [#2305](https://github.com/opendatateam/udata/pull/2305)

## 1.6.19 (2020-01-06)

- `rel=nofollow` on remote source links [#2364](https://github.com/opendatateam/udata/pull/2364)
- Fix admin messages and fix user roles selector default value [#2365](https://github.com/opendatateam/udata/pull/2365)
- Fix new harvester's form tooltip showup [#2371](https://github.com/opendatateam/udata/pull/2371)
- Fix responsive design of search results [#2372](https://github.com/opendatateam/udata/pull/2372)
- Fix non-unique ids in datasets' comments [#2374](https://github.com/opendatateam/udata/pull/2374)
- Case insensitive license matching [#2378](https://github.com/opendatateam/udata/pull/2378)

## 1.6.18 (2019-12-13)

- Remove embedded API doc [#2343](https://github.com/opendatateam/udata/pull/2343) :warning: Breaking change, please customize `API_DOC_EXTERNAL_LINK` for your needs.
- Removed published date from community ressources [#2350](https://github.com/opendatateam/udata/pull/2350)
- Added new size for avatars in user's model (`udata images render` must be run in order to update the size of existing images) [#2353](https://github.com/opendatateam/udata/pull/2353)
- Fixed user's avatar change [#2351](https://github.com/opendatateam/udata/issues/2351)
- Removed dead code [#2355](https://github.com/opendatateam/udata/pull/2355)
- Resolved conflict between id and slug [#2356](https://github.com/opendatateam/udata/pull/2356)
- Fix next link in posts pagination [#2358](https://github.com/opendatateam/udata/pull/2358)
- Fix organization's members roles translation [#2359](https://github.com/opendatateam/udata/pull/2359)
## 1.6.17 (2019-10-28)

- Disallow URLs in first and last names [#2345](https://github.com/opendatateam/udata/pull/2345)

## 1.6.16 (2019-10-22)

- Prevent Google ranking spam attacks on reuse pages (`rel=nofollow` on reuse link) [#2320](https://github.com/opendatateam/udata/pull/2320)
- Display admin resources list actions only if user has permissions to edit [#2326](https://github.com/opendatateam/udata/pull/2326)
- Fix non-admin user not being able to change their profile picture [#2327](https://github.com/opendatateam/udata/pull/2327)

## 1.6.15 (2019-09-11)

- Style links in admin modals [#2292](https://github.com/opendatateam/udata/pull/2292)
- Add activity.key filter to activity.atom feed [#2293](https://github.com/opendatateam/udata/pull/2293)
- Allow `Authorization` as CORS header and OAuth minor fixes [#2298](https://github.com/opendatateam/udata/pull/2298)
- Set dataset.private to False by default (and fix stock) [#2307](https://github.com/opendatateam/udata/pull/2307)
- Fixes some inconsistencies between admin display (buttons, actions...) and real permissions [#2308](https://github.com/opendatateam/udata/pull/2308)


## 1.6.14 (2019-08-14)

- Cleanup `permitted_reuses` data (migration) [#2244](https://github.com/opendatateam/udata/pull/2244)
- Proper form errors handling on nested fields [#2246](https://github.com/opendatateam/udata/pull/2246)
- JS models load/save/update consistency (`loading` always `true` on query, always handle error, no more silent errors) [#2247](https://github.com/opendatateam/udata/pull/2247)
- Ensures that date ranges are always positive (ie. `start` < `end`) [#2253](https://github.com/opendatateam/udata/pull/2253)
- Enable completion on the "`MIME type`" resource form field (needs reindexing) [#2238](https://github.com/opendatateam/udata/pull/2238)
- Ensure oembed rendering errors are not hidden by default error handlers and have cors headers [#2254](https://github.com/opendatateam/udata/pull/2254)
- Handle dates before 1900 during indexing [#2256](https://github.com/opendatateam/udata/pull/2256)
- `spatial load` command is more resilient: make use of a temporary collection when `--drop` option is provided (avoid downtime during the load), in case of exception or keybord interrupt, temporary files and collections are cleaned up [#2261](https://github.com/opendatateam/udata/pull/2261)
- Configurable Elasticsearch timeouts. Introduce `ELASTICSEARCH_TIMEOUT` as default/read timeout and `ELASTICSEARCH_INDEX_TIMEOUT` as indexing/write timeout [#2265](https://github.com/opendatateam/udata/pull/2265)
- OEmbed support for organizations [#2273](https://github.com/opendatateam/udata/pull/2273)
- Extract search parameters as settings allowing fine tuning search without repackaging udata (see [the **Search configuration** documentation](https://udata.readthedocs.io/en/stable/adapting-settings/#search-configuration)) [#2275](https://github.com/opendatateam/udata/pull/2275)
- Prevent `DoesNotExist` error in activity API: silence the error for the consumer but log it (ie. visible in Sentry) [#2268](https://github.com/opendatateam/udata/pull/2268)
- Optimize CSV export generation memory wise [#2277](https://github.com/opendatateam/udata/pull/2277)

## 1.6.13 (2019-07-11)

- Rename og:image target :warning: this will break your custom theme, please rename your logo image file to `logo-social.png` instead of `logo-600x600.png` [#2217](https://github.com/opendatateam/udata/pull/2217)
- Don't automatically overwrite `last_update` field if manually set [#2020](https://github.com/opendatateam/udata/pull/2220)
- Spatial completion: only index last version of each zone and prevent completion cluttering [#2140](https://github.com/opendatateam/udata/pull/2140)
- Init: prompt to loads countries [#2140](https://github.com/opendatateam/udata/pull/2140)
- Handle UTF-8 filenames in `spatial load_logos` command [#2223](https://github.com/opendatateam/udata/pull/2223)
- Display the datasets, reuses and harvesters deleted state on listing when possible [#2228](https://github.com/opendatateam/udata/pull/2228)
- Fix queryless (no `q` text parameter) search results scoring (or lack of scoring) [#2231](https://github.com/opendatateam/udata/pull/2231)
- Miscellaneous fixes on completers [#2215](https://github.com/opendatateam/udata/pull/2215)
- Ensure `filetype='remote'` is set when using the manual ressource form [#2236](https://github.com/opendatateam/udata/pull/2236)
- Improve harvest sources listing (limit `last_job` fetched and serialized fields, reduce payload) [#2214](https://github.com/opendatateam/udata/pull/2214)
- Ensure HarvestItems are cleaned up on dataset deletion [#2214](https://github.com/opendatateam/udata/pull/2214)
- Added `config.HARVEST_JOBS_RETENTION_DAYS` and a `harvest-purge-jobs` job to apply it [#2214](https://github.com/opendatateam/udata/pull/2214) (migration). **Warning, the migration will enforce `config.HARVEST_JOBS_RETENTION_DAYS` and can take some time on a big `HarvestJob` collection**
- Drop `no_dereference` on indexing to avoid the "`dictionary changed size during iteration`" error until another solution is found. **Warning: this might result in more resources consumption while indexing** [#2237](https://github.com/opendatateam/udata/pull/2237)
- Fix various issues around discussions UI [#2190](https://github.com/opendatateam/udata/pull/2190)


## 1.6.12 (2019-06-26)

- Archive dataset feature [#2172](https://github.com/opendatateam/udata/pull/2172)
- Refactor breadcrum includes [#2173](https://github.com/opendatateam/udata/pull/2173)
- Better dependencies management [#2182](https://github.com/opendatateam/udata/pull/2182) and [#2172/install.pip](https://github.com/opendatateam/udata/pull/2172/files#diff-d7b45472f3465d62f857d14cf59ea8a2)
- Reduce following to staring [#2192](https://github.com/opendatateam/udata/pull/2192/files)
- Simplify display of spatial coverage in search results [#2192](https://github.com/opendatateam/udata/pull/2192/files)
- Add cache for organization and topic display pages [#2194](https://github.com/opendatateam/udata/pull/2194)
- Dataset of datasets: id as ref instead of slug [#2195](https://github.com/opendatateam/udata/pull/2195) :warning: this introduces some settings changes, cf [documentation for EXPORT_CSV](https://github.com/opendatateam/udata/blob/master/docs/adapting-settings.md).
- Add meta og:type: make twitter cards work [#2196](https://github.com/opendatateam/udata/pull/2196)
- Fix UI responsiveness [#2199](https://github.com/opendatateam/udata/pull/2199)
- Remove social media sharing feature [#2200](https://github.com/opendatateam/udata/pull/2200)
- Quick fix for activity.atom [#2203](https://github.com/opendatateam/udata/pull/2203)
- Remove diff from js dependencies to fix CVE [#2204](https://github.com/opendatateam/udata/pull/2204)
- Replace default sort label for better readability [#2206](https://github.com/opendatateam/udata/pull/2206)
- Add a condition to up-to-dateness of a dataset [#2208](https://github.com/opendatateam/udata/pull/2208)
- Prevent deleted harvesters from running until purged. Harvest jobs history is deleted too on purge. [#2209](https://github.com/opendatateam/udata/pull/2209)
- Better quality.frequency management [#2211](https://github.com/opendatateam/udata/pull/2211)
- Fix caching of topic pages [#2213](https://github.com/opendatateam/udata/pull/2213)

## 1.6.11 (2019-05-29)

- Center incomplete rows of cards [#2162](https://github.com/opendatateam/udata/pull/2162)
- Allow .dxf upload [#2164](https://github.com/opendatateam/udata/pull/2164)
- Always use remote_url as harvesting source [#2165](https://github.com/opendatateam/udata/pull/2165)
- Update jquery to ~3.4.1 [#2161](https://github.com/opendatateam/udata/pull/2161)
- Fix various issues with search result page [#2166](https://github.com/opendatateam/udata/pull/2166)
- Restore notbroken facet includes [#2169](https://github.com/opendatateam/udata/pull/2169)

## 1.6.10 (2019-05-23)

- Remove `<br>` in badge display [#2156](https://github.com/opendatateam/udata/pull/2156)
- Display user avatar and fix its sizing [#2157](https://github.com/opendatateam/udata/pull/2157)
- Redirect unfiltered csv exports to dataset of datasets [#2158](https://github.com/opendatateam/udata/pull/2158)
- Show organization id in a modal and add hyperlinks to ids in detail modal [#2159](https://github.com/opendatateam/udata/pull/2159)

## 1.6.9 (2019-05-20)

- Add user slug to dataset cache key [#2146](https://github.com/opendatateam/udata/pull/2146)
- Change display of cards of reuses on topic pages [#2148](https://github.com/opendatateam/udata/pull/2148)
- Display remote source of harvested dataset [#2150](https://github.com/opendatateam/udata/pull/2150)
- Prefill community resource type on upload form [#2151](https://github.com/opendatateam/udata/pull/2151)
- Fix user profile UI [#2152](https://github.com/opendatateam/udata/pull/2152)
- Remove concept of permitted reuse [#2153](https://github.com/opendatateam/udata/pull/2153)

## 1.6.8 (2019-05-13)

- Configurable search autocomplete [#2138](https://github.com/opendatateam/udata/pull/2138)

## 1.6.7 (2019-05-10)

- Refactor DCAT harvesting to store only one graph (and prevent MongoDB document size overflow) [#2096](https://github.com/opendatateam/udata/pull/2096)
- Expose sane defaults for `TRACKING_BLACKLIST` [#2098](https://github.com/opendatateam/udata/pull/2098)
- Bubble up uploader errors [#2102](https://github.com/opendatateam/udata/pull/2102)
- Ensure `udata worker status --munin` always outputs zero values so munin won't see it has a "no data" response [#2103](https://github.com/opendatateam/udata/pull/2103)
- Metrics tuning: breaks circular dependencies, drop exec_js/eval usage, proper logging... [#2113](https://github.com/opendatateam/udata/pull/2113)
- Change reuse icon from "retweet" to "recycle" [#2122](https://github.com/opendatateam/udata/pull/2122)
- Admins can delete a single comment in a discussion thread [#2087](https://github.com/opendatateam/udata/pull/2087)
- Add cache directives to dataset display blocks [#2129](https://github.com/opendatateam/udata/pull/2129)
- Export multiple models objects to CSV (dataset of datasets) [#2124](https://github.com/opendatateam/udata/pull/2124)


## 1.6.6 (2019-03-27)

- Automatically loads default settings from plugins (if `plugin.settings` module exists) [#2058](https://github.com/opendatateam/udata/pull/2058)
- Fixes some memory leaks on reindexing [#2070](https://github.com/opendatateam/udata/pull/2070)
- Fixes minor UI bug [#2072](https://github.com/opendatateam/udata/pull/2072)
- Prevent ExtrasField failure on null value [#2074](https://github.com/opendatateam/udata/pull/2074)
- Improve ModelField errors handling [#2075](https://github.com/opendatateam/udata/pull/2075)
- Fix territories home map [#2077](https://github.com/opendatateam/udata/pull/2077)
- Prevent timeout on `udata index` in some cases [#2079](https://github.com/opendatateam/udata/pull/2079)
- Pin werkzeug dependency to `0.14.1` until incompatibilities are fixed [#2081](https://github.com/opendatateam/udata/pull/2081)
- Prevent client-side error while handling unparseable API response [#2076](https://github.com/opendatateam/udata/pull/2076)
- Fix the `udata job schedule` erroneous help message [#2083](https://github.com/opendatateam/udata/pull/2083)
- Fix upload button on replace resource file [#2085](https://github.com/opendatateam/udata/pull/2085)
- Ensure harvest items statuses are updated on the right job [#2089](https://github.com/opendatateam/udata/pull/2089)
- Added Serbian translations [#2055](https://github.com/opendatateam/udata/pull/2055)

## 1.6.5 (2019-02-27)

- Replace "An user" by "A user" [#2033](https://github.com/opendatateam/udata/pull/2033)
- Use "udata" and fix a few other typos in documentation and UI/translation strings [#2023](https://github.com/opendatateam/udata/pull/2023)
- Add a surrounding block declaration around community section [2039](https://github.com/opendatateam/udata/pull/2039)
- Fix broken form validation on admin discussions and issues [#2045](https://github.com/opendatateam/udata/pull/2045)
- Fix full reindexation by avoiding `SlugField.instance` deepcopy in `no_dereference()` querysets [#2048](https://github.com/opendatateam/udata/pull/2048)
- Ensure deleted user slug is pseudonymized [#2049](https://github.com/opendatateam/udata/pull/2049)
- Prevent the "Add resource" modal from closing when using the frontend "Add resource" button [#2052](https://github.com/opendatateam/udata/pull/2052)

## 1.6.4 (2019-02-02)

- Fix workers: pin redis version for Celery compatibility [#2019](https://github.com/opendatateam/udata/pull/2019)

## 1.6.3 (2019-02-01)

- Remove extra attributes on user deletion [#1961](https://github.com/opendatateam/udata/pull/1961)
- Pin phantomjs to version `2.1.7` [#1975](https://github.com/opendatateam/udata/pull/1975)
- Protect membership accept route against flood [#1984](https://github.com/opendatateam/udata/pull/1984)
- Ensure compatibility with IE11 and Firefox ESR [#1990](https://github.com/opendatateam/udata/pull/1990)
- Lots of fixes on the resource form. Be explicit about uploading a new file [#1991](https://github.com/opendatateam/udata/pull/1991)
- Centralize `selectize` handling and style in `base-completer` and apply some fixes [1992](https://github.com/opendatateam/udata/pull/1992)
- Added the missing `number` input field widget [#1993](https://github.com/opendatateam/udata/pull/1993)
- Fix the organization private datasets and reuses counters [#1994](https://github.com/opendatateam/udata/pull/1994)
- Disable autocorrect, spellcheck... on search and completion fields [#1995](https://github.com/opendatateam/udata/pull/1995)
- Fix harvest preview in edit form not taking configuration (features and filters) [#1996](https://github.com/opendatateam/udata/pull/1996)
- Ensure organization page react to URL hash changes (including those from right sidebar) [#1997](https://github.com/opendatateam/udata/pull/1997)
- Updating community resource as admin keeps original owner [#1999](https://github.com/opendatateam/udata/pull/1999)
- Major form fixes [#2000](https://github.com/opendatateam/udata/pull/2000)
- Improved admin errors handling: visual feedback on all errors, `Sentry-ID` header if present, hide organization unauthorized actions [#2005](https://github.com/opendatateam/udata/pull/2005)
- Expose and import licenses `alternate_urls` and `alternate_titles` fields [#2006](https://github.com/opendatateam/udata/pull/2006)
- Be consistent on search results wording and icons (Stars vs Followers) [#2013](https://github.com/opendatateam/udata/pull/2013)
- Switch from a "full facet reset" to a "by term reset" approach in search facets [#2014](https://github.com/opendatateam/udata/pull/2014)
- Ensures all modals have the same buttons styles and orders, same color code... [#2012](https://github.com/opendatateam/udata/pull/2012)
- Ensure URLs from assets stored on `CDN_DOMAINS` are considered as valid and that associated error message is properly translated [#2017](https://github.com/opendatateam/udata/pull/2017)

## 1.6.2 (2018-11-05)

- Display the owner/organization on harvester view [#1921](https://github.com/opendatateam/udata/pull/1921)
- Improve harvest validation errors handling [#1920](https://github.com/opendatateam/udata/pull/1920)
- Make extra TOS text customizable [#1922](https://github.com/opendatateam/udata/pull/1922)
- Fixes an `UnicodeEncodeError` occuring when parsing RDF with unicode URLs [#1919](https://github.com/opendatateam/udata/pull/1919)
- Fix some external assets handling cases [#1918](https://github.com/opendatateam/udata/pull/1918)
- Harvest items can now match `source.id` before `source.domain` — no more duplicates when changing an harvester URL [#1923](https://github.com/opendatateam/udata/pull/1923)
- Ensure image picker/cropper only allows images [#1925](https://github.com/opendatateam/udata/pull/1925)
- Make tags min and max length configurable and ensure admin takes its configuration from the backend [#1935](https://github.com/opendatateam/udata/pull/1935)
- Prevent errors when there is no date available to focus on the calendar [#1937](https://github.com/opendatateam/udata/pull/1937)

### Internals

- Update authlib to 0.10 [#1916](https://github.com/opendatateam/udata/pull/1916)

## 1.6.1 (2018-10-11)

- Allows arguments and keyword arguments in the task `@connect` decorator [#1908](https://github.com/opendatateam/udata/pull/1908)
- Allows to restore assets after being deleted (Datasets, Organizations and Reuses) [#1901](https://github.com/opendatateam/udata/pull/1901)
- Fixes form events not bubbling (and so fixes harvester config not displaying) [#1914](https://github.com/opendatateam/udata/pull/1914)

## 1.6.0 (2018-10-02)

### New features

- Harvest sources are now filterable through the harvest source create/edit admin form [#1812](https://github.com/opendatateam/udata/pull/1812)
- Harvest sources can now enable or disable some optional backend features [#1875](https://github.com/opendatateam/udata/pull/1875)
- Post UIs have been reworked: publication date, publish/unpublish action, save and continue editing, dynamic sidebar, alignments fixes... [#1857](https://github.com/opendatateam/udata/pull/1857)

### Minor changes

- Only display temporal coverage years on cards and search results [#1833](https://github.com/opendatateam/udata/pull/1833)
- Add publisher's name on dataset template [#1847](https://github.com/opendatateam/udata/pull/1847)
- Improved upload error handling: deduplicate notifications, localized generic error message, sentry identifier... [#1842](https://github.com/opendatateam/udata/pull/1842)
- Allows to filter datasets on resource `type` (needs reindexing) [#1848](https://github.com/opendatateam/udata/pull/1848)
- Switch the admin sidebar collapse icon from "hamburger"to left and right arrows [#1855](https://github.com/opendatateam/udata/pull/1855)
- Discussion add card style coherence [#1884](https://github.com/opendatateam/udata/pull/1884)
- `LINKCHECKING_UNCHECKED_TYPES` setting to prevent linkchecking on some ressource types [#1892](https://github.com/opendatateam/udata/pull/1892)
- `swagger.json` API specifications now pass validation [#1898](https://github.com/opendatateam/udata/pull/1898)

### Breaking changes

- Static assets are now compatible with long-term caching (ie. their hash is present in the filename). :warning: On your development environment you need to run `inv assets-build` to generate an initial `manifest.json`, both in `udata` and in your theme extension if it uses manifest. See [#1826](https://github.com/opendatateam/udata/pull/1826) for full details.
- Theme are now responsible for adding their CSS markup on template (no more assumptions on `theme.css` and `admin.css`). Most of the time, overriding `raw.html` and `admin.html` should be sufficient
- The discussions API `posted_by` attribute is now an embedded user instead of an user ID to avoid extra API calls [#1839](https://github.com/opendatateam/udata/pull/1839)

### Bugfixes

- Hide the `resource.type` attribute from JSON-LD output until handled by a dedicated vocabulary/property [#1865](https://github.com/opendatateam/udata/pull/1865)
- RDFs, CSVs and resource redirect views are now handling CORS properly [#1866](https://github.com/opendatateam/udata/pull/1866)
- Fix broken sorts on organization's datasets list in admin [#1873](https://github.com/opendatateam/udata/pull/1873)
- Ensure harvest previewing is done against current form content [#1888](https://github.com/opendatateam/udata/pull/1888)
- Ensure deleted objects are unindexed [#1891](https://github.com/opendatateam/udata/pull/1891)
- Fix the dataset resources list layout wrapping [#1893](https://github.com/opendatateam/udata/pull/1893)
- Fix wrong behavior for weblinks [#1894](https://github.com/opendatateam/udata/pull/1894)
- Ensure `info config` command only displays configuration variables [#1897](https://github.com/opendatateam/udata/pull/1897)

### Internal

- Upgrade to Authlib 0.9 [#1760](https://github.com/opendatateam/udata/pull/1760) [#1827](https://github.com/opendatateam/udata/pull/1827)
- Add a `Dataset.on_resource_added` signal

## 1.5.3 (2018-08-27)

- Prevent UnicodeError on unicode URL validation error [#1844](https://github.com/opendatateam/udata/pull/1844)
- Hide save button in "Add resource" modal until form is visible (and prevent error) [#1846](https://github.com/opendatateam/udata/pull/1846)
- The purge chunks tasks also remove the directory [#1845](https://github.com/opendatateam/udata/pull/1845)
- Upgrade to latest Fine-Uploader version to benefit from bug fixes [#1849](https://github.com/opendatateam/udata/pull/1849)
- Prevent front views from downloading `swagger.json` [#1838](https://github.com/opendatateam/udata/pull/1838)
- Ensure API docs works without data [#1840](https://github.com/opendatateam/udata/pull/1840)
- Expose the default spatial granularity in API specs [#1841](https://github.com/opendatateam/udata/pull/1841)
- Fix missing dataset title on client-side card listing [#1834](https://github.com/opendatateam/udata/pull/1834)
- Allows to clear the dataset form temporal coverage. [#1832](https://github.com/opendatateam/udata/pull/1832)
- Ensure that admin notifications are displayed once and with a constant width. [#1831](https://github.com/opendatateam/udata/pull/1831)
- Fix broken date range picker date parsing (ie. manual keyboard input) [#1863](https://github.com/opendatateam/udata/pull/1853)
- Normalize uploaded filenames to avoid encoding issues, filesystem incompatibilities... [#1852](https://github.com/opendatateam/udata/pull/1852)

## 1.5.2 (2018-08-08)

- Fix client-side temporal coverage rendering [#1821](https://github.com/opendatateam/udata/pull/1821)
- Prevent word breaking when wrapping discussions messages [#1822](https://github.com/opendatateam/udata/pull/1822)
- Properly render message content on issues and discussions mails [#1823](https://github.com/opendatateam/udata/pull/1823)

## 1.5.1 (2018-08-03)

- Ensure OEmbed compatibility with external CDN [#1815](https://github.com/opendatateam/udata/pull/1815)
- Fixes some static URL serialization [#1815](https://github.com/opendatateam/udata/pull/1815)

## 1.5.0 (2018-07-30)

### New features

- Slugs are now redirected on change when changed until old slug are free [#1771](https://github.com/opendatateam/udata/pull/1771)
- Improve usability of new organization form [#1777](https://github.com/opendatateam/udata/pull/1777)
- Allows to serve assets on an external CDN domain using `CDN_DOMAIN` [#1804](https://github.com/opendatateam/udata/pull/1804)

### Breaking changes

None

### Bug fixes and minor changes

- Sort dataset update frequencies by ascending frequency [#1758](https://github.com/opendatateam/udata/pull/1758)
- Skip gov.uk references tests when site is unreachable [#1767](https://github.com/opendatateam/udata/pull/1767)
- Fix resources reorder (registered extras validation logic) [#1796](https://github.com/opendatateam/udata/pull/1796)
- Fix checksum display on resource modal [#1797](https://github.com/opendatateam/udata/pull/1797)
- Use metrics.views on resource card [#1778](https://github.com/opendatateam/udata/pull/1778)
- Fix dataset collapse on ie11 [#1802](https://github.com/opendatateam/udata/pull/1802)
- Upgrade i18next (security) [#1803](https://github.com/opendatateam/udata/pull/1803)

### Internals

- Backports some Python 3 forward compatible changes and fixes some bugs [#1769](https://github.com/opendatateam/udata/pull/1769):
    - avoid `filter` and `map` usage instead of list comprehension
    - explicit encoding handling
    - avoid comparison to `None`
    - use `next()` instead of `.next()` to iterate
    - unhide some implicit casts (in particular search weight)
- Tests are now run against `local.test` instead of `localhost` to avoid pytest warnings

## 1.4.1 (2018-06-15)

- Fix community resource creation and display [#1733](https://github.com/opendatateam/udata/pull/1733)
- Failsafe JS cache storage: use a custom in-memory storage as fallback when access to `sessionStorage` is not allowed [#1742](https://github.com/opendatateam/udata/pull/1742)
- Prevent errors when handling API errors without data/payload [#1743](https://github.com/opendatateam/udata/pull/1743)
- Improve/fix validation error formatting on harvesting [#1745](https://github.com/opendatateam/udata/pull/1745)
- Ensure daterange can be parsed from full iso datetime [#1748](https://github.com/opendatateam/udata/pull/1748)
- API: enforce application/json content-type for forms [#1751](https://github.com/opendatateam/udata/pull/1751)
- RDF parser can now process [european frequencies](https://publications.europa.eu/en/web/eu-vocabularies/at-dataset/-/resource/dataset/frequency) [#1752](https://github.com/opendatateam/udata/pull/1752)
- Fix images upload broken by chunked upload [#1756](https://github.com/opendatateam/udata/pull/1756)

## 1.4.0 (2018-06-06)

### New features

- Typed resources [#1398](https://github.com/opendatateam/udata/issues/1398)
- Initial data preview implementation [#1581](https://github.com/opendatateam/udata/pull/1581) [#1632](https://github.com/opendatateam/udata/pull/1632)
- Handle some alternate titles and alternate URLs on licenses for improved match on harvesting [#1592](https://github.com/opendatateam/udata/pull/1592)
- Allow to specify a dataset acronym [#1217](https://github.com/opendatateam/udata/pull/1217)
- Starts using harvest backend `config` (validation, API exposition, `HarvestFilters`...) [#1716](https://github.com/opendatateam/udata/pull/1716)
- The map widget can now be configured (tiles URL, initial position...) [#1672](https://github.com/opendatateam/udata/pull/1672)
- New discussions layout [#1623](https://github.com/opendatateam/udata/pull/1623)
- Dynamic API documentation, Enhancement to Pull #1542 - [#1542](https://github.com/opendatateam/udata/pull/1542)
- Resource modal overhaul with markdown support [#1547](https://github.com/opendatateam/udata/pull/1547)

### Breaking changes

- Normalize resource.format (migration - :warning: need reindexing). [#1563](https://github.com/opendatateam/udata/pull/1563)
- Enforce a domain whitelist when resource.filetype is file. See [`RESOURCES_FILE_ALLOWED_DOMAINS`](https://udata.readthedocs.io/en/latest/adapting-settings/#resources_file_allowed_domains) settings variable for details and configuration. [#1567](https://github.com/opendatateam/udata/issues/1567)
- Remove extras from datasets search index (needs reindexation) [#1718](https://github.com/opendatateam/udata/pull/1718)

### Bug fixes and minor changes

- Switch to PyPI.org for package links [#1583](https://github.com/opendatateam/udata/pull/1583)
- Show resource type in modal (front) [#1714](https://github.com/opendatateam/udata/pull/1714)
- Adds ETag to internal avatar for efficient caching control [#1712](https://github.com/opendatateam/udata/pull/1712)
- Fix 404/missing css on front pages [#1709](https://github.com/opendatateam/udata/pull/1709)
- Fix markdown max image width (front) [#1707](https://github.com/opendatateam/udata/pull/1707)
- Ensure registered extras types are properly parsed from JSON. Remove the need for custom `db.Extra` classes [#1699](https://github.com/opendatateam/udata/pull/1699)
- Fix the temporal coverage facet query string parsing [#1676](https://github.com/opendatateam/udata/pull/1676)
- Fix search auto-complete hitbox [#1687](https://github.com/opendatateam/udata/pull/1687)
- Fix Firefox custom error handling, part 2 [#1671](https://github.com/opendatateam/udata/pull/1671)
- Add resend confirmation email link to login screen [#1653](https://github.com/opendatateam/udata/pull/1653)
- Audience metrics: use only `views` [#1607](https://github.com/opendatateam/udata/pull/1607)
- Add missing spatial granularities translations [#1636](https://github.com/opendatateam/udata/pull/1636)
- Protocol-relative URLs support [#1599](https://github.com/opendatateam/udata/pull/1599)

### Internals

- Simplify `ExtrasField` form field signature (no need anymore for the `extras` parameter) [#1698](https://github.com/opendatateam/udata/pull/1698)
- Register known extras types [#1700](https://github.com/opendatateam/udata/pull/1700)

## 1.3.12 (2018-05-31)

- Fix side menu on mobile [#1701](https://github.com/opendatateam/udata/pull/1701)
- Fix update frequency field [#1702](https://github.com/opendatateam/udata/pull/1702)

## 1.3.11 (2018-05-29)

- Protect Resource.need_check against malformed/string dates [#1691](https://github.com/opendatateam/udata/pull/1691)
- Fix search auto-complete loading on new page [#1693](https://github.com/opendatateam/udata/pull/1693)

## 1.3.10 (2018-05-11)

- Expose Resource.extras as writable in the API [#1660](https://github.com/opendatateam/udata/pull/1660)
- Fix Firefox custom errors handling [#1662](https://github.com/opendatateam/udata/pull/1662)

## 1.3.9 (2018-05-07)

- Prevent linkchecker to pollute timeline as a side-effect. (migration). **Warning, the migration will delete all dataset update activities** [#1643](https://github.com/opendatateam/udata/pull/1643)
- Fix OAuth authorization screen failing with unicode `SITE_TITLE` [#1624](https://github.com/opendatateam/udata/pull/1624)
- Fix markdown handling of autolinks with angle brackets and factorize (and test) markdown `parse_html()` [#1625](https://github.com/opendatateam/udata/pull/1625)
- Fix timeline order [#1642](https://github.com/opendatateam/udata/pull/1642)
- Fix markdown rendering on IE11 [#1645](https://github.com/opendatateam/udata/pull/1645)
- Consider bad UUID as 404 in routing [#1646](https://github.com/opendatateam/udata/pull/1646)
- Add missing email templates [#1647](https://github.com/opendatateam/udata/pull/1647)
- Polyfill `ChildNode.remove()` for IE11 [#1648](https://github.com/opendatateam/udata/pull/1648)
- Improve Raven-js/Sentry error handling [#1649](https://github.com/opendatateam/udata/pull/1649)
- Prevent regex special characters to break site search [#1650](https://github.com/opendatateam/udata/pull/1650)

## 1.3.8 (2018-04-25)

- Fix sendmail regression [#1620](https://github.com/opendatateam/udata/pull/1620)

## 1.3.7 (2018-04-24)

- Fix some search parameters validation [#1601](https://github.com/opendatateam/udata/pull/1601)
- Prevent API tracking errors with unicode [#1602](https://github.com/opendatateam/udata/pull/1602)
- Prevent a race condition error when uploading file with concurrent chunking [#1606](https://github.com/opendatateam/udata/pull/1606)
- Disallow resources dict in API [#1603](https://github.com/opendatateam/udata/pull/1603)
- Test and fix territories routing [#1611](https://github.com/opendatateam/udata/pull/1611)
- Fix the client-side Raven/Sentry configuration [#1612](https://github.com/opendatateam/udata/pull/1612)
- Raise a 404 in case of unknown RDF content type [#1613](https://github.com/opendatateam/udata/pull/1613)
- Ensure current theme is available to macros requiring it in mails [#1614](https://github.com/opendatateam/udata/pull/1614)
- Fix documentation about NGinx configuration for https [#1615](https://github.com/opendatateam/udata/pull/1615)
- Remove unwanted commas in default `SECURITY_EMAIL_SUBJECT_*` parameters [#1616](https://github.com/opendatateam/udata/pull/1616)

## 1.3.6 (2018-04-16)

- Prevent OEmbed card to be styled when loaded in bootstrap 4 [#1569](https://github.com/opendatateam/udata/pull/1569)
- Fix organizations sort by last_modified [#1576](https://github.com/opendatateam/udata/pull/1576)
- Fix dataset creation form (and any other form) [#1584](https://github.com/opendatateam/udata/pull/1584)
- Fix an XSS on client-side markdown parsing [#1585](https://github.com/opendatateam/udata/pull/1585)
- Ensure URLs validation is the same everywhere [#1586](https://github.com/opendatateam/udata/pull/1586)

## 1.3.5 (2018-04-03)

- Upgrade `sifter` to `0.5.3` [#1548](https://github.com/opendatateam/udata/pull/1548)
- Upgrade `jquery-validation` to 1.17.0 and fixes some issues with client-side URL validation [#1550](https://github.com/opendatateam/udata/pull/1550)
- Minor change on OEmbed cards to avoid theme to override the cards `font-family` [#1549](https://github.com/opendatateam/udata/pull/1549)
- Improve cli unicode handling [#1551](https://github.com/opendatateam/udata/pull/1551)
- Fix DCAT harvester mime type detection [#1552](https://github.com/opendatateam/udata/pull/1552)
- Add the missing harvester URL in admin [#1554](https://github.com/opendatateam/udata/pull/1554)
- Fix harvester preview/job layout [#1553](https://github.com/opendatateam/udata/pull/1553)
- Fix some search unicode issues [#1555](https://github.com/opendatateam/udata/pull/1555)
- Small fixes on OEmbed URL detection [#1556](https://github.com/opendatateam/udata/pull/1556)
- Use nb_hits instead of views to count downloads [#1560](https://github.com/opendatateam/udata/pull/1560)
- Prevent an XSS in TermFacet [#1561](https://github.com/opendatateam/udata/pull/1561)
- Fix breadcrumb bar layout on empty search result [#1562](https://github.com/opendatateam/udata/pull/1562)

## 1.3.4 (2018-03-28)

- Remove territory claim banner [#1521](https://github.com/opendatateam/udata/pull/1521)
- Expose an [OEmbed](https://oembed.com/) API endpoint using the new cards [#1525](https://github.com/opendatateam/udata/pull/1525)
- Small topic fixes [#1529](https://github.com/opendatateam/udata/pull/1529)
- Fixes the search result vertical cut off [#1530](https://github.com/opendatateam/udata/pull/1530)
- Prevent visually disabled pagination buttons from being clicked [#1539](https://github.com/opendatateam/udata/pull/1539)
- Fixes "sort organization by name" not working [#1537](https://github.com/opendatateam/udata/pull/1537)
- Non-admin users should not see the "publish as anyone" filter field on "publish as" screen [#1538](https://github.com/opendatateam/udata/pull/1538)

## 1.3.3 (2018-03-20)

- Fixes on upload: prevent double upload and bad chunks upload [#1516](https://github.com/opendatateam/udata/pull/1516)
- Ensure OAuth2 tokens can be saved without `refresh_token` [#1517](https://github.com/opendatateam/udata/pull/1517)

## 1.3.2 (2018-03-20)

- Support request-body credential in OAuth2 (Fix a regression introduced in 1.3.0) [#1511](https://github.com/opendatateam/udata/pull/1511)

## 1.3.1 (2018-03-15)

- Fix some geozones/geoids bugs [#1505](https://github.com/opendatateam/udata/pull/1505)
- Fix oauth scopes serialization in authorization template [#1506](https://github.com/opendatateam/udata/pull/1506)
- Prevent error on site ressources metric [#1507](https://github.com/opendatateam/udata/pull/1507)
- Fix some routing errors [#1508](https://github.com/opendatateam/udata/pull/1508)
- Mongo connection is now lazy by default, preventing non fork-safe usage in celery as well as preventing commands not using the database to hit it [#1509](https://github.com/opendatateam/udata/pull/1509)
- Fix udata version not exposed on Sentry [#1510](https://github.com/opendatateam/udata/pull/1510)

## 1.3.0 (2018-03-13)

### Breaking changes

- Switch to `flask-cli` and drop `flask-script`. Deprecated commands have been removed. [#1364](https://github.com/opendatateam/udata/pull/1364)
- Update card components to make them more consistent [#1383](https://github.com/opendatateam/udata/pull/1383) [#1460](https://github.com/opendatateam/udata/pull/1460)
- udata is now protocol (`http`/`https`) agnostic. This is now fully the reverse-proxy responsibility (please ensure that you are using SSL only in production for security purpose). [#1463](https://github.com/opendatateam/udata/pull/1463)
- Added more entrypoints and document them. There is no more automatically enabled plugin by installation. Plugins can now properly contribute translations. [#1431](https://github.com/opendatateam/udata/pull/1431)

### New features

- Soft breaks in markdown is rendered as line return as allowed by the [commonmark specifications](http://spec.commonmark.org/0.28/#soft-line-breaks), client-side rendering follows the same security rules [#1432](https://github.com/opendatateam/udata/pull/1432)
- Switch from OAuthlib/Flask-OUAhtlib to Authlib and support all grants type as well as token revocation [#1434](https://github.com/opendatateam/udata/pull/1434)
- Chunked upload support (big files support) [#1468](https://github.com/opendatateam/udata/pull/1468)
- Improve tasks/jobs queues routing [#1487](https://github.com/opendatateam/udata/pull/1487)
- Add the `udata schedule|unschedule|scheduled` commands [#1497](https://github.com/opendatateam/udata/pull/1497)

### Bug fixes and minor changes

- Added Geopackage as default allowed file formats [#1425](https://github.com/opendatateam/udata/pull/1425)
- Fix completion/suggestion unicode handling [#1452](https://github.com/opendatateam/udata/pull/1452)
- Added a link to change password into the admin [#1462](https://github.com/opendatateam/udata/pull/1462)
- Fix organization widget (embed) [#1474](https://github.com/opendatateam/udata/pull/1474)
- High priority for sendmail tasks [#1484](https://github.com/opendatateam/udata/pull/1484)
- Add security.send_confirmation template [#1475](https://github.com/opendatateam/udata/pull/1475)

### Internals

- Switch to pytest as testing tool and expose a `udata` pytest plugin [#1400](https://github.com/opendatateam/udata/pull/1400)


## 1.2.11 (2018-02-05)

- Translate Flask-Security email subjects [#1413](https://github.com/opendatateam/udata/pull/1413)
- Fix organization admin pagination [#1372](https://github.com/opendatateam/udata/issues/1372)
- Fix missing spinners on loading datatables [#1401](https://github.com/opendatateam/udata/pull/1401)
- Fixes on the search facets [#1410](https://github.com/opendatateam/udata/pull/1410)

## 1.2.10 (2018-01-24)

- Markdown rendering is now the same between the back and the frontend. [#604](https://github.com/opendatateam/udata/issues/604)
- Make the dataset page reuses section and cards themable. [#1378](https://github.com/opendatateam/udata/pull/1378)
- `ValueError` is not hidden anymore by the Bad Request error page, it is logged. [#1382](https://github.com/opendatateam/udata/pull/1382)
- Spatial encoding fixes: prevent breaking unicode errors. [#1381](https://github.com/opendatateam/udata/pull/1381)
- Ensure the multiple term search uses a `AND` operator [#1384](https://github.com/opendatateam/udata/pull/1384)
- Facets encoding fixes: ensure lazy strings are propery encoded. [#1388](https://github.com/opendatateam/udata/pull/1388)
- Markdown content is now easily themable (namespaced into a `markdown` class) [#1389](https://github.com/opendatateam/udata/pull/1389)
- Fix discussions and community resources alignment on datasets and reuses pages [#1390](https://github.com/opendatateam/udata/pull/1390)
- Fix discussions style on default theme [#1393](https://github.com/opendatateam/udata/pull/1393)
- Ensure empty harvest jobs properly end [#1395](https://github.com/opendatateam/udata/pull/1395)

## 1.2.9 (2018-01-17)

- Add extras field in discussions [#1360](https://github.com/opendatateam/udata/pull/1360)
- Fix datepicker [#1370](https://github.com/opendatateam/udata/pull/1370)
- Fix error on forbidden scheme in `is_url` harvest filter [#1376](https://github.com/opendatateam/udata/pull/1376)
- Fix an error on rendering present territory date [#1377](https://github.com/opendatateam/udata/pull/1377)

## 1.2.8 (2018-01-10)

- Fix html2text dependency version [#1362](https://github.com/opendatateam/udata/pull/1362)

## 1.2.7 (2018-01-10)

- Bump chartjs version to 2.x [#1352](https://github.com/opendatateam/udata/pull/1352)
- Sanitize mdstrip [#1351](https://github.com/opendatateam/udata/pull/1351)

## 1.2.6 (2018-01-04)

- Fix wrongly timed notification on dataset creation with misformed tags [#1332](https://github.com/opendatateam/udata/pull/1332)
- Fix topic creation [#1333](https://github.com/opendatateam/udata/pull/1333)
- Add a `udata worker status` command to list pending tasks.[breaking] The `udata worker` command is replaced by `udata worker start`. [#1324](https://github.com/opendatateam/udata/pull/1324)
- Prevent crawlers from indexing spammy datasets, reuses and organizations [#1334](https://github.com/opendatateam/udata/pull/1334) [#1335](https://github.com/opendatateam/udata/pull/1335)
- Ensure Swagger.js properly set jQuery.ajax contentType parameter (and so data is properly serialized) [#1126](https://github.com/opendatateam/udata/issues/1126)
- Allows theme to easily access the `owner_avatar_url` template filter [#1336](https://github.com/opendatateam/udata/pull/1336)

## 1.2.5 (2017-12-14)

- Fix misused hand cursor over the spatial coverage map in dataset admin [#1296](https://github.com/opendatateam/udata/pull/1296)
- Fix broken post edit page [#1295](https://github.com/opendatateam/udata/pull/1295)
- Display date of comments in dataset discussions [#1283](https://github.com/opendatateam/udata/pull/1283)
- Prevent `reindex` command from failing on a specific object and log error instead. [#1293](https://github.com/opendatateam/udata/pull/1293)
- Position the community resource link icon correctly [#1298](https://github.com/opendatateam/udata/pull/1298)
- Add a sort option to query of list of posts in API [#1301](https://github.com/opendatateam/udata/pull/1301)
- Import dropdown behavior from `udata-gouvfr` and fix hidden submenus on mobile [#1297](https://github.com/opendatateam/udata/pull/1297)
- show message for emtpy dataset search [#1044](https://github.com/opendatateam/udata/pull/1284)

## 1.2.4 (2017-12-06)

- Fix flask_security celery tasks context [#1249](https://github.com/opendatateam/udata/pull/1249)
- Fix `dataset.quality` handling when no format filled [#1265](https://github.com/opendatateam/udata/pull/1265)
- Ignore celery tasks results except for tasks which require it and lower the default results expiration to 6 hours [#1281](https://github.com/opendatateam/udata/pull/1281)
- Import community resource avatar style from udata-gouvfr [#1288](https://github.com/opendatateam/udata/pull/1288)
- Terms are now handled from markdown and customizable with the `SITE_TERMS_LOCATION` setting. [#1285](https://github.com/opendatateam/udata/pull/1285)
- Deeplink to resource [#1289](https://github.com/opendatateam/udata/pull/1289)

## 1.2.3 (2017-10-27)

- Check only the uncollapsed resources at first on dataset view [#1246](https://github.com/opendatateam/udata/pull/1246)

## 1.2.2 (2017-10-26)

- Fixes on the `search index command` [#1245](https://github.com/opendatateam/udata/pull/1245)

## 1.2.1 (2017-10-26)

- Introduce `udata search index` commmand to replace both deprecated `udata search init` and `udata search reindex` commands. They will be removed in udata 1.4. [#1233](https://github.com/opendatateam/udata/pull/1233)
- Rollback oauthlib from 2.0.5 to 2.0.2, pending a permanent solution [#1237](https://github.com/opendatateam/udata/pull/1237)
- Get cached linkchecker result before hitting API [#1235](https://github.com/opendatateam/udata/pull/1235)
- Cleanup resources checksum (migration) [#1239](https://github.com/opendatateam/udata/pull/1239)
- Show check results in resource modal [#1242](https://github.com/opendatateam/udata/pull/1242)
- Cache avatar rendering [#1243](https://github.com/opendatateam/udata/pull/1243)

## 1.2.0 (2017-10-20)

### New features and big improvements

- Expose harvester scheduling through the API and the admin interface [#1123](https://github.com/opendatateam/udata/pull/1123)
- Added a `udata info` command for diagnostic purpose [#1179](https://github.com/opendatateam/udata/pull/1179)
- Switch from static theme avatars/placeholders to [identicons](https://en.wikipedia.org/wiki/Identicon) for readability (mostly on discussions) [#1193](https://github.com/opendatateam/udata/pull/1193)
- Move croquemort features to a generic link checker architecture [#1110](https://github.com/opendatateam/udata/pull/1110)
- CKAN and OpenDataSoft backends are now optional separate udata extensions [#1213](https://github.com/opendatateam/udata/pull/1213)
- Better search autocomplete [#1222](https://github.com/opendatateam/udata/pull/1222)
- Big post improvements (discussions support, navigation, fixes...) [#1224](https://github.com/opendatateam/udata/pull/1224)

### Breaking changes

- Upgrade to Celery 4.1.0. All celery parameters should be updated. (See [Celery options documentation](https://udata.readthedocs.io/en/stable/adapting-settings/#celery-options) [#1150](https://github.com/opendatateam/udata/pull/1050)
- Switch to [Crowdin](https://crowdin.com) to manage translations [#1171](https://github.com/opendatateam/udata/pull/1171)
- Switch to `Flask-Security`. `Flask-Security-Fork` should be uninstalled before installing the new requirements [#958](https://github.com/opendatateam/udata/pull/958)

### Miscellaneous changes and fixes

- Display organization metrics in the organization page tab labels [#1022](https://github.com/opendatateam/udata/pull/1022)
- Organization dashboard page has been merged into the main organization page [#1023](https://github.com/opendatateam/udata/pull/1023)
- Fix an issue causing a loss of data input at the global search input level [#1019](https://github.com/opendatateam/udata/pull/1019)
- Fixes a lot of encoding issues [#1146](https://github.com/opendatateam/udata/pull/1146)
- Add `.ttl` and `.n3` as supported file extensions [#1183](https://github.com/opendatateam/udata/pull/1183)
- Improve logging for adhoc scripts [#1184](https://github.com/opendatateam/udata/pull/1184)
- Improve URLs validation (support new tlds, unicode URLs...) [#1182](https://github.com/opendatateam/udata/pull/1182)
- Properly serialize empty geometries for zones missing it and prevent leaflet crash on invalid bounds [#1188](https://github.com/opendatateam/udata/pull/1188)
- Start validating some configuration parameters [#1197](https://github.com/opendatateam/udata/pull/1197)
- Remove resources without title or url [migration] [#1200](https://github.com/opendatateam/udata/pull/1200)
- Improve harvesting licenses detection [#1203](https://github.com/opendatateam/udata/pull/1203)
- Added missing delete post and topic admin actions [#1202](https://github.com/opendatateam/udata/pull/1202)
- Fix the scroll to a discussion sub-thread [#1206](https://github.com/opendatateam/udata/pull/1206)
- Fix duplication in discussions [migration] [#1209](https://github.com/opendatateam/udata/pull/1209)
- Display that a discussion has been closed [#1216](https://github.com/opendatateam/udata/pull/1216)
- Explicit dataset search reuse facet context (only known reuses) [#1219](https://github.com/opendatateam/udata/pull/1219)
- Optimize indexation a little bit [#1215](https://github.com/opendatateam/udata/pull/1215)
- Fix some reversed temporal coverage [migration] [#1214](https://github.com/opendatateam/udata/pull/1214)


## 1.1.8 (2017-09-28)

- Display membership modal actions buttons for site administrators and on membership display. [#1176](https://github.com/opendatateam/udata/pull/1176)
- Fix organization avatar in admin profile [#1175](https://github.com/opendatateam/udata/issues/1175)

## 1.1.7 (2017-09-25)

- Prevent a random territory from being displayed when query doesn't match [#1124](https://github.com/opendatateam/udata/pull/1124)
- Display avatar when the community resource owner is an organization [#1125](https://github.com/opendatateam/udata/pull/1125)
- Refactor the "publish as" screen to make it more obvious that an user is publishing under its own name [#1122](https://github.com/opendatateam/udata/pull/1122)
- Make the "find your organization" screen cards clickable (send to the organization page) [#1129](https://github.com/opendatateam/udata/pull/1129)
- Fix "Center the full picture" on user avatar upload [#1130](https://github.com/opendatateam/udata/issues/1130)
- Hide issue modal forbidden actions [#1128](https://github.com/opendatateam/udata/pull/1128)
- Ensure spatial coverage zones are resolved when submitted from the API or when querying oembed API. [#1140](https://github.com/opendatateam/udata/pull/1140)
- Prevent user metrics computation when the object owner is an organization (and vice versa) [#1152](https://github.com/opendatateam/udata/pull/1152)

## 1.1.6 (2017-09-11)

- Fix CircleCI automated publication on release tags
  [#1120](https://github.com/opendatateam/udata/pull/1120)

## 1.1.5 (2017-09-11)

- Fix the organization members grid in admin
  [#934](https://github.com/opendatateam/udata/issues/934)
- Fix and tune harvest admin loading state and payload size
  [#1113](https://github.com/opendatateam/udata/issues/1113)
- Automatically schedule validated harvesters and allow to (re)schedule them
  [#1114](https://github.com/opendatateam/udata/pull/1114)
- Raise the minimum `raven` version to ensure sentry is filtering legit HTTP exceptions
  [#774](https://github.com/opendatateam/udata/issues/774)
- Pin GeoJSON version to avoid breaking changes
  [#1118](https://github.com/opendatateam/udata/pull/1118)
- Deduplicate organization members
  [#1111](https://github.com/opendatateam/udata/issues/1111)

## 1.1.4 (2017-09-05)

- Fix packaging

## 1.1.3 (2017-09-05)

- Make the spatial search levels exclusion list configurable through `SPATIAL_SEARCH_EXCLUDE_LEVELS`.
  [#1101](https://github.com/opendatateam/udata/pull/1101)
- Fix facets labelizer with html handling
  [#1102](https://github.com/opendatateam/udata/issues/1102)
- Ensure territories pages have image defined in metadatas
  [#1103](https://github.com/opendatateam/udata/issues/1103)
- Strip tags in autocomplete results
  [#1104](https://github.com/opendatateam/udata/pull/1104)
- Transmit link checker status to frontend
  [#1048](https://github.com/opendatateam/udata/issues/1048)
- Remove plus signs from search query
  [#1048](https://github.com/opendatateam/udata/issues/987)

## 1.1.2 (2017-09-04)

- Handle territory URLs generation without validity
  [#1068](https://github.com/opendatateam/udata/issues/1068)
- Added a contact button to trigger discussions
  [#1076](https://github.com/opendatateam/udata/pull/1076)
- Improve harvest error handling
  [#1078](https://github.com/opendatateam/udata/pull/1078)
- Improve elasticsearch configurability
  [#1096](https://github.com/opendatateam/udata/pull/1096)
- Lots of fixes admin files upload
  [1094](https://github.com/opendatateam/udata/pull/1094)
- Prevent the "Bad request error" happening on search but only on some servers
  [#1097](https://github.com/opendatateam/udata/pull/1097)
- Migrate spatial granularities to new identifiers
- Migrate remaining legacy spatial identifiers
  [#1080](https://github.com/opendatateam/udata/pull/1080)
- Fix the discussion API documention
  [#1093](https://github.com/opendatateam/udata/pull/1093)

## 1.1.1 (2017-07-31)

- Fix an issue preventing reuse edition:
  [#1027](https://github.com/opendatateam/udata/issues/1027)
- Fix an issue preventing user display and edit in admin:
  [#1030](https://github.com/opendatateam/udata/issues/1030)
- Fix an error when a membership request is accepted:
  [#1028](https://github.com/opendatateam/udata/issues/1028)
- Fix issue modal on a reuse:
  [#1026](https://github.com/opendatateam/udata/issues/1026)
- Fix sort by date on admin users list:
  [#1029](https://github.com/opendatateam/udata/issues/1029)
- Improve the `purge` command
  [#1039](https://github.com/opendatateam/udata/pull/1039)
- Ensure search does not fail when a deleted object has not been
  unindexed yet
  [#1063](https://github.com/opendatateam/udata/issues/1063)
- Start using Celery queues to handle task priorities
  [#1067](https://github.com/opendatateam/udata/pull/1067)
- Updated translations

## 1.1.0 (2017-07-05)

### New features and improvements

- Added a [DCAT](https://www.w3.org/TR/vocab-dcat/) harvester
  and expose metadata as RDF/DCAT.
  [#966](https://github.com/opendatateam/udata/pull/966)
  See the dedicated documentions:

  - [RDF](https://udata.readthedocs.io/en/stable/rdf/)
  - [Harvesting](https://udata.readthedocs.io/en/stable/harvesting/)

- Images are now optimized and you can force rerendering using the `udata images render` command.
- Allowed files extensions are now configurable via the `ALLOWED_RESOURCES_EXTENSIONS` setting
  and both admin and API will have the same behavior
  [#833](https://github.com/opendatateam/udata/pull/833).
- Improve and fix notifications:
  [#928](https://github.com/opendatateam/udata/issues/928)

  - Changed notification style to toast
  - Fix notifications that weren't displayed on form submission
- Add a toggle indicator on dataset quality blocks that are collapsible
  [#915](https://github.com/opendatateam/udata/issues/915)
- Integrating latest versions of GeoZones and GeoLogos for territories.
  Especially using history of towns, counties and regions from GeoHisto.
  [#499](https://github.com/opendatateam/udata/issues/499)

### Breaking Changes

- Themes are now entrypoint-based [#829](https://github.com/opendatateam/udata/pull/829).
  There is also a new [theming documention](https://udata.readthedocs.io/en/stable/creating-theme/).
- Images placeholders are now entirely provided by themes
  [#707](https://github.com/opendatateam/udata/issues/707)
  [#1006](https://github.com/opendatateam/udata/issues/1006)
- Harvester declaration is now entrypoint-based
  [#1004](https://github.com/opendatateam/udata/pull/1004)

### Fixes

- Ensure URLs are stripped [#823](https://github.com/opendatateam/udata/pull/823)
- Lot of fixes and improvements on Harvest admin UI
  [#817](https://github.com/opendatateam/udata/pull/817):

  - harvester edition fixed (and missing API added)
  - harvester deletion fixed
  - harvester listing is now paginated
  - more detailed harvesters widgets
  - ensure harvest source are owned by a user or an organization, not both [migration]

- Pure Vue.js search facets
  [#880](https://github.com/opendatateam/udata/pull/880).
  Improve and fix the datepicker:

  - Proper sizing and positionning in dropdowns
  - Fix initial value not being displayed
  - Make it usable on keyboard
  - Allows to define `min` and `max` values to disable some dates
  - Keyboard input is reflected into the calendar
    [#615](https://github.com/opendatateam/udata/issues/615)
- Disable `next` button when no file has been uploaded
  [#930](https://github.com/opendatateam/udata/issues/930)
- Fix badges notification mails
  [#894](https://github.com/opendatateam/udata/issues/894)
- Fix the `udata search reindex` command
  [#1009](https://github.com/opendatateam/udata/issues/1009)
- Reindex datasets when their parent organization is purged
  [#1008](https://github.com/opendatateam/udata/issues/1008)

### Miscellaneous / Internal

- Upgrade to Flask-Mongoengine 0.9.3, Flask-WTF 0.14.2, mongoengine 0.13.0.
  [#812](https://github.com/opendatateam/udata/pull/812)
  [#871](https://github.com/opendatateam/udata/pull/871)
  [#903](https://github.com/opendatateam/udata/pull/903)
- Upgrade to Flask-Login 0.4.0 and switch from Flask-Security to the latest
  [Flask-Security-Fork](https://pypi.org/project/Flask-Security-Fork)
  [#813](https://github.com/opendatateam/udata/pull/813)
- Migrated remaining widgets to Vue.js [#828](https://github.com/opendatateam/udata/pull/828):

  - bug fixes on migrated widgets (Issues button/modal, integrate popover, coverage map)
  - more coherent JS environment for developpers
  - lighter assets
  - drop Handlebars dependency

- bleach and html5lib have been updated leading to more secure html/markdown cleanup
  and [better performances](http://bluesock.org/~willkg/blog/dev/bleach_2_0.html)
  [#838](https://github.com/opendatateam/udata/pull/838)
- Drop `jquery-slimscroll` and fix admin menu scrolling
  [#851](https://github.com/opendatateam/udata/pull/851)
- drop jquery.dotdotdot for a lighter css-only solution (less memory consumption)
  [#853](https://github.com/opendatateam/udata/pull/853)
- Lighter style [#869](https://github.com/opendatateam/udata/pull/869):

  - Drop glyphicons and use only Font-Awesome (more coherence, less fonts)
  - lighter bootstrap style by importing only what's needed
  - make use of bootstrap and admin-lte variables (easier for theming)
  - proper separation between front and admin style
- Drop `ExtractTextPlugin` on Vue components style:

  - faster (re)compilation time
  - resolves most compilation and missing style issues
    [#555](https://github.com/opendatateam/udata/issues/555)
    [#710](https://github.com/opendatateam/udata/issues/710)
  - allows use of hot components reloading.
- Pure Vue.js modals. Fix the default membership role. Added contribute modal.
  [#873](https://github.com/opendatateam/udata/pull/873)
- Easier Vue.js development/debugging:

  - Drop `Vue.config.replace = false`: compatible with Vue.js 1/2 and no more style guessing
    [#760](https://github.com/opendatateam/udata/pull/760)
  - `name` on all components: no more `Anonymous Component` in Vue debugger
  - No more `Fragments`
  - More ES6 everywhere
- Make metrics deactivable for tests
  [#905](https://github.com/opendatateam/udata/pull/905)

## 1.0.11 (2017-05-25)

- Fix presubmit form errors handling
  [#909](https://github.com/opendatateam/udata/pull/909)
- Fix producer sidebar image sizing
  [#913](https://github.com/opendatateam/udata/issues/913)
- Fix js `Model.save()` not updating in some cases
  [#910](https://github.com/opendatateam/udata/pull/910)

## 1.0.10 (2017-05-11)

- Fix bad stored (community) resources URLs [migration]
  [#882](https://github.com/opendatateam/udata/issues/882)
- Proper producer logo display on dataset pages
- Fix CKAN harvester empty notes and `metadata` file type handling
- Remove (temporary) badges metrics
  [#885](https://github.com/opendatateam/udata/issues/885)
- Test and fix topic search
  [#892](https://github.com/opendatateam/udata/pull/892)

## 1.0.9 (2017-04-23)

- Fix broken post view
  [#877](https://github.com/opendatateam/udata/pull/877)
- Fix new issue submission
  [#874](https://github.com/opendatateam/udata/issues/874)
- Display full images/logo/avatars URL in references too
  [#824](https://github.com/opendatateam/udata/issues/824)

## 1.0.8 (2017-04-14)

- Allow more headers in cors preflight headers
  [#857](https://github.com/opendatateam/udata/pull/857)
  [#860](https://github.com/opendatateam/udata/pull/860)
- Fix editorialization admin
  [#863](https://github.com/opendatateam/udata/pull/863)
- Fix missing completer images and ensure completion API is usable on a different domain
  [#864](https://github.com/opendatateam/udata/pull/864)

## 1.0.7 (2017-04-07)

- Fix display for zone completer existing values
  [#845](https://github.com/opendatateam/udata/issues/845)
- Proper badge display on dataset and organization page
  [#849](https://github.com/opendatateam/udata/issues/849)
- Remove useless `discussions` from views contexts.
  [#850](https://github.com/opendatateam/udata/pull/850)
- Fix the inline resource edit button not redirecting to admin
  [#852](https://github.com/opendatateam/udata/pull/852)
- Fix broken checksum component
  [#846](https://github.com/opendatateam/udata/issues/846)

## 1.0.6 (2017-04-01)

- Default values are properly displayed on dataset form
  [#745](https://github.com/opendatateam/udata/issues/745)
- Prevent a redirect on discussion fetch
  [#795](https://github.com/opendatateam/udata/issues/795)
- API exposes both original and biggest thumbnail for organization logo, reuse image and user avatar
  [#824](https://github.com/opendatateam/udata/issues/824)
- Restore the broken URL check feature
  [#840](https://github.com/opendatateam/udata/issues/840)
- Temporarily ignore INSPIRE in ODS harvester
  [#837](https://github.com/opendatateam/udata/pull/837)
- Allow `X-API-KEY` and `X-Fields` in cors preflight headers
  [#841](https://github.com/opendatateam/udata/pull/841)

## 1.0.5 (2017-03-27)

- Fixes error display in forms [#830](https://github.com/opendatateam/udata/pull/830)
- Fixes date range picker dates validation [#830](https://github.com/opendatateam/udata/pull/830)
- Fix badges entries not showing in admin [#825](https://github.com/opendatateam/udata/pull/825)

## 1.0.4 (2017-03-01)

- Fix badges trying to use API too early
  [#799](https://github.com/opendatateam/udata/pull/799)
- Some minor tuning on generic references
  [#801](https://github.com/opendatateam/udata/pull/801)
- Cleanup factories
  [#808](https://github.com/opendatateam/udata/pull/808)
- Fix user default metrics not being set [migration]
  [#809](https://github.com/opendatateam/udata/pull/809)
- Fix metric update after transfer
  [#810](https://github.com/opendatateam/udata/pull/810)
- Improve spatial completion ponderation (spatial zones reindexation required)
  [#811](https://github.com/opendatateam/udata/pull/811)

## 1.0.3 (2017-02-21)

- Fix JavaScript locales handling [#786](https://github.com/opendatateam/udata/pull/786)
- Optimize images sizes for territory placeholders [#788](https://github.com/opendatateam/udata/issues/788)
- Restore placeholders in search suggestions, fix [#790](https://github.com/opendatateam/udata/issues/790)
- Fix share popover in production build [#793](https://github.com/opendatateam/udata/pull/793)

## 1.0.2 (2017-02-20)

- Fix assets packaging for production [#763](https://github.com/opendatateam/udata/pull/763) [#765](https://github.com/opendatateam/udata/pull/765)
- Transform `udata_version` jinja global into a reusable (by themes) `package_version` [#768](https://github.com/opendatateam/udata/pull/768)
- Ensure topics datasets and reuses can display event with a topic parameter [#769](https://github.com/opendatateam/udata/pull/769)
- Raise a `400 Bad Request` when a bad `class` attribute is provided to the API
  (for entry point not using forms). [#772](https://github.com/opendatateam/udata/issues/772)
- Fix datasets with spatial coverage not being indexed [#778](https://github.com/opendatateam/udata/issues/778)
- Ensure theme assets cache is versioned (and flushed when necessary)
  [#781](https://github.com/opendatateam/udata/pull/781)
- Raise maximum tag length to 96 in order to at least support
  [official INSPIRE tags](http://inspire.ec.europa.eu/theme)
  [#782](https://github.com/opendatateam/udata/pull/782)
- Properly raise 400 error on transfer API in case of bad subject or recipient
  [#784](https://github.com/opendatateam/udata/pull/784)
- Fix broken OEmbed rendering [#783](https://github.com/opendatateam/udata/issues/783)
- Improve crawlers behavior by adding some `meta[name=robots]` on pages requiring it
  [#777](https://github.com/opendatateam/udata/pull/777)

## 1.0.1 (2017-02-16)

- Pin PyMongo version (only compatible with PyMongo 3+)

## 1.0.0 (2017-02-16)

### Breaking Changes

* 2016-05-11: Upgrade of ElasticSearch from 1.7 to 2.3 [#449](https://github.com/opendatateam/udata/pull/449)

You have to re-initialize the index from scratch, not just use the `reindex` command given that ElasticSearch 2+ doesn't provide a way to [delete mappings](https://www.elastic.co/guide/en/elasticsearch/reference/current/indices-delete-mapping.html) anymore. The command is `udata search init` and may take some time given the amount of data you are dealing with.

* 2017-01-18: User search and listing has been removed (privacy concern)

### New & Improved

* 2017-01-06: Add some dataset ponderation factor: temporal coverage, spatial coverage,
  certified provenance and more weight for featured ones. Need reindexation to be taken into account.

* 2016-12-20: Use all the [Dublin Core Frequencies](http://dublincore.org/groups/collections/frequency/)
  plus some extra frequencies.

* 2016-12-01: Add the possibility for a user to delete its account in the admin interface

In some configurations, this feature should be deactivated, typically when
there is an SSO in front of udata which may cause some inconsistencies. In
that case, the configuration parameter DELETE_ME should be set to False (True
by default).

* 2016-05-12: Add fields masks to reduce API payloads [#451](https://github.com/opendatateam/udata/pull/451)

The addition of [fields masks](http://flask-restplus.readthedocs.io/en/stable/mask.html) in Flask-RESTPlus allows us to reduce the retrieved payload within the admin — especially for datasets — and results in a performances boost.

### Fixes

* 2016-11-29: Mark active users as confirmed [#619](https://github.com/opendatateam/udata/pull/618)
* 2016-11-28: Merge duplicate users [#617](https://github.com/opendatateam/udata/pull/617)
  (A reindexation is necessary after this migration)

### Deprecation

Theses are deprecated and support will be removed in some feature release.
See [Deprecation Policy](https://udata.readthedocs.io/en/stable/versioning/#deprecation-policy).

* Theses frequencies are deprecated for their Dublin Core counter part:
    * `fortnighly` ⇨ `biweekly`
    * `biannual` ⇨ `semiannual`
    * `realtime` ⇨ `continuous`


## 0.9.0 (2017-01-10)

- First published version<|MERGE_RESOLUTION|>--- conflicted
+++ resolved
@@ -2,9 +2,7 @@
 
 ## Current (in progress)
 
-<<<<<<< HEAD
 - Allow OAuth clients without secrets [#3138](https://github.com/opendatateam/udata/pull/3138)
-=======
 - Add a `archived` button for datasets and reuses on frontend admin [#3104](https://github.com/opendatateam/udata/pull/3104)
 - **breaking change** Return all the reuses available to a user on the /reuses endpoint, including the private and deleted ones they own [#3140](https://github.com/opendatateam/udata/pull/3140).
 - Fix undelete reuse and dataservices [#3141](https://github.com/opendatateam/udata/pull/3141)
@@ -13,7 +11,6 @@
 - Update authlib dependency from 0.14.3 to 1.3.1 [#3135](https://github.com/opendatateam/udata/pull/3135)
 - Add CORS on resource redirect [#3145](https://github.com/opendatateam/udata/pull/3145)
 - Use hydra's RESTful endpoint URLs [#3142](https://github.com/opendatateam/udata/pull/3142)
->>>>>>> 2b47d3b6
 
 ## 9.1.4 (2024-08-26)
 
