# Changelog

## Current (in progress)

<<<<<<< HEAD
- Fix removing schema by sending null [#3350](https://github.com/opendatateam/udata/pull/3350)
=======
- Use datagouv patched ISO-DCAT XSLT URL [#3351](https://github.com/opendatateam/udata/pull/3351)
>>>>>>> 6a5124d7

## 10.4.3 (2025-06-23)

- Add access audience to dataservices [#3334](https://github.com/opendatateam/udata/pull/3334)
- Lock the updates of the resources list [#3338](https://github.com/opendatateam/udata/pull/3338)
- Expose permissions to cdata [#3336](https://github.com/opendatateam/udata/pull/3336)
- Add endpoint to get datasets followed by user [#3337](https://github.com/opendatateam/udata/pull/3337)
- Do not harvest spatial with invalid values [#3341](https://github.com/opendatateam/udata/pull/3341)
- Allow global admins to manually run harvesters in production [#3340](https://github.com/opendatateam/udata/pull/3340)
- Add monthly metrics to datasets, dataservices, reuses and organizations [#3342](https://github.com/opendatateam/udata/pull/3342)
- Fix user avatar deletion [#3346](https://github.com/opendatateam/udata/pull/3346)

## 10.4.2 (2025-06-05)

- :warning: Add migration to clean duplicate activities [#3327](https://github.com/opendatateam/udata/pull/3327)
- Add test for removing last contact point [#3322](https://github.com/opendatateam/udata/pull/3322)
- Add activities to dataservices, topics and resources, add Auditable class to refactor improve code [#3308](https://github.com/opendatateam/udata/pull/3308) [#3333](https://github.com/opendatateam/udata/pull/3333)
- Store activities for private objects [#3328](https://github.com/opendatateam/udata/pull/3328)
- Do not crash if file doesn't exists during resource deletion [#3323](https://github.com/opendatateam/udata/pull/3323)
- Show user domain in suggest [#3324](https://github.com/opendatateam/udata/pull/3324)
- Add new global site metrics [#3325](https://github.com/opendatateam/udata/pull/3325)
- Keep the existing frequency if not found during harvesting [#3330](https://github.com/opendatateam/udata/pull/3330)
- Migrate atom feeds from udata-front to udata [#3326](https://github.com/opendatateam/udata/pull/3326)
- Add organization dataservices catalog route [#3332](https://github.com/opendatateam/udata/pull/3332)

## 10.4.1 (2025-05-20)

- Remove duplicate `downloads` in dataset csv adapter [#3319](https://github.com/opendatateam/udata/pull/3319)
- Add missing default for license full object [#3317](https://github.com/opendatateam/udata/pull/3317/)
- Check for slugs in followers API [#3320](https://github.com/opendatateam/udata/pull/3320)
- Fix missing ID in dataset reuses mask [#3321](https://github.com/opendatateam/udata/pull/3321)

## 10.4.0 (2025-05-15)

- Improve reuse api perfs by adding a mask on datasets [#3309](https://github.com/opendatateam/udata/pull/3309)
- Private objects should return 404 by api [#3311](https://github.com/opendatateam/udata/pull/3311) [#3316](https://github.com/opendatateam/udata/pull/3316)
- Allow returning full sub-objects (license, frequency, zones and granularity) for datasets APIv2 [#3310](https://github.com/opendatateam/udata/pull/3310)
- Add `featured` to dataset default mask [#3313](https://github.com/opendatateam/udata/pull/3313)
- Add endpoint to get all schemas for a dataset without fetching resources [#3314](https://github.com/opendatateam/udata/pull/3314)

## 10.3.2 (2025-05-06)

- feat(topics): add featured filter in API [#3301](https://github.com/opendatateam/udata/pull/3301)
- Improve wording on account inactivity emails [#3304](https://github.com/opendatateam/udata/pull/3304)
- Migrate CSV exports from udata-front to udata (requires adding redirection to Nginx) [#3306](https://github.com/opendatateam/udata/pull/3306)
- Add reuse filter on datasets API [#3307](https://github.com/opendatateam/udata/pull/3307)

## 10.3.1 (2025-04-29)

- Add archived, deleted and private filter in dataset list api [#3298](https://github.com/opendatateam/udata/pull/3298)
- Exclude deleted dataservices in csv queryset [#3297](https://github.com/opendatateam/udata/pull/3297)
- Publish comments on behalf of org, close without message and edit/delete discussions comments [#3295](https://github.com/opendatateam/udata/pull/3295)
- Migrate MAAF backend from udata-front [#3300](https://github.com/opendatateam/udata/pull/3300)
- Follow: add user parser argument [#3302](https://github.com/opendatateam/udata/pull/3302)
- Allow trailing slash to activity route [#3303](https://github.com/opendatateam/udata/pull/3303)

## 10.3.0 (2025-04-11)

- Skip empty datasets nodes referenced in dataservices before creating an harvest job item [#3285](https://github.com/opendatateam/udata/pull/3285)
- Harvest Distribution with a DCAT.accessService property as type `api` [#3294](https://github.com/opendatateam/udata/pull/3294)
- Add search to harvest sources [#3296](https://github.com/opendatateam/udata/pull/3296)
- Refactor error management [#3292](https://github.com/opendatateam/udata/pull/3292)
- Compute quality score to show correct resources score in api v2 [#3290](https://github.com/opendatateam/udata/pull/3290/)

## 10.2.0 (2025-04-02)

- Fix wrong error message when updating the GeoZone of a dataset with already a Geometry [#3271](https://github.com/opendatateam/udata/pull/3271)
- Update dependencies [#3278](https://github.com/opendatateam/udata/pull/3278)
  - Some of these upgrades implied code changes in udata, udata-front or udata-ckan:
    - upgrade bleach to 6.2.0
    - upgrade html2text to 2024.2.26
    - upgrade mistune to 3.1.3
    - upgrade netaddr to 1.3.0
    - upgrade wtforms to 3.2.1
    - upgrade voluptuous to 0.15.2
    - replace StringDist by Levenshtein
  - Did not upgrade Flask (and its plugins), blinker and werkzeug yet

## 10.1.4 (2025-03-24)

- Improve datasets' API perfs (do not fetch resources from Mongo, add /api/2/datasets endpoint…) [#3279](https://github.com/opendatateam/udata/pull/3279) [#3291](https://github.com/opendatateam/udata/pull/3291)
- Fix harvesting literal contact points [#3288](https://github.com/opendatateam/udata/pull/3288)
- Use YEARS_OF_INACTIVITY_BEFORE_DELETION all around in code [#3287](https://github.com/opendatateam/udata/pull/3287)
- Add a udata catalog in dcat backends to test [#3289](https://github.com/opendatateam/udata/pull/3289)
- Add safeguards in the resource reorder endpoint [#3243](https://github.com/opendatateam/udata/pull/3243)

## 10.1.3 (2025-03-14)

- Add inactive users notification and deletion jobs [#3274](https://github.com/opendatateam/udata/pull/3274)
  - these jobs can be scheduled daily for example
  - `YEARS_OF_INACTIVITY_BEFORE_DELETION` setting must be configured at least to activate it
- **breaking change** Migrate dataservices fields, migration needed [#3262](https://github.com/opendatateam/udata/pull/3262)
- Add views as Dataservice metrics and sort [#3280](https://github.com/opendatateam/udata/pull/3280)
- Fix creating/updating ID for resources [#3239](https://github.com/opendatateam/udata/pull/3239)
- Cannot respond to a transfer after first response [#3255](https://github.com/opendatateam/udata/pull/3255)
- Cannot update resource filetype after creation [#3254](https://github.com/opendatateam/udata/pull/3254)
- Add `last_login_at` in user endpoints for super-admins [#3284](https://github.com/opendatateam/udata/pull/3284)
- Add autoarchive to dataservices [#3283](https://github.com/opendatateam/udata/pull/3283)

## 10.1.2 (2025-03-10)

- Fix end date not defined in admin [#3281](https://github.com/opendatateam/udata/pull/3281)

## 10.1.1 (2025-03-03)

- Allow temporal coverage with only a start date [#3192](https://github.com/opendatateam/udata/pull/3192)
- The `extras` column in the resource catalog is now dumped as json [#3272](https://github.com/opendatateam/udata/pull/3272) and [#3273](https://github.com/opendatateam/udata/pull/3273)
- Ensure we populate slug properly on user deletion [#3277](https://github.com/opendatateam/udata/pull/3277)

## 10.1.0 (2025-02-20)

- **breaking change** Harvest attribution roles [#3149](https://github.com/opendatateam/udata/pull/3149) [#3270](https://github.com/opendatateam/udata/pull/3270)
  - dataset and dataservices now have a list of contact points
  - migration needed
- Allow super-admins to change objects' owners [#3260](https://github.com/opendatateam/udata/pull/3260)
- Fix contact point permissions [#3253](https://github.com/opendatateam/udata/pull/3253)
- Fix wrong marshal for community resource uploads [#3261](https://github.com/opendatateam/udata/pull/3261)
- Return harvesters's errors details only for super-admins [#3264](https://github.com/opendatateam/udata/pull/3264)
- feat: topics list filtered by visible_by_user [#3265](https://github.com/opendatateam/udata/pull/3265)
- Allow geozone suggest to check the id field [#3267](https://github.com/opendatateam/udata/pull/3267)
- Allow a user to check its own membership requests [#3269](https://github.com/opendatateam/udata/pull/3269)

## 10.0.8 (2025-01-31)

- Force the usage of transfers request to change the owner of a model [#3249](https://github.com/opendatateam/udata/pull/3249)
- Add report of duplicates resources ids [#3247](https://github.com/opendatateam/udata/pull/3247)
- Add search to posts [#3248](https://github.com/opendatateam/udata/pull/3248)
- Resource catalog: fix preview_url and add extras [#3188](https://github.com/opendatateam/udata/pull/3188)
- Add trailing slash to security routes [#3251](https://github.com/opendatateam/udata/pull/3251)
- Upgrade packaging dependency to 24.2 [#3252](https://github.com/opendatateam/udata/pull/3252)
- Expose HVD dataservice as inline distribution [#3256](https://github.com/opendatateam/udata/pull/3256)

## 10.0.7 (2025-01-13)

- Add a test to clear datasets on Topics api v1 [#3233](https://github.com/opendatateam/udata/pull/3233)
- feat: optimize topic's datasets reindex [#3234](https://github.com/opendatateam/udata/pull/3234)
- Allow Dataservice transfer [#3237](https://github.com/opendatateam/udata/pull/3237)
- fix `function_field` wrong name [#3236](https://github.com/opendatateam/udata/pull/3236)
- Allow dataservice archive [#3238](https://github.com/opendatateam/udata/pull/3238)
- Improve OGC service detection to expose in RDF [#3241](https://github.com/opendatateam/udata/pull/3241)
- Don’t duplicate datasets with a harvest.remote_id URI when harvesting [#3219](https://github.com/opendatateam/udata/pull/3219)
- Fix version number build in CI [#3244](https://github.com/opendatateam/udata/pull/3244)

## 10.0.6 (2024-12-19)

- Ignore inactive sources at harvest time [#3226](https://github.com/opendatateam/udata/pull/3226)
    - If some harvest sources were marked inactive by mistake, they won't get executed anymore
- Organization url is now a URLField and should be a valid URL [#3227](https://github.com/opendatateam/udata/pull/3227)
- Fix the `parse-url` command [#3225](https://github.com/opendatateam/udata/pull/3225)
- Add `with_drafts` argument to posts API [#3229](https://github.com/opendatateam/udata/pull/3229)
- Fix failing dataset save in update reuses metrics [#3230](https://github.com/opendatateam/udata/pull/3230)
- Fix catalog RDF by preventing memory increase on getting dataservice hvd tags [#3231](https://github.com/opendatateam/udata/pull/3231)
- Update purge tasks [#3167](https://github.com/opendatateam/udata/pull/3167)
- Trigger GitLab infra deployment through simple-scaffolding script [#3232](https://github.com/opendatateam/udata/pull/3232)

## 10.0.5 (2024-12-09)

- Add list transfers endpoint / Save user requesting the transfer [#3211](https://github.com/opendatateam/udata/pull/3211)
- Add dataservice csv adapter [#3208](https://github.com/opendatateam/udata/pull/3208)
- Add url_for for dataservices and mail notifications [#3213](https://github.com/opendatateam/udata/pull/3213)
- Compute dataservices metrics on org, user and site [#3209](https://github.com/opendatateam/udata/pull/3209)
- Update default method blocklist for READ ONLY mode [#3212](https://github.com/opendatateam/udata/pull/3212)
- The API will now return all the datasets a user has access to, including deleted of private ones that they're the owners of [#3214](https://github.com/opendatateam/udata/pull/3214)
- Rename administration labels from "Private" to "Draft" [#3217](https://github.com/opendatateam/udata/pull/3217)
- Add partial obfuscation of email for members [#3220](https://github.com/opendatateam/udata/pull/3220)
- Reuse url is now a URLField and should be a valid URL [#3222](https://github.com/opendatateam/udata/pull/3222)

## 10.0.4 (2024-11-29)

- Add created and last_modified sorts on dataservice list [#3206](https://github.com/opendatateam/udata/pull/3206)
- Fix dataservice metadata_modified_at update in API [#3207](https://github.com/opendatateam/udata/pull/3207)
- Escape modal title in admin [#3210](https://github.com/opendatateam/udata/pull/3210)
- feat: handle multiple tags on datasets and topics apis [#3204](https://github.com/opendatateam/udata/pull/3204)

## 10.0.3 (2024-11-27)

- Expose OGC services distributions as dataservice [#3203](https://github.com/opendatateam/udata/pull/3203)
- Add a matomo "campaign" parameter on links in emails if `MAIL_CAMPAIGN` is configured [#3190](https://github.com/opendatateam/udata/pull/3190)
- Use a safe XML parser that doesn't resolve entities, update lxml to 5.3.0 [#3205](https://github.com/opendatateam/udata/pull/3205)
- Add DCAT-AP HVD properties in RDF output if the dataservice or its datasets are tagged hvd [#3187](https://github.com/opendatateam/udata/pull/3187)
- Only keep the "local authority" org badge if it's also a "public service" [#3200](https://github.com/opendatateam/udata/pull/3200)

## 10.0.2 (2024-11-19)

- Use correct DCAT.service predicate in RDF output [#3199](https://github.com/opendatateam/udata/pull/3199)
- Fix the Badge.badge_label method [#3198](https://github.com/opendatateam/udata/pull/3198)
- Skip servesDataset for tabular API dataservice (temporary fix) [#3196](https://github.com/opendatateam/udata/pull/3196)

## 10.0.1 (2024-11-15)

- Add more comments and types in the `api_field.py` "lib" [#3174](https://github.com/opendatateam/udata/pull/3174)
- Allow overriding of badges (for example in plugins like udata-front) [#3191](https://github.com/opendatateam/udata/pull/3191)
- Add link to new admin in existing udata admin based on `NEW_ADMIN_URL` setting [#3194](https://github.com/opendatateam/udata/pull/3194)
- Add business documentation url property on dataservice [#3193](https://github.com/opendatateam/udata/pull/3193)
- Expose the dataset's alternate identifier in RDF [#3186](https://github.com/opendatateam/udata/pull/3186)

## 10.0.0 (2024-11-07)

- **breaking change** Migrate organization badges label to lowercase [#3182](https://github.com/opendatateam/udata/pull/3182)
- Add contact_form in ContactPoint api fields [#3175](https://github.com/opendatateam/udata/pull/3175)
- Expose contact point in DCAT RDF [#3179](https://github.com/opendatateam/udata/pull/3179)
- Use trailing slashes for the upload files URLs [#3177](https://github.com/opendatateam/udata/pull/3177)
- Use hydra's RESTful endpoint URLs [#3146](https://github.com/opendatateam/udata/pull/3146)
- Return dataservices visible to the user [#3180](https://github.com/opendatateam/udata/pull/3180)
- Fix flaky "duplicated email" importing fixtures tests [#3176](https://github.com/opendatateam/udata/pull/3176)
- Fix deprecated CircleCI config [#3181](https://github.com/opendatateam/udata/pull/3181)
- Use proper RESTful Hydra API endpoints [#3178](https://github.com/opendatateam/udata/pull/3178)
- Add a "filter by organization badge" for datasets, dataservices, reuses and organizations [#3155](https://github.com/opendatateam/udata/pull/3155)
    * you will need https://github.com/opendatateam/udata-search-service/pull/49 for the search service
- Add dataservices search with search-service [#3171](https://github.com/opendatateam/udata/pull/3171)
    * you will need https://github.com/opendatateam/udata-search-service/pull/48
- Expose the "landingPage" in DCAT RDF [#3183](https://github.com/opendatateam/udata/pull/3183)
- Licence.guess: extract first URL for better matching [#3185](https://github.com/opendatateam/udata/pull/3185)

## 9.2.4 (2024-10-22)

- Add a job to bind Tabular API to its datasets [#3162](https://github.com/opendatateam/udata/pull/3162)
- Expose dataservices' datasets by link instead of list [#3156](https://github.com/opendatateam/udata/pull/3156)
- CSW ISO Harvest: add extra_configs.remote_url_prefix [#3157](https://github.com/opendatateam/udata/pull/3157)
- DCAT harvest : Refactor DCAT extras handling in rdf parsing [#3054](https://github.com/opendatateam/udata/pull/3054). `accesRights`, `rights` and `license` are now in `extras["dcat"]` for both datasets and resources. `accessRights` can be infered for a dataset from its resources.

## 9.2.3 (2024-10-14)

- Add migration to delete duplicate resources due to ODS harvesting [#3158](https://github.com/opendatateam/udata/pull/3158)
- Add discussion.posted_on in discussion sort choices [3168](https://github.com/opendatateam/udata/pull/3168)

## 9.2.2 (2024-10-08)

- Add a filter on organization and document sort parameters in the `/discussions` endpoint [#3147](https://github.com/opendatateam/udata/pull/3147)
- Move discussion catalog creation and add fields [#3152](https://github.com/opendatateam/udata/pull/3152) and [#3154](https://github.com/opendatateam/udata/pull/3154)
- Add resources formats and harvest remote_url on dataset catalog [#3159](https://github.com/opendatateam/udata/pull/3159)
- Add contact form in contact point model [#3164](https://github.com/opendatateam/udata/pull/3164)
- Make base_api_url optional in dataservice [https://github.com/opendatateam/udata/pull/3163](#3163)

## 9.2.1 (2024-09-23)

- Enable basic search on dataservices [#3148](https://github.com/opendatateam/udata/pull/3148)

## 9.2.0 (2024-09-13)

- Allow OAuth clients without secrets [#3138](https://github.com/opendatateam/udata/pull/3138)
- Add a `archived` button for datasets and reuses on frontend admin [#3104](https://github.com/opendatateam/udata/pull/3104)
- **breaking change** Return all the reuses available to a user on the /reuses endpoint, including the private and deleted ones they own [#3140](https://github.com/opendatateam/udata/pull/3140).
- Fix undelete reuse and dataservices [#3141](https://github.com/opendatateam/udata/pull/3141)
- Add a minimal publiccode.yml [#3144](https://github.com/opendatateam/udata/pull/3144)
- Fix the boolean filters in the API for the "new system" endpoints [#3139](https://github.com/opendatateam/udata/pull/3139)
- Update authlib dependency from 0.14.3 to 1.3.1 [#3135](https://github.com/opendatateam/udata/pull/3135)
- Add CORS on resource redirect [#3145](https://github.com/opendatateam/udata/pull/3145)

## 9.1.4 (2024-08-26)

- Fix many linting issues reported by ruff [#3118](https://github.com/opendatateam/udata/pull/3118)
- Import the dataservice's organization from the fixtures [#3121](https://github.com/opendatateam/udata/pull/3121)
- Convert reuse to new API system [#3066](https://github.com/opendatateam/udata/pull/3066)
- Fix circular import error [#3128](https://github.com/opendatateam/udata/pull/3128)
- Add an option to specify the port when using `inv serve` [#3123](https://github.com/opendatateam/udata/pull/3123)
- Add a new `related_to` filter parameter to the activities API endpoint [#3127](https://github.com/opendatateam/udata/pull/3127)
- Properly import the `Discussion.closed_by` from the fixtures [#3125](https://github.com/opendatateam/udata/pull/3125)
- Send an API token to Hydra when publishing resource events [#3130](https://github.com/opendatateam/udata/pull/3130)
- Add `last_login_at` to org members API [#3133](https://github.com/opendatateam/udata/pull/3133)
- Always add Vary even for non CORS requests [#3132](https://github.com/opendatateam/udata/pull/3132)
- Add acronym in organization csv catalog [#3134](https://github.com/opendatateam/udata/pull/3134)
- Limit the number of user suggestions [#3131](https://github.com/opendatateam/udata/pull/3131)

## 9.1.3 (2024-08-01)

- Adds latest `sentry-sdk[flask]` as an install dependency, and update Sentry logic to be able to send environment, app version and profiling/performance info [#3086](https://github.com/opendatateam/udata/pull/3086)
- Add report get endpoint and make report get and list admin only [#3115](https://github.com/opendatateam/udata/pull/3115)
- Fix the version of udata-fixtures used by `udata import-fixtures` [#3114](https://github.com/opendatateam/udata/pull/3114)
- Update to the version v2.0.0 of udata-fixtures (with the dataservices)
- Add type hints [#3111](https://github.com/opendatateam/udata/pull/3111)
- Make sure requests v2.32.3 is used everywhere consistently [#3116](https://github.com/opendatateam/udata/pull/3116)
- Expose a dataservice in its organization's catalog, and expose a dataservice's catalog [#3122](https://github.com/opendatateam/udata/pull/3122)

## 9.1.2 (2024-07-29)

- Add a `archived` field for reuses [#3088](https://github.com/opendatateam/udata/pull/3088)
- Add linter and formatter with `pyproject.toml` config, add lint and formatting step in CI, add pre-commit hook to lint and format, update docs and lint and format the code [#3085](https://github.com/opendatateam/udata/pull/3085)
- Revamp CORS: remove flask-cors to always returns 204 on OPTIONS request [#3074](https://github.com/opendatateam/udata/pull/3074)
- Update pinned dependencies according to project dependencies, without updating any project dependencies [#3089](https://github.com/opendatateam/udata/pull/3089)
- Add "run" button to harvesters (configurable with `HARVEST_ENABLE_MANUAL_RUN`) [#3092](https://github.com/opendatateam/udata/pull/3092)
- Move from `object_type` / `object_id` to `subject_type` / `subject_id` in reports API [#3094](https://github.com/opendatateam/udata/pull/3094)
- Allow to report without being authenticated [#3096](https://github.com/opendatateam/udata/pull/3096)
- Add a warning on harvest source deletion [#3098](https://github.com/opendatateam/udata/pull/3098)
- Fix license in dataservices API (now returns ID instead of title) [#3097](https://github.com/opendatateam/udata/pull/3097)
- Fix missing title on new dataset preview [#3100](https://github.com/opendatateam/udata/pull/3100)
- Fix the fixtures tests which was not running, and then was failing [#3105](https://github.com/opendatateam/udata/pull/3105)
- Refactoring of the fixtures, the `generate-fixtures` command has been renamed to `import-fixtures` [#3106](https://github.com/opendatateam/udata/pull/3106)

## 9.1.1 (2024-07-16)

- Add correct owner permissions on harvest sources [#3091](https://github.com/opendatateam/udata/pull/3091)

## 9.1.0 (2024-07-11)

- Add reports backend [#3069](https://github.com/opendatateam/udata/pull/3069) and [#3078](https://github.com/opendatateam/udata/pull/3078)
- Improve `udata db check-integrity` (perfs, Sentry notifications…) [#3026](https://github.com/opendatateam/udata/pull/3026)
- Harvest dataservices [#3029](https://github.com/opendatateam/udata/pull/3029)
- Refactor catalog exports [#3052](https://github.com/opendatateam/udata/pull/3052)
- Add a filter to filter dataservices by dataset [#3056](https://github.com/opendatateam/udata/pull/3056)
- Fix reuses' datasets references [#3057](https://github.com/opendatateam/udata/pull/3057)
- Save and show harvest logs [#3053](https://github.com/opendatateam/udata/pull/3053)
- Fix missing `ObjectId` validation on `/sources` endpoint [#3060](https://github.com/opendatateam/udata/pull/3060)
- Improve URL validation errors [#3063](https://github.com/opendatateam/udata/pull/3063) [#2768](https://github.com/opendatateam/udata/pull/2768)
- Do not return full dataset objects on dataservices endpoints [#3068](https://github.com/opendatateam/udata/pull/3068)
- Update markdown base settings [#3067](https://github.com/opendatateam/udata/pull/3067)
- Prevent tagging as spam owners' messages [#3071](https://github.com/opendatateam/udata/pull/3071)[#3076](https://github.com/opendatateam/udata/pull/3076)
- Add api endpoint /me/org_topics/ [#3070](https://github.com/opendatateam/udata/pull/3070)
- Expose dataservices in RDF catalog [#3058](https://github.com/opendatateam/udata/pull/3058) [#3075](https://github.com/opendatateam/udata/pull/3075)
- CORS: always returns 204 on OPTIONS request [#3046](https://github.com/opendatateam/udata/pull/3046)

## 9.0.0 (2024-06-07)

- **breaking change** Harvest backend is now sync [#3030](https://github.com/opendatateam/udata/pull/3030)
- Add DCAT-AP HVD properties in RDF output if the dataset is tagged hvd [#3050](https://github.com/opendatateam/udata/pull/3050)
- Allow dataservices to be discussed and followed [#3049](https://github.com/opendatateam/udata/pull/3049)
- Add purge-dataservices job [#3049](https://github.com/opendatateam/udata/pull/3049)
- Harvest all the available polygons from a spatial coverage [#3039](https://github.com/opendatateam/udata/pull/3039)

## 8.0.1 (2024-05-28)

- Add dataservices in beta [#2986](https://github.com/opendatateam/udata/pull/2986)
- Remove deprecated `metrics_for` route [#3022](https://github.com/opendatateam/udata/pull/3022)
- Fix spatial coverage fetching perfs. Need to schedule `compute-geozones-metrics` [#3018](https://github.com/opendatateam/udata/pull/3018)
- Delete a user without sending mail [#3031](https://github.com/opendatateam/udata/pull/3031)
- Convert known HVD categories used as theme to keywords [#3014](https://github.com/opendatateam/udata/pull/3014)
- Allow for series in CSW ISO 19139 DCAT backend [#3028](https://github.com/opendatateam/udata/pull/3028)
- Add `email` to membership request list API response, add `since` to org members API responses, add `email` to members of org on show org endpoint for org's admins and editors [#3038](https://github.com/opendatateam/udata/pull/3038)
- Add `resources_downloads` to datasets metrics [#3042](https://github.com/opendatateam/udata/pull/3042)
- Fix do not override resources extras on admin during update [#3043](https://github.com/opendatateam/udata/pull/3043)
- Endpoint /users is now protected by admin permissions [#3047](https://github.com/opendatateam/udata/pull/3047)
- Fix trailing `/` inside `GeoZone` routes not redirecting. Disallow `/` inside `GeoZone` ids [#3045](https://github.com/opendatateam/udata/pull/3045)

## 8.0.0 (2024-04-23)

- **breaking change** Migrate to Python 3.11 [#2992](https://github.com/opendatateam/udata/pull/2992) [#3021](https://github.com/opendatateam/udata/pull/3021)
- **breaking change** Fix datetime serialization in extras (return ISO string in JSON). Warning, `ujson` shouldn't be installed anymore on the project to allow `cls` parameter to override the JSONEncoder [#3019](https://github.com/opendatateam/udata/pull/3019)
- Fix missing `bcrypt` dependency [#3019](https://github.com/opendatateam/udata/pull/3019)

## 7.0.7 (2024-04-16)

- :warning: **breaking change** `DATASET_MAX_RESOURCES_UNCOLLAPSED` config is removed.
- Replace schemas API with a simple proxy to the `schemas.json` file [#2989](https://github.com/opendatateam/udata/pull/2989)
- Topic: add filters in API [#3007](https://github.com/opendatateam/udata/pull/3007)
- Move constants outside `models.py` files to `constants.py` [#3001](https://github.com/opendatateam/udata/pull/3001)
- Move `db` and Mongo fields classes outside `udata.models` [#3005](https://github.com/opendatateam/udata/pull/3005)
- :warning: Update LICENSE_GROUPS config layout [#3010](https://github.com/opendatateam/udata/pull/3010)
- Remove unused dependencies [#3006](https://github.com/opendatateam/udata/pull/3006)
- Move `FieldValidationError` into its own module and add an error handler [#3012](https://github.com/opendatateam/udata/pull/3012)
- Move some `import User` to runtime imports [#3013](https://github.com/opendatateam/udata/pull/3013)
- Move `Owned` mixin to its own module [#3008](https://github.com/opendatateam/udata/pull/3008)
- Move `badge_fields` to separate module than `models.py` [#3011](https://github.com/opendatateam/udata/pull/3011)

## 7.0.6 (2024-03-29)

- Add new harvester for ISO DCAT with XSLT transform [#2982](https://github.com/opendatateam/udata/pull/2982)
- Fix, do not fail on spatial coverage harvesting exception and allow literal spatial BBOX from Arcgis [2998](https://github.com/opendatateam/udata/pull/2998)
- Mock calls to example.com [#3000](https://github.com/opendatateam/udata/pull/3000)
- Fix duplicate logs in console commands [#2996](https://github.com/opendatateam/udata/pull/2996)
- Refactor `Activity.kwargs` into `Activity.extras` to facilitate its usage [#2999](https://github.com/opendatateam/udata/pull/2999)
- :warning: Datasets without resources are now visible and indexable [#2997](https://github.com/opendatateam/udata/pull/2997)

## 7.0.5 (2024-03-20)

- Add spatial coverage harvesting [#2959](https://github.com/opendatateam/udata/pull/2959) [#2991](https://github.com/opendatateam/udata/pull/2991)
- Fix: updating a dataset without `private` do not reset `private` to `False`, the previous saved value is kept [#2955](https://github.com/opendatateam/udata/pull/2955)
- Fix: return the correct error when no `Content-Type` is sent instead of 500 [#2967](https://github.com/opendatateam/udata/pull/2967)
- Improve documentation for API errors [#2952](https://github.com/opendatateam/udata/pull/2965)
- Allow harvesting of big catalog (bigger than 16MB) [#2980](https://github.com/opendatateam/udata/pull/2980) [2985](https://github.com/opendatateam/udata/pull/2985)
- Add downloads' count to organizations CSV [#2973](https://github.com/opendatateam/udata/pull/2973)
- Add 3 new badges to the organization model : `company`, `association` and `local authority` [#2984](https://github.com/opendatateam/udata/pull/2984)
- Prevent geozones listed ad `deleted` to be loaded [#2983](https://github.com/opendatateam/udata/pull/2983) [#2993](https://github.com/opendatateam/udata/pull/2993)
- Topic: add spatial field [#2988](https://github.com/opendatateam/udata/pull/2988)
- Topic: add last_modified field [#2987](https://github.com/opendatateam/udata/pull/2987)
- Add stacktraces to CSV errors [#2990](https://github.com/opendatateam/udata/pull/2990)
- Fix harvesting of DCT.conformsTo for complex inner information [#2994](https://github.com/opendatateam/udata/pull/2994)

## 7.0.4 (2024-02-27)

- Add rotate password command [#2966](https://github.com/opendatateam/udata/pull/2966)
- Custom extras metadata [#2921](https://github.com/opendatateam/udata/pull/2921):
  - Organization can nom define a custom metadata of a choosen type
  - Dataset belonging to the organization can assign a value to the defined metadata
  - Metadata value must match the choosen type by the organization
- Harvest DCAT conformsTo into schemas for resources and datasets [#2949](https://github.com/opendatateam/udata/pull/2949) [#2970](https://github.com/opendatateam/udata/pull/2970) [#2972](https://github.com/opendatateam/udata/pull/2972) [#2976](https://github.com/opendatateam/udata/pull/2976)
- Better reporting in spam detection (show the writer of the discussion/message) [#2965](https://github.com/opendatateam/udata/pull/2965)
- Fix: spam lang detection not lowering input resulting in false positives [#2965](https://github.com/opendatateam/udata/pull/2965)
- Fix: do not send mail about discussions when there is no owner / no organisation members [#2962](https://github.com/opendatateam/udata/pull/2962)
- Fix: 'backend' is now required in `HarvestSource` [#2962](https://github.com/opendatateam/udata/pull/2962)
- Fix: URL to organizations in mails are now independent from `udata-front` (show the URL of the API if no `udata-front`) [#2962](https://github.com/opendatateam/udata/pull/2962)
- Add harvested dcat properties as extras [#2968](https://github.com/opendatateam/udata/pull/2968):
  - DCT.provenance [0..n]
  - DCT.accessRights [0..1]
- Generate translations file [#2974](https://github.com/opendatateam/udata/pull/2974)
- Fix contact point test with missing translation [#2977](https://github.com/opendatateam/udata/pull/2977)
- Remove documentation about maintenance branches [#2979](https://github.com/opendatateam/udata/pull/2979)

## 7.0.3 (2024-02-15)

- Add spam detection and prevention logic on discussion model [#2954](https://github.com/opendatateam/udata/pull/2954) [#2963](https://github.com/opendatateam/udata/pull/2963)
- Fix reuses inside database without private information (default to public) [#2951](https://github.com/opendatateam/udata/pull/2951)
- Fix: you can now remove schema from a resource in the admin [#2950](https://github.com/opendatateam/udata/pull/2950)
- Fix: refuse an organisation access request when multiple access requests are pending [#2960](https://github.com/opendatateam/udata/pull/2960)
- Add downloads count in datasets' CSV [#2953](https://github.com/opendatateam/udata/pull/2953)
- Allow dicts in datasets' extras [#2958](https://github.com/opendatateam/udata/pull/2958)


## 7.0.2 (2024-01-23)

- Improve search serialization perfs for datasets in big topics [#2937](https://github.com/opendatateam/udata/pull/2937)
- Migrate to Flask-Babel because of Flask-BabelEx deprecation [#2897](https://github.com/opendatateam/udata/pull/2897)
- Contact points feature [#2914](https://github.com/opendatateam/udata/pull/2914) [#2943](https://github.com/opendatateam/udata/pull/2943):
  - Users and Organizations can now define a list of contact points
  - Api endpoint for creating, updating and deleting contact points
  - Datasets can define one contact point, among the list of the organization or the user owning the dataset.
  - Defining a contact point for a dataset is done throught a form field
- Allow wildcards in redirect_uris for Oauth2Client [#2935](https://github.com/opendatateam/udata/pull/2935)
- Allow for being one day late on update fulfilled in time [#2941](https://github.com/opendatateam/udata/pull/2941)
- When a topic is deleted, corresponding discussions are purged [#2944](https://github.com/opendatateam/udata/pull/2944)

## 7.0.1 (2023-12-06)

- Add sorting in geozone suggest API endpoint to return zones based on their admin level [#2936](https://github.com/opendatateam/udata/pull/2936)

## 7.0.0 (2023-12-04)

- Prevent sending post_save signals on extras update [#2919](https://github.com/opendatateam/udata/pull/2919)
- Add topic filter on datasets list [#2915](https://github.com/opendatateam/udata/pull/2915)
- Topics: API v2 endpoints [#2913](https://github.com/opendatateam/udata/pull/2913)
- Allow for discussions on Topics [#2922](https://github.com/opendatateam/udata/pull/2922)
- Raise for status on DCAT harvester calls [#2927](https://github.com/opendatateam/udata/pull/2927)
- Harvest dcterms:hasPart as 'other' resource in DCAT [#2928](https://github.com/opendatateam/udata/pull/2928)
- Make sure harvested resources are marked as remote [#2931](https://github.com/opendatateam/udata/pull/2931)
- Use GET and POST harvest BaseBackend utility to have user-agent [#2930](https://github.com/opendatateam/udata/pull/2930)
- Use LazyReferenceField on Topic datasets and reuses [#2924](https://github.com/opendatateam/udata/pull/2924)
- Use harvested dates and not max with internal [#2932](https://github.com/opendatateam/udata/pull/2932)
- Better rdf frequency resilience [#2933](https://github.com/opendatateam/udata/pull/2933)
- :warning: **breaking change** Geozone refactor [#2878](https://github.com/opendatateam/udata/pull/2878):
  - Complete Geozone model refactor, keeping only fields `slug`, `name`, `code`, `level` and adding `uri`
  - Removed parent and validity concept
  - To deploy:
    - Datasets with geozone will return a 500 due to `mongoengine.errors.FieldDoesNotExist: The fields "{'flag', 'dbpedia', ...}" do not exist on the document "GeoZone"`
    - `udata spatial load -d` to load new geozones into the database
    - `udata spatial migrate` to migrate datasets geozones to new ones
    - Reindex datasets (`udata search index dataset`) if using [udata-search-service](https://github.com/opendatateam/udata-search-service)
  - Removed forgotten fields in search [#2934](https://github.com/opendatateam/udata/pull/2934)

## 6.2.0 (2023-10-26)

### New & Improved

- Topics have been refactored and are no more deprecated:
  - Topics creation, update and deletion are now opened to all users [#2898](https://github.com/opendatateam/udata/pull/2898)
  - Topics are now `db.Owned` and searchable by `id` in dataset search [#2901](https://github.com/opendatateam/udata/pull/2901) [#2917](https://github.com/opendatateam/udata/pull/2917)
  - Remove `deleted` api field that does not exist [#2903](https://github.com/opendatateam/udata/pull/2903)
  - Add `created_at`field to topic's model [#2904](https://github.com/opendatateam/udata/pull/2904)
  - Topics can now be filtered by `tag` field [#2904](https://github.com/opendatateam/udata/pull/2904)
  - Topics can now be queried by test search in `name` field with `q` argument [#2904](https://github.com/opendatateam/udata/pull/2904)
- Add support for a CSW harvester using DCAT format [#2800](https://github.com/opendatateam/udata/pull/2800)
- Add German to udata translations [2899](https://github.com/opendatateam/udata/pull/2899)[2909](https://github.com/opendatateam/udata/pull/2909)
- Add harvesters count to site metrics [#2890](https://github.com/opendatateam/udata/pull/2890)
- Use a single session for reindex [#2891](https://github.com/opendatateam/udata/pull/2891)

- Fix site title and keywords never get updated [#2900](https://github.com/opendatateam/udata/pull/2900)
- Reuse's extras are now exposed by API [#2905](https://github.com/opendatateam/udata/pull/2905)
- Add configuration settings to enhance cookies security [#2910](https://github.com/opendatateam/udata/pull/2910)
- Add items.dataset to HarvestJob indexes [#2907](https://github.com/opendatateam/udata/pull/2907)
- Consider acronym when suggesting organization [#2918](https://github.com/opendatateam/udata/pull/2918)

### Fixes

- Return 400 instead of 500 in case of not ObjectID arg in API [#2889](https://github.com/opendatateam/udata/pull/2889)
- Fix default community resource sort parser [#2908](https://github.com/opendatateam/udata/pull/2908)

### Deprecation

- Python 3.7 is now deprecated and will be removed in upcoming release [#2859](https://github.com/opendatateam/udata/pull/2859)
- GeoZone model will be heavily refactored for a simplified version [#2878](https://github.com/opendatateam/udata/pull/2878)

## 6.1.7 (2023-09-01)

- Fix slug overflow with index suffix when reaching max_length [#2874](https://github.com/opendatateam/udata/pull/2874)
- Add extra field to topic model and add it to the dataset search adapter [#2876](https://github.com/opendatateam/udata/pull/2876)
- Upgrade pyyaml in develop and doc deps [#2880](https://github.com/opendatateam/udata/pull/2880)
- Expose dataset's `*_internal` dates in a nested `internal` nested field in api marshalling [#2862](https://github.com/opendatateam/udata/pull/2862)
- Add `business_number_id` metadata for organizations [#2871](https://github.com/opendatateam/udata/pull/2871) [#2887](https://github.com/opendatateam/udata/pull/2887)
- Return 403 when posting comment on discussion closed [#2881](https://github.com/opendatateam/udata/pull/2881)
- Ensure rdf parsed frequency is lowercase [#2883](https://github.com/opendatateam/udata/pull/2883)
- Add a dict of URIs to replace in a RDF graph at harvest time [#2884](https://github.com/opendatateam/udata/pull/2884)
- Fix duplicate recipients in new comments mail [#2886](https://github.com/opendatateam/udata/pull/2886)
- Add type to resource csv adapter [#2888](https://github.com/opendatateam/udata/pull/2888)

## 6.1.6 (2023-07-19)

- Improve DCAT harvest of mime type [#2857](https://github.com/opendatateam/udata/pull/2857)
- Don't crash on files not found when purging resources [2858](https://github.com/opendatateam/udata/pull/2858)
- Improve DCAT catalog exposed [#2860](https://github.com/opendatateam/udata/pull/2860)
- Use the resource's extra `analysis:last-modified-at` in the `last_modified` property [#2863](https://github.com/opendatateam/udata/pull/2863)
- Add optionnal harvest validation form [#2864](https://github.com/opendatateam/udata/pull/2864)
- Fix dataset list default sorting [#2867](https://github.com/opendatateam/udata/pull/2867)
- Update API doc link [#2866](https://github.com/opendatateam/udata/pull/2866)
- Update admin quality progress bar [#2872](https://github.com/opendatateam/udata/pull/2872)

## 6.1.5 (2023-06-19)

- Specify *public* datasets and reuses in admin count [#2852](https://github.com/opendatateam/udata/pull/2852)
- Fix url params being stripped in markdown for internal URLs [#2855](https://github.com/opendatateam/udata/pull/2855)

## 6.1.4 (2023-05-16)

- Upgrade development dependencies [#2844](https://github.com/opendatateam/udata/pull/2844)
- Compile translations for testing [#2845](https://github.com/opendatateam/udata/pull/2845)
- Add user arg to discussion list API [#2842](https://github.com/opendatateam/udata/pull/2842)
- No more sending email, slug and user name to sentry [#2846](https://github.com/opendatateam/udata/pull/2846)
- Add test for passwordless user [#2848](https://github.com/opendatateam/udata/pull/2848)
- Parse IANA and EUROPA URIs format [#2849](https://github.com/opendatateam/udata/pull/2849)
- Dataset last update sorting:
    - Transmit dataset's `last_update` field to search service [#2847](https://github.com/opendatateam/udata/pull/2847)
    - Check if dataset's and resource's harvesting date `modified_at` are ealier than today's date [#2850](https://github.com/opendatateam/udata/pull/2850)
- Upgrade mongoengine and storage deps [#2839](https://github.com/opendatateam/udata/pull/2839):
    - Upgrade flask-storage 1.0.0 -> 1.3.2
    - Upgrade flask-mongoengine 0.9.5 -> 1.0.0, now returning a ValidationError on get_or_404 on invalid id
    - Upgrade mongoengine 0.26.0 -> 0.27.0
-  Prevent raising unecessary error in index command [#2851](https://github.com/opendatateam/udata/pull/2851)
-  Use `datetime.utcnow` to make sure to handle utc datetimes [#2853](https://github.com/opendatateam/udata/pull/2853)

## 6.1.3 (2023-04-18)

- Fix XSS vulnerability: escape user content in selectize items in admin [#2843](https://github.com/opendatateam/udata/pull/2843)
- Fix schema is undefined when checking for schema.url in admin resource form [#2837](https://github.com/opendatateam/udata/pull/2837)
- Fix to_naive_datetime in harvest preview [#2835](https://github.com/opendatateam/udata/pull/2835)
- :warning: Flask-Security update to enable `GenericResponses` [#2826](https://github.com/opendatateam/udata/pull/2826):
    - Upgrade Flask-Security 4.5.1 -> 5.1.1
    - Upgrade WTForms 2.2.1 -> 3.0.1
    - Upgrade WTForms-json 0.3.3 -> 0.3.5
    - New security email template for existing users
- Fix SelectField validation failure following WTForms upgrade [#2841](https://github.com/opendatateam/udata/pull/2841)
- Add `format_timedelta` to `udata.i18n` [#2836](https://github.com/opendatateam/udata/pull/2836)
- Improve send_mail resilience with refused address among recipients [#2840](https://github.com/opendatateam/udata/pull/2840)

## 6.1.2 (2023-03-28)

- Resources schema can now have an URL field. [#2825](https://github.com/opendatateam/udata/pull/2825)
- Fix URLField validation error message [#2831](https://github.com/opendatateam/udata/pull/2831)
- Dates renaming to provide more relevant computed dates between internal and harvested dates [#2815](https://github.com/opendatateam/udata/pull/2815):
    - Removed `published` attribute from Resource model
    - Renamed `created_at` and `last_modified` of Dataset model to `created_at_internal` and `last_modified_internal`
    - Renamed `created_at` and `modified` of Resource model to `created_at_internal` and `last_modified_internal`
    - Added `created_at` computed property in Dataset and Resource model to provide harvested date if present and internal otherwise
    - Added `last_modified` computed property in Dataset and Resource model to provide max date between internal and harvested date
- Fix for PR [#2815](https://github.com/opendatateam/udata/pull/2815) [#2832](https://github.com/opendatateam/udata/pull/2832)
- Fix following dates refactoring [#2815](https://github.com/opendatateam/udata/pull/2815) [#2832](https://github.com/opendatateam/udata/pull/2832)
- Fix dcat harvesting on dcat:Dataset with blank nodes [#2834](https://github.com/opendatateam/udata/pull/2834)
- Add dataset archived field in resource catalog [#2833](https://github.com/opendatateam/udata/pull/2833)

## 6.1.1 (2023-03-17)

- Fix edge case on aware datetime string [#2827](https://github.com/opendatateam/udata/pull/2827)
- :warning: MongoDB support up to 6.0.4 [#2819](https://github.com/opendatateam/udata/pull/2819):
    - Older versions of MongoDB >=3.6 are still supported
    - Upgrade must be done release by release to set the `FeatureCompatibilityVersion` variable like stated in [this](https://www.mongodb.com/docs/v4.2/release-notes/4.0/#upgrade-procedures) documentation.
    - Upgrade pymongo 3.10.1 -> 4.3.3
    - Upgrade mongoengine 0.20.0 -> 0.26.0
- Add IATA `ssim` among allowed file extensions [#2828](https://github.com/opendatateam/udata/pull/2828)
- Copy user mail card back from udata-front [#2822](https://github.com/opendatateam/udata/pull/2822)
- Upgrade node to a version still available [#2830](https://github.com/opendatateam/udata/pull/2830)

## 6.1.0 (2023-03-07)

- :warning: Upgrading Flask to 2.1.2, leading to an upgrade of click (8.0), Flask-BabelEx (0.9.4), Flask-Caching (2.0.2), flask-storage (1.0.0) instead of flask-fs, Flask-Login (0.6.2), flask-restx (1.0.5), Flask-Security-Too (4.1.5), Jinja2 (3.1.2), pillow (9.2.0), werkzeug (2.2.2) [#2816](https://github.com/opendatateam/udata/pull/2816)
  - Use the full path to the caching backend in `CACHE_TYPE`, ex: `flask_caching.backends.redis`. Named backends are deprecated.
  - Werkzeug redirect now returns the relative url as location in response (https://github.com/pallets/werkzeug/issues/2352).
  - Removed functions have been replaced (`contextfilter` and `contextfunction` from Jinja, root imports and `Href` from Werkzeug, `JSONWebSignatureSerializer` from itsdangerous)
  - Prevent multiple blueprint with same name registration (not supported anymore in Flask).
- Removed all code logic related to the `published` date in resource model, now deprecated. :warning: The attribute itself was left in the model because of the complexity of the migration [#2807](https://github.com/opendatateam/udata/pull/2807)
- Add `xlsx` and `docx` as closed format for quality score [#2814](https://github.com/opendatateam/udata/pull/2814)
- Flush latest rows in csv catalog export before storing file [#2818](https://github.com/opendatateam/udata/pull/2818)
- Exposed dates through API are now timezone aware [#2810](https://github.com/opendatateam/udata/pull/2810)
- Fix frequency reminder [#2821](https://github.com/opendatateam/udata/pull/2821)

## 6.0.2 (2023-02-06)

- Handle None values in dataset and resource extras endpoints [#2805](https://github.com/opendatateam/udata/pull/2805)
- Fix default license being selected in form in optional select group [#2809](https://github.com/opendatateam/udata/pull/2809)
- Fix only SHA1 checksum is accepted when uploading resources [#2808](https://github.com/opendatateam/udata/pull/2808)
- Fix organization metrics count [#2811](https://github.com/opendatateam/udata/pull/2811)
- Fix setuptools version used in CI [#2813](https://github.com/opendatateam/udata/pull/2813)
- Add `udata harvest clean` command [#2812](https://github.com/opendatateam/udata/pull/2812)

## 6.0.1 (2023-01-18)

- Add python version requirement <3.10 [#2798](https://github.com/opendatateam/udata/pull/2798)
- Fix date timezone and format for harvest previz [#2799](https://github.com/opendatateam/udata/pull/2799)
- Add support for DCAT startDate and endDate in temporal coverage [#2801](https://github.com/opendatateam/udata/pull/2801)
- New feature: Users can now change their email by themselves [#2792](https://github.com/opendatateam/udata/pull/2792)

## 6.0.0 (2023-01-09)

- :warning: Kafka removal [#2783](https://github.com/opendatateam/udata/pull/2783)[#2794](https://github.com/opendatateam/udata/pull/2794):
  - Resources events publication now uses webhooks
  - Search indexation (at runtime and with index command) are now made through HTTP requests.
  - If you use [udata-search-service](https://pypi.org/project/udata-search-service/), you need to upgrade to the >=2.0.0 version
- Add dedicated extras endpoints on resources and datasets [#2779](https://github.com/opendatateam/udata/pull/2779)
- Enrich catalog with harvest infos [#2789](https://github.com/opendatateam/udata/pull/2789)
- Add optionnal license select group custom setting for admin [#2786](https://github.com/opendatateam/udata/pull/2786)
- Make index setup optional on init based on config [#2797](https://github.com/opendatateam/udata/pull/2797)

## 5.0.2 (2022-11-29)

- :warning: Upgrade to `Flask-Security-Too` version 4.0.0 [#2772](https://github.com/opendatateam/udata/pull/2772):
  - New User model attribute `fs_uniquifier`, migration needed.
  - The `fs_uniquifier` is used to invalidate existing session in case of password reset.
  - The user's `fs_uniquifier` is used instead of the `id` for auth mecanism including permissions.
  - Exhaustive list of changes [here](https://flask-security-too.readthedocs.io/en/stable/changelog.html#version-4-0-0).
- Fix apiv2 swagger with harvest metadata and add apiv2 swagger tests [#2782](https://github.com/opendatateam/udata/pull/2782)
- Improve frequency criterion in quality score [#2771](https://github.com/opendatateam/udata/pull/2771)
- Add quality score to csv catalogs [#2785](https://github.com/opendatateam/udata/pull/2785)
- Optimize DCAT harvesting on large multiple-paged catalogs, introduce `HARVEST_MAX_ITEMS` development setting [#2781](https://github.com/opendatateam/udata/pull/2781)
- Add condition in security mail utils class to avoid mail sending according to config var [#2788](https://github.com/opendatateam/udata/pull/2788)

## 5.0.1 (2022-11-14)

- Fix resource harvest uri validation error [#2780](https://github.com/opendatateam/udata/pull/2780)

## 5.0.0 (2022-11-14)

- :warning: **Breaking change** Use dedicated dynamic harvest metadata for dataset and resources. A migration copies identifying fields from extras to this dedicated metadata field. Extras won't be used anymore for harvest-related information. udata-ckan, udata-ods and udata-front packages are impacted and should be upgraded accordingly [#2762](https://github.com/opendatateam/udata/pull/2762)

## 4.1.3 (2022-11-02)

- Fix image URLs for suggest endpoints [#2761](https://github.com/opendatateam/udata/pull/2761)
- Switch from `Flask-restplus` to its fork `Flask-rest-x` [2770](https://github.com/opendatateam/udata/pull/2770)
- Clean inactive harvest datasets. :warning: a migration archives datasets linked to inactive harvest sources [#2764](https://github.com/opendatateam/udata/pull/2764) [#2773](https://github.com/opendatateam/udata/pull/2773) [#2777](https://github.com/opendatateam/udata/pull/2777)
- Fix randomly failing suggest tests [#2775](https://github.com/opendatateam/udata/pull/2775)
- Fix alt attribute not shown on image [#2776](https://github.com/opendatateam/udata/pull/2776)

## 4.1.2 (2022-09-01)

- Clean up event code [#2751](https://github.com/opendatateam/udata/pull/2751)
- Replace mongo legacy image in CI [#2754](https://github.com/opendatateam/udata/pull/2754)
- Fixes test `test_suggest_datasets_api` by modifying condition [#2759](https://github.com/opendatateam/udata/pull/2759)
- Fix doc name duplicate on rdf endpoints [#2763](https://github.com/opendatateam/udata/pull/2763)

## 4.1.1 (2022-07-08)

- Quality score computation refactoring and now returning it in list datasets endpoint. Update was made in admin too. [#2746](https://github.com/opendatateam/udata/pull/2746)
- :warning: Manifest logic was removed and udata does now work as standalone [#2747](https://github.com/opendatateam/udata/pull/2747)
- Remove map related stuff [#2749](https://github.com/opendatateam/udata/pull/2749)
- Add library udata_event_service to produce Kafka messages [#2743](https://github.com/opendatateam/udata/pull/2743)

## 4.1.0 (2022-06-09)

- Add html support for posts [#2731](https://github.com/opendatateam/udata/pull/2731)
- Use mongo search if `SEARCH_SERVICE_API_URL` variable is not set [#2728](https://github.com/opendatateam/udata/pull/2728)
- Improve resource extension detection [#2729](https://github.com/opendatateam/udata/pull/2729/files)
- Remove resources in dataset search serialization [#2730](https://github.com/opendatateam/udata/pull/2730)
- Add endpoint to directly get specific resource by rid [#2732](https://github.com/opendatateam/udata/pull/2732).
- Publish kafka message when resource is created, modified or deleted [#2733](https://github.com/opendatateam/udata/pull/2733)
- Clean documentation and code with respect to independent search service [#2738](https://github.com/opendatateam/udata/pull/2738)
- Fix size argument in suggests endpoint and corresponding tests [#2739](https://github.com/opendatateam/udata/pull/2739)
- Add udata instance name prefix and action suffix for kafka topics [#2736](https://github.com/opendatateam/udata/pull/2736)
- Fix tokenisation by building an `AND` query (see comments in code) for mongo text search and pagination [#2740](https://github.com/opendatateam/udata/pull/2740)

## 4.0.2 (2022-05-04)

- Remove unused `_total_pages` search property [#2726](https://github.com/opendatateam/udata/pull/2726)
- Use -followers as default suggest sort on datasets, reuses and orgas [#2727](https://github.com/opendatateam/udata/pull/2727)
- Reintroduce user suggest with mongo contains [#2725](https://github.com/opendatateam/udata/pull/2725)

## 4.0.1 (2022-04-11)

- Removed `post_save` signal within `add_resource` and `update_resource` methods. [#2720](https://github.com/opendatateam/udata/pull/2720)
- Refactor and update documentation with latest udata updates [#2717](https://github.com/opendatateam/udata/pull/2717)
- Add harvest csv adapter for a catalog of harvesters [#2722](https://github.com/opendatateam/udata/pull/2722)

## 4.0.0 (2022-03-30)

### Breaking change

Search refactor [#2680](https://github.com/opendatateam/udata/pull/2680)
- :warning: Search changes [#2692](https://github.com/opendatateam/udata/pull/2692):
  - The search feature is not within udata anymore and queries a distant service.
  - The search feature is now optional and is enabled by setting the `SEARCH_SERVICE_API_URL` setting.
  - When search is not enabled, the search endpoints will return a `501 Not Implemented` error.
  - The ModelAdapter, SearchQuery and SearchResult patterns were kept but heavily refactored.
  - udata uses a Kafka producer to send documents to index to the search service.
  - udata uses HTTP request to query the search service.
- :warning: API changes [#2669](https://github.com/opendatateam/udata/pull/2669):
  - List endpoints for organizations, datasets, reuses and users are now querying MongoDB instead of ElasticSearch.
  - Those endpoints use MongoDB full text search when `q` argument is used. Some unused filters on this route were dropped.
  - A new API parser was implemented to replace the search one.
  - The previous ElasticSearch endpoints were moved to APIv2 with the following url pattern: `/{object}/search` (ex: `/datasets/search`).
- :warning: Suggest changes [#2685](https://github.com/opendatateam/udata/pull/2685) and [#2696](https://github.com/opendatateam/udata/pull/2696):
  - Current suggest implementation moved from an Elasticsearch index to a MongoDB query using the term `contains`.
  - The user suggest was entirely removed, as its existence is now less relevant because of the full text search.

## 3.3.3 (2022-03-29)

- Extend dcat properties support (frequency litteral, creation and modification date, landing page and abstract description) [#2715](https://github.com/opendatateam/udata/pull/2715)


## 3.3.2 (2022-03-01)

- **Deprecation**: Topics are now deprecated and will be removed in upcoming releases.
- Use title to improve License guess [#2697](https://github.com/opendatateam/udata/pull/2697)
- Add a `q` argument to the paginated datasets resources endpoint, to search through resources titles. [#2701](https://github.com/opendatateam/udata/pull/2701)
- Delete discussion with deleted user as only participant [#2702](https://github.com/opendatateam/udata/pull/2702)
- Fix error on post creation when adding related reuse [#2704](https://github.com/opendatateam/udata/pull/2704)
- Redirect in endpoints routing now returns 308 instead of 302 in order to keep the method and body. [#2706](https://github.com/opendatateam/udata/pull/2706)
- Delete badges from datasets fixtures. [2709](https://github.com/opendatateam/udata/pull/2709)

## 3.3.1 (2022-01-11)

- Fix fields empty value in admin form to allow for unsetting fields [#2691](https://github.com/opendatateam/udata/pull/2691)
- :warning: Add a new required topic string field on reuses. The associated migration set default topic to `others` [#2689](https://github.com/opendatateam/udata/pull/2689)

## 3.3.0 (2021-12-10)

- :warning: Removed `Issues` code and logic. The corresponding MongoDB collection should be deleted when upgrading Udata. [#2681](https://github.com/opendatateam/udata/pull/2681)
- Fix transfer ownership from org to user [#2678](https://github.com/opendatateam/udata/pull/2678)
- Fix discussion creation on posts [#2687](https://github.com/opendatateam/udata/pull/2687)

## 3.2.2 (2021-11-23)

- Move template hook logic back to udata [#2671](https://github.com/opendatateam/udata/pull/2671) [#2679](https://github.com/opendatateam/udata/pull/2679)
- Add dataset's acronym to catalog [#2675](https://github.com/opendatateam/udata/pull/2675)
- Better URL-based License guess [#2672](https://github.com/opendatateam/udata/pull/2672)
- New way of fixtures generation [#2677](https://github.com/opendatateam/udata/pull/2677):
  - The command now uses a remote file (default) if a URL is provided or a local one if a path is provided.
  - This file can be generated by using the command `generate-fixtures-file`, which takes as an argument the URL of the source queried to retieve the data dumped to the file.
  - The command `generate-fixtures-file` uses a customizable list of datasets slugs to know which datasets to query.
- Fixed the Geomform check for a GeoZone instance in formdata [#2683](https://github.com/opendatateam/udata/pull/2683)

## 3.2.1 (2021-10-22)

- Fix default sort with right sort column creation date name, for posts in back-office editorial page [#2665](https://github.com/opendatateam/udata/pull/2665)
- Meta read-only-enabled is back [#2664](https://github.com/opendatateam/udata/pull/2664)
- First endpoints for APIv2! Add datasets hateoas and resources pagination endpoints [#2663](https://github.com/opendatateam/udata/pull/2663) [#2667](https://github.com/opendatateam/udata/pull/2667)
- Add `archived` and `resources_count` fields in the dataset catalog [#2668](https://github.com/opendatateam/udata/pull/2668)

## 3.2.0 (2021-09-14)

- Update dependencies following setuptools 58.0.2 release that drop support for `use_2to3` [#2660](https://github.com/opendatateam/udata/pull/2660):
  - :warning: **breaking change** `rdfs` is not supported anymore
  - `jsonld` endpoints have a `@context` dict directly instead of an url to the context endpoint
- Update documentation with [udata-front plugin renaming](https://github.com/etalab/data.gouv.fr/issues/393) [#2661](https://github.com/opendatateam/udata/pull/2661)
- Various DCAT fixes (geonetwork compatibility) and debug command [#2662](https://github.com/opendatateam/udata/pull/2662)

## 3.1.0 (2021-08-31)

- :warning: Use pip-tools for requirements management [#2642](https://github.com/opendatateam/udata/pull/2642)[#2650](https://github.com/opendatateam/udata/pull/2650)[#2651](https://github.com/opendatateam/udata/pull/2651). Please [read the doc](https://github.com/opendatateam/udata/blob/master/docs/development-environment.md#python-and-virtual-environment) if you are a udata developer.
- :warning: Check db integrity and apply temporary and permanent fixes [#2644](https://github.com/opendatateam/udata/pull/2644) :warning: the associated migrations can take a long time to run.
- :warning: Upgrade to Flask-1.1.4 [#2639](https://github.com/opendatateam/udata/pull/2639)
- Safeguard `User.delete()` [#2646](https://github.com/opendatateam/udata/pull/2646)
- Fix user delete command [#2647](https://github.com/opendatateam/udata/pull/2647)
- Protect `test_ignore_post_save_signal` from weak ref error while testing [#2649](https://github.com/opendatateam/udata/pull/2649)
- Update translations following frontend refactoring (a lot of translations have been moved to udata-gouvfr) [#2648](https://github.com/opendatateam/udata/pull/2648)
- Fix RDF output content negociation [#2652](https://github.com/opendatateam/udata/pull/2652)
- Update Pillow dependency to 8.0.0 [#2654](https://github.com/opendatateam/udata/pull/2654)
- Add more fixes on HarvestSource and HarvestJobs for db integrity [#2653](https://github.com/opendatateam/udata/pull/2653/files)

## 3.0.4 (2021-08-12)

- Now returning notfound() http exception when router does not match any territory object instead of None [#2637](https://github.com/opendatateam/udata/pull/2637)
- Add larger reuse thumbnail image [#2638](https://github.com/opendatateam/udata/pull/2638)
- Activate plugins before creating app when testing [#2643](https://github.com/opendatateam/udata/pull/2643)

## 3.0.3 (2021-07-30)

- Remove mail sending task on follow [#2635](https://github.com/opendatateam/udata/pull/2635)
- Fix root api endpoint error [#2636](https://github.com/opendatateam/udata/pull/2636)

## 3.0.2 (2021-07-19)

- Fix sentry id event logging [#2364](https://github.com/opendatateam/udata/pull/2634)
- Fix remote resource upload [#2632](https://github.com/opendatateam/udata/pull/2632)

## 3.0.1 (2021-07-09)

- Remove apidoc blueprint, moved to udata-gouvfr [#2628](https://github.com/opendatateam/udata/pull/2628)
- New migration to update community resources schema from string to dict [#2629](https://github.com/opendatateam/udata/pull/2629)

## 3.0.0 (2021-07-07)

- :warning: **breaking change**: most of the theme/templates logic has been moved to https://github.com/etalab/udata-gouvfr. `udata` no longer contains a default theme. In the 3.x series, we hope it will be usable as a "headless" open data platform, but for now you probably need to plug your own theme or use udata-gouvfr. [More info about this change here](https://github.com/opendatateam/udata/blob/master/docs/roadmap/udata-3.md#the-road-to-udata3). [#2522](https://github.com/opendatateam/udata/pull/2522)
- Migrate from raven to sentry-sdk [#2620](https://github.com/opendatateam/udata/pull/2620)
- Add a UdataCleaner class to use udata's markdown configuration on SafeMarkup as well [#2619](https://github.com/opendatateam/udata/pull/2619)
- Fix schema name display in resource modal [#2617](https://github.com/opendatateam/udata/pull/2617)

## 2.7.1 (2021-05-27)

- Add migration to roolback on resource's schema's name to None [#2615](https://github.com/opendatateam/udata/pull/2615)

## 2.7.0 (2021-05-25)

- Modify `schema` field to resource. This field is now a nested field containing two sub-properties `name` and `version` [#2600](https://github.com/opendatateam/udata/pull/2600).
- Add a `schema_version` facet to the dataset search (need to be reindex to appear in results) [#2600](https://github.com/opendatateam/udata/pull/2600).

## 2.6.5 (2021-05-19)

- Fix create user by API [#2609](https://github.com/opendatateam/udata/pull/2609)
- Add sqlite, db and ics to allowed extensions [#2610](https://github.com/opendatateam/udata/pull/2610)
- Better markup parsing [#2611](https://github.com/opendatateam/udata/pull/2611):
  - Geozone's and Resource type's labelize function return None if no object is found.
  - New SafeMarkup class, which inherits from Markup, uses Bleach to sanitize Markup class.

## 2.6.4 (2021-03-24)

- Enhance self endpoint verification [#2604](https://github.com/opendatateam/udata/pull/2604)

## 2.6.3 (2021-03-23)

- Extraction of translation's strings [#2602](https://github.com/opendatateam/udata/pull/2602)

## 2.6.2 (2021-03-22)

- Fix SECURITY_CONFIRMABLE=False [#2588](https://github.com/opendatateam/udata/pull/2588)
- Support dct:license on DCAT harvester [#2589](https://github.com/opendatateam/udata/pull/2589)
- Admin small enhancements [#2591](https://github.com/opendatateam/udata/pull/2591):
  - The sidebar "Me" label has been renamed "Profile"
  - The user's profile now displays the user's email
  - The button "Edit" and the dropdown were merged. The button is now only a dropdown listing the actions.
  - "Edit" action has been renamed to "Edit the dataset/reuse/organization/profile" according to the current object to edit.
- Add `nofollow` attribute to links in discussions comments [#2593](https://github.com/opendatateam/udata/pull/2593)
- Add pip upgrade in circle's publish step [#2596](https://github.com/opendatateam/udata/pull/2596)
- Pin Twine's version [#2597](https://github.com/opendatateam/udata/pull/2597)
- Pin twine'version in circle's publish step [#2598](https://github.com/opendatateam/udata/pull/2598)

## 2.6.1 (2021-01-26)

- Fix url_for method in organization's catalog's view [#2587](https://github.com/opendatateam/udata/pull/2587)

## 2.6.0 (2021-01-25)

- Add resource's description and title size limit [#2586](https://github.com/opendatateam/udata/pull/2586)
- Add RDF catalog view for organizations [#2583](https://github.com/opendatateam/udata/pull/2583)

## 2.5.1 (2020-12-31)

- Add title's and description's length limit in forms [#2585](https://github.com/opendatateam/udata/pull/2585)

## 2.5.0 (2020-11-30)

- Change reuse's form's label name to title [#2575](https://github.com/opendatateam/udata/pull/2575)
- Unpublished posts are no longer served by the `Post.list` API endpoint [#2578](https://github.com/opendatateam/udata/pull/2578)
- Read only mode can now be toggled in settings [#2565](https://github.com/opendatateam/udata/pull/2565):
  - Toggles a warning banner on the frontend view and a warning toast on the admin view.
  - Prevents new users to register.
  - Prevents non admin users to create new content such as organizations, datasets, community resources or discussions.
  - Will return a `423` response code to any non-admin request to endpoints specified in `METHOD_BLOCKLIST` setting.
  - Existing content can still be updated.
- Add an alert block in layout template, to be overrided in installed theme [#2580](https://github.com/opendatateam/udata/pull/2580)

## 2.4.1 (2020-11-09)

- Escaping XML's forbidden characters [#2562](https://github.com/opendatateam/udata/pull/2562)
- Ignore pattern feature for linkchecker [#2564](https://github.com/opendatateam/udata/pull/2564)
- Fix TypeError when creating a superuser with an incorrect password [#2567](https://github.com/opendatateam/udata/pull/2567)

## 2.4.0 (2020-10-16)

- :warning: Resources and community resources creation API change [#2545](https://github.com/opendatateam/udata/pull/2545):
  - Remove the RESOURCES_FILE_ALLOWED_DOMAINS setting and mechanism.
  - The community resource's/resource's url could be set from the client side, even in the case of a hosted one, which is illogical.
    A hosted community resource's/resource's url should only be the sole responsibility of the backend.
  - Consequently, the POST endpoint of the community resources/resources API is only meant for the remote ones and the PUT endpoint of the community resources/resources API will take the existing resource's url to override the one sent by the client.
- Community resources changes [#2546](https://github.com/opendatateam/udata/pull/2546):
  - Dataset is now correctly set at community resource creation
  - Remove now useless job 'purge-orphan-community-resources'
- Using the fs_filename logic when uploading a new resource on the data catalog.[#2547](https://github.com/opendatateam/udata/pull/2547)
- Remove old file when updating resources and community resources from API [#2548](https://github.com/opendatateam/udata/pull/2548)
- Sortable.js upgrade to fix an issue in udata's editorial page when reordering featured datasets [#2550](https://github.com/opendatateam/udata/pull/2550)
- Password rotation mechanism [#2551](https://github.com/opendatateam/udata/pull/2551):
  - Datetime fields `password_rotation_demanded` and `password_rotation_performed` added to user model.
  - Override Flask-Security's login and reset password forms to implement the password rotation checks.
- Password complexity settings hardening [#2554](https://github.com/opendatateam/udata/pull/2554)
- Migrate ODS datasets urls [#2559](https://github.com/opendatateam/udata/pull/2559)

## 2.3.0 (2020-09-29)

- Plugin's translations are now correctly loaded [#2529](https://github.com/opendatateam/udata/pull/2529)
- Vine version is now pinned in requirements [#2532](https://github.com/opendatateam/udata/pull/2532)
- Fix reuses metrics [#2531](https://github.com/opendatateam/udata/pull/2531):
  - Reuses "datasets" metrics are now triggered correctly
  - New job to update the datasets "reuses" metrics: `update-datasets-reuses-metrics` to be scheduled
- Add a migration to set the reuses datasets metrics to the correct value [#2540](https://github.com/opendatateam/udata/pull/2540)
- Add a specific dataset's method for resource removal [#2534](https://github.com/opendatateam/udata/pull/2534)
- Flask-Security update [#2535](https://github.com/opendatateam/udata/pull/2535):
  - Switch to fork Flask-Security-Too
  - New settings to set the required password length and complexity
- Fix Flask-security sendmail overriding [#2536](https://github.com/opendatateam/udata/pull/2536)
- Add a custom password complexity checker to Flask-Security [#2537](https://github.com/opendatateam/udata/pull/2537)
- Change too short password error message [#2538](https://github.com/opendatateam/udata/pull/2538)

## 2.2.1 (2020-08-25)

- Some fixes for the static files deletion [#2526](https://github.com/opendatateam/udata/pull/2526):
  - New static files migration replacing the older one:
    - The migration now uses FS_URL.
    - Fixed the fs_filename string formating.
    - Now checks the community ressource's URLs too.
  - Removing the deletion script link in the CHANGELOG previous entry.
- Add a schema facet to the dataset search 🚧 requires datasets reindexation [#2523](https://github.com/opendatateam/udata/pull/2523)

## 2.2.0 (2020-08-05)

- CORS are now handled by Flask-CORS instead of Flask-RestPlus[#2485](https://github.com/opendatateam/udata/pull/2485)
- Oauth changes [#2510](https://github.com/opendatateam/udata/pull/2510):
  - Authorization code Grant now support PKCE flow
  - New command to create an OAuth client
  - :warning: Implicit grant is no longer supported
- :warning: Deletion workflow changes [#2488](https://github.com/opendatateam/udata/pull/2488):
  - Deleting a resource now triggers the deletion of the corresponding static file
  - Deleting a dataset now triggers the deletion of the corresponding resources (including community resources) and their static files
  - Adding a celery job `purge-orphan-community-resources` to remove community resources not linked to a dataset. This should be scheduled regularly.
  - Adding a migration file to populate resources fs_filename new field. Deleting the orphaned files is pretty deployment specific.
    A custom script should be writen in order to find and delete those files.
- Show traceback for migration errors [#2513](https://github.com/opendatateam/udata/pull/2513)
- Add `schema` field to ressources. This field can be filled based on an external schema catalog [#2512](https://github.com/opendatateam/udata/pull/2512)
- Add 2 new template hooks: `base.modals` (base template) and `dataset.resource.card.extra-buttons` (dataset resource card) [#2514](https://github.com/opendatateam/udata/pull/2514)

## 2.1.3 (2020-06-29)

- Fix internal links in markdown when not starting w/ slash [#2500](https://github.com/opendatateam/udata/pull/2500)
- Fix JS error when uploading a resource in certain conditions [#2483](https://github.com/opendatateam/udata/pull/2483)

## 2.1.2 (2020-06-17)

- Decoded api key byte string [#2482](https://github.com/opendatateam/udata/pull/2482)
- Removed now useless metric fetching [#2482](https://github.com/opendatateam/udata/pull/2484)
- Fix bug in harvester's cron schedule [#2493](https://github.com/opendatateam/udata/pull/2493)
- Adding banner options in settings for a potential use in an udata's theme [#2492](https://github.com/opendatateam/udata/pull/2492)

## 2.1.1 (2020-06-16)

- Broken release, use 2.1.2

## 2.1.0 (2020-05-12)

### Breaking changes

- Full metrics refactoring [2459](https://github.com/opendatateam/udata/pull/2459):
  - Metric collection is now useless and will not be filled anymore, you can remove it or keep it for archival sake. It will not be automatically removed.
  - [udata-piwik](https://github.com/opendatateam/udata-piwik) now uses InfluxDB as a buffer for trafic data before injecting them into udata's models.
  - Most of celery's tasks related to metrics are removed, this should help performance-wise on a big instance.
  - Charts related to metrics are removed from admin and dashboard panel until we have accurate data to populate them.
  - Site's metrics computation are not triggered by signals anymore.
  - A specific celery job needs to be run periodically to compute site's metrics.

### New features

- Nothing yet

## 2.0.4 (2020-05-04)

- Fix export-csv command (py3 compat) [#2472](https://github.com/opendatateam/udata/pull/2472)

## 2.0.3 (2020-04-30)

- :warning: Security fix: fix XSS in markdown w/ length JS filter [#2471](https://github.com/opendatateam/udata/pull/2471)

## 2.0.2 (2020-04-07)

- :warning: Breaking change / security fix: disallow html tags in markdown-it (JS markdown rendering) [#2465](https://github.com/opendatateam/udata/pull/2465)

## 2.0.1 (2020-03-24)

- Allow images to be displayed in markdown by default [#2462](https://github.com/opendatateam/udata/pull/2462)
- Fix deleted user's authentication on backend side [#2460](https://github.com/opendatateam/udata/pull/2460)

## 2.0.0 (2020-03-11)

### Breaking changes

- Migration to Python 3.7 [#1766](https://github.com/opendatateam/udata/pull/1766)
- The new migration system ([#1956](https://github.com/opendatateam/udata/pull/1956)) uses a new python based format. Pre-2.0 migrations are not compatible so you might need to upgrade to the latest `udata` version `<2.0.0`, execute migrations and then upgrade to `udata` 2+.
- The targeted mongo version is now Mongo 3.6. Backward support is not guaranteed
- Deprecated celery tasks have been removed, please ensure all old-style tasks (pre 1.6.20) have been consumed before migrating [#2452](https://github.com/opendatateam/udata/pull/2452)

### New features

- New migration system [#1956](https://github.com/opendatateam/udata/pull/1956):
  - Use python based migrations instead of relying on mongo internal and deprecated `js_exec`
  - Handle rollback (optionnal)
  - Detailled history
- Template hooks generalization: allows to dynamically extend template with widgets and snippets from extensions. See [the dedicated documentation section](https://udata.readthedocs.io/en/stable/extending/#hooks) [#2323](https://github.com/opendatateam/udata/pull/2323)
- Markdown now supports [Github Flavored Markdown (GFM) specs](https://github.github.com/gfm/) (ie. the already supported [CommonMark specs](https://spec.commonmark.org) plus tables, strikethrough, autolinks support and predefined disallowed raw HTML) [#2341](https://github.com/opendatateam/udata/pull/2341)

## 1.6.20 (2020-01-21)

- New Crowdin translations [#2360](https://github.com/opendatateam/udata/pull/2360)
- Fix territory routing for @latest [#2447](https://github.com/opendatateam/udata/pull/2447)
- Refactor Celery: py2/py3 compatibility, use ids as payload [#2305](https://github.com/opendatateam/udata/pull/2305)
- Automatically archive dangling harvested datasets :warning: this is enabled by default [#2368](https://github.com/opendatateam/udata/pull/2368)
- Refactor celery tasks to avoid models/documents in the transport layer [#2305](https://github.com/opendatateam/udata/pull/2305)

## 1.6.19 (2020-01-06)

- `rel=nofollow` on remote source links [#2364](https://github.com/opendatateam/udata/pull/2364)
- Fix admin messages and fix user roles selector default value [#2365](https://github.com/opendatateam/udata/pull/2365)
- Fix new harvester's form tooltip showup [#2371](https://github.com/opendatateam/udata/pull/2371)
- Fix responsive design of search results [#2372](https://github.com/opendatateam/udata/pull/2372)
- Fix non-unique ids in datasets' comments [#2374](https://github.com/opendatateam/udata/pull/2374)
- Case insensitive license matching [#2378](https://github.com/opendatateam/udata/pull/2378)

## 1.6.18 (2019-12-13)

- Remove embedded API doc [#2343](https://github.com/opendatateam/udata/pull/2343) :warning: Breaking change, please customize `API_DOC_EXTERNAL_LINK` for your needs.
- Removed published date from community ressources [#2350](https://github.com/opendatateam/udata/pull/2350)
- Added new size for avatars in user's model (`udata images render` must be run in order to update the size of existing images) [#2353](https://github.com/opendatateam/udata/pull/2353)
- Fixed user's avatar change [#2351](https://github.com/opendatateam/udata/issues/2351)
- Removed dead code [#2355](https://github.com/opendatateam/udata/pull/2355)
- Resolved conflict between id and slug [#2356](https://github.com/opendatateam/udata/pull/2356)
- Fix next link in posts pagination [#2358](https://github.com/opendatateam/udata/pull/2358)
- Fix organization's members roles translation [#2359](https://github.com/opendatateam/udata/pull/2359)
## 1.6.17 (2019-10-28)

- Disallow URLs in first and last names [#2345](https://github.com/opendatateam/udata/pull/2345)

## 1.6.16 (2019-10-22)

- Prevent Google ranking spam attacks on reuse pages (`rel=nofollow` on reuse link) [#2320](https://github.com/opendatateam/udata/pull/2320)
- Display admin resources list actions only if user has permissions to edit [#2326](https://github.com/opendatateam/udata/pull/2326)
- Fix non-admin user not being able to change their profile picture [#2327](https://github.com/opendatateam/udata/pull/2327)

## 1.6.15 (2019-09-11)

- Style links in admin modals [#2292](https://github.com/opendatateam/udata/pull/2292)
- Add activity.key filter to activity.atom feed [#2293](https://github.com/opendatateam/udata/pull/2293)
- Allow `Authorization` as CORS header and OAuth minor fixes [#2298](https://github.com/opendatateam/udata/pull/2298)
- Set dataset.private to False by default (and fix stock) [#2307](https://github.com/opendatateam/udata/pull/2307)
- Fixes some inconsistencies between admin display (buttons, actions...) and real permissions [#2308](https://github.com/opendatateam/udata/pull/2308)


## 1.6.14 (2019-08-14)

- Cleanup `permitted_reuses` data (migration) [#2244](https://github.com/opendatateam/udata/pull/2244)
- Proper form errors handling on nested fields [#2246](https://github.com/opendatateam/udata/pull/2246)
- JS models load/save/update consistency (`loading` always `true` on query, always handle error, no more silent errors) [#2247](https://github.com/opendatateam/udata/pull/2247)
- Ensures that date ranges are always positive (ie. `start` < `end`) [#2253](https://github.com/opendatateam/udata/pull/2253)
- Enable completion on the "`MIME type`" resource form field (needs reindexing) [#2238](https://github.com/opendatateam/udata/pull/2238)
- Ensure oembed rendering errors are not hidden by default error handlers and have cors headers [#2254](https://github.com/opendatateam/udata/pull/2254)
- Handle dates before 1900 during indexing [#2256](https://github.com/opendatateam/udata/pull/2256)
- `spatial load` command is more resilient: make use of a temporary collection when `--drop` option is provided (avoid downtime during the load), in case of exception or keybord interrupt, temporary files and collections are cleaned up [#2261](https://github.com/opendatateam/udata/pull/2261)
- Configurable Elasticsearch timeouts. Introduce `ELASTICSEARCH_TIMEOUT` as default/read timeout and `ELASTICSEARCH_INDEX_TIMEOUT` as indexing/write timeout [#2265](https://github.com/opendatateam/udata/pull/2265)
- OEmbed support for organizations [#2273](https://github.com/opendatateam/udata/pull/2273)
- Extract search parameters as settings allowing fine tuning search without repackaging udata (see [the **Search configuration** documentation](https://udata.readthedocs.io/en/stable/adapting-settings/#search-configuration)) [#2275](https://github.com/opendatateam/udata/pull/2275)
- Prevent `DoesNotExist` error in activity API: silence the error for the consumer but log it (ie. visible in Sentry) [#2268](https://github.com/opendatateam/udata/pull/2268)
- Optimize CSV export generation memory wise [#2277](https://github.com/opendatateam/udata/pull/2277)

## 1.6.13 (2019-07-11)

- Rename og:image target :warning: this will break your custom theme, please rename your logo image file to `logo-social.png` instead of `logo-600x600.png` [#2217](https://github.com/opendatateam/udata/pull/2217)
- Don't automatically overwrite `last_update` field if manually set [#2020](https://github.com/opendatateam/udata/pull/2220)
- Spatial completion: only index last version of each zone and prevent completion cluttering [#2140](https://github.com/opendatateam/udata/pull/2140)
- Init: prompt to loads countries [#2140](https://github.com/opendatateam/udata/pull/2140)
- Handle UTF-8 filenames in `spatial load_logos` command [#2223](https://github.com/opendatateam/udata/pull/2223)
- Display the datasets, reuses and harvesters deleted state on listing when possible [#2228](https://github.com/opendatateam/udata/pull/2228)
- Fix queryless (no `q` text parameter) search results scoring (or lack of scoring) [#2231](https://github.com/opendatateam/udata/pull/2231)
- Miscellaneous fixes on completers [#2215](https://github.com/opendatateam/udata/pull/2215)
- Ensure `filetype='remote'` is set when using the manual ressource form [#2236](https://github.com/opendatateam/udata/pull/2236)
- Improve harvest sources listing (limit `last_job` fetched and serialized fields, reduce payload) [#2214](https://github.com/opendatateam/udata/pull/2214)
- Ensure HarvestItems are cleaned up on dataset deletion [#2214](https://github.com/opendatateam/udata/pull/2214)
- Added `config.HARVEST_JOBS_RETENTION_DAYS` and a `harvest-purge-jobs` job to apply it [#2214](https://github.com/opendatateam/udata/pull/2214) (migration). **Warning, the migration will enforce `config.HARVEST_JOBS_RETENTION_DAYS` and can take some time on a big `HarvestJob` collection**
- Drop `no_dereference` on indexing to avoid the "`dictionary changed size during iteration`" error until another solution is found. **Warning: this might result in more resources consumption while indexing** [#2237](https://github.com/opendatateam/udata/pull/2237)
- Fix various issues around discussions UI [#2190](https://github.com/opendatateam/udata/pull/2190)


## 1.6.12 (2019-06-26)

- Archive dataset feature [#2172](https://github.com/opendatateam/udata/pull/2172)
- Refactor breadcrum includes [#2173](https://github.com/opendatateam/udata/pull/2173)
- Better dependencies management [#2182](https://github.com/opendatateam/udata/pull/2182) and [#2172/install.pip](https://github.com/opendatateam/udata/pull/2172/files#diff-d7b45472f3465d62f857d14cf59ea8a2)
- Reduce following to staring [#2192](https://github.com/opendatateam/udata/pull/2192/files)
- Simplify display of spatial coverage in search results [#2192](https://github.com/opendatateam/udata/pull/2192/files)
- Add cache for organization and topic display pages [#2194](https://github.com/opendatateam/udata/pull/2194)
- Dataset of datasets: id as ref instead of slug [#2195](https://github.com/opendatateam/udata/pull/2195) :warning: this introduces some settings changes, cf [documentation for EXPORT_CSV](https://github.com/opendatateam/udata/blob/master/docs/adapting-settings.md).
- Add meta og:type: make twitter cards work [#2196](https://github.com/opendatateam/udata/pull/2196)
- Fix UI responsiveness [#2199](https://github.com/opendatateam/udata/pull/2199)
- Remove social media sharing feature [#2200](https://github.com/opendatateam/udata/pull/2200)
- Quick fix for activity.atom [#2203](https://github.com/opendatateam/udata/pull/2203)
- Remove diff from js dependencies to fix CVE [#2204](https://github.com/opendatateam/udata/pull/2204)
- Replace default sort label for better readability [#2206](https://github.com/opendatateam/udata/pull/2206)
- Add a condition to up-to-dateness of a dataset [#2208](https://github.com/opendatateam/udata/pull/2208)
- Prevent deleted harvesters from running until purged. Harvest jobs history is deleted too on purge. [#2209](https://github.com/opendatateam/udata/pull/2209)
- Better quality.frequency management [#2211](https://github.com/opendatateam/udata/pull/2211)
- Fix caching of topic pages [#2213](https://github.com/opendatateam/udata/pull/2213)

## 1.6.11 (2019-05-29)

- Center incomplete rows of cards [#2162](https://github.com/opendatateam/udata/pull/2162)
- Allow .dxf upload [#2164](https://github.com/opendatateam/udata/pull/2164)
- Always use remote_url as harvesting source [#2165](https://github.com/opendatateam/udata/pull/2165)
- Update jquery to ~3.4.1 [#2161](https://github.com/opendatateam/udata/pull/2161)
- Fix various issues with search result page [#2166](https://github.com/opendatateam/udata/pull/2166)
- Restore notbroken facet includes [#2169](https://github.com/opendatateam/udata/pull/2169)

## 1.6.10 (2019-05-23)

- Remove `<br>` in badge display [#2156](https://github.com/opendatateam/udata/pull/2156)
- Display user avatar and fix its sizing [#2157](https://github.com/opendatateam/udata/pull/2157)
- Redirect unfiltered csv exports to dataset of datasets [#2158](https://github.com/opendatateam/udata/pull/2158)
- Show organization id in a modal and add hyperlinks to ids in detail modal [#2159](https://github.com/opendatateam/udata/pull/2159)

## 1.6.9 (2019-05-20)

- Add user slug to dataset cache key [#2146](https://github.com/opendatateam/udata/pull/2146)
- Change display of cards of reuses on topic pages [#2148](https://github.com/opendatateam/udata/pull/2148)
- Display remote source of harvested dataset [#2150](https://github.com/opendatateam/udata/pull/2150)
- Prefill community resource type on upload form [#2151](https://github.com/opendatateam/udata/pull/2151)
- Fix user profile UI [#2152](https://github.com/opendatateam/udata/pull/2152)
- Remove concept of permitted reuse [#2153](https://github.com/opendatateam/udata/pull/2153)

## 1.6.8 (2019-05-13)

- Configurable search autocomplete [#2138](https://github.com/opendatateam/udata/pull/2138)

## 1.6.7 (2019-05-10)

- Refactor DCAT harvesting to store only one graph (and prevent MongoDB document size overflow) [#2096](https://github.com/opendatateam/udata/pull/2096)
- Expose sane defaults for `TRACKING_BLACKLIST` [#2098](https://github.com/opendatateam/udata/pull/2098)
- Bubble up uploader errors [#2102](https://github.com/opendatateam/udata/pull/2102)
- Ensure `udata worker status --munin` always outputs zero values so munin won't see it has a "no data" response [#2103](https://github.com/opendatateam/udata/pull/2103)
- Metrics tuning: breaks circular dependencies, drop exec_js/eval usage, proper logging... [#2113](https://github.com/opendatateam/udata/pull/2113)
- Change reuse icon from "retweet" to "recycle" [#2122](https://github.com/opendatateam/udata/pull/2122)
- Admins can delete a single comment in a discussion thread [#2087](https://github.com/opendatateam/udata/pull/2087)
- Add cache directives to dataset display blocks [#2129](https://github.com/opendatateam/udata/pull/2129)
- Export multiple models objects to CSV (dataset of datasets) [#2124](https://github.com/opendatateam/udata/pull/2124)


## 1.6.6 (2019-03-27)

- Automatically loads default settings from plugins (if `plugin.settings` module exists) [#2058](https://github.com/opendatateam/udata/pull/2058)
- Fixes some memory leaks on reindexing [#2070](https://github.com/opendatateam/udata/pull/2070)
- Fixes minor UI bug [#2072](https://github.com/opendatateam/udata/pull/2072)
- Prevent ExtrasField failure on null value [#2074](https://github.com/opendatateam/udata/pull/2074)
- Improve ModelField errors handling [#2075](https://github.com/opendatateam/udata/pull/2075)
- Fix territories home map [#2077](https://github.com/opendatateam/udata/pull/2077)
- Prevent timeout on `udata index` in some cases [#2079](https://github.com/opendatateam/udata/pull/2079)
- Pin werkzeug dependency to `0.14.1` until incompatibilities are fixed [#2081](https://github.com/opendatateam/udata/pull/2081)
- Prevent client-side error while handling unparseable API response [#2076](https://github.com/opendatateam/udata/pull/2076)
- Fix the `udata job schedule` erroneous help message [#2083](https://github.com/opendatateam/udata/pull/2083)
- Fix upload button on replace resource file [#2085](https://github.com/opendatateam/udata/pull/2085)
- Ensure harvest items statuses are updated on the right job [#2089](https://github.com/opendatateam/udata/pull/2089)
- Added Serbian translations [#2055](https://github.com/opendatateam/udata/pull/2055)

## 1.6.5 (2019-02-27)

- Replace "An user" by "A user" [#2033](https://github.com/opendatateam/udata/pull/2033)
- Use "udata" and fix a few other typos in documentation and UI/translation strings [#2023](https://github.com/opendatateam/udata/pull/2023)
- Add a surrounding block declaration around community section [2039](https://github.com/opendatateam/udata/pull/2039)
- Fix broken form validation on admin discussions and issues [#2045](https://github.com/opendatateam/udata/pull/2045)
- Fix full reindexation by avoiding `SlugField.instance` deepcopy in `no_dereference()` querysets [#2048](https://github.com/opendatateam/udata/pull/2048)
- Ensure deleted user slug is pseudonymized [#2049](https://github.com/opendatateam/udata/pull/2049)
- Prevent the "Add resource" modal from closing when using the frontend "Add resource" button [#2052](https://github.com/opendatateam/udata/pull/2052)

## 1.6.4 (2019-02-02)

- Fix workers: pin redis version for Celery compatibility [#2019](https://github.com/opendatateam/udata/pull/2019)

## 1.6.3 (2019-02-01)

- Remove extra attributes on user deletion [#1961](https://github.com/opendatateam/udata/pull/1961)
- Pin phantomjs to version `2.1.7` [#1975](https://github.com/opendatateam/udata/pull/1975)
- Protect membership accept route against flood [#1984](https://github.com/opendatateam/udata/pull/1984)
- Ensure compatibility with IE11 and Firefox ESR [#1990](https://github.com/opendatateam/udata/pull/1990)
- Lots of fixes on the resource form. Be explicit about uploading a new file [#1991](https://github.com/opendatateam/udata/pull/1991)
- Centralize `selectize` handling and style in `base-completer` and apply some fixes [1992](https://github.com/opendatateam/udata/pull/1992)
- Added the missing `number` input field widget [#1993](https://github.com/opendatateam/udata/pull/1993)
- Fix the organization private datasets and reuses counters [#1994](https://github.com/opendatateam/udata/pull/1994)
- Disable autocorrect, spellcheck... on search and completion fields [#1995](https://github.com/opendatateam/udata/pull/1995)
- Fix harvest preview in edit form not taking configuration (features and filters) [#1996](https://github.com/opendatateam/udata/pull/1996)
- Ensure organization page react to URL hash changes (including those from right sidebar) [#1997](https://github.com/opendatateam/udata/pull/1997)
- Updating community resource as admin keeps original owner [#1999](https://github.com/opendatateam/udata/pull/1999)
- Major form fixes [#2000](https://github.com/opendatateam/udata/pull/2000)
- Improved admin errors handling: visual feedback on all errors, `Sentry-ID` header if present, hide organization unauthorized actions [#2005](https://github.com/opendatateam/udata/pull/2005)
- Expose and import licenses `alternate_urls` and `alternate_titles` fields [#2006](https://github.com/opendatateam/udata/pull/2006)
- Be consistent on search results wording and icons (Stars vs Followers) [#2013](https://github.com/opendatateam/udata/pull/2013)
- Switch from a "full facet reset" to a "by term reset" approach in search facets [#2014](https://github.com/opendatateam/udata/pull/2014)
- Ensures all modals have the same buttons styles and orders, same color code... [#2012](https://github.com/opendatateam/udata/pull/2012)
- Ensure URLs from assets stored on `CDN_DOMAINS` are considered as valid and that associated error message is properly translated [#2017](https://github.com/opendatateam/udata/pull/2017)

## 1.6.2 (2018-11-05)

- Display the owner/organization on harvester view [#1921](https://github.com/opendatateam/udata/pull/1921)
- Improve harvest validation errors handling [#1920](https://github.com/opendatateam/udata/pull/1920)
- Make extra TOS text customizable [#1922](https://github.com/opendatateam/udata/pull/1922)
- Fixes an `UnicodeEncodeError` occuring when parsing RDF with unicode URLs [#1919](https://github.com/opendatateam/udata/pull/1919)
- Fix some external assets handling cases [#1918](https://github.com/opendatateam/udata/pull/1918)
- Harvest items can now match `source.id` before `source.domain` — no more duplicates when changing an harvester URL [#1923](https://github.com/opendatateam/udata/pull/1923)
- Ensure image picker/cropper only allows images [#1925](https://github.com/opendatateam/udata/pull/1925)
- Make tags min and max length configurable and ensure admin takes its configuration from the backend [#1935](https://github.com/opendatateam/udata/pull/1935)
- Prevent errors when there is no date available to focus on the calendar [#1937](https://github.com/opendatateam/udata/pull/1937)

### Internals

- Update authlib to 0.10 [#1916](https://github.com/opendatateam/udata/pull/1916)

## 1.6.1 (2018-10-11)

- Allows arguments and keyword arguments in the task `@connect` decorator [#1908](https://github.com/opendatateam/udata/pull/1908)
- Allows to restore assets after being deleted (Datasets, Organizations and Reuses) [#1901](https://github.com/opendatateam/udata/pull/1901)
- Fixes form events not bubbling (and so fixes harvester config not displaying) [#1914](https://github.com/opendatateam/udata/pull/1914)

## 1.6.0 (2018-10-02)

### New features

- Harvest sources are now filterable through the harvest source create/edit admin form [#1812](https://github.com/opendatateam/udata/pull/1812)
- Harvest sources can now enable or disable some optional backend features [#1875](https://github.com/opendatateam/udata/pull/1875)
- Post UIs have been reworked: publication date, publish/unpublish action, save and continue editing, dynamic sidebar, alignments fixes... [#1857](https://github.com/opendatateam/udata/pull/1857)

### Minor changes

- Only display temporal coverage years on cards and search results [#1833](https://github.com/opendatateam/udata/pull/1833)
- Add publisher's name on dataset template [#1847](https://github.com/opendatateam/udata/pull/1847)
- Improved upload error handling: deduplicate notifications, localized generic error message, sentry identifier... [#1842](https://github.com/opendatateam/udata/pull/1842)
- Allows to filter datasets on resource `type` (needs reindexing) [#1848](https://github.com/opendatateam/udata/pull/1848)
- Switch the admin sidebar collapse icon from "hamburger"to left and right arrows [#1855](https://github.com/opendatateam/udata/pull/1855)
- Discussion add card style coherence [#1884](https://github.com/opendatateam/udata/pull/1884)
- `LINKCHECKING_UNCHECKED_TYPES` setting to prevent linkchecking on some ressource types [#1892](https://github.com/opendatateam/udata/pull/1892)
- `swagger.json` API specifications now pass validation [#1898](https://github.com/opendatateam/udata/pull/1898)

### Breaking changes

- Static assets are now compatible with long-term caching (ie. their hash is present in the filename). :warning: On your development environment you need to run `inv assets-build` to generate an initial `manifest.json`, both in `udata` and in your theme extension if it uses manifest. See [#1826](https://github.com/opendatateam/udata/pull/1826) for full details.
- Theme are now responsible for adding their CSS markup on template (no more assumptions on `theme.css` and `admin.css`). Most of the time, overriding `raw.html` and `admin.html` should be sufficient
- The discussions API `posted_by` attribute is now an embedded user instead of an user ID to avoid extra API calls [#1839](https://github.com/opendatateam/udata/pull/1839)

### Bugfixes

- Hide the `resource.type` attribute from JSON-LD output until handled by a dedicated vocabulary/property [#1865](https://github.com/opendatateam/udata/pull/1865)
- RDFs, CSVs and resource redirect views are now handling CORS properly [#1866](https://github.com/opendatateam/udata/pull/1866)
- Fix broken sorts on organization's datasets list in admin [#1873](https://github.com/opendatateam/udata/pull/1873)
- Ensure harvest previewing is done against current form content [#1888](https://github.com/opendatateam/udata/pull/1888)
- Ensure deleted objects are unindexed [#1891](https://github.com/opendatateam/udata/pull/1891)
- Fix the dataset resources list layout wrapping [#1893](https://github.com/opendatateam/udata/pull/1893)
- Fix wrong behavior for weblinks [#1894](https://github.com/opendatateam/udata/pull/1894)
- Ensure `info config` command only displays configuration variables [#1897](https://github.com/opendatateam/udata/pull/1897)

### Internal

- Upgrade to Authlib 0.9 [#1760](https://github.com/opendatateam/udata/pull/1760) [#1827](https://github.com/opendatateam/udata/pull/1827)
- Add a `Dataset.on_resource_added` signal

## 1.5.3 (2018-08-27)

- Prevent UnicodeError on unicode URL validation error [#1844](https://github.com/opendatateam/udata/pull/1844)
- Hide save button in "Add resource" modal until form is visible (and prevent error) [#1846](https://github.com/opendatateam/udata/pull/1846)
- The purge chunks tasks also remove the directory [#1845](https://github.com/opendatateam/udata/pull/1845)
- Upgrade to latest Fine-Uploader version to benefit from bug fixes [#1849](https://github.com/opendatateam/udata/pull/1849)
- Prevent front views from downloading `swagger.json` [#1838](https://github.com/opendatateam/udata/pull/1838)
- Ensure API docs works without data [#1840](https://github.com/opendatateam/udata/pull/1840)
- Expose the default spatial granularity in API specs [#1841](https://github.com/opendatateam/udata/pull/1841)
- Fix missing dataset title on client-side card listing [#1834](https://github.com/opendatateam/udata/pull/1834)
- Allows to clear the dataset form temporal coverage. [#1832](https://github.com/opendatateam/udata/pull/1832)
- Ensure that admin notifications are displayed once and with a constant width. [#1831](https://github.com/opendatateam/udata/pull/1831)
- Fix broken date range picker date parsing (ie. manual keyboard input) [#1863](https://github.com/opendatateam/udata/pull/1853)
- Normalize uploaded filenames to avoid encoding issues, filesystem incompatibilities... [#1852](https://github.com/opendatateam/udata/pull/1852)

## 1.5.2 (2018-08-08)

- Fix client-side temporal coverage rendering [#1821](https://github.com/opendatateam/udata/pull/1821)
- Prevent word breaking when wrapping discussions messages [#1822](https://github.com/opendatateam/udata/pull/1822)
- Properly render message content on issues and discussions mails [#1823](https://github.com/opendatateam/udata/pull/1823)

## 1.5.1 (2018-08-03)

- Ensure OEmbed compatibility with external CDN [#1815](https://github.com/opendatateam/udata/pull/1815)
- Fixes some static URL serialization [#1815](https://github.com/opendatateam/udata/pull/1815)

## 1.5.0 (2018-07-30)

### New features

- Slugs are now redirected on change when changed until old slug are free [#1771](https://github.com/opendatateam/udata/pull/1771)
- Improve usability of new organization form [#1777](https://github.com/opendatateam/udata/pull/1777)
- Allows to serve assets on an external CDN domain using `CDN_DOMAIN` [#1804](https://github.com/opendatateam/udata/pull/1804)

### Breaking changes

None

### Bug fixes and minor changes

- Sort dataset update frequencies by ascending frequency [#1758](https://github.com/opendatateam/udata/pull/1758)
- Skip gov.uk references tests when site is unreachable [#1767](https://github.com/opendatateam/udata/pull/1767)
- Fix resources reorder (registered extras validation logic) [#1796](https://github.com/opendatateam/udata/pull/1796)
- Fix checksum display on resource modal [#1797](https://github.com/opendatateam/udata/pull/1797)
- Use metrics.views on resource card [#1778](https://github.com/opendatateam/udata/pull/1778)
- Fix dataset collapse on ie11 [#1802](https://github.com/opendatateam/udata/pull/1802)
- Upgrade i18next (security) [#1803](https://github.com/opendatateam/udata/pull/1803)

### Internals

- Backports some Python 3 forward compatible changes and fixes some bugs [#1769](https://github.com/opendatateam/udata/pull/1769):
    - avoid `filter` and `map` usage instead of list comprehension
    - explicit encoding handling
    - avoid comparison to `None`
    - use `next()` instead of `.next()` to iterate
    - unhide some implicit casts (in particular search weight)
- Tests are now run against `local.test` instead of `localhost` to avoid pytest warnings

## 1.4.1 (2018-06-15)

- Fix community resource creation and display [#1733](https://github.com/opendatateam/udata/pull/1733)
- Failsafe JS cache storage: use a custom in-memory storage as fallback when access to `sessionStorage` is not allowed [#1742](https://github.com/opendatateam/udata/pull/1742)
- Prevent errors when handling API errors without data/payload [#1743](https://github.com/opendatateam/udata/pull/1743)
- Improve/fix validation error formatting on harvesting [#1745](https://github.com/opendatateam/udata/pull/1745)
- Ensure daterange can be parsed from full iso datetime [#1748](https://github.com/opendatateam/udata/pull/1748)
- API: enforce application/json content-type for forms [#1751](https://github.com/opendatateam/udata/pull/1751)
- RDF parser can now process [european frequencies](https://publications.europa.eu/en/web/eu-vocabularies/at-dataset/-/resource/dataset/frequency) [#1752](https://github.com/opendatateam/udata/pull/1752)
- Fix images upload broken by chunked upload [#1756](https://github.com/opendatateam/udata/pull/1756)

## 1.4.0 (2018-06-06)

### New features

- Typed resources [#1398](https://github.com/opendatateam/udata/issues/1398)
- Initial data preview implementation [#1581](https://github.com/opendatateam/udata/pull/1581) [#1632](https://github.com/opendatateam/udata/pull/1632)
- Handle some alternate titles and alternate URLs on licenses for improved match on harvesting [#1592](https://github.com/opendatateam/udata/pull/1592)
- Allow to specify a dataset acronym [#1217](https://github.com/opendatateam/udata/pull/1217)
- Starts using harvest backend `config` (validation, API exposition, `HarvestFilters`...) [#1716](https://github.com/opendatateam/udata/pull/1716)
- The map widget can now be configured (tiles URL, initial position...) [#1672](https://github.com/opendatateam/udata/pull/1672)
- New discussions layout [#1623](https://github.com/opendatateam/udata/pull/1623)
- Dynamic API documentation, Enhancement to Pull #1542 - [#1542](https://github.com/opendatateam/udata/pull/1542)
- Resource modal overhaul with markdown support [#1547](https://github.com/opendatateam/udata/pull/1547)

### Breaking changes

- Normalize resource.format (migration - :warning: need reindexing). [#1563](https://github.com/opendatateam/udata/pull/1563)
- Enforce a domain whitelist when resource.filetype is file. See [`RESOURCES_FILE_ALLOWED_DOMAINS`](https://udata.readthedocs.io/en/latest/adapting-settings/#resources_file_allowed_domains) settings variable for details and configuration. [#1567](https://github.com/opendatateam/udata/issues/1567)
- Remove extras from datasets search index (needs reindexation) [#1718](https://github.com/opendatateam/udata/pull/1718)

### Bug fixes and minor changes

- Switch to PyPI.org for package links [#1583](https://github.com/opendatateam/udata/pull/1583)
- Show resource type in modal (front) [#1714](https://github.com/opendatateam/udata/pull/1714)
- Adds ETag to internal avatar for efficient caching control [#1712](https://github.com/opendatateam/udata/pull/1712)
- Fix 404/missing css on front pages [#1709](https://github.com/opendatateam/udata/pull/1709)
- Fix markdown max image width (front) [#1707](https://github.com/opendatateam/udata/pull/1707)
- Ensure registered extras types are properly parsed from JSON. Remove the need for custom `db.Extra` classes [#1699](https://github.com/opendatateam/udata/pull/1699)
- Fix the temporal coverage facet query string parsing [#1676](https://github.com/opendatateam/udata/pull/1676)
- Fix search auto-complete hitbox [#1687](https://github.com/opendatateam/udata/pull/1687)
- Fix Firefox custom error handling, part 2 [#1671](https://github.com/opendatateam/udata/pull/1671)
- Add resend confirmation email link to login screen [#1653](https://github.com/opendatateam/udata/pull/1653)
- Audience metrics: use only `views` [#1607](https://github.com/opendatateam/udata/pull/1607)
- Add missing spatial granularities translations [#1636](https://github.com/opendatateam/udata/pull/1636)
- Protocol-relative URLs support [#1599](https://github.com/opendatateam/udata/pull/1599)

### Internals

- Simplify `ExtrasField` form field signature (no need anymore for the `extras` parameter) [#1698](https://github.com/opendatateam/udata/pull/1698)
- Register known extras types [#1700](https://github.com/opendatateam/udata/pull/1700)

## 1.3.12 (2018-05-31)

- Fix side menu on mobile [#1701](https://github.com/opendatateam/udata/pull/1701)
- Fix update frequency field [#1702](https://github.com/opendatateam/udata/pull/1702)

## 1.3.11 (2018-05-29)

- Protect Resource.need_check against malformed/string dates [#1691](https://github.com/opendatateam/udata/pull/1691)
- Fix search auto-complete loading on new page [#1693](https://github.com/opendatateam/udata/pull/1693)

## 1.3.10 (2018-05-11)

- Expose Resource.extras as writable in the API [#1660](https://github.com/opendatateam/udata/pull/1660)
- Fix Firefox custom errors handling [#1662](https://github.com/opendatateam/udata/pull/1662)

## 1.3.9 (2018-05-07)

- Prevent linkchecker to pollute timeline as a side-effect. (migration). **Warning, the migration will delete all dataset update activities** [#1643](https://github.com/opendatateam/udata/pull/1643)
- Fix OAuth authorization screen failing with unicode `SITE_TITLE` [#1624](https://github.com/opendatateam/udata/pull/1624)
- Fix markdown handling of autolinks with angle brackets and factorize (and test) markdown `parse_html()` [#1625](https://github.com/opendatateam/udata/pull/1625)
- Fix timeline order [#1642](https://github.com/opendatateam/udata/pull/1642)
- Fix markdown rendering on IE11 [#1645](https://github.com/opendatateam/udata/pull/1645)
- Consider bad UUID as 404 in routing [#1646](https://github.com/opendatateam/udata/pull/1646)
- Add missing email templates [#1647](https://github.com/opendatateam/udata/pull/1647)
- Polyfill `ChildNode.remove()` for IE11 [#1648](https://github.com/opendatateam/udata/pull/1648)
- Improve Raven-js/Sentry error handling [#1649](https://github.com/opendatateam/udata/pull/1649)
- Prevent regex special characters to break site search [#1650](https://github.com/opendatateam/udata/pull/1650)

## 1.3.8 (2018-04-25)

- Fix sendmail regression [#1620](https://github.com/opendatateam/udata/pull/1620)

## 1.3.7 (2018-04-24)

- Fix some search parameters validation [#1601](https://github.com/opendatateam/udata/pull/1601)
- Prevent API tracking errors with unicode [#1602](https://github.com/opendatateam/udata/pull/1602)
- Prevent a race condition error when uploading file with concurrent chunking [#1606](https://github.com/opendatateam/udata/pull/1606)
- Disallow resources dict in API [#1603](https://github.com/opendatateam/udata/pull/1603)
- Test and fix territories routing [#1611](https://github.com/opendatateam/udata/pull/1611)
- Fix the client-side Raven/Sentry configuration [#1612](https://github.com/opendatateam/udata/pull/1612)
- Raise a 404 in case of unknown RDF content type [#1613](https://github.com/opendatateam/udata/pull/1613)
- Ensure current theme is available to macros requiring it in mails [#1614](https://github.com/opendatateam/udata/pull/1614)
- Fix documentation about NGinx configuration for https [#1615](https://github.com/opendatateam/udata/pull/1615)
- Remove unwanted commas in default `SECURITY_EMAIL_SUBJECT_*` parameters [#1616](https://github.com/opendatateam/udata/pull/1616)

## 1.3.6 (2018-04-16)

- Prevent OEmbed card to be styled when loaded in bootstrap 4 [#1569](https://github.com/opendatateam/udata/pull/1569)
- Fix organizations sort by last_modified [#1576](https://github.com/opendatateam/udata/pull/1576)
- Fix dataset creation form (and any other form) [#1584](https://github.com/opendatateam/udata/pull/1584)
- Fix an XSS on client-side markdown parsing [#1585](https://github.com/opendatateam/udata/pull/1585)
- Ensure URLs validation is the same everywhere [#1586](https://github.com/opendatateam/udata/pull/1586)

## 1.3.5 (2018-04-03)

- Upgrade `sifter` to `0.5.3` [#1548](https://github.com/opendatateam/udata/pull/1548)
- Upgrade `jquery-validation` to 1.17.0 and fixes some issues with client-side URL validation [#1550](https://github.com/opendatateam/udata/pull/1550)
- Minor change on OEmbed cards to avoid theme to override the cards `font-family` [#1549](https://github.com/opendatateam/udata/pull/1549)
- Improve cli unicode handling [#1551](https://github.com/opendatateam/udata/pull/1551)
- Fix DCAT harvester mime type detection [#1552](https://github.com/opendatateam/udata/pull/1552)
- Add the missing harvester URL in admin [#1554](https://github.com/opendatateam/udata/pull/1554)
- Fix harvester preview/job layout [#1553](https://github.com/opendatateam/udata/pull/1553)
- Fix some search unicode issues [#1555](https://github.com/opendatateam/udata/pull/1555)
- Small fixes on OEmbed URL detection [#1556](https://github.com/opendatateam/udata/pull/1556)
- Use nb_hits instead of views to count downloads [#1560](https://github.com/opendatateam/udata/pull/1560)
- Prevent an XSS in TermFacet [#1561](https://github.com/opendatateam/udata/pull/1561)
- Fix breadcrumb bar layout on empty search result [#1562](https://github.com/opendatateam/udata/pull/1562)

## 1.3.4 (2018-03-28)

- Remove territory claim banner [#1521](https://github.com/opendatateam/udata/pull/1521)
- Expose an [OEmbed](https://oembed.com/) API endpoint using the new cards [#1525](https://github.com/opendatateam/udata/pull/1525)
- Small topic fixes [#1529](https://github.com/opendatateam/udata/pull/1529)
- Fixes the search result vertical cut off [#1530](https://github.com/opendatateam/udata/pull/1530)
- Prevent visually disabled pagination buttons from being clicked [#1539](https://github.com/opendatateam/udata/pull/1539)
- Fixes "sort organization by name" not working [#1537](https://github.com/opendatateam/udata/pull/1537)
- Non-admin users should not see the "publish as anyone" filter field on "publish as" screen [#1538](https://github.com/opendatateam/udata/pull/1538)

## 1.3.3 (2018-03-20)

- Fixes on upload: prevent double upload and bad chunks upload [#1516](https://github.com/opendatateam/udata/pull/1516)
- Ensure OAuth2 tokens can be saved without `refresh_token` [#1517](https://github.com/opendatateam/udata/pull/1517)

## 1.3.2 (2018-03-20)

- Support request-body credential in OAuth2 (Fix a regression introduced in 1.3.0) [#1511](https://github.com/opendatateam/udata/pull/1511)

## 1.3.1 (2018-03-15)

- Fix some geozones/geoids bugs [#1505](https://github.com/opendatateam/udata/pull/1505)
- Fix oauth scopes serialization in authorization template [#1506](https://github.com/opendatateam/udata/pull/1506)
- Prevent error on site ressources metric [#1507](https://github.com/opendatateam/udata/pull/1507)
- Fix some routing errors [#1508](https://github.com/opendatateam/udata/pull/1508)
- Mongo connection is now lazy by default, preventing non fork-safe usage in celery as well as preventing commands not using the database to hit it [#1509](https://github.com/opendatateam/udata/pull/1509)
- Fix udata version not exposed on Sentry [#1510](https://github.com/opendatateam/udata/pull/1510)

## 1.3.0 (2018-03-13)

### Breaking changes

- Switch to `flask-cli` and drop `flask-script`. Deprecated commands have been removed. [#1364](https://github.com/opendatateam/udata/pull/1364)
- Update card components to make them more consistent [#1383](https://github.com/opendatateam/udata/pull/1383) [#1460](https://github.com/opendatateam/udata/pull/1460)
- udata is now protocol (`http`/`https`) agnostic. This is now fully the reverse-proxy responsibility (please ensure that you are using SSL only in production for security purpose). [#1463](https://github.com/opendatateam/udata/pull/1463)
- Added more entrypoints and document them. There is no more automatically enabled plugin by installation. Plugins can now properly contribute translations. [#1431](https://github.com/opendatateam/udata/pull/1431)

### New features

- Soft breaks in markdown is rendered as line return as allowed by the [commonmark specifications](http://spec.commonmark.org/0.28/#soft-line-breaks), client-side rendering follows the same security rules [#1432](https://github.com/opendatateam/udata/pull/1432)
- Switch from OAuthlib/Flask-OUAhtlib to Authlib and support all grants type as well as token revocation [#1434](https://github.com/opendatateam/udata/pull/1434)
- Chunked upload support (big files support) [#1468](https://github.com/opendatateam/udata/pull/1468)
- Improve tasks/jobs queues routing [#1487](https://github.com/opendatateam/udata/pull/1487)
- Add the `udata schedule|unschedule|scheduled` commands [#1497](https://github.com/opendatateam/udata/pull/1497)

### Bug fixes and minor changes

- Added Geopackage as default allowed file formats [#1425](https://github.com/opendatateam/udata/pull/1425)
- Fix completion/suggestion unicode handling [#1452](https://github.com/opendatateam/udata/pull/1452)
- Added a link to change password into the admin [#1462](https://github.com/opendatateam/udata/pull/1462)
- Fix organization widget (embed) [#1474](https://github.com/opendatateam/udata/pull/1474)
- High priority for sendmail tasks [#1484](https://github.com/opendatateam/udata/pull/1484)
- Add security.send_confirmation template [#1475](https://github.com/opendatateam/udata/pull/1475)

### Internals

- Switch to pytest as testing tool and expose a `udata` pytest plugin [#1400](https://github.com/opendatateam/udata/pull/1400)


## 1.2.11 (2018-02-05)

- Translate Flask-Security email subjects [#1413](https://github.com/opendatateam/udata/pull/1413)
- Fix organization admin pagination [#1372](https://github.com/opendatateam/udata/issues/1372)
- Fix missing spinners on loading datatables [#1401](https://github.com/opendatateam/udata/pull/1401)
- Fixes on the search facets [#1410](https://github.com/opendatateam/udata/pull/1410)

## 1.2.10 (2018-01-24)

- Markdown rendering is now the same between the back and the frontend. [#604](https://github.com/opendatateam/udata/issues/604)
- Make the dataset page reuses section and cards themable. [#1378](https://github.com/opendatateam/udata/pull/1378)
- `ValueError` is not hidden anymore by the Bad Request error page, it is logged. [#1382](https://github.com/opendatateam/udata/pull/1382)
- Spatial encoding fixes: prevent breaking unicode errors. [#1381](https://github.com/opendatateam/udata/pull/1381)
- Ensure the multiple term search uses a `AND` operator [#1384](https://github.com/opendatateam/udata/pull/1384)
- Facets encoding fixes: ensure lazy strings are propery encoded. [#1388](https://github.com/opendatateam/udata/pull/1388)
- Markdown content is now easily themable (namespaced into a `markdown` class) [#1389](https://github.com/opendatateam/udata/pull/1389)
- Fix discussions and community resources alignment on datasets and reuses pages [#1390](https://github.com/opendatateam/udata/pull/1390)
- Fix discussions style on default theme [#1393](https://github.com/opendatateam/udata/pull/1393)
- Ensure empty harvest jobs properly end [#1395](https://github.com/opendatateam/udata/pull/1395)

## 1.2.9 (2018-01-17)

- Add extras field in discussions [#1360](https://github.com/opendatateam/udata/pull/1360)
- Fix datepicker [#1370](https://github.com/opendatateam/udata/pull/1370)
- Fix error on forbidden scheme in `is_url` harvest filter [#1376](https://github.com/opendatateam/udata/pull/1376)
- Fix an error on rendering present territory date [#1377](https://github.com/opendatateam/udata/pull/1377)

## 1.2.8 (2018-01-10)

- Fix html2text dependency version [#1362](https://github.com/opendatateam/udata/pull/1362)

## 1.2.7 (2018-01-10)

- Bump chartjs version to 2.x [#1352](https://github.com/opendatateam/udata/pull/1352)
- Sanitize mdstrip [#1351](https://github.com/opendatateam/udata/pull/1351)

## 1.2.6 (2018-01-04)

- Fix wrongly timed notification on dataset creation with misformed tags [#1332](https://github.com/opendatateam/udata/pull/1332)
- Fix topic creation [#1333](https://github.com/opendatateam/udata/pull/1333)
- Add a `udata worker status` command to list pending tasks.[breaking] The `udata worker` command is replaced by `udata worker start`. [#1324](https://github.com/opendatateam/udata/pull/1324)
- Prevent crawlers from indexing spammy datasets, reuses and organizations [#1334](https://github.com/opendatateam/udata/pull/1334) [#1335](https://github.com/opendatateam/udata/pull/1335)
- Ensure Swagger.js properly set jQuery.ajax contentType parameter (and so data is properly serialized) [#1126](https://github.com/opendatateam/udata/issues/1126)
- Allows theme to easily access the `owner_avatar_url` template filter [#1336](https://github.com/opendatateam/udata/pull/1336)

## 1.2.5 (2017-12-14)

- Fix misused hand cursor over the spatial coverage map in dataset admin [#1296](https://github.com/opendatateam/udata/pull/1296)
- Fix broken post edit page [#1295](https://github.com/opendatateam/udata/pull/1295)
- Display date of comments in dataset discussions [#1283](https://github.com/opendatateam/udata/pull/1283)
- Prevent `reindex` command from failing on a specific object and log error instead. [#1293](https://github.com/opendatateam/udata/pull/1293)
- Position the community resource link icon correctly [#1298](https://github.com/opendatateam/udata/pull/1298)
- Add a sort option to query of list of posts in API [#1301](https://github.com/opendatateam/udata/pull/1301)
- Import dropdown behavior from `udata-gouvfr` and fix hidden submenus on mobile [#1297](https://github.com/opendatateam/udata/pull/1297)
- show message for emtpy dataset search [#1044](https://github.com/opendatateam/udata/pull/1284)

## 1.2.4 (2017-12-06)

- Fix flask_security celery tasks context [#1249](https://github.com/opendatateam/udata/pull/1249)
- Fix `dataset.quality` handling when no format filled [#1265](https://github.com/opendatateam/udata/pull/1265)
- Ignore celery tasks results except for tasks which require it and lower the default results expiration to 6 hours [#1281](https://github.com/opendatateam/udata/pull/1281)
- Import community resource avatar style from udata-gouvfr [#1288](https://github.com/opendatateam/udata/pull/1288)
- Terms are now handled from markdown and customizable with the `SITE_TERMS_LOCATION` setting. [#1285](https://github.com/opendatateam/udata/pull/1285)
- Deeplink to resource [#1289](https://github.com/opendatateam/udata/pull/1289)

## 1.2.3 (2017-10-27)

- Check only the uncollapsed resources at first on dataset view [#1246](https://github.com/opendatateam/udata/pull/1246)

## 1.2.2 (2017-10-26)

- Fixes on the `search index command` [#1245](https://github.com/opendatateam/udata/pull/1245)

## 1.2.1 (2017-10-26)

- Introduce `udata search index` commmand to replace both deprecated `udata search init` and `udata search reindex` commands. They will be removed in udata 1.4. [#1233](https://github.com/opendatateam/udata/pull/1233)
- Rollback oauthlib from 2.0.5 to 2.0.2, pending a permanent solution [#1237](https://github.com/opendatateam/udata/pull/1237)
- Get cached linkchecker result before hitting API [#1235](https://github.com/opendatateam/udata/pull/1235)
- Cleanup resources checksum (migration) [#1239](https://github.com/opendatateam/udata/pull/1239)
- Show check results in resource modal [#1242](https://github.com/opendatateam/udata/pull/1242)
- Cache avatar rendering [#1243](https://github.com/opendatateam/udata/pull/1243)

## 1.2.0 (2017-10-20)

### New features and big improvements

- Expose harvester scheduling through the API and the admin interface [#1123](https://github.com/opendatateam/udata/pull/1123)
- Added a `udata info` command for diagnostic purpose [#1179](https://github.com/opendatateam/udata/pull/1179)
- Switch from static theme avatars/placeholders to [identicons](https://en.wikipedia.org/wiki/Identicon) for readability (mostly on discussions) [#1193](https://github.com/opendatateam/udata/pull/1193)
- Move croquemort features to a generic link checker architecture [#1110](https://github.com/opendatateam/udata/pull/1110)
- CKAN and OpenDataSoft backends are now optional separate udata extensions [#1213](https://github.com/opendatateam/udata/pull/1213)
- Better search autocomplete [#1222](https://github.com/opendatateam/udata/pull/1222)
- Big post improvements (discussions support, navigation, fixes...) [#1224](https://github.com/opendatateam/udata/pull/1224)

### Breaking changes

- Upgrade to Celery 4.1.0. All celery parameters should be updated. (See [Celery options documentation](https://udata.readthedocs.io/en/stable/adapting-settings/#celery-options) [#1150](https://github.com/opendatateam/udata/pull/1050)
- Switch to [Crowdin](https://crowdin.com) to manage translations [#1171](https://github.com/opendatateam/udata/pull/1171)
- Switch to `Flask-Security`. `Flask-Security-Fork` should be uninstalled before installing the new requirements [#958](https://github.com/opendatateam/udata/pull/958)

### Miscellaneous changes and fixes

- Display organization metrics in the organization page tab labels [#1022](https://github.com/opendatateam/udata/pull/1022)
- Organization dashboard page has been merged into the main organization page [#1023](https://github.com/opendatateam/udata/pull/1023)
- Fix an issue causing a loss of data input at the global search input level [#1019](https://github.com/opendatateam/udata/pull/1019)
- Fixes a lot of encoding issues [#1146](https://github.com/opendatateam/udata/pull/1146)
- Add `.ttl` and `.n3` as supported file extensions [#1183](https://github.com/opendatateam/udata/pull/1183)
- Improve logging for adhoc scripts [#1184](https://github.com/opendatateam/udata/pull/1184)
- Improve URLs validation (support new tlds, unicode URLs...) [#1182](https://github.com/opendatateam/udata/pull/1182)
- Properly serialize empty geometries for zones missing it and prevent leaflet crash on invalid bounds [#1188](https://github.com/opendatateam/udata/pull/1188)
- Start validating some configuration parameters [#1197](https://github.com/opendatateam/udata/pull/1197)
- Remove resources without title or url [migration] [#1200](https://github.com/opendatateam/udata/pull/1200)
- Improve harvesting licenses detection [#1203](https://github.com/opendatateam/udata/pull/1203)
- Added missing delete post and topic admin actions [#1202](https://github.com/opendatateam/udata/pull/1202)
- Fix the scroll to a discussion sub-thread [#1206](https://github.com/opendatateam/udata/pull/1206)
- Fix duplication in discussions [migration] [#1209](https://github.com/opendatateam/udata/pull/1209)
- Display that a discussion has been closed [#1216](https://github.com/opendatateam/udata/pull/1216)
- Explicit dataset search reuse facet context (only known reuses) [#1219](https://github.com/opendatateam/udata/pull/1219)
- Optimize indexation a little bit [#1215](https://github.com/opendatateam/udata/pull/1215)
- Fix some reversed temporal coverage [migration] [#1214](https://github.com/opendatateam/udata/pull/1214)


## 1.1.8 (2017-09-28)

- Display membership modal actions buttons for site administrators and on membership display. [#1176](https://github.com/opendatateam/udata/pull/1176)
- Fix organization avatar in admin profile [#1175](https://github.com/opendatateam/udata/issues/1175)

## 1.1.7 (2017-09-25)

- Prevent a random territory from being displayed when query doesn't match [#1124](https://github.com/opendatateam/udata/pull/1124)
- Display avatar when the community resource owner is an organization [#1125](https://github.com/opendatateam/udata/pull/1125)
- Refactor the "publish as" screen to make it more obvious that an user is publishing under its own name [#1122](https://github.com/opendatateam/udata/pull/1122)
- Make the "find your organization" screen cards clickable (send to the organization page) [#1129](https://github.com/opendatateam/udata/pull/1129)
- Fix "Center the full picture" on user avatar upload [#1130](https://github.com/opendatateam/udata/issues/1130)
- Hide issue modal forbidden actions [#1128](https://github.com/opendatateam/udata/pull/1128)
- Ensure spatial coverage zones are resolved when submitted from the API or when querying oembed API. [#1140](https://github.com/opendatateam/udata/pull/1140)
- Prevent user metrics computation when the object owner is an organization (and vice versa) [#1152](https://github.com/opendatateam/udata/pull/1152)

## 1.1.6 (2017-09-11)

- Fix CircleCI automated publication on release tags
  [#1120](https://github.com/opendatateam/udata/pull/1120)

## 1.1.5 (2017-09-11)

- Fix the organization members grid in admin
  [#934](https://github.com/opendatateam/udata/issues/934)
- Fix and tune harvest admin loading state and payload size
  [#1113](https://github.com/opendatateam/udata/issues/1113)
- Automatically schedule validated harvesters and allow to (re)schedule them
  [#1114](https://github.com/opendatateam/udata/pull/1114)
- Raise the minimum `raven` version to ensure sentry is filtering legit HTTP exceptions
  [#774](https://github.com/opendatateam/udata/issues/774)
- Pin GeoJSON version to avoid breaking changes
  [#1118](https://github.com/opendatateam/udata/pull/1118)
- Deduplicate organization members
  [#1111](https://github.com/opendatateam/udata/issues/1111)

## 1.1.4 (2017-09-05)

- Fix packaging

## 1.1.3 (2017-09-05)

- Make the spatial search levels exclusion list configurable through `SPATIAL_SEARCH_EXCLUDE_LEVELS`.
  [#1101](https://github.com/opendatateam/udata/pull/1101)
- Fix facets labelizer with html handling
  [#1102](https://github.com/opendatateam/udata/issues/1102)
- Ensure territories pages have image defined in metadatas
  [#1103](https://github.com/opendatateam/udata/issues/1103)
- Strip tags in autocomplete results
  [#1104](https://github.com/opendatateam/udata/pull/1104)
- Transmit link checker status to frontend
  [#1048](https://github.com/opendatateam/udata/issues/1048)
- Remove plus signs from search query
  [#1048](https://github.com/opendatateam/udata/issues/987)

## 1.1.2 (2017-09-04)

- Handle territory URLs generation without validity
  [#1068](https://github.com/opendatateam/udata/issues/1068)
- Added a contact button to trigger discussions
  [#1076](https://github.com/opendatateam/udata/pull/1076)
- Improve harvest error handling
  [#1078](https://github.com/opendatateam/udata/pull/1078)
- Improve elasticsearch configurability
  [#1096](https://github.com/opendatateam/udata/pull/1096)
- Lots of fixes admin files upload
  [1094](https://github.com/opendatateam/udata/pull/1094)
- Prevent the "Bad request error" happening on search but only on some servers
  [#1097](https://github.com/opendatateam/udata/pull/1097)
- Migrate spatial granularities to new identifiers
- Migrate remaining legacy spatial identifiers
  [#1080](https://github.com/opendatateam/udata/pull/1080)
- Fix the discussion API documention
  [#1093](https://github.com/opendatateam/udata/pull/1093)

## 1.1.1 (2017-07-31)

- Fix an issue preventing reuse edition:
  [#1027](https://github.com/opendatateam/udata/issues/1027)
- Fix an issue preventing user display and edit in admin:
  [#1030](https://github.com/opendatateam/udata/issues/1030)
- Fix an error when a membership request is accepted:
  [#1028](https://github.com/opendatateam/udata/issues/1028)
- Fix issue modal on a reuse:
  [#1026](https://github.com/opendatateam/udata/issues/1026)
- Fix sort by date on admin users list:
  [#1029](https://github.com/opendatateam/udata/issues/1029)
- Improve the `purge` command
  [#1039](https://github.com/opendatateam/udata/pull/1039)
- Ensure search does not fail when a deleted object has not been
  unindexed yet
  [#1063](https://github.com/opendatateam/udata/issues/1063)
- Start using Celery queues to handle task priorities
  [#1067](https://github.com/opendatateam/udata/pull/1067)
- Updated translations

## 1.1.0 (2017-07-05)

### New features and improvements

- Added a [DCAT](https://www.w3.org/TR/vocab-dcat/) harvester
  and expose metadata as RDF/DCAT.
  [#966](https://github.com/opendatateam/udata/pull/966)
  See the dedicated documentions:

  - [RDF](https://udata.readthedocs.io/en/stable/rdf/)
  - [Harvesting](https://udata.readthedocs.io/en/stable/harvesting/)

- Images are now optimized and you can force rerendering using the `udata images render` command.
- Allowed files extensions are now configurable via the `ALLOWED_RESOURCES_EXTENSIONS` setting
  and both admin and API will have the same behavior
  [#833](https://github.com/opendatateam/udata/pull/833).
- Improve and fix notifications:
  [#928](https://github.com/opendatateam/udata/issues/928)

  - Changed notification style to toast
  - Fix notifications that weren't displayed on form submission
- Add a toggle indicator on dataset quality blocks that are collapsible
  [#915](https://github.com/opendatateam/udata/issues/915)
- Integrating latest versions of GeoZones and GeoLogos for territories.
  Especially using history of towns, counties and regions from GeoHisto.
  [#499](https://github.com/opendatateam/udata/issues/499)

### Breaking Changes

- Themes are now entrypoint-based [#829](https://github.com/opendatateam/udata/pull/829).
  There is also a new [theming documention](https://udata.readthedocs.io/en/stable/creating-theme/).
- Images placeholders are now entirely provided by themes
  [#707](https://github.com/opendatateam/udata/issues/707)
  [#1006](https://github.com/opendatateam/udata/issues/1006)
- Harvester declaration is now entrypoint-based
  [#1004](https://github.com/opendatateam/udata/pull/1004)

### Fixes

- Ensure URLs are stripped [#823](https://github.com/opendatateam/udata/pull/823)
- Lot of fixes and improvements on Harvest admin UI
  [#817](https://github.com/opendatateam/udata/pull/817):

  - harvester edition fixed (and missing API added)
  - harvester deletion fixed
  - harvester listing is now paginated
  - more detailed harvesters widgets
  - ensure harvest source are owned by a user or an organization, not both [migration]

- Pure Vue.js search facets
  [#880](https://github.com/opendatateam/udata/pull/880).
  Improve and fix the datepicker:

  - Proper sizing and positionning in dropdowns
  - Fix initial value not being displayed
  - Make it usable on keyboard
  - Allows to define `min` and `max` values to disable some dates
  - Keyboard input is reflected into the calendar
    [#615](https://github.com/opendatateam/udata/issues/615)
- Disable `next` button when no file has been uploaded
  [#930](https://github.com/opendatateam/udata/issues/930)
- Fix badges notification mails
  [#894](https://github.com/opendatateam/udata/issues/894)
- Fix the `udata search reindex` command
  [#1009](https://github.com/opendatateam/udata/issues/1009)
- Reindex datasets when their parent organization is purged
  [#1008](https://github.com/opendatateam/udata/issues/1008)

### Miscellaneous / Internal

- Upgrade to Flask-Mongoengine 0.9.3, Flask-WTF 0.14.2, mongoengine 0.13.0.
  [#812](https://github.com/opendatateam/udata/pull/812)
  [#871](https://github.com/opendatateam/udata/pull/871)
  [#903](https://github.com/opendatateam/udata/pull/903)
- Upgrade to Flask-Login 0.4.0 and switch from Flask-Security to the latest
  [Flask-Security-Fork](https://pypi.org/project/Flask-Security-Fork)
  [#813](https://github.com/opendatateam/udata/pull/813)
- Migrated remaining widgets to Vue.js [#828](https://github.com/opendatateam/udata/pull/828):

  - bug fixes on migrated widgets (Issues button/modal, integrate popover, coverage map)
  - more coherent JS environment for developpers
  - lighter assets
  - drop Handlebars dependency

- bleach and html5lib have been updated leading to more secure html/markdown cleanup
  and [better performances](http://bluesock.org/~willkg/blog/dev/bleach_2_0.html)
  [#838](https://github.com/opendatateam/udata/pull/838)
- Drop `jquery-slimscroll` and fix admin menu scrolling
  [#851](https://github.com/opendatateam/udata/pull/851)
- drop jquery.dotdotdot for a lighter css-only solution (less memory consumption)
  [#853](https://github.com/opendatateam/udata/pull/853)
- Lighter style [#869](https://github.com/opendatateam/udata/pull/869):

  - Drop glyphicons and use only Font-Awesome (more coherence, less fonts)
  - lighter bootstrap style by importing only what's needed
  - make use of bootstrap and admin-lte variables (easier for theming)
  - proper separation between front and admin style
- Drop `ExtractTextPlugin` on Vue components style:

  - faster (re)compilation time
  - resolves most compilation and missing style issues
    [#555](https://github.com/opendatateam/udata/issues/555)
    [#710](https://github.com/opendatateam/udata/issues/710)
  - allows use of hot components reloading.
- Pure Vue.js modals. Fix the default membership role. Added contribute modal.
  [#873](https://github.com/opendatateam/udata/pull/873)
- Easier Vue.js development/debugging:

  - Drop `Vue.config.replace = false`: compatible with Vue.js 1/2 and no more style guessing
    [#760](https://github.com/opendatateam/udata/pull/760)
  - `name` on all components: no more `Anonymous Component` in Vue debugger
  - No more `Fragments`
  - More ES6 everywhere
- Make metrics deactivable for tests
  [#905](https://github.com/opendatateam/udata/pull/905)

## 1.0.11 (2017-05-25)

- Fix presubmit form errors handling
  [#909](https://github.com/opendatateam/udata/pull/909)
- Fix producer sidebar image sizing
  [#913](https://github.com/opendatateam/udata/issues/913)
- Fix js `Model.save()` not updating in some cases
  [#910](https://github.com/opendatateam/udata/pull/910)

## 1.0.10 (2017-05-11)

- Fix bad stored (community) resources URLs [migration]
  [#882](https://github.com/opendatateam/udata/issues/882)
- Proper producer logo display on dataset pages
- Fix CKAN harvester empty notes and `metadata` file type handling
- Remove (temporary) badges metrics
  [#885](https://github.com/opendatateam/udata/issues/885)
- Test and fix topic search
  [#892](https://github.com/opendatateam/udata/pull/892)

## 1.0.9 (2017-04-23)

- Fix broken post view
  [#877](https://github.com/opendatateam/udata/pull/877)
- Fix new issue submission
  [#874](https://github.com/opendatateam/udata/issues/874)
- Display full images/logo/avatars URL in references too
  [#824](https://github.com/opendatateam/udata/issues/824)

## 1.0.8 (2017-04-14)

- Allow more headers in cors preflight headers
  [#857](https://github.com/opendatateam/udata/pull/857)
  [#860](https://github.com/opendatateam/udata/pull/860)
- Fix editorialization admin
  [#863](https://github.com/opendatateam/udata/pull/863)
- Fix missing completer images and ensure completion API is usable on a different domain
  [#864](https://github.com/opendatateam/udata/pull/864)

## 1.0.7 (2017-04-07)

- Fix display for zone completer existing values
  [#845](https://github.com/opendatateam/udata/issues/845)
- Proper badge display on dataset and organization page
  [#849](https://github.com/opendatateam/udata/issues/849)
- Remove useless `discussions` from views contexts.
  [#850](https://github.com/opendatateam/udata/pull/850)
- Fix the inline resource edit button not redirecting to admin
  [#852](https://github.com/opendatateam/udata/pull/852)
- Fix broken checksum component
  [#846](https://github.com/opendatateam/udata/issues/846)

## 1.0.6 (2017-04-01)

- Default values are properly displayed on dataset form
  [#745](https://github.com/opendatateam/udata/issues/745)
- Prevent a redirect on discussion fetch
  [#795](https://github.com/opendatateam/udata/issues/795)
- API exposes both original and biggest thumbnail for organization logo, reuse image and user avatar
  [#824](https://github.com/opendatateam/udata/issues/824)
- Restore the broken URL check feature
  [#840](https://github.com/opendatateam/udata/issues/840)
- Temporarily ignore INSPIRE in ODS harvester
  [#837](https://github.com/opendatateam/udata/pull/837)
- Allow `X-API-KEY` and `X-Fields` in cors preflight headers
  [#841](https://github.com/opendatateam/udata/pull/841)

## 1.0.5 (2017-03-27)

- Fixes error display in forms [#830](https://github.com/opendatateam/udata/pull/830)
- Fixes date range picker dates validation [#830](https://github.com/opendatateam/udata/pull/830)
- Fix badges entries not showing in admin [#825](https://github.com/opendatateam/udata/pull/825)

## 1.0.4 (2017-03-01)

- Fix badges trying to use API too early
  [#799](https://github.com/opendatateam/udata/pull/799)
- Some minor tuning on generic references
  [#801](https://github.com/opendatateam/udata/pull/801)
- Cleanup factories
  [#808](https://github.com/opendatateam/udata/pull/808)
- Fix user default metrics not being set [migration]
  [#809](https://github.com/opendatateam/udata/pull/809)
- Fix metric update after transfer
  [#810](https://github.com/opendatateam/udata/pull/810)
- Improve spatial completion ponderation (spatial zones reindexation required)
  [#811](https://github.com/opendatateam/udata/pull/811)

## 1.0.3 (2017-02-21)

- Fix JavaScript locales handling [#786](https://github.com/opendatateam/udata/pull/786)
- Optimize images sizes for territory placeholders [#788](https://github.com/opendatateam/udata/issues/788)
- Restore placeholders in search suggestions, fix [#790](https://github.com/opendatateam/udata/issues/790)
- Fix share popover in production build [#793](https://github.com/opendatateam/udata/pull/793)

## 1.0.2 (2017-02-20)

- Fix assets packaging for production [#763](https://github.com/opendatateam/udata/pull/763) [#765](https://github.com/opendatateam/udata/pull/765)
- Transform `udata_version` jinja global into a reusable (by themes) `package_version` [#768](https://github.com/opendatateam/udata/pull/768)
- Ensure topics datasets and reuses can display event with a topic parameter [#769](https://github.com/opendatateam/udata/pull/769)
- Raise a `400 Bad Request` when a bad `class` attribute is provided to the API
  (for entry point not using forms). [#772](https://github.com/opendatateam/udata/issues/772)
- Fix datasets with spatial coverage not being indexed [#778](https://github.com/opendatateam/udata/issues/778)
- Ensure theme assets cache is versioned (and flushed when necessary)
  [#781](https://github.com/opendatateam/udata/pull/781)
- Raise maximum tag length to 96 in order to at least support
  [official INSPIRE tags](http://inspire.ec.europa.eu/theme)
  [#782](https://github.com/opendatateam/udata/pull/782)
- Properly raise 400 error on transfer API in case of bad subject or recipient
  [#784](https://github.com/opendatateam/udata/pull/784)
- Fix broken OEmbed rendering [#783](https://github.com/opendatateam/udata/issues/783)
- Improve crawlers behavior by adding some `meta[name=robots]` on pages requiring it
  [#777](https://github.com/opendatateam/udata/pull/777)

## 1.0.1 (2017-02-16)

- Pin PyMongo version (only compatible with PyMongo 3+)

## 1.0.0 (2017-02-16)

### Breaking Changes

* 2016-05-11: Upgrade of ElasticSearch from 1.7 to 2.3 [#449](https://github.com/opendatateam/udata/pull/449)

You have to re-initialize the index from scratch, not just use the `reindex` command given that ElasticSearch 2+ doesn't provide a way to [delete mappings](https://www.elastic.co/guide/en/elasticsearch/reference/current/indices-delete-mapping.html) anymore. The command is `udata search init` and may take some time given the amount of data you are dealing with.

* 2017-01-18: User search and listing has been removed (privacy concern)

### New & Improved

* 2017-01-06: Add some dataset ponderation factor: temporal coverage, spatial coverage,
  certified provenance and more weight for featured ones. Need reindexation to be taken into account.

* 2016-12-20: Use all the [Dublin Core Frequencies](http://dublincore.org/groups/collections/frequency/)
  plus some extra frequencies.

* 2016-12-01: Add the possibility for a user to delete its account in the admin interface

In some configurations, this feature should be deactivated, typically when
there is an SSO in front of udata which may cause some inconsistencies. In
that case, the configuration parameter DELETE_ME should be set to False (True
by default).

* 2016-05-12: Add fields masks to reduce API payloads [#451](https://github.com/opendatateam/udata/pull/451)

The addition of [fields masks](http://flask-restplus.readthedocs.io/en/stable/mask.html) in Flask-RESTPlus allows us to reduce the retrieved payload within the admin — especially for datasets — and results in a performances boost.

### Fixes

* 2016-11-29: Mark active users as confirmed [#619](https://github.com/opendatateam/udata/pull/618)
* 2016-11-28: Merge duplicate users [#617](https://github.com/opendatateam/udata/pull/617)
  (A reindexation is necessary after this migration)

### Deprecation

Theses are deprecated and support will be removed in some feature release.
See [Deprecation Policy](https://udata.readthedocs.io/en/stable/versioning/#deprecation-policy).

* Theses frequencies are deprecated for their Dublin Core counter part:
    * `fortnighly` ⇨ `biweekly`
    * `biannual` ⇨ `semiannual`
    * `realtime` ⇨ `continuous`


## 0.9.0 (2017-01-10)

- First published version<|MERGE_RESOLUTION|>--- conflicted
+++ resolved
@@ -2,11 +2,8 @@
 
 ## Current (in progress)
 
-<<<<<<< HEAD
 - Fix removing schema by sending null [#3350](https://github.com/opendatateam/udata/pull/3350)
-=======
 - Use datagouv patched ISO-DCAT XSLT URL [#3351](https://github.com/opendatateam/udata/pull/3351)
->>>>>>> 6a5124d7
 
 ## 10.4.3 (2025-06-23)
 
