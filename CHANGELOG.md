--- conflicted
+++ resolved
@@ -12,12 +12,9 @@
     - use `next()` instead of `.next()` to iterate
     - unhide some implicit casts (in particular search weight)
 - Slugs are now redirected on change when changed until old slug are free [#1771](https://github.com/opendatateam/udata/pull/1771)
-<<<<<<< HEAD
+- Improve usability of new organization form [#1777](https://github.com/opendatateam/udata/pull/1777)
+- Fix checksum display on resource modal [#1797](https://github.com/opendatateam/udata/pull/1797)
 - Use metrics.views on resource card [#1778](https://github.com/opendatateam/udata/pull/1778)
-=======
-- improve usability of new organization form [#1777](https://github.com/opendatateam/udata/pull/1777)
-- Fix checksum display on resource modal [#1797](https://github.com/opendatateam/udata/pull/1797)
->>>>>>> e0201e6a
 
 ## 1.4.1 (2018-06-15)
 
