# Changelog

## Current (in progress)

- Fix edge case on aware datetime string [#2827](https://github.com/opendatateam/udata/pull/2827)
- :warning: MongoDB support up to 6.0.4 [#2819](https://github.com/opendatateam/udata/pull/2819):
    - Older versions of MongoDB >=3.6 are still supported
    - Upgrade must be done release by release to set the `FeatureCompatibilityVersion` variable like stated in [this](https://www.mongodb.com/docs/v4.2/release-notes/4.0/#upgrade-procedures) documentation.
    - Upgrade pymongo 3.10.1 -> 4.3.3
    - Upgrade mongoengine 0.20.0 -> 0.26.0

## 6.1.0 (2023-03-07)

- :warning: Upgrading Flask to 2.1.2, leading to an upgrade of click (8.0), Flask-BabelEx (0.9.4), Flask-Caching (2.0.2), flask-storage (1.0.0) instead of flask-fs, Flask-Login (0.6.2), flask-restx (1.0.5), Flask-Security-Too (4.1.5), Jinja2 (3.1.2), pillow (9.2.0), werkzeug (2.2.2) [#2816](https://github.com/opendatateam/udata/pull/2816)
  - Use the full path to the caching backend in `CACHE_TYPE`, ex: `flask_caching.backends.redis`. Named backends are deprecated.
  - Werkzeug redirect now returns the relative url as location in response (https://github.com/pallets/werkzeug/issues/2352).
  - Removed functions have been replaced (`contextfilter` and `contextfunction` from Jinja, root imports and `Href` from Werkzeug, `JSONWebSignatureSerializer` from itsdangerous)
  - Prevent multiple blueprint with same name registration (not supported anymore in Flask).
- Removed all code logic related to the `published` date in resource model, now deprecated. :warning: The attribute itself was left in the model because of the complexity of the migration [#2807](https://github.com/opendatateam/udata/pull/2807)
- Add `xlsx` and `docx` as closed format for quality score [#2814](https://github.com/opendatateam/udata/pull/2814)
<<<<<<< HEAD
- Dates renaming to provide more relevant computed dates between internal and harvested dates [#2815](https://github.com/opendatateam/udata/pull/2815):
    - Renamed `created_at` and `last_modified` of Dataset model to `created_at_internal` and `last_modified_internal`
    - Renamed `created_at` and `modified` of Resource model to `created_at_internal` and `last_modified_internal`
    - Added `created_at` computed property in Dataset and Resource model to provide harvested date if present and internal otherwise
    - Added `last_modified` computed property in Dataset and Resource model to provide max date between internal and harvested date
=======
- Flush latest rows in csv catalog export before storing file [#2818](https://github.com/opendatateam/udata/pull/2818)
>>>>>>> 38216e0f
- Exposed dates through API are now timezone aware [#2810](https://github.com/opendatateam/udata/pull/2810)
- Fix frequency reminder [#2821](https://github.com/opendatateam/udata/pull/2821)

## 6.0.2 (2023-02-06)

- Handle None values in dataset and resource extras endpoints [#2805](https://github.com/opendatateam/udata/pull/2805)
- Fix default license being selected in form in optional select group [#2809](https://github.com/opendatateam/udata/pull/2809)
- Fix only SHA1 checksum is accepted when uploading resources [#2808](https://github.com/opendatateam/udata/pull/2808)
- Fix organization metrics count [#2811](https://github.com/opendatateam/udata/pull/2811)
- Fix setuptools version used in CI [#2813](https://github.com/opendatateam/udata/pull/2813)
- Add `udata harvest clean` command [#2812](https://github.com/opendatateam/udata/pull/2812)

## 6.0.1 (2023-01-18)

- Add python version requirement <3.10 [#2798](https://github.com/opendatateam/udata/pull/2798)
- Fix date timezone and format for harvest previz [#2799](https://github.com/opendatateam/udata/pull/2799)
- Add support for DCAT startDate and endDate in temporal coverage [#2801](https://github.com/opendatateam/udata/pull/2801)
- New feature: Users can now change their email by themselves [#2792](https://github.com/opendatateam/udata/pull/2792)

## 6.0.0 (2023-01-09)

- :warning: Kafka removal [#2783](https://github.com/opendatateam/udata/pull/2783)[#2794](https://github.com/opendatateam/udata/pull/2794):
  - Resources events publication now uses webhooks
  - Search indexation (at runtime and with index command) are now made through HTTP requests.
  - If you use [udata-search-service](https://pypi.org/project/udata-search-service/), you need to upgrade to the >=2.0.0 version
- Add dedicated extras endpoints on resources and datasets [#2779](https://github.com/opendatateam/udata/pull/2779)
- Enrich catalog with harvest infos [#2789](https://github.com/opendatateam/udata/pull/2789)
- Add optionnal license select group custom setting for admin [#2786](https://github.com/opendatateam/udata/pull/2786)
- Make index setup optional on init based on config [#2797](https://github.com/opendatateam/udata/pull/2797)

## 5.0.2 (2022-11-29)

- :warning: Upgrade to `Flask-Security-Too` version 4.0.0 [#2772](https://github.com/opendatateam/udata/pull/2772):
  - New User model attribute `fs_uniquifier`, migration needed.
  - The `fs_uniquifier` is used to invalidate existing session in case of password reset.
  - The user's `fs_uniquifier` is used instead of the `id` for auth mecanism including permissions.
  - Exhaustive list of changes [here](https://flask-security-too.readthedocs.io/en/stable/changelog.html#version-4-0-0).
- Fix apiv2 swagger with harvest metadata and add apiv2 swagger tests [#2782](https://github.com/opendatateam/udata/pull/2782)
- Improve frequency criterion in quality score [#2771](https://github.com/opendatateam/udata/pull/2771)
- Add quality score to csv catalogs [#2785](https://github.com/opendatateam/udata/pull/2785)
- Optimize DCAT harvesting on large multiple-paged catalogs, introduce `HARVEST_MAX_ITEMS` development setting [#2781](https://github.com/opendatateam/udata/pull/2781)
- Add condition in security mail utils class to avoid mail sending according to config var [#2788](https://github.com/opendatateam/udata/pull/2788)

## 5.0.1 (2022-11-14)

- Fix resource harvest uri validation error [#2780](https://github.com/opendatateam/udata/pull/2780)

## 5.0.0 (2022-11-14)

- :warning: **Breaking change** Use dedicated dynamic harvest metadata for dataset and resources. A migration copies identifying fields from extras to this dedicated metadata field. Extras won't be used anymore for harvest-related information. udata-ckan, udata-ods and udata-front packages are impacted and should be upgraded accordingly [#2762](https://github.com/opendatateam/udata/pull/2762)

## 4.1.3 (2022-11-02)

- Fix image URLs for suggest endpoints [#2761](https://github.com/opendatateam/udata/pull/2761)
- Switch from `Flask-restplus` to its fork `Flask-rest-x` [2770](https://github.com/opendatateam/udata/pull/2770)
- Clean inactive harvest datasets. :warning: a migration archives datasets linked to inactive harvest sources [#2764](https://github.com/opendatateam/udata/pull/2764) [#2773](https://github.com/opendatateam/udata/pull/2773) [#2777](https://github.com/opendatateam/udata/pull/2777)
- Fix randomly failing suggest tests [#2775](https://github.com/opendatateam/udata/pull/2775)
- Fix alt attribute not shown on image [#2776](https://github.com/opendatateam/udata/pull/2776)

## 4.1.2 (2022-09-01)

- Clean up event code [#2751](https://github.com/opendatateam/udata/pull/2751)
- Replace mongo legacy image in CI [#2754](https://github.com/opendatateam/udata/pull/2754)
- Fixes test `test_suggest_datasets_api` by modifying condition [#2759](https://github.com/opendatateam/udata/pull/2759)
- Fix doc name duplicate on rdf endpoints [#2763](https://github.com/opendatateam/udata/pull/2763)

## 4.1.1 (2022-07-08)

- Quality score computation refactoring and now returning it in list datasets endpoint. Update was made in admin too. [#2746](https://github.com/opendatateam/udata/pull/2746)
- :warning: Manifest logic was removed and udata does now work as standalone [#2747](https://github.com/opendatateam/udata/pull/2747)
- Remove map related stuff [#2749](https://github.com/opendatateam/udata/pull/2749)
- Add library udata_event_service to produce Kafka messages [#2743](https://github.com/opendatateam/udata/pull/2743)

## 4.1.0 (2022-06-09)

- Add html support for posts [#2731](https://github.com/opendatateam/udata/pull/2731)
- Use mongo search if `SEARCH_SERVICE_API_URL` variable is not set [#2728](https://github.com/opendatateam/udata/pull/2728)
- Improve resource extension detection [#2729](https://github.com/opendatateam/udata/pull/2729/files)
- Remove resources in dataset search serialization [#2730](https://github.com/opendatateam/udata/pull/2730)
- Add endpoint to directly get specific resource by rid [#2732](https://github.com/opendatateam/udata/pull/2732).
- Publish kafka message when resource is created, modified or deleted [#2733](https://github.com/opendatateam/udata/pull/2733)
- Clean documentation and code with respect to independent search service [#2738](https://github.com/opendatateam/udata/pull/2738)
- Fix size argument in suggests endpoint and corresponding tests [#2739](https://github.com/opendatateam/udata/pull/2739)
- Add udata instance name prefix and action suffix for kafka topics [#2736](https://github.com/opendatateam/udata/pull/2736)
- Fix tokenisation by building an `AND` query (see comments in code) for mongo text search and pagination [#2740](https://github.com/opendatateam/udata/pull/2740)

## 4.0.2 (2022-05-04)

- Remove unused `_total_pages` search property [#2726](https://github.com/opendatateam/udata/pull/2726)
- Use -followers as default suggest sort on datasets, reuses and orgas [#2727](https://github.com/opendatateam/udata/pull/2727)
- Reintroduce user suggest with mongo contains [#2725](https://github.com/opendatateam/udata/pull/2725)

## 4.0.1 (2022-04-11)

- Removed `post_save` signal within `add_resource` and `update_resource` methods. [#2720](https://github.com/opendatateam/udata/pull/2720)
- Refactor and update documentation with latest udata updates [#2717](https://github.com/opendatateam/udata/pull/2717)
- Add harvest csv adapter for a catalog of harvesters [#2722](https://github.com/opendatateam/udata/pull/2722)

## 4.0.0 (2022-03-30)

### Breaking change

Search refactor [#2680](https://github.com/opendatateam/udata/pull/2680)
- :warning: Search changes [#2692](https://github.com/opendatateam/udata/pull/2692):
  - The search feature is not within udata anymore and queries a distant service.
  - The search feature is now optional and is enabled by setting the `SEARCH_SERVICE_API_URL` setting.
  - When search is not enabled, the search endpoints will return a `501 Not Implemented` error.
  - The ModelAdapter, SearchQuery and SearchResult patterns were kept but heavily refactored.
  - udata uses a Kafka producer to send documents to index to the search service.
  - udata uses HTTP request to query the search service.
- :warning: API changes [#2669](https://github.com/opendatateam/udata/pull/2669):
  - List endpoints for organizations, datasets, reuses and users are now querying MongoDB instead of ElasticSearch.
  - Those endpoints use MongoDB full text search when `q` argument is used. Some unused filters on this route were dropped.
  - A new API parser was implemented to replace the search one.
  - The previous ElasticSearch endpoints were moved to APIv2 with the following url pattern: `/{object}/search` (ex: `/datasets/search`).
- :warning: Suggest changes [#2685](https://github.com/opendatateam/udata/pull/2685) and [#2696](https://github.com/opendatateam/udata/pull/2696):
  - Current suggest implementation moved from an Elasticsearch index to a MongoDB query using the term `contains`.
  - The user suggest was entirely removed, as its existence is now less relevant because of the full text search.

## 3.3.3 (2022-03-29)

- Extend dcat properties support (frequency litteral, creation and modification date, landing page and abstract description) [#2715](https://github.com/opendatateam/udata/pull/2715)


## 3.3.2 (2022-03-01)

- **Deprecation**: Topics are now deprecated and will be removed in upcoming releases.
- Use title to improve License guess [#2697](https://github.com/opendatateam/udata/pull/2697)
- Add a `q` argument to the paginated datasets resources endpoint, to search through resources titles. [#2701](https://github.com/opendatateam/udata/pull/2701)
- Delete discussion with deleted user as only participant [#2702](https://github.com/opendatateam/udata/pull/2702)
- Fix error on post creation when adding related reuse [#2704](https://github.com/opendatateam/udata/pull/2704)
- Redirect in endpoints routing now returns 308 instead of 302 in order to keep the method and body. [#2706](https://github.com/opendatateam/udata/pull/2706)
- Delete badges from datasets fixtures. [2709](https://github.com/opendatateam/udata/pull/2709)

## 3.3.1 (2022-01-11)

- Fix fields empty value in admin form to allow for unsetting fields [#2691](https://github.com/opendatateam/udata/pull/2691)
- :warning: Add a new required topic string field on reuses. The associated migration set default topic to `others` [#2689](https://github.com/opendatateam/udata/pull/2689)

## 3.3.0 (2021-12-10)

- :warning: Removed `Issues` code and logic. The corresponding MongoDB collection should be deleted when upgrading Udata. [#2681](https://github.com/opendatateam/udata/pull/2681)
- Fix transfer ownership from org to user [#2678](https://github.com/opendatateam/udata/pull/2678)
- Fix discussion creation on posts [#2687](https://github.com/opendatateam/udata/pull/2687)

## 3.2.2 (2021-11-23)

- Move template hook logic back to udata [#2671](https://github.com/opendatateam/udata/pull/2671) [#2679](https://github.com/opendatateam/udata/pull/2679)
- Add dataset's acronym to catalog [#2675](https://github.com/opendatateam/udata/pull/2675)
- Better URL-based License guess [#2672](https://github.com/opendatateam/udata/pull/2672)
- New way of fixtures generation [#2677](https://github.com/opendatateam/udata/pull/2677):
  - The command now uses a remote file (default) if a URL is provided or a local one if a path is provided.
  - This file can be generated by using the command `generate-fixtures-file`, which takes as an argument the URL of the source queried to retieve the data dumped to the file.
  - The command `generate-fixtures-file` uses a customizable list of datasets slugs to know which datasets to query.
- Fixed the Geomform check for a GeoZone instance in formdata [#2683](https://github.com/opendatateam/udata/pull/2683)

## 3.2.1 (2021-10-22)

- Fix default sort with right sort column creation date name, for posts in back-office editorial page [#2665](https://github.com/opendatateam/udata/pull/2665)
- Meta read-only-enabled is back [#2664](https://github.com/opendatateam/udata/pull/2664)
- First endpoints for APIv2! Add datasets hateoas and resources pagination endpoints [#2663](https://github.com/opendatateam/udata/pull/2663) [#2667](https://github.com/opendatateam/udata/pull/2667)
- Add `archived` and `resources_count` fields in the dataset catalog [#2668](https://github.com/opendatateam/udata/pull/2668)

## 3.2.0 (2021-09-14)

- Update dependencies following setuptools 58.0.2 release that drop support for `use_2to3` [#2660](https://github.com/opendatateam/udata/pull/2660):
  - :warning: **breaking change** `rdfs` is not supported anymore
  - `jsonld` endpoints have a `@context` dict directly instead of an url to the context endpoint
- Update documentation with [udata-front plugin renaming](https://github.com/etalab/data.gouv.fr/issues/393) [#2661](https://github.com/opendatateam/udata/pull/2661)
- Various DCAT fixes (geonetwork compatibility) and debug command [#2662](https://github.com/opendatateam/udata/pull/2662)

## 3.1.0 (2021-08-31)

- :warning: Use pip-tools for requirements management [#2642](https://github.com/opendatateam/udata/pull/2642)[#2650](https://github.com/opendatateam/udata/pull/2650)[#2651](https://github.com/opendatateam/udata/pull/2651). Please [read the doc](https://github.com/opendatateam/udata/blob/master/docs/development-environment.md#python-and-virtual-environment) if you are a udata developer.
- :warning: Check db integrity and apply temporary and permanent fixes [#2644](https://github.com/opendatateam/udata/pull/2644) :warning: the associated migrations can take a long time to run.
- :warning: Upgrade to Flask-1.1.4 [#2639](https://github.com/opendatateam/udata/pull/2639)
- Safeguard `User.delete()` [#2646](https://github.com/opendatateam/udata/pull/2646)
- Fix user delete command [#2647](https://github.com/opendatateam/udata/pull/2647)
- Protect `test_ignore_post_save_signal` from weak ref error while testing [#2649](https://github.com/opendatateam/udata/pull/2649)
- Update translations following frontend refactoring (a lot of translations have been moved to udata-gouvfr) [#2648](https://github.com/opendatateam/udata/pull/2648)
- Fix RDF output content negociation [#2652](https://github.com/opendatateam/udata/pull/2652)
- Update Pillow dependency to 8.0.0 [#2654](https://github.com/opendatateam/udata/pull/2654)
- Add more fixes on HarvestSource and HarvestJobs for db integrity [#2653](https://github.com/opendatateam/udata/pull/2653/files)

## 3.0.4 (2021-08-12)

- Now returning notfound() http exception when router does not match any territory object instead of None [#2637](https://github.com/opendatateam/udata/pull/2637)
- Add larger reuse thumbnail image [#2638](https://github.com/opendatateam/udata/pull/2638)
- Activate plugins before creating app when testing [#2643](https://github.com/opendatateam/udata/pull/2643)

## 3.0.3 (2021-07-30)

- Remove mail sending task on follow [#2635](https://github.com/opendatateam/udata/pull/2635)
- Fix root api endpoint error [#2636](https://github.com/opendatateam/udata/pull/2636)

## 3.0.2 (2021-07-19)

- Fix sentry id event logging [#2364](https://github.com/opendatateam/udata/pull/2634)
- Fix remote resource upload [#2632](https://github.com/opendatateam/udata/pull/2632)

## 3.0.1 (2021-07-09)

- Remove apidoc blueprint, moved to udata-gouvfr [#2628](https://github.com/opendatateam/udata/pull/2628)
- New migration to update community resources schema from string to dict [#2629](https://github.com/opendatateam/udata/pull/2629)

## 3.0.0 (2021-07-07)

- :warning: **breaking change**: most of the theme/templates logic has been moved to https://github.com/etalab/udata-gouvfr. `udata` no longer contains a default theme. In the 3.x series, we hope it will be usable as a "headless" open data platform, but for now you probably need to plug your own theme or use udata-gouvfr. [More info about this change here](https://github.com/opendatateam/udata/blob/master/docs/roadmap/udata-3.md#the-road-to-udata3). [#2522](https://github.com/opendatateam/udata/pull/2522)
- Migrate from raven to sentry-sdk [#2620](https://github.com/opendatateam/udata/pull/2620)
- Add a UdataCleaner class to use udata's markdown configuration on SafeMarkup as well [#2619](https://github.com/opendatateam/udata/pull/2619)
- Fix schema name display in resource modal [#2617](https://github.com/opendatateam/udata/pull/2617)

## 2.7.1 (2021-05-27)

- Add migration to roolback on resource's schema's name to None [#2615](https://github.com/opendatateam/udata/pull/2615)

## 2.7.0 (2021-05-25)

- Modify `schema` field to resource. This field is now a nested field containing two sub-properties `name` and `version` [#2600](https://github.com/opendatateam/udata/pull/2600).
- Add a `schema_version` facet to the dataset search (need to be reindex to appear in results) [#2600](https://github.com/opendatateam/udata/pull/2600).

## 2.6.5 (2021-05-19)

- Fix create user by API [#2609](https://github.com/opendatateam/udata/pull/2609)
- Add sqlite, db and ics to allowed extensions [#2610](https://github.com/opendatateam/udata/pull/2610)
- Better markup parsing [#2611](https://github.com/opendatateam/udata/pull/2611):
  - Geozone's and Resource type's labelize function return None if no object is found.
  - New SafeMarkup class, which inherits from Markup, uses Bleach to sanitize Markup class.

## 2.6.4 (2021-03-24)

- Enhance self endpoint verification [#2604](https://github.com/opendatateam/udata/pull/2604)

## 2.6.3 (2021-03-23)

- Extraction of translation's strings [#2602](https://github.com/opendatateam/udata/pull/2602)

## 2.6.2 (2021-03-22)

- Fix SECURITY_CONFIRMABLE=False [#2588](https://github.com/opendatateam/udata/pull/2588)
- Support dct:license on DCAT harvester [#2589](https://github.com/opendatateam/udata/pull/2589)
- Admin small enhancements [#2591](https://github.com/opendatateam/udata/pull/2591):
  - The sidebar "Me" label has been renamed "Profile"
  - The user's profile now displays the user's email
  - The button "Edit" and the dropdown were merged. The button is now only a dropdown listing the actions.
  - "Edit" action has been renamed to "Edit the dataset/reuse/organization/profile" according to the current object to edit.
- Add `nofollow` attribute to links in discussions comments [#2593](https://github.com/opendatateam/udata/pull/2593)
- Add pip upgrade in circle's publish step [#2596](https://github.com/opendatateam/udata/pull/2596)
- Pin Twine's version [#2597](https://github.com/opendatateam/udata/pull/2597)
- Pin twine'version in circle's publish step [#2598](https://github.com/opendatateam/udata/pull/2598)

## 2.6.1 (2021-01-26)

- Fix url_for method in organization's catalog's view [#2587](https://github.com/opendatateam/udata/pull/2587)

## 2.6.0 (2021-01-25)

- Add resource's description and title size limit [#2586](https://github.com/opendatateam/udata/pull/2586)
- Add RDF catalog view for organizations [#2583](https://github.com/opendatateam/udata/pull/2583)

## 2.5.1 (2020-12-31)

- Add title's and description's length limit in forms [#2585](https://github.com/opendatateam/udata/pull/2585)

## 2.5.0 (2020-11-30)

- Change reuse's form's label name to title [#2575](https://github.com/opendatateam/udata/pull/2575)
- Unpublished posts are no longer served by the `Post.list` API endpoint [#2578](https://github.com/opendatateam/udata/pull/2578)
- Read only mode can now be toggled in settings [#2565](https://github.com/opendatateam/udata/pull/2565):
  - Toggles a warning banner on the frontend view and a warning toast on the admin view.
  - Prevents new users to register.
  - Prevents non admin users to create new content such as organizations, datasets, community resources or discussions.
  - Will return a `423` response code to any non-admin request to endpoints specified in `METHOD_BLOCKLIST` setting.
  - Existing content can still be updated.
- Add an alert block in layout template, to be overrided in installed theme [#2580](https://github.com/opendatateam/udata/pull/2580)

## 2.4.1 (2020-11-09)

- Escaping XML's forbidden characters [#2562](https://github.com/opendatateam/udata/pull/2562)
- Ignore pattern feature for linkchecker [#2564](https://github.com/opendatateam/udata/pull/2564)
- Fix TypeError when creating a superuser with an incorrect password [#2567](https://github.com/opendatateam/udata/pull/2567)

## 2.4.0 (2020-10-16)

- :warning: Resources and community resources creation API change [#2545](https://github.com/opendatateam/udata/pull/2545):
  - Remove the RESOURCES_FILE_ALLOWED_DOMAINS setting and mechanism.
  - The community resource's/resource's url could be set from the client side, even in the case of a hosted one, which is illogical.
    A hosted community resource's/resource's url should only be the sole responsibility of the backend.
  - Consequently, the POST endpoint of the community resources/resources API is only meant for the remote ones and the PUT endpoint of the community resources/resources API will take the existing resource's url to override the one sent by the client.
- Community resources changes [#2546](https://github.com/opendatateam/udata/pull/2546):
  - Dataset is now correctly set at community resource creation
  - Remove now useless job 'purge-orphan-community-resources'
- Using the fs_filename logic when uploading a new resource on the data catalog.[#2547](https://github.com/opendatateam/udata/pull/2547)
- Remove old file when updating resources and community resources from API [#2548](https://github.com/opendatateam/udata/pull/2548)
- Sortable.js upgrade to fix an issue in udata's editorial page when reordering featured datasets [#2550](https://github.com/opendatateam/udata/pull/2550)
- Password rotation mechanism [#2551](https://github.com/opendatateam/udata/pull/2551):
  - Datetime fields `password_rotation_demanded` and `password_rotation_performed` added to user model.
  - Override Flask-Security's login and reset password forms to implement the password rotation checks.
- Password complexity settings hardening [#2554](https://github.com/opendatateam/udata/pull/2554)
- Migrate ODS datasets urls [#2559](https://github.com/opendatateam/udata/pull/2559)

## 2.3.0 (2020-09-29)

- Plugin's translations are now correctly loaded [#2529](https://github.com/opendatateam/udata/pull/2529)
- Vine version is now pinned in requirements [#2532](https://github.com/opendatateam/udata/pull/2532)
- Fix reuses metrics [#2531](https://github.com/opendatateam/udata/pull/2531):
  - Reuses "datasets" metrics are now triggered correctly
  - New job to update the datasets "reuses" metrics: `update-datasets-reuses-metrics` to be scheduled
- Add a migration to set the reuses datasets metrics to the correct value [#2540](https://github.com/opendatateam/udata/pull/2540)
- Add a specific dataset's method for resource removal [#2534](https://github.com/opendatateam/udata/pull/2534)
- Flask-Security update [#2535](https://github.com/opendatateam/udata/pull/2535):
  - Switch to fork Flask-Security-Too
  - New settings to set the required password length and complexity
- Fix Flask-security sendmail overriding [#2536](https://github.com/opendatateam/udata/pull/2536)
- Add a custom password complexity checker to Flask-Security [#2537](https://github.com/opendatateam/udata/pull/2537)
- Change too short password error message [#2538](https://github.com/opendatateam/udata/pull/2538)

## 2.2.1 (2020-08-25)

- Some fixes for the static files deletion [#2526](https://github.com/opendatateam/udata/pull/2526):
  - New static files migration replacing the older one:
    - The migration now uses FS_URL.
    - Fixed the fs_filename string formating.
    - Now checks the community ressource's URLs too.
  - Removing the deletion script link in the CHANGELOG previous entry.
- Add a schema facet to the dataset search 🚧 requires datasets reindexation [#2523](https://github.com/opendatateam/udata/pull/2523)

## 2.2.0 (2020-08-05)

- CORS are now handled by Flask-CORS instead of Flask-RestPlus[#2485](https://github.com/opendatateam/udata/pull/2485)
- Oauth changes [#2510](https://github.com/opendatateam/udata/pull/2510):
  - Authorization code Grant now support PKCE flow
  - New command to create an OAuth client
  - :warning: Implicit grant is no longer supported
- :warning: Deletion workflow changes [#2488](https://github.com/opendatateam/udata/pull/2488):
  - Deleting a resource now triggers the deletion of the corresponding static file
  - Deleting a dataset now triggers the deletion of the corresponding resources (including community resources) and their static files
  - Adding a celery job `purge-orphan-community-resources` to remove community resources not linked to a dataset. This should be scheduled regularly.
  - Adding a migration file to populate resources fs_filename new field. Deleting the orphaned files is pretty deployment specific.
    A custom script should be writen in order to find and delete those files.
- Show traceback for migration errors [#2513](https://github.com/opendatateam/udata/pull/2513)
- Add `schema` field to ressources. This field can be filled based on an external schema catalog [#2512](https://github.com/opendatateam/udata/pull/2512)
- Add 2 new template hooks: `base.modals` (base template) and `dataset.resource.card.extra-buttons` (dataset resource card) [#2514](https://github.com/opendatateam/udata/pull/2514)

## 2.1.3 (2020-06-29)

- Fix internal links in markdown when not starting w/ slash [#2500](https://github.com/opendatateam/udata/pull/2500)
- Fix JS error when uploading a resource in certain conditions [#2483](https://github.com/opendatateam/udata/pull/2483)

## 2.1.2 (2020-06-17)

- Decoded api key byte string [#2482](https://github.com/opendatateam/udata/pull/2482)
- Removed now useless metric fetching [#2482](https://github.com/opendatateam/udata/pull/2484)
- Fix bug in harvester's cron schedule [#2493](https://github.com/opendatateam/udata/pull/2493)
- Adding banner options in settings for a potential use in an udata's theme [#2492](https://github.com/opendatateam/udata/pull/2492)

## 2.1.1 (2020-06-16)

- Broken release, use 2.1.2

## 2.1.0 (2020-05-12)

### Breaking changes

- Full metrics refactoring [2459](https://github.com/opendatateam/udata/pull/2459):
  - Metric collection is now useless and will not be filled anymore, you can remove it or keep it for archival sake. It will not be automatically removed.
  - [udata-piwik](https://github.com/opendatateam/udata-piwik) now uses InfluxDB as a buffer for trafic data before injecting them into udata's models.
  - Most of celery's tasks related to metrics are removed, this should help performance-wise on a big instance.
  - Charts related to metrics are removed from admin and dashboard panel until we have accurate data to populate them.
  - Site's metrics computation are not triggered by signals anymore.
  - A specific celery job needs to be run periodically to compute site's metrics.

### New features

- Nothing yet

## 2.0.4 (2020-05-04)

- Fix export-csv command (py3 compat) [#2472](https://github.com/opendatateam/udata/pull/2472)

## 2.0.3 (2020-04-30)

- :warning: Security fix: fix XSS in markdown w/ length JS filter [#2471](https://github.com/opendatateam/udata/pull/2471)

## 2.0.2 (2020-04-07)

- :warning: Breaking change / security fix: disallow html tags in markdown-it (JS markdown rendering) [#2465](https://github.com/opendatateam/udata/pull/2465)

## 2.0.1 (2020-03-24)

- Allow images to be displayed in markdown by default [#2462](https://github.com/opendatateam/udata/pull/2462)
- Fix deleted user's authentication on backend side [#2460](https://github.com/opendatateam/udata/pull/2460)

## 2.0.0 (2020-03-11)

### Breaking changes

- Migration to Python 3.7 [#1766](https://github.com/opendatateam/udata/pull/1766)
- The new migration system ([#1956](https://github.com/opendatateam/udata/pull/1956)) uses a new python based format. Pre-2.0 migrations are not compatible so you might need to upgrade to the latest `udata` version `<2.0.0`, execute migrations and then upgrade to `udata` 2+.
- The targeted mongo version is now Mongo 3.6. Backward support is not guaranteed
- Deprecated celery tasks have been removed, please ensure all old-style tasks (pre 1.6.20) have been consumed before migrating [#2452](https://github.com/opendatateam/udata/pull/2452)

### New features

- New migration system [#1956](https://github.com/opendatateam/udata/pull/1956):
  - Use python based migrations instead of relying on mongo internal and deprecated `js_exec`
  - Handle rollback (optionnal)
  - Detailled history
- Template hooks generalization: allows to dynamically extend template with widgets and snippets from extensions. See [the dedicated documentation section](https://udata.readthedocs.io/en/stable/extending/#hooks) [#2323](https://github.com/opendatateam/udata/pull/2323)
- Markdown now supports [Github Flavored Markdown (GFM) specs](https://github.github.com/gfm/) (ie. the already supported [CommonMark specs](https://spec.commonmark.org) plus tables, strikethrough, autolinks support and predefined disallowed raw HTML) [#2341](https://github.com/opendatateam/udata/pull/2341)

## 1.6.20 (2020-01-21)

- New Crowdin translations [#2360](https://github.com/opendatateam/udata/pull/2360)
- Fix territory routing for @latest [#2447](https://github.com/opendatateam/udata/pull/2447)
- Refactor Celery: py2/py3 compatibility, use ids as payload [#2305](https://github.com/opendatateam/udata/pull/2305)
- Automatically archive dangling harvested datasets :warning: this is enabled by default [#2368](https://github.com/opendatateam/udata/pull/2368)
- Refactor celery tasks to avoid models/documents in the transport layer [#2305](https://github.com/opendatateam/udata/pull/2305)

## 1.6.19 (2020-01-06)

- `rel=nofollow` on remote source links [#2364](https://github.com/opendatateam/udata/pull/2364)
- Fix admin messages and fix user roles selector default value [#2365](https://github.com/opendatateam/udata/pull/2365)
- Fix new harvester's form tooltip showup [#2371](https://github.com/opendatateam/udata/pull/2371)
- Fix responsive design of search results [#2372](https://github.com/opendatateam/udata/pull/2372)
- Fix non-unique ids in datasets' comments [#2374](https://github.com/opendatateam/udata/pull/2374)
- Case insensitive license matching [#2378](https://github.com/opendatateam/udata/pull/2378)

## 1.6.18 (2019-12-13)

- Remove embedded API doc [#2343](https://github.com/opendatateam/udata/pull/2343) :warning: Breaking change, please customize `API_DOC_EXTERNAL_LINK` for your needs.
- Removed published date from community ressources [#2350](https://github.com/opendatateam/udata/pull/2350)
- Added new size for avatars in user's model (`udata images render` must be run in order to update the size of existing images) [#2353](https://github.com/opendatateam/udata/pull/2353)
- Fixed user's avatar change [#2351](https://github.com/opendatateam/udata/issues/2351)
- Removed dead code [#2355](https://github.com/opendatateam/udata/pull/2355)
- Resolved conflict between id and slug [#2356](https://github.com/opendatateam/udata/pull/2356)
- Fix next link in posts pagination [#2358](https://github.com/opendatateam/udata/pull/2358)
- Fix organization's members roles translation [#2359](https://github.com/opendatateam/udata/pull/2359)
## 1.6.17 (2019-10-28)

- Disallow URLs in first and last names [#2345](https://github.com/opendatateam/udata/pull/2345)

## 1.6.16 (2019-10-22)

- Prevent Google ranking spam attacks on reuse pages (`rel=nofollow` on reuse link) [#2320](https://github.com/opendatateam/udata/pull/2320)
- Display admin resources list actions only if user has permissions to edit [#2326](https://github.com/opendatateam/udata/pull/2326)
- Fix non-admin user not being able to change their profile picture [#2327](https://github.com/opendatateam/udata/pull/2327)

## 1.6.15 (2019-09-11)

- Style links in admin modals [#2292](https://github.com/opendatateam/udata/pull/2292)
- Add activity.key filter to activity.atom feed [#2293](https://github.com/opendatateam/udata/pull/2293)
- Allow `Authorization` as CORS header and OAuth minor fixes [#2298](https://github.com/opendatateam/udata/pull/2298)
- Set dataset.private to False by default (and fix stock) [#2307](https://github.com/opendatateam/udata/pull/2307)
- Fixes some inconsistencies between admin display (buttons, actions...) and real permissions [#2308](https://github.com/opendatateam/udata/pull/2308)


## 1.6.14 (2019-08-14)

- Cleanup `permitted_reuses` data (migration) [#2244](https://github.com/opendatateam/udata/pull/2244)
- Proper form errors handling on nested fields [#2246](https://github.com/opendatateam/udata/pull/2246)
- JS models load/save/update consistency (`loading` always `true` on query, always handle error, no more silent errors) [#2247](https://github.com/opendatateam/udata/pull/2247)
- Ensures that date ranges are always positive (ie. `start` < `end`) [#2253](https://github.com/opendatateam/udata/pull/2253)
- Enable completion on the "`MIME type`" resource form field (needs reindexing) [#2238](https://github.com/opendatateam/udata/pull/2238)
- Ensure oembed rendering errors are not hidden by default error handlers and have cors headers [#2254](https://github.com/opendatateam/udata/pull/2254)
- Handle dates before 1900 during indexing [#2256](https://github.com/opendatateam/udata/pull/2256)
- `spatial load` command is more resilient: make use of a temporary collection when `--drop` option is provided (avoid downtime during the load), in case of exception or keybord interrupt, temporary files and collections are cleaned up [#2261](https://github.com/opendatateam/udata/pull/2261)
- Configurable Elasticsearch timeouts. Introduce `ELASTICSEARCH_TIMEOUT` as default/read timeout and `ELASTICSEARCH_INDEX_TIMEOUT` as indexing/write timeout [#2265](https://github.com/opendatateam/udata/pull/2265)
- OEmbed support for organizations [#2273](https://github.com/opendatateam/udata/pull/2273)
- Extract search parameters as settings allowing fine tuning search without repackaging udata (see [the **Search configuration** documentation](https://udata.readthedocs.io/en/stable/adapting-settings/#search-configuration)) [#2275](https://github.com/opendatateam/udata/pull/2275)
- Prevent `DoesNotExist` error in activity API: silence the error for the consumer but log it (ie. visible in Sentry) [#2268](https://github.com/opendatateam/udata/pull/2268)
- Optimize CSV export generation memory wise [#2277](https://github.com/opendatateam/udata/pull/2277)

## 1.6.13 (2019-07-11)

- Rename og:image target :warning: this will break your custom theme, please rename your logo image file to `logo-social.png` instead of `logo-600x600.png` [#2217](https://github.com/opendatateam/udata/pull/2217)
- Don't automatically overwrite `last_update` field if manually set [#2020](https://github.com/opendatateam/udata/pull/2220)
- Spatial completion: only index last version of each zone and prevent completion cluttering [#2140](https://github.com/opendatateam/udata/pull/2140)
- Init: prompt to loads countries [#2140](https://github.com/opendatateam/udata/pull/2140)
- Handle UTF-8 filenames in `spatial load_logos` command [#2223](https://github.com/opendatateam/udata/pull/2223)
- Display the datasets, reuses and harvesters deleted state on listing when possible [#2228](https://github.com/opendatateam/udata/pull/2228)
- Fix queryless (no `q` text parameter) search results scoring (or lack of scoring) [#2231](https://github.com/opendatateam/udata/pull/2231)
- Miscellaneous fixes on completers [#2215](https://github.com/opendatateam/udata/pull/2215)
- Ensure `filetype='remote'` is set when using the manual ressource form [#2236](https://github.com/opendatateam/udata/pull/2236)
- Improve harvest sources listing (limit `last_job` fetched and serialized fields, reduce payload) [#2214](https://github.com/opendatateam/udata/pull/2214)
- Ensure HarvestItems are cleaned up on dataset deletion [#2214](https://github.com/opendatateam/udata/pull/2214)
- Added `config.HARVEST_JOBS_RETENTION_DAYS` and a `harvest-purge-jobs` job to apply it [#2214](https://github.com/opendatateam/udata/pull/2214) (migration). **Warning, the migration will enforce `config.HARVEST_JOBS_RETENTION_DAYS` and can take some time on a big `HarvestJob` collection**
- Drop `no_dereference` on indexing to avoid the "`dictionary changed size during iteration`" error until another solution is found. **Warning: this might result in more resources consumption while indexing** [#2237](https://github.com/opendatateam/udata/pull/2237)
- Fix various issues around discussions UI [#2190](https://github.com/opendatateam/udata/pull/2190)


## 1.6.12 (2019-06-26)

- Archive dataset feature [#2172](https://github.com/opendatateam/udata/pull/2172)
- Refactor breadcrum includes [#2173](https://github.com/opendatateam/udata/pull/2173)
- Better dependencies management [#2182](https://github.com/opendatateam/udata/pull/2182) and [#2172/install.pip](https://github.com/opendatateam/udata/pull/2172/files#diff-d7b45472f3465d62f857d14cf59ea8a2)
- Reduce following to staring [#2192](https://github.com/opendatateam/udata/pull/2192/files)
- Simplify display of spatial coverage in search results [#2192](https://github.com/opendatateam/udata/pull/2192/files)
- Add cache for organization and topic display pages [#2194](https://github.com/opendatateam/udata/pull/2194)
- Dataset of datasets: id as ref instead of slug [#2195](https://github.com/opendatateam/udata/pull/2195) :warning: this introduces some settings changes, cf [documentation for EXPORT_CSV](https://github.com/opendatateam/udata/blob/master/docs/adapting-settings.md).
- Add meta og:type: make twitter cards work [#2196](https://github.com/opendatateam/udata/pull/2196)
- Fix UI responsiveness [#2199](https://github.com/opendatateam/udata/pull/2199)
- Remove social media sharing feature [#2200](https://github.com/opendatateam/udata/pull/2200)
- Quick fix for activity.atom [#2203](https://github.com/opendatateam/udata/pull/2203)
- Remove diff from js dependencies to fix CVE [#2204](https://github.com/opendatateam/udata/pull/2204)
- Replace default sort label for better readability [#2206](https://github.com/opendatateam/udata/pull/2206)
- Add a condition to up-to-dateness of a dataset [#2208](https://github.com/opendatateam/udata/pull/2208)
- Prevent deleted harvesters from running until purged. Harvest jobs history is deleted too on purge. [#2209](https://github.com/opendatateam/udata/pull/2209)
- Better quality.frequency management [#2211](https://github.com/opendatateam/udata/pull/2211)
- Fix caching of topic pages [#2213](https://github.com/opendatateam/udata/pull/2213)

## 1.6.11 (2019-05-29)

- Center incomplete rows of cards [#2162](https://github.com/opendatateam/udata/pull/2162)
- Allow .dxf upload [#2164](https://github.com/opendatateam/udata/pull/2164)
- Always use remote_url as harvesting source [#2165](https://github.com/opendatateam/udata/pull/2165)
- Update jquery to ~3.4.1 [#2161](https://github.com/opendatateam/udata/pull/2161)
- Fix various issues with search result page [#2166](https://github.com/opendatateam/udata/pull/2166)
- Restore notbroken facet includes [#2169](https://github.com/opendatateam/udata/pull/2169)

## 1.6.10 (2019-05-23)

- Remove `<br>` in badge display [#2156](https://github.com/opendatateam/udata/pull/2156)
- Display user avatar and fix its sizing [#2157](https://github.com/opendatateam/udata/pull/2157)
- Redirect unfiltered csv exports to dataset of datasets [#2158](https://github.com/opendatateam/udata/pull/2158)
- Show organization id in a modal and add hyperlinks to ids in detail modal [#2159](https://github.com/opendatateam/udata/pull/2159)

## 1.6.9 (2019-05-20)

- Add user slug to dataset cache key [#2146](https://github.com/opendatateam/udata/pull/2146)
- Change display of cards of reuses on topic pages [#2148](https://github.com/opendatateam/udata/pull/2148)
- Display remote source of harvested dataset [#2150](https://github.com/opendatateam/udata/pull/2150)
- Prefill community resource type on upload form [#2151](https://github.com/opendatateam/udata/pull/2151)
- Fix user profile UI [#2152](https://github.com/opendatateam/udata/pull/2152)
- Remove concept of permitted reuse [#2153](https://github.com/opendatateam/udata/pull/2153)

## 1.6.8 (2019-05-13)

- Configurable search autocomplete [#2138](https://github.com/opendatateam/udata/pull/2138)

## 1.6.7 (2019-05-10)

- Refactor DCAT harvesting to store only one graph (and prevent MongoDB document size overflow) [#2096](https://github.com/opendatateam/udata/pull/2096)
- Expose sane defaults for `TRACKING_BLACKLIST` [#2098](https://github.com/opendatateam/udata/pull/2098)
- Bubble up uploader errors [#2102](https://github.com/opendatateam/udata/pull/2102)
- Ensure `udata worker status --munin` always outputs zero values so munin won't see it has a "no data" response [#2103](https://github.com/opendatateam/udata/pull/2103)
- Metrics tuning: breaks circular dependencies, drop exec_js/eval usage, proper logging... [#2113](https://github.com/opendatateam/udata/pull/2113)
- Change reuse icon from "retweet" to "recycle" [#2122](https://github.com/opendatateam/udata/pull/2122)
- Admins can delete a single comment in a discussion thread [#2087](https://github.com/opendatateam/udata/pull/2087)
- Add cache directives to dataset display blocks [#2129](https://github.com/opendatateam/udata/pull/2129)
- Export multiple models objects to CSV (dataset of datasets) [#2124](https://github.com/opendatateam/udata/pull/2124)


## 1.6.6 (2019-03-27)

- Automatically loads default settings from plugins (if `plugin.settings` module exists) [#2058](https://github.com/opendatateam/udata/pull/2058)
- Fixes some memory leaks on reindexing [#2070](https://github.com/opendatateam/udata/pull/2070)
- Fixes minor UI bug [#2072](https://github.com/opendatateam/udata/pull/2072)
- Prevent ExtrasField failure on null value [#2074](https://github.com/opendatateam/udata/pull/2074)
- Improve ModelField errors handling [#2075](https://github.com/opendatateam/udata/pull/2075)
- Fix territories home map [#2077](https://github.com/opendatateam/udata/pull/2077)
- Prevent timeout on `udata index` in some cases [#2079](https://github.com/opendatateam/udata/pull/2079)
- Pin werkzeug dependency to `0.14.1` until incompatibilities are fixed [#2081](https://github.com/opendatateam/udata/pull/2081)
- Prevent client-side error while handling unparseable API response [#2076](https://github.com/opendatateam/udata/pull/2076)
- Fix the `udata job schedule` erroneous help message [#2083](https://github.com/opendatateam/udata/pull/2083)
- Fix upload button on replace resource file [#2085](https://github.com/opendatateam/udata/pull/2085)
- Ensure harvest items statuses are updated on the right job [#2089](https://github.com/opendatateam/udata/pull/2089)
- Added Serbian translations [#2055](https://github.com/opendatateam/udata/pull/2055)

## 1.6.5 (2019-02-27)

- Replace "An user" by "A user" [#2033](https://github.com/opendatateam/udata/pull/2033)
- Use "udata" and fix a few other typos in documentation and UI/translation strings [#2023](https://github.com/opendatateam/udata/pull/2023)
- Add a surrounding block declaration around community section [2039](https://github.com/opendatateam/udata/pull/2039)
- Fix broken form validation on admin discussions and issues [#2045](https://github.com/opendatateam/udata/pull/2045)
- Fix full reindexation by avoiding `SlugField.instance` deepcopy in `no_dereference()` querysets [#2048](https://github.com/opendatateam/udata/pull/2048)
- Ensure deleted user slug is pseudonymized [#2049](https://github.com/opendatateam/udata/pull/2049)
- Prevent the "Add resource" modal from closing when using the frontend "Add resource" button [#2052](https://github.com/opendatateam/udata/pull/2052)

## 1.6.4 (2019-02-02)

- Fix workers: pin redis version for Celery compatibility [#2019](https://github.com/opendatateam/udata/pull/2019)

## 1.6.3 (2019-02-01)

- Remove extra attributes on user deletion [#1961](https://github.com/opendatateam/udata/pull/1961)
- Pin phantomjs to version `2.1.7` [#1975](https://github.com/opendatateam/udata/pull/1975)
- Protect membership accept route against flood [#1984](https://github.com/opendatateam/udata/pull/1984)
- Ensure compatibility with IE11 and Firefox ESR [#1990](https://github.com/opendatateam/udata/pull/1990)
- Lots of fixes on the resource form. Be explicit about uploading a new file [#1991](https://github.com/opendatateam/udata/pull/1991)
- Centralize `selectize` handling and style in `base-completer` and apply some fixes [1992](https://github.com/opendatateam/udata/pull/1992)
- Added the missing `number` input field widget [#1993](https://github.com/opendatateam/udata/pull/1993)
- Fix the organization private datasets and reuses counters [#1994](https://github.com/opendatateam/udata/pull/1994)
- Disable autocorrect, spellcheck... on search and completion fields [#1995](https://github.com/opendatateam/udata/pull/1995)
- Fix harvest preview in edit form not taking configuration (features and filters) [#1996](https://github.com/opendatateam/udata/pull/1996)
- Ensure organization page react to URL hash changes (including those from right sidebar) [#1997](https://github.com/opendatateam/udata/pull/1997)
- Updating community resource as admin keeps original owner [#1999](https://github.com/opendatateam/udata/pull/1999)
- Major form fixes [#2000](https://github.com/opendatateam/udata/pull/2000)
- Improved admin errors handling: visual feedback on all errors, `Sentry-ID` header if present, hide organization unauthorized actions [#2005](https://github.com/opendatateam/udata/pull/2005)
- Expose and import licenses `alternate_urls` and `alternate_titles` fields [#2006](https://github.com/opendatateam/udata/pull/2006)
- Be consistent on search results wording and icons (Stars vs Followers) [#2013](https://github.com/opendatateam/udata/pull/2013)
- Switch from a "full facet reset" to a "by term reset" approach in search facets [#2014](https://github.com/opendatateam/udata/pull/2014)
- Ensures all modals have the same buttons styles and orders, same color code... [#2012](https://github.com/opendatateam/udata/pull/2012)
- Ensure URLs from assets stored on `CDN_DOMAINS` are considered as valid and that associated error message is properly translated [#2017](https://github.com/opendatateam/udata/pull/2017)

## 1.6.2 (2018-11-05)

- Display the owner/organization on harvester view [#1921](https://github.com/opendatateam/udata/pull/1921)
- Improve harvest validation errors handling [#1920](https://github.com/opendatateam/udata/pull/1920)
- Make extra TOS text customizable [#1922](https://github.com/opendatateam/udata/pull/1922)
- Fixes an `UnicodeEncodeError` occuring when parsing RDF with unicode URLs [#1919](https://github.com/opendatateam/udata/pull/1919)
- Fix some external assets handling cases [#1918](https://github.com/opendatateam/udata/pull/1918)
- Harvest items can now match `source.id` before `source.domain` — no more duplicates when changing an harvester URL [#1923](https://github.com/opendatateam/udata/pull/1923)
- Ensure image picker/cropper only allows images [#1925](https://github.com/opendatateam/udata/pull/1925)
- Make tags min and max length configurable and ensure admin takes its configuration from the backend [#1935](https://github.com/opendatateam/udata/pull/1935)
- Prevent errors when there is no date available to focus on the calendar [#1937](https://github.com/opendatateam/udata/pull/1937)

### Internals

- Update authlib to 0.10 [#1916](https://github.com/opendatateam/udata/pull/1916)

## 1.6.1 (2018-10-11)

- Allows arguments and keyword arguments in the task `@connect` decorator [#1908](https://github.com/opendatateam/udata/pull/1908)
- Allows to restore assets after being deleted (Datasets, Organizations and Reuses) [#1901](https://github.com/opendatateam/udata/pull/1901)
- Fixes form events not bubbling (and so fixes harvester config not displaying) [#1914](https://github.com/opendatateam/udata/pull/1914)

## 1.6.0 (2018-10-02)

### New features

- Harvest sources are now filterable through the harvest source create/edit admin form [#1812](https://github.com/opendatateam/udata/pull/1812)
- Harvest sources can now enable or disable some optional backend features [#1875](https://github.com/opendatateam/udata/pull/1875)
- Static assets are now compatible with long-term caching (ie. their hash is present in the filename) [#1826](https://github.com/opendatateam/udata/pull/1826)
- Post UIs have been reworked: publication date, publish/unpublish action, save and continue editing, dynamic sidebar, alignments fixes... [#1857](https://github.com/opendatateam/udata/pull/1857)

### Minor changes

- Only display temporal coverage years on cards and search results [#1833](https://github.com/opendatateam/udata/pull/1833)
- Add publisher's name on dataset template [#1847](https://github.com/opendatateam/udata/pull/1847)
- Improved upload error handling: deduplicate notifications, localized generic error message, sentry identifier... [#1842](https://github.com/opendatateam/udata/pull/1842)
- Allows to filter datasets on resource `type` (needs reindexing) [#1848](https://github.com/opendatateam/udata/pull/1848)
- Switch the admin sidebar collapse icon from "hamburger"to left and right arrows [#1855](https://github.com/opendatateam/udata/pull/1855)
- Discussion add card style coherence [#1884](https://github.com/opendatateam/udata/pull/1884)
- `LINKCHECKING_UNCHECKED_TYPES` setting to prevent linkchecking on some ressource types [#1892](https://github.com/opendatateam/udata/pull/1892)
- `swagger.json` API specifications now pass validation [#1898](https://github.com/opendatateam/udata/pull/1898)

### Breaking changes

- Theme are now responsible for adding their CSS markup on template (no more assumptions on `theme.css` and `admin.css`). Most of the time, overriding `raw.html` and `admin.html` should be sufficient
- The discussions API `posted_by` attribute is now an embedded user instead of an user ID to avoid extra API calls [#1839](https://github.com/opendatateam/udata/pull/1839)

### Bugfixes

- Hide the `resource.type` attribute from JSON-LD output until handled by a dedicated vocabulary/property [#1865](https://github.com/opendatateam/udata/pull/1865)
- RDFs, CSVs and resource redirect views are now handling CORS properly [#1866](https://github.com/opendatateam/udata/pull/1866)
- Fix broken sorts on organization's datasets list in admin [#1873](https://github.com/opendatateam/udata/pull/1873)
- Ensure harvest previewing is done against current form content [#1888](https://github.com/opendatateam/udata/pull/1888)
- Ensure deleted objects are unindexed [#1891](https://github.com/opendatateam/udata/pull/1891)
- Fix the dataset resources list layout wrapping [#1893](https://github.com/opendatateam/udata/pull/1893)
- Fix wrong behavior for weblinks [#1894](https://github.com/opendatateam/udata/pull/1894)
- Ensure `info config` command only displays configuration variables [#1897](https://github.com/opendatateam/udata/pull/1897)

### Internal

- Upgrade to Authlib 0.9 [#1760](https://github.com/opendatateam/udata/pull/1760) [#1827](https://github.com/opendatateam/udata/pull/1827)
- Add a `Dataset.on_resource_added` signal

## 1.5.3 (2018-08-27)

- Prevent UnicodeError on unicode URL validation error [#1844](https://github.com/opendatateam/udata/pull/1844)
- Hide save button in "Add resource" modal until form is visible (and prevent error) [#1846](https://github.com/opendatateam/udata/pull/1846)
- The purge chunks tasks also remove the directory [#1845](https://github.com/opendatateam/udata/pull/1845)
- Upgrade to latest Fine-Uploader version to benefit from bug fixes [#1849](https://github.com/opendatateam/udata/pull/1849)
- Prevent front views from downloading `swagger.json` [#1838](https://github.com/opendatateam/udata/pull/1838)
- Ensure API docs works without data [#1840](https://github.com/opendatateam/udata/pull/1840)
- Expose the default spatial granularity in API specs [#1841](https://github.com/opendatateam/udata/pull/1841)
- Fix missing dataset title on client-side card listing [#1834](https://github.com/opendatateam/udata/pull/1834)
- Allows to clear the dataset form temporal coverage. [#1832](https://github.com/opendatateam/udata/pull/1832)
- Ensure that admin notifications are displayed once and with a constant width. [#1831](https://github.com/opendatateam/udata/pull/1831)
- Fix broken date range picker date parsing (ie. manual keyboard input) [#1863](https://github.com/opendatateam/udata/pull/1853)
- Normalize uploaded filenames to avoid encoding issues, filesystem incompatibilities... [#1852](https://github.com/opendatateam/udata/pull/1852)

## 1.5.2 (2018-08-08)

- Fix client-side temporal coverage rendering [#1821](https://github.com/opendatateam/udata/pull/1821)
- Prevent word breaking when wrapping discussions messages [#1822](https://github.com/opendatateam/udata/pull/1822)
- Properly render message content on issues and discussions mails [#1823](https://github.com/opendatateam/udata/pull/1823)

## 1.5.1 (2018-08-03)

- Ensure OEmbed compatibility with external CDN [#1815](https://github.com/opendatateam/udata/pull/1815)
- Fixes some static URL serialization [#1815](https://github.com/opendatateam/udata/pull/1815)

## 1.5.0 (2018-07-30)

### New features

- Slugs are now redirected on change when changed until old slug are free [#1771](https://github.com/opendatateam/udata/pull/1771)
- Improve usability of new organization form [#1777](https://github.com/opendatateam/udata/pull/1777)
- Allows to serve assets on an external CDN domain using `CDN_DOMAIN` [#1804](https://github.com/opendatateam/udata/pull/1804)

### Breaking changes

None

### Bug fixes and minor changes

- Sort dataset update frequencies by ascending frequency [#1758](https://github.com/opendatateam/udata/pull/1758)
- Skip gov.uk references tests when site is unreachable [#1767](https://github.com/opendatateam/udata/pull/1767)
- Fix resources reorder (registered extras validation logic) [#1796](https://github.com/opendatateam/udata/pull/1796)
- Fix checksum display on resource modal [#1797](https://github.com/opendatateam/udata/pull/1797)
- Use metrics.views on resource card [#1778](https://github.com/opendatateam/udata/pull/1778)
- Fix dataset collapse on ie11 [#1802](https://github.com/opendatateam/udata/pull/1802)
- Upgrade i18next (security) [#1803](https://github.com/opendatateam/udata/pull/1803)

### Internals

- Backports some Python 3 forward compatible changes and fixes some bugs [#1769](https://github.com/opendatateam/udata/pull/1769):
    - avoid `filter` and `map` usage instead of list comprehension
    - explicit encoding handling
    - avoid comparison to `None`
    - use `next()` instead of `.next()` to iterate
    - unhide some implicit casts (in particular search weight)
- Tests are now run against `local.test` instead of `localhost` to avoid pytest warnings

## 1.4.1 (2018-06-15)

- Fix community resource creation and display [#1733](https://github.com/opendatateam/udata/pull/1733)
- Failsafe JS cache storage: use a custom in-memory storage as fallback when access to `sessionStorage` is not allowed [#1742](https://github.com/opendatateam/udata/pull/1742)
- Prevent errors when handling API errors without data/payload [#1743](https://github.com/opendatateam/udata/pull/1743)
- Improve/fix validation error formatting on harvesting [#1745](https://github.com/opendatateam/udata/pull/1745)
- Ensure daterange can be parsed from full iso datetime [#1748](https://github.com/opendatateam/udata/pull/1748)
- API: enforce application/json content-type for forms [#1751](https://github.com/opendatateam/udata/pull/1751)
- RDF parser can now process [european frequencies](https://publications.europa.eu/en/web/eu-vocabularies/at-dataset/-/resource/dataset/frequency) [#1752](https://github.com/opendatateam/udata/pull/1752)
- Fix images upload broken by chunked upload [#1756](https://github.com/opendatateam/udata/pull/1756)

## 1.4.0 (2018-06-06)

### New features

- Typed resources [#1398](https://github.com/opendatateam/udata/issues/1398)
- Initial data preview implementation [#1581](https://github.com/opendatateam/udata/pull/1581) [#1632](https://github.com/opendatateam/udata/pull/1632)
- Handle some alternate titles and alternate URLs on licenses for improved match on harvesting [#1592](https://github.com/opendatateam/udata/pull/1592)
- Allow to specify a dataset acronym [#1217](https://github.com/opendatateam/udata/pull/1217)
- Starts using harvest backend `config` (validation, API exposition, `HarvestFilters`...) [#1716](https://github.com/opendatateam/udata/pull/1716)
- The map widget can now be configured (tiles URL, initial position...) [#1672](https://github.com/opendatateam/udata/pull/1672)
- New discussions layout [#1623](https://github.com/opendatateam/udata/pull/1623)
- Dynamic API documentation, Enhancement to Pull #1542 - [#1542](https://github.com/opendatateam/udata/pull/1542)
- Resource modal overhaul with markdown support [#1547](https://github.com/opendatateam/udata/pull/1547)

### Breaking changes

- Normalize resource.format (migration - :warning: need reindexing). [#1563](https://github.com/opendatateam/udata/pull/1563)
- Enforce a domain whitelist when resource.filetype is file. See [`RESOURCES_FILE_ALLOWED_DOMAINS`](https://udata.readthedocs.io/en/latest/adapting-settings/#resources_file_allowed_domains) settings variable for details and configuration. [#1567](https://github.com/opendatateam/udata/issues/1567)
- Remove extras from datasets search index (needs reindexation) [#1718](https://github.com/opendatateam/udata/pull/1718)

### Bug fixes and minor changes

- Switch to PyPI.org for package links [#1583](https://github.com/opendatateam/udata/pull/1583)
- Show resource type in modal (front) [#1714](https://github.com/opendatateam/udata/pull/1714)
- Adds ETag to internal avatar for efficient caching control [#1712](https://github.com/opendatateam/udata/pull/1712)
- Fix 404/missing css on front pages [#1709](https://github.com/opendatateam/udata/pull/1709)
- Fix markdown max image width (front) [#1707](https://github.com/opendatateam/udata/pull/1707)
- Ensure registered extras types are properly parsed from JSON. Remove the need for custom `db.Extra` classes [#1699](https://github.com/opendatateam/udata/pull/1699)
- Fix the temporal coverage facet query string parsing [#1676](https://github.com/opendatateam/udata/pull/1676)
- Fix search auto-complete hitbox [#1687](https://github.com/opendatateam/udata/pull/1687)
- Fix Firefox custom error handling, part 2 [#1671](https://github.com/opendatateam/udata/pull/1671)
- Add resend confirmation email link to login screen [#1653](https://github.com/opendatateam/udata/pull/1653)
- Audience metrics: use only `views` [#1607](https://github.com/opendatateam/udata/pull/1607)
- Add missing spatial granularities translations [#1636](https://github.com/opendatateam/udata/pull/1636)
- Protocol-relative URLs support [#1599](https://github.com/opendatateam/udata/pull/1599)

### Internals

- Simplify `ExtrasField` form field signature (no need anymore for the `extras` parameter) [#1698](https://github.com/opendatateam/udata/pull/1698)
- Register known extras types [#1700](https://github.com/opendatateam/udata/pull/1700)

## 1.3.12 (2018-05-31)

- Fix side menu on mobile [#1701](https://github.com/opendatateam/udata/pull/1701)
- Fix update frequency field [#1702](https://github.com/opendatateam/udata/pull/1702)

## 1.3.11 (2018-05-29)

- Protect Resource.need_check against malformed/string dates [#1691](https://github.com/opendatateam/udata/pull/1691)
- Fix search auto-complete loading on new page [#1693](https://github.com/opendatateam/udata/pull/1693)

## 1.3.10 (2018-05-11)

- Expose Resource.extras as writable in the API [#1660](https://github.com/opendatateam/udata/pull/1660)
- Fix Firefox custom errors handling [#1662](https://github.com/opendatateam/udata/pull/1662)

## 1.3.9 (2018-05-07)

- Prevent linkchecker to pollute timeline as a side-effect. (migration). **Warning, the migration will delete all dataset update activities** [#1643](https://github.com/opendatateam/udata/pull/1643)
- Fix OAuth authorization screen failing with unicode `SITE_TITLE` [#1624](https://github.com/opendatateam/udata/pull/1624)
- Fix markdown handling of autolinks with angle brackets and factorize (and test) markdown `parse_html()` [#1625](https://github.com/opendatateam/udata/pull/1625)
- Fix timeline order [#1642](https://github.com/opendatateam/udata/pull/1642)
- Fix markdown rendering on IE11 [#1645](https://github.com/opendatateam/udata/pull/1645)
- Consider bad UUID as 404 in routing [#1646](https://github.com/opendatateam/udata/pull/1646)
- Add missing email templates [#1647](https://github.com/opendatateam/udata/pull/1647)
- Polyfill `ChildNode.remove()` for IE11 [#1648](https://github.com/opendatateam/udata/pull/1648)
- Improve Raven-js/Sentry error handling [#1649](https://github.com/opendatateam/udata/pull/1649)
- Prevent regex special characters to break site search [#1650](https://github.com/opendatateam/udata/pull/1650)

## 1.3.8 (2018-04-25)

- Fix sendmail regression [#1620](https://github.com/opendatateam/udata/pull/1620)

## 1.3.7 (2018-04-24)

- Fix some search parameters validation [#1601](https://github.com/opendatateam/udata/pull/1601)
- Prevent API tracking errors with unicode [#1602](https://github.com/opendatateam/udata/pull/1602)
- Prevent a race condition error when uploading file with concurrent chunking [#1606](https://github.com/opendatateam/udata/pull/1606)
- Disallow resources dict in API [#1603](https://github.com/opendatateam/udata/pull/1603)
- Test and fix territories routing [#1611](https://github.com/opendatateam/udata/pull/1611)
- Fix the client-side Raven/Sentry configuration [#1612](https://github.com/opendatateam/udata/pull/1612)
- Raise a 404 in case of unknown RDF content type [#1613](https://github.com/opendatateam/udata/pull/1613)
- Ensure current theme is available to macros requiring it in mails [#1614](https://github.com/opendatateam/udata/pull/1614)
- Fix documentation about NGinx configuration for https [#1615](https://github.com/opendatateam/udata/pull/1615)
- Remove unwanted commas in default `SECURITY_EMAIL_SUBJECT_*` parameters [#1616](https://github.com/opendatateam/udata/pull/1616)

## 1.3.6 (2018-04-16)

- Prevent OEmbed card to be styled when loaded in bootstrap 4 [#1569](https://github.com/opendatateam/udata/pull/1569)
- Fix organizations sort by last_modified [#1576](https://github.com/opendatateam/udata/pull/1576)
- Fix dataset creation form (and any other form) [#1584](https://github.com/opendatateam/udata/pull/1584)
- Fix an XSS on client-side markdown parsing [#1585](https://github.com/opendatateam/udata/pull/1585)
- Ensure URLs validation is the same everywhere [#1586](https://github.com/opendatateam/udata/pull/1586)

## 1.3.5 (2018-04-03)

- Upgrade `sifter` to `0.5.3` [#1548](https://github.com/opendatateam/udata/pull/1548)
- Upgrade `jquery-validation` to 1.17.0 and fixes some issues with client-side URL validation [#1550](https://github.com/opendatateam/udata/pull/1550)
- Minor change on OEmbed cards to avoid theme to override the cards `font-family` [#1549](https://github.com/opendatateam/udata/pull/1549)
- Improve cli unicode handling [#1551](https://github.com/opendatateam/udata/pull/1551)
- Fix DCAT harvester mime type detection [#1552](https://github.com/opendatateam/udata/pull/1552)
- Add the missing harvester URL in admin [#1554](https://github.com/opendatateam/udata/pull/1554)
- Fix harvester preview/job layout [#1553](https://github.com/opendatateam/udata/pull/1553)
- Fix some search unicode issues [#1555](https://github.com/opendatateam/udata/pull/1555)
- Small fixes on OEmbed URL detection [#1556](https://github.com/opendatateam/udata/pull/1556)
- Use nb_hits instead of views to count downloads [#1560](https://github.com/opendatateam/udata/pull/1560)
- Prevent an XSS in TermFacet [#1561](https://github.com/opendatateam/udata/pull/1561)
- Fix breadcrumb bar layout on empty search result [#1562](https://github.com/opendatateam/udata/pull/1562)

## 1.3.4 (2018-03-28)

- Remove territory claim banner [#1521](https://github.com/opendatateam/udata/pull/1521)
- Expose an [OEmbed](https://oembed.com/) API endpoint using the new cards [#1525](https://github.com/opendatateam/udata/pull/1525)
- Small topic fixes [#1529](https://github.com/opendatateam/udata/pull/1529)
- Fixes the search result vertical cut off [#1530](https://github.com/opendatateam/udata/pull/1530)
- Prevent visually disabled pagination buttons from being clicked [#1539](https://github.com/opendatateam/udata/pull/1539)
- Fixes "sort organization by name" not working [#1537](https://github.com/opendatateam/udata/pull/1537)
- Non-admin users should not see the "publish as anyone" filter field on "publish as" screen [#1538](https://github.com/opendatateam/udata/pull/1538)

## 1.3.3 (2018-03-20)

- Fixes on upload: prevent double upload and bad chunks upload [#1516](https://github.com/opendatateam/udata/pull/1516)
- Ensure OAuth2 tokens can be saved without `refresh_token` [#1517](https://github.com/opendatateam/udata/pull/1517)

## 1.3.2 (2018-03-20)

- Support request-body credential in OAuth2 (Fix a regression introduced in 1.3.0) [#1511](https://github.com/opendatateam/udata/pull/1511)

## 1.3.1 (2018-03-15)

- Fix some geozones/geoids bugs [#1505](https://github.com/opendatateam/udata/pull/1505)
- Fix oauth scopes serialization in authorization template [#1506](https://github.com/opendatateam/udata/pull/1506)
- Prevent error on site ressources metric [#1507](https://github.com/opendatateam/udata/pull/1507)
- Fix some routing errors [#1508](https://github.com/opendatateam/udata/pull/1508)
- Mongo connection is now lazy by default, preventing non fork-safe usage in celery as well as preventing commands not using the database to hit it [#1509](https://github.com/opendatateam/udata/pull/1509)
- Fix udata version not exposed on Sentry [#1510](https://github.com/opendatateam/udata/pull/1510)

## 1.3.0 (2018-03-13)

### Breaking changes

- Switch to `flask-cli` and drop `flask-script`. Deprecated commands have been removed. [#1364](https://github.com/opendatateam/udata/pull/1364)
- Update card components to make them more consistent [#1383](https://github.com/opendatateam/udata/pull/1383) [#1460](https://github.com/opendatateam/udata/pull/1460)
- udata is now protocol (`http`/`https`) agnostic. This is now fully the reverse-proxy responsibility (please ensure that you are using SSL only in production for security purpose). [#1463](https://github.com/opendatateam/udata/pull/1463)
- Added more entrypoints and document them. There is no more automatically enabled plugin by installation. Plugins can now properly contribute translations. [#1431](https://github.com/opendatateam/udata/pull/1431)

### New features

- Soft breaks in markdown is rendered as line return as allowed by the [commonmark specifications](http://spec.commonmark.org/0.28/#soft-line-breaks), client-side rendering follows the same security rules [#1432](https://github.com/opendatateam/udata/pull/1432)
- Switch from OAuthlib/Flask-OUAhtlib to Authlib and support all grants type as well as token revocation [#1434](https://github.com/opendatateam/udata/pull/1434)
- Chunked upload support (big files support) [#1468](https://github.com/opendatateam/udata/pull/1468)
- Improve tasks/jobs queues routing [#1487](https://github.com/opendatateam/udata/pull/1487)
- Add the `udata schedule|unschedule|scheduled` commands [#1497](https://github.com/opendatateam/udata/pull/1497)

### Bug fixes and minor changes

- Added Geopackage as default allowed file formats [#1425](https://github.com/opendatateam/udata/pull/1425)
- Fix completion/suggestion unicode handling [#1452](https://github.com/opendatateam/udata/pull/1452)
- Added a link to change password into the admin [#1462](https://github.com/opendatateam/udata/pull/1462)
- Fix organization widget (embed) [#1474](https://github.com/opendatateam/udata/pull/1474)
- High priority for sendmail tasks [#1484](https://github.com/opendatateam/udata/pull/1484)
- Add security.send_confirmation template [#1475](https://github.com/opendatateam/udata/pull/1475)

### Internals

- Switch to pytest as testing tool and expose a `udata` pytest plugin [#1400](https://github.com/opendatateam/udata/pull/1400)


## 1.2.11 (2018-02-05)

- Translate Flask-Security email subjects [#1413](https://github.com/opendatateam/udata/pull/1413)
- Fix organization admin pagination [#1372](https://github.com/opendatateam/udata/issues/1372)
- Fix missing spinners on loading datatables [#1401](https://github.com/opendatateam/udata/pull/1401)
- Fixes on the search facets [#1410](https://github.com/opendatateam/udata/pull/1410)

## 1.2.10 (2018-01-24)

- Markdown rendering is now the same between the back and the frontend. [#604](https://github.com/opendatateam/udata/issues/604)
- Make the dataset page reuses section and cards themable. [#1378](https://github.com/opendatateam/udata/pull/1378)
- `ValueError` is not hidden anymore by the Bad Request error page, it is logged. [#1382](https://github.com/opendatateam/udata/pull/1382)
- Spatial encoding fixes: prevent breaking unicode errors. [#1381](https://github.com/opendatateam/udata/pull/1381)
- Ensure the multiple term search uses a `AND` operator [#1384](https://github.com/opendatateam/udata/pull/1384)
- Facets encoding fixes: ensure lazy strings are propery encoded. [#1388](https://github.com/opendatateam/udata/pull/1388)
- Markdown content is now easily themable (namespaced into a `markdown` class) [#1389](https://github.com/opendatateam/udata/pull/1389)
- Fix discussions and community resources alignment on datasets and reuses pages [#1390](https://github.com/opendatateam/udata/pull/1390)
- Fix discussions style on default theme [#1393](https://github.com/opendatateam/udata/pull/1393)
- Ensure empty harvest jobs properly end [#1395](https://github.com/opendatateam/udata/pull/1395)

## 1.2.9 (2018-01-17)

- Add extras field in discussions [#1360](https://github.com/opendatateam/udata/pull/1360)
- Fix datepicker [#1370](https://github.com/opendatateam/udata/pull/1370)
- Fix error on forbidden scheme in `is_url` harvest filter [#1376](https://github.com/opendatateam/udata/pull/1376)
- Fix an error on rendering present territory date [#1377](https://github.com/opendatateam/udata/pull/1377)

## 1.2.8 (2018-01-10)

- Fix html2text dependency version [#1362](https://github.com/opendatateam/udata/pull/1362)

## 1.2.7 (2018-01-10)

- Bump chartjs version to 2.x [#1352](https://github.com/opendatateam/udata/pull/1352)
- Sanitize mdstrip [#1351](https://github.com/opendatateam/udata/pull/1351)

## 1.2.6 (2018-01-04)

- Fix wrongly timed notification on dataset creation with misformed tags [#1332](https://github.com/opendatateam/udata/pull/1332)
- Fix topic creation [#1333](https://github.com/opendatateam/udata/pull/1333)
- Add a `udata worker status` command to list pending tasks.[breaking] The `udata worker` command is replaced by `udata worker start`. [#1324](https://github.com/opendatateam/udata/pull/1324)
- Prevent crawlers from indexing spammy datasets, reuses and organizations [#1334](https://github.com/opendatateam/udata/pull/1334) [#1335](https://github.com/opendatateam/udata/pull/1335)
- Ensure Swagger.js properly set jQuery.ajax contentType parameter (and so data is properly serialized) [#1126](https://github.com/opendatateam/udata/issues/1126)
- Allows theme to easily access the `owner_avatar_url` template filter [#1336](https://github.com/opendatateam/udata/pull/1336)

## 1.2.5 (2017-12-14)

- Fix misused hand cursor over the spatial coverage map in dataset admin [#1296](https://github.com/opendatateam/udata/pull/1296)
- Fix broken post edit page [#1295](https://github.com/opendatateam/udata/pull/1295)
- Display date of comments in dataset discussions [#1283](https://github.com/opendatateam/udata/pull/1283)
- Prevent `reindex` command from failing on a specific object and log error instead. [#1293](https://github.com/opendatateam/udata/pull/1293)
- Position the community resource link icon correctly [#1298](https://github.com/opendatateam/udata/pull/1298)
- Add a sort option to query of list of posts in API [#1301](https://github.com/opendatateam/udata/pull/1301)
- Import dropdown behavior from `udata-gouvfr` and fix hidden submenus on mobile [#1297](https://github.com/opendatateam/udata/pull/1297)
- show message for emtpy dataset search [#1044](https://github.com/opendatateam/udata/pull/1284)

## 1.2.4 (2017-12-06)

- Fix flask_security celery tasks context [#1249](https://github.com/opendatateam/udata/pull/1249)
- Fix `dataset.quality` handling when no format filled [#1265](https://github.com/opendatateam/udata/pull/1265)
- Ignore celery tasks results except for tasks which require it and lower the default results expiration to 6 hours [#1281](https://github.com/opendatateam/udata/pull/1281)
- Import community resource avatar style from udata-gouvfr [#1288](https://github.com/opendatateam/udata/pull/1288)
- Terms are now handled from markdown and customizable with the `SITE_TERMS_LOCATION` setting. [#1285](https://github.com/opendatateam/udata/pull/1285)
- Deeplink to resource [#1289](https://github.com/opendatateam/udata/pull/1289)

## 1.2.3 (2017-10-27)

- Check only the uncollapsed resources at first on dataset view [#1246](https://github.com/opendatateam/udata/pull/1246)

## 1.2.2 (2017-10-26)

- Fixes on the `search index command` [#1245](https://github.com/opendatateam/udata/pull/1245)

## 1.2.1 (2017-10-26)

- Introduce `udata search index` commmand to replace both deprecated `udata search init` and `udata search reindex` commands. They will be removed in udata 1.4. [#1233](https://github.com/opendatateam/udata/pull/1233)
- Rollback oauthlib from 2.0.5 to 2.0.2, pending a permanent solution [#1237](https://github.com/opendatateam/udata/pull/1237)
- Get cached linkchecker result before hitting API [#1235](https://github.com/opendatateam/udata/pull/1235)
- Cleanup resources checksum (migration) [#1239](https://github.com/opendatateam/udata/pull/1239)
- Show check results in resource modal [#1242](https://github.com/opendatateam/udata/pull/1242)
- Cache avatar rendering [#1243](https://github.com/opendatateam/udata/pull/1243)

## 1.2.0 (2017-10-20)

### New features and big improvements

- Expose harvester scheduling through the API and the admin interface [#1123](https://github.com/opendatateam/udata/pull/1123)
- Added a `udata info` command for diagnostic purpose [#1179](https://github.com/opendatateam/udata/pull/1179)
- Switch from static theme avatars/placeholders to [identicons](https://en.wikipedia.org/wiki/Identicon) for readability (mostly on discussions) [#1193](https://github.com/opendatateam/udata/pull/1193)
- Move croquemort features to a generic link checker architecture [#1110](https://github.com/opendatateam/udata/pull/1110)
- CKAN and OpenDataSoft backends are now optional separate udata extensions [#1213](https://github.com/opendatateam/udata/pull/1213)
- Better search autocomplete [#1222](https://github.com/opendatateam/udata/pull/1222)
- Big post improvements (discussions support, navigation, fixes...) [#1224](https://github.com/opendatateam/udata/pull/1224)

### Breaking changes

- Upgrade to Celery 4.1.0. All celery parameters should be updated. (See [Celery options documentation](https://udata.readthedocs.io/en/stable/adapting-settings/#celery-options) [#1150](https://github.com/opendatateam/udata/pull/1050)
- Switch to [Crowdin](https://crowdin.com) to manage translations [#1171](https://github.com/opendatateam/udata/pull/1171)
- Switch to `Flask-Security`. `Flask-Security-Fork` should be uninstalled before installing the new requirements [#958](https://github.com/opendatateam/udata/pull/958)

### Miscellaneous changes and fixes

- Display organization metrics in the organization page tab labels [#1022](https://github.com/opendatateam/udata/pull/1022)
- Organization dashboard page has been merged into the main organization page [#1023](https://github.com/opendatateam/udata/pull/1023)
- Fix an issue causing a loss of data input at the global search input level [#1019](https://github.com/opendatateam/udata/pull/1019)
- Fixes a lot of encoding issues [#1146](https://github.com/opendatateam/udata/pull/1146)
- Add `.ttl` and `.n3` as supported file extensions [#1183](https://github.com/opendatateam/udata/pull/1183)
- Improve logging for adhoc scripts [#1184](https://github.com/opendatateam/udata/pull/1184)
- Improve URLs validation (support new tlds, unicode URLs...) [#1182](https://github.com/opendatateam/udata/pull/1182)
- Properly serialize empty geometries for zones missing it and prevent leaflet crash on invalid bounds [#1188](https://github.com/opendatateam/udata/pull/1188)
- Start validating some configuration parameters [#1197](https://github.com/opendatateam/udata/pull/1197)
- Remove resources without title or url [migration] [#1200](https://github.com/opendatateam/udata/pull/1200)
- Improve harvesting licenses detection [#1203](https://github.com/opendatateam/udata/pull/1203)
- Added missing delete post and topic admin actions [#1202](https://github.com/opendatateam/udata/pull/1202)
- Fix the scroll to a discussion sub-thread [#1206](https://github.com/opendatateam/udata/pull/1206)
- Fix duplication in discussions [migration] [#1209](https://github.com/opendatateam/udata/pull/1209)
- Display that a discussion has been closed [#1216](https://github.com/opendatateam/udata/pull/1216)
- Explicit dataset search reuse facet context (only known reuses) [#1219](https://github.com/opendatateam/udata/pull/1219)
- Optimize indexation a little bit [#1215](https://github.com/opendatateam/udata/pull/1215)
- Fix some reversed temporal coverage [migration] [#1214](https://github.com/opendatateam/udata/pull/1214)


## 1.1.8 (2017-09-28)

- Display membership modal actions buttons for site administrators and on membership display. [#1176](https://github.com/opendatateam/udata/pull/1176)
- Fix organization avatar in admin profile [#1175](https://github.com/opendatateam/udata/issues/1175)

## 1.1.7 (2017-09-25)

- Prevent a random territory from being displayed when query doesn't match [#1124](https://github.com/opendatateam/udata/pull/1124)
- Display avatar when the community resource owner is an organization [#1125](https://github.com/opendatateam/udata/pull/1125)
- Refactor the "publish as" screen to make it more obvious that an user is publishing under its own name [#1122](https://github.com/opendatateam/udata/pull/1122)
- Make the "find your organization" screen cards clickable (send to the organization page) [#1129](https://github.com/opendatateam/udata/pull/1129)
- Fix "Center the full picture" on user avatar upload [#1130](https://github.com/opendatateam/udata/issues/1130)
- Hide issue modal forbidden actions [#1128](https://github.com/opendatateam/udata/pull/1128)
- Ensure spatial coverage zones are resolved when submitted from the API or when querying oembed API. [#1140](https://github.com/opendatateam/udata/pull/1140)
- Prevent user metrics computation when the object owner is an organization (and vice versa) [#1152](https://github.com/opendatateam/udata/pull/1152)

## 1.1.6 (2017-09-11)

- Fix CircleCI automated publication on release tags
  [#1120](https://github.com/opendatateam/udata/pull/1120)

## 1.1.5 (2017-09-11)

- Fix the organization members grid in admin
  [#934](https://github.com/opendatateam/udata/issues/934)
- Fix and tune harvest admin loading state and payload size
  [#1113](https://github.com/opendatateam/udata/issues/1113)
- Automatically schedule validated harvesters and allow to (re)schedule them
  [#1114](https://github.com/opendatateam/udata/pull/1114)
- Raise the minimum `raven` version to ensure sentry is filtering legit HTTP exceptions
  [#774](https://github.com/opendatateam/udata/issues/774)
- Pin GeoJSON version to avoid breaking changes
  [#1118](https://github.com/opendatateam/udata/pull/1118)
- Deduplicate organization members
  [#1111](https://github.com/opendatateam/udata/issues/1111)

## 1.1.4 (2017-09-05)

- Fix packaging

## 1.1.3 (2017-09-05)

- Make the spatial search levels exclusion list configurable through `SPATIAL_SEARCH_EXCLUDE_LEVELS`.
  [#1101](https://github.com/opendatateam/udata/pull/1101)
- Fix facets labelizer with html handling
  [#1102](https://github.com/opendatateam/udata/issues/1102)
- Ensure territories pages have image defined in metadatas
  [#1103](https://github.com/opendatateam/udata/issues/1103)
- Strip tags in autocomplete results
  [#1104](https://github.com/opendatateam/udata/pull/1104)
- Transmit link checker status to frontend
  [#1048](https://github.com/opendatateam/udata/issues/1048)
- Remove plus signs from search query
  [#1048](https://github.com/opendatateam/udata/issues/987)

## 1.1.2 (2017-09-04)

- Handle territory URLs generation without validity
  [#1068](https://github.com/opendatateam/udata/issues/1068)
- Added a contact button to trigger discussions
  [#1076](https://github.com/opendatateam/udata/pull/1076)
- Improve harvest error handling
  [#1078](https://github.com/opendatateam/udata/pull/1078)
- Improve elasticsearch configurability
  [#1096](https://github.com/opendatateam/udata/pull/1096)
- Lots of fixes admin files upload
  [1094](https://github.com/opendatateam/udata/pull/1094)
- Prevent the "Bad request error" happening on search but only on some servers
  [#1097](https://github.com/opendatateam/udata/pull/1097)
- Migrate spatial granularities to new identifiers
- Migrate remaining legacy spatial identifiers
  [#1080](https://github.com/opendatateam/udata/pull/1080)
- Fix the discussion API documention
  [#1093](https://github.com/opendatateam/udata/pull/1093)

## 1.1.1 (2017-07-31)

- Fix an issue preventing reuse edition:
  [#1027](https://github.com/opendatateam/udata/issues/1027)
- Fix an issue preventing user display and edit in admin:
  [#1030](https://github.com/opendatateam/udata/issues/1030)
- Fix an error when a membership request is accepted:
  [#1028](https://github.com/opendatateam/udata/issues/1028)
- Fix issue modal on a reuse:
  [#1026](https://github.com/opendatateam/udata/issues/1026)
- Fix sort by date on admin users list:
  [#1029](https://github.com/opendatateam/udata/issues/1029)
- Improve the `purge` command
  [#1039](https://github.com/opendatateam/udata/pull/1039)
- Ensure search does not fail when a deleted object has not been
  unindexed yet
  [#1063](https://github.com/opendatateam/udata/issues/1063)
- Start using Celery queues to handle task priorities
  [#1067](https://github.com/opendatateam/udata/pull/1067)
- Updated translations

## 1.1.0 (2017-07-05)

### New features and improvements

- Added a [DCAT](https://www.w3.org/TR/vocab-dcat/) harvester
  and expose metadata as RDF/DCAT.
  [#966](https://github.com/opendatateam/udata/pull/966)
  See the dedicated documentions:

  - [RDF](https://udata.readthedocs.io/en/stable/rdf/)
  - [Harvesting](https://udata.readthedocs.io/en/stable/harvesting/)

- Images are now optimized and you can force rerendering using the `udata images render` command.
- Allowed files extensions are now configurable via the `ALLOWED_RESOURCES_EXTENSIONS` setting
  and both admin and API will have the same behavior
  [#833](https://github.com/opendatateam/udata/pull/833).
- Improve and fix notifications:
  [#928](https://github.com/opendatateam/udata/issues/928)

  - Changed notification style to toast
  - Fix notifications that weren't displayed on form submission
- Add a toggle indicator on dataset quality blocks that are collapsible
  [#915](https://github.com/opendatateam/udata/issues/915)
- Integrating latest versions of GeoZones and GeoLogos for territories.
  Especially using history of towns, counties and regions from GeoHisto.
  [#499](https://github.com/opendatateam/udata/issues/499)

### Breaking Changes

- Themes are now entrypoint-based [#829](https://github.com/opendatateam/udata/pull/829).
  There is also a new [theming documention](https://udata.readthedocs.io/en/stable/creating-theme/).
- Images placeholders are now entirely provided by themes
  [#707](https://github.com/opendatateam/udata/issues/707)
  [#1006](https://github.com/opendatateam/udata/issues/1006)
- Harvester declaration is now entrypoint-based
  [#1004](https://github.com/opendatateam/udata/pull/1004)

### Fixes

- Ensure URLs are stripped [#823](https://github.com/opendatateam/udata/pull/823)
- Lot of fixes and improvements on Harvest admin UI
  [#817](https://github.com/opendatateam/udata/pull/817):

  - harvester edition fixed (and missing API added)
  - harvester deletion fixed
  - harvester listing is now paginated
  - more detailed harvesters widgets
  - ensure harvest source are owned by a user or an organization, not both [migration]

- Pure Vue.js search facets
  [#880](https://github.com/opendatateam/udata/pull/880).
  Improve and fix the datepicker:

  - Proper sizing and positionning in dropdowns
  - Fix initial value not being displayed
  - Make it usable on keyboard
  - Allows to define `min` and `max` values to disable some dates
  - Keyboard input is reflected into the calendar
    [#615](https://github.com/opendatateam/udata/issues/615)
- Disable `next` button when no file has been uploaded
  [#930](https://github.com/opendatateam/udata/issues/930)
- Fix badges notification mails
  [#894](https://github.com/opendatateam/udata/issues/894)
- Fix the `udata search reindex` command
  [#1009](https://github.com/opendatateam/udata/issues/1009)
- Reindex datasets when their parent organization is purged
  [#1008](https://github.com/opendatateam/udata/issues/1008)

### Miscellaneous / Internal

- Upgrade to Flask-Mongoengine 0.9.3, Flask-WTF 0.14.2, mongoengine 0.13.0.
  [#812](https://github.com/opendatateam/udata/pull/812)
  [#871](https://github.com/opendatateam/udata/pull/871)
  [#903](https://github.com/opendatateam/udata/pull/903)
- Upgrade to Flask-Login 0.4.0 and switch from Flask-Security to the latest
  [Flask-Security-Fork](https://pypi.org/project/Flask-Security-Fork)
  [#813](https://github.com/opendatateam/udata/pull/813)
- Migrated remaining widgets to Vue.js [#828](https://github.com/opendatateam/udata/pull/828):

  - bug fixes on migrated widgets (Issues button/modal, integrate popover, coverage map)
  - more coherent JS environment for developpers
  - lighter assets
  - drop Handlebars dependency

- bleach and html5lib have been updated leading to more secure html/markdown cleanup
  and [better performances](http://bluesock.org/~willkg/blog/dev/bleach_2_0.html)
  [#838](https://github.com/opendatateam/udata/pull/838)
- Drop `jquery-slimscroll` and fix admin menu scrolling
  [#851](https://github.com/opendatateam/udata/pull/851)
- drop jquery.dotdotdot for a lighter css-only solution (less memory consumption)
  [#853](https://github.com/opendatateam/udata/pull/853)
- Lighter style [#869](https://github.com/opendatateam/udata/pull/869):

  - Drop glyphicons and use only Font-Awesome (more coherence, less fonts)
  - lighter bootstrap style by importing only what's needed
  - make use of bootstrap and admin-lte variables (easier for theming)
  - proper separation between front and admin style
- Drop `ExtractTextPlugin` on Vue components style:

  - faster (re)compilation time
  - resolves most compilation and missing style issues
    [#555](https://github.com/opendatateam/udata/issues/555)
    [#710](https://github.com/opendatateam/udata/issues/710)
  - allows use of hot components reloading.
- Pure Vue.js modals. Fix the default membership role. Added contribute modal.
  [#873](https://github.com/opendatateam/udata/pull/873)
- Easier Vue.js development/debugging:

  - Drop `Vue.config.replace = false`: compatible with Vue.js 1/2 and no more style guessing
    [#760](https://github.com/opendatateam/udata/pull/760)
  - `name` on all components: no more `Anonymous Component` in Vue debugger
  - No more `Fragments`
  - More ES6 everywhere
- Make metrics deactivable for tests
  [#905](https://github.com/opendatateam/udata/pull/905)

## 1.0.11 (2017-05-25)

- Fix presubmit form errors handling
  [#909](https://github.com/opendatateam/udata/pull/909)
- Fix producer sidebar image sizing
  [#913](https://github.com/opendatateam/udata/issues/913)
- Fix js `Model.save()` not updating in some cases
  [#910](https://github.com/opendatateam/udata/pull/910)

## 1.0.10 (2017-05-11)

- Fix bad stored (community) resources URLs [migration]
  [#882](https://github.com/opendatateam/udata/issues/882)
- Proper producer logo display on dataset pages
- Fix CKAN harvester empty notes and `metadata` file type handling
- Remove (temporary) badges metrics
  [#885](https://github.com/opendatateam/udata/issues/885)
- Test and fix topic search
  [#892](https://github.com/opendatateam/udata/pull/892)

## 1.0.9 (2017-04-23)

- Fix broken post view
  [#877](https://github.com/opendatateam/udata/pull/877)
- Fix new issue submission
  [#874](https://github.com/opendatateam/udata/issues/874)
- Display full images/logo/avatars URL in references too
  [#824](https://github.com/opendatateam/udata/issues/824)

## 1.0.8 (2017-04-14)

- Allow more headers in cors preflight headers
  [#857](https://github.com/opendatateam/udata/pull/857)
  [#860](https://github.com/opendatateam/udata/pull/860)
- Fix editorialization admin
  [#863](https://github.com/opendatateam/udata/pull/863)
- Fix missing completer images and ensure completion API is usable on a different domain
  [#864](https://github.com/opendatateam/udata/pull/864)

## 1.0.7 (2017-04-07)

- Fix display for zone completer existing values
  [#845](https://github.com/opendatateam/udata/issues/845)
- Proper badge display on dataset and organization page
  [#849](https://github.com/opendatateam/udata/issues/849)
- Remove useless `discussions` from views contexts.
  [#850](https://github.com/opendatateam/udata/pull/850)
- Fix the inline resource edit button not redirecting to admin
  [#852](https://github.com/opendatateam/udata/pull/852)
- Fix broken checksum component
  [#846](https://github.com/opendatateam/udata/issues/846)

## 1.0.6 (2017-04-01)

- Default values are properly displayed on dataset form
  [#745](https://github.com/opendatateam/udata/issues/745)
- Prevent a redirect on discussion fetch
  [#795](https://github.com/opendatateam/udata/issues/795)
- API exposes both original and biggest thumbnail for organization logo, reuse image and user avatar
  [#824](https://github.com/opendatateam/udata/issues/824)
- Restore the broken URL check feature
  [#840](https://github.com/opendatateam/udata/issues/840)
- Temporarily ignore INSPIRE in ODS harvester
  [#837](https://github.com/opendatateam/udata/pull/837)
- Allow `X-API-KEY` and `X-Fields` in cors preflight headers
  [#841](https://github.com/opendatateam/udata/pull/841)

## 1.0.5 (2017-03-27)

- Fixes error display in forms [#830](https://github.com/opendatateam/udata/pull/830)
- Fixes date range picker dates validation [#830](https://github.com/opendatateam/udata/pull/830)
- Fix badges entries not showing in admin [#825](https://github.com/opendatateam/udata/pull/825)

## 1.0.4 (2017-03-01)

- Fix badges trying to use API too early
  [#799](https://github.com/opendatateam/udata/pull/799)
- Some minor tuning on generic references
  [#801](https://github.com/opendatateam/udata/pull/801)
- Cleanup factories
  [#808](https://github.com/opendatateam/udata/pull/808)
- Fix user default metrics not being set [migration]
  [#809](https://github.com/opendatateam/udata/pull/809)
- Fix metric update after transfer
  [#810](https://github.com/opendatateam/udata/pull/810)
- Improve spatial completion ponderation (spatial zones reindexation required)
  [#811](https://github.com/opendatateam/udata/pull/811)

## 1.0.3 (2017-02-21)

- Fix JavaScript locales handling [#786](https://github.com/opendatateam/udata/pull/786)
- Optimize images sizes for territory placeholders [#788](https://github.com/opendatateam/udata/issues/788)
- Restore placeholders in search suggestions, fix [#790](https://github.com/opendatateam/udata/issues/790)
- Fix share popover in production build [#793](https://github.com/opendatateam/udata/pull/793)

## 1.0.2 (2017-02-20)

- Fix assets packaging for production [#763](https://github.com/opendatateam/udata/pull/763) [#765](https://github.com/opendatateam/udata/pull/765)
- Transform `udata_version` jinja global into a reusable (by themes) `package_version` [#768](https://github.com/opendatateam/udata/pull/768)
- Ensure topics datasets and reuses can display event with a topic parameter [#769](https://github.com/opendatateam/udata/pull/769)
- Raise a `400 Bad Request` when a bad `class` attribute is provided to the API
  (for entry point not using forms). [#772](https://github.com/opendatateam/udata/issues/772)
- Fix datasets with spatial coverage not being indexed [#778](https://github.com/opendatateam/udata/issues/778)
- Ensure theme assets cache is versioned (and flushed when necessary)
  [#781](https://github.com/opendatateam/udata/pull/781)
- Raise maximum tag length to 96 in order to at least support
  [official INSPIRE tags](http://inspire.ec.europa.eu/theme)
  [#782](https://github.com/opendatateam/udata/pull/782)
- Properly raise 400 error on transfer API in case of bad subject or recipient
  [#784](https://github.com/opendatateam/udata/pull/784)
- Fix broken OEmbed rendering [#783](https://github.com/opendatateam/udata/issues/783)
- Improve crawlers behavior by adding some `meta[name=robots]` on pages requiring it
  [#777](https://github.com/opendatateam/udata/pull/777)

## 1.0.1 (2017-02-16)

- Pin PyMongo version (only compatible with PyMongo 3+)

## 1.0.0 (2017-02-16)

### Breaking Changes

* 2016-05-11: Upgrade of ElasticSearch from 1.7 to 2.3 [#449](https://github.com/opendatateam/udata/pull/449)

You have to re-initialize the index from scratch, not just use the `reindex` command given that ElasticSearch 2+ doesn't provide a way to [delete mappings](https://www.elastic.co/guide/en/elasticsearch/reference/current/indices-delete-mapping.html) anymore. The command is `udata search init` and may take some time given the amount of data you are dealing with.

* 2017-01-18: User search and listing has been removed (privacy concern)

### New & Improved

* 2017-01-06: Add some dataset ponderation factor: temporal coverage, spatial coverage,
  certified provenance and more weight for featured ones. Need reindexation to be taken into account.

* 2016-12-20: Use all the [Dublin Core Frequencies](http://dublincore.org/groups/collections/frequency/)
  plus some extra frequencies.

* 2016-12-01: Add the possibility for a user to delete its account in the admin interface

In some configurations, this feature should be deactivated, typically when
there is an SSO in front of udata which may cause some inconsistencies. In
that case, the configuration parameter DELETE_ME should be set to False (True
by default).

* 2016-05-12: Add fields masks to reduce API payloads [#451](https://github.com/opendatateam/udata/pull/451)

The addition of [fields masks](http://flask-restplus.readthedocs.io/en/stable/mask.html) in Flask-RESTPlus allows us to reduce the retrieved payload within the admin — especially for datasets — and results in a performances boost.

### Fixes

* 2016-11-29: Mark active users as confirmed [#619](https://github.com/opendatateam/udata/pull/618)
* 2016-11-28: Merge duplicate users [#617](https://github.com/opendatateam/udata/pull/617)
  (A reindexation is necessary after this migration)

### Deprecation

Theses are deprecated and support will be removed in some feature release.
See [Deprecation Policy](https://udata.readthedocs.io/en/stable/versioning/#deprecation-policy).

* Theses frequencies are deprecated for their Dublin Core counter part:
    * `fortnighly` ⇨ `biweekly`
    * `biannual` ⇨ `semiannual`
    * `realtime` ⇨ `continuous`


## 0.9.0 (2017-01-10)

- First published version<|MERGE_RESOLUTION|>--- conflicted
+++ resolved
@@ -8,6 +8,11 @@
     - Upgrade must be done release by release to set the `FeatureCompatibilityVersion` variable like stated in [this](https://www.mongodb.com/docs/v4.2/release-notes/4.0/#upgrade-procedures) documentation.
     - Upgrade pymongo 3.10.1 -> 4.3.3
     - Upgrade mongoengine 0.20.0 -> 0.26.0
+- Dates renaming to provide more relevant computed dates between internal and harvested dates [#2815](https://github.com/opendatateam/udata/pull/2815):
+    - Renamed `created_at` and `last_modified` of Dataset model to `created_at_internal` and `last_modified_internal`
+    - Renamed `created_at` and `modified` of Resource model to `created_at_internal` and `last_modified_internal`
+    - Added `created_at` computed property in Dataset and Resource model to provide harvested date if present and internal otherwise
+    - Added `last_modified` computed property in Dataset and Resource model to provide max date between internal and harvested date
 
 ## 6.1.0 (2023-03-07)
 
@@ -18,15 +23,7 @@
   - Prevent multiple blueprint with same name registration (not supported anymore in Flask).
 - Removed all code logic related to the `published` date in resource model, now deprecated. :warning: The attribute itself was left in the model because of the complexity of the migration [#2807](https://github.com/opendatateam/udata/pull/2807)
 - Add `xlsx` and `docx` as closed format for quality score [#2814](https://github.com/opendatateam/udata/pull/2814)
-<<<<<<< HEAD
-- Dates renaming to provide more relevant computed dates between internal and harvested dates [#2815](https://github.com/opendatateam/udata/pull/2815):
-    - Renamed `created_at` and `last_modified` of Dataset model to `created_at_internal` and `last_modified_internal`
-    - Renamed `created_at` and `modified` of Resource model to `created_at_internal` and `last_modified_internal`
-    - Added `created_at` computed property in Dataset and Resource model to provide harvested date if present and internal otherwise
-    - Added `last_modified` computed property in Dataset and Resource model to provide max date between internal and harvested date
-=======
 - Flush latest rows in csv catalog export before storing file [#2818](https://github.com/opendatateam/udata/pull/2818)
->>>>>>> 38216e0f
 - Exposed dates through API are now timezone aware [#2810](https://github.com/opendatateam/udata/pull/2810)
 - Fix frequency reminder [#2821](https://github.com/opendatateam/udata/pull/2821)
 
