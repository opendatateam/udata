# Changelog

## Current (in progress)

<<<<<<< HEAD
- Quality score computation refactoring and now returning it in list datasets endpoint. Update was made in admin too. [#2746](https://github.com/opendatateam/udata/pull/2746)
=======
- :warning: Manifest logic was removed and udata does now work as standalone [#2747](https://github.com/opendatateam/udata/pull/2747)

>>>>>>> e3df3c29
- Remove map related stuff [#2749](https://github.com/opendatateam/udata/pull/2749)
- Add library udata_event_service to produce Kafka messages [#2743](https://github.com/opendatateam/udata/pull/2743)

## 4.1.0 (2022-06-09)

- Add html support for posts [#2731](https://github.com/opendatateam/udata/pull/2731)
- Use mongo search if `SEARCH_SERVICE_API_URL` variable is not set [#2728](https://github.com/opendatateam/udata/pull/2728)
- Improve resource extension detection [#2729](https://github.com/opendatateam/udata/pull/2729/files)
- Remove resources in dataset search serialization [#2730](https://github.com/opendatateam/udata/pull/2730)
- Add endpoint to directly get specific resource by rid [#2732](https://github.com/opendatateam/udata/pull/2732).
- Publish kafka message when resource is created, modified or deleted [#2733](https://github.com/opendatateam/udata/pull/2733)
- Clean documentation and code with respect to independent search service [#2738](https://github.com/opendatateam/udata/pull/2738)
- Fix size argument in suggests endpoint and corresponding tests [#2739](https://github.com/opendatateam/udata/pull/2739)
- Add udata instance name prefix and action suffix for kafka topics [#2736](https://github.com/opendatateam/udata/pull/2736)
- Fix tokenisation by building an `AND` query (see comments in code) for mongo text search and pagination [#2740](https://github.com/opendatateam/udata/pull/2740)

## 4.0.2 (2022-05-04)

- Remove unused `_total_pages` search property [#2726](https://github.com/opendatateam/udata/pull/2726)
- Use -followers as default suggest sort on datasets, reuses and orgas [#2727](https://github.com/opendatateam/udata/pull/2727)
- Reintroduce user suggest with mongo contains [#2725](https://github.com/opendatateam/udata/pull/2725)

## 4.0.1 (2022-04-11)

- Removed `post_save` signal within `add_resource` and `update_resource` methods. [#2720](https://github.com/opendatateam/udata/pull/2720)
- Refactor and update documentation with latest udata updates [#2717](https://github.com/opendatateam/udata/pull/2717)
- Add harvest csv adapter for a catalog of harvesters [#2722](https://github.com/opendatateam/udata/pull/2722)

## 4.0.0 (2022-03-30)

### Breaking change

Search refactor [#2680](https://github.com/opendatateam/udata/pull/2680)
- :warning: Search changes [#2692](https://github.com/opendatateam/udata/pull/2692):
  - The search feature is not within udata anymore and queries a distant service.
  - The search feature is now optional and is enabled by setting the `SEARCH_SERVICE_API_URL` setting.
  - When search is not enabled, the search endpoints will return a `501 Not Implemented` error.
  - The ModelAdapter, SearchQuery and SearchResult patterns were kept but heavily refactored.
  - udata uses a Kafka producer to send documents to index to the search service.
  - udata uses HTTP request to query the search service.
- :warning: API changes [#2669](https://github.com/opendatateam/udata/pull/2669):
  - List endpoints for organizations, datasets, reuses and users are now querying MongoDB instead of ElasticSearch.
  - Those endpoints use MongoDB full text search when `q` argument is used. Some unused filters on this route were dropped.
  - A new API parser was implemented to replace the search one.
  - The previous ElasticSearch endpoints were moved to APIv2 with the following url pattern: `/{object}/search` (ex: `/datasets/search`).
- :warning: Suggest changes [#2685](https://github.com/opendatateam/udata/pull/2685) and [#2696](https://github.com/opendatateam/udata/pull/2696):
  - Current suggest implementation moved from an Elasticsearch index to a MongoDB query using the term `contains`.
  - The user suggest was entirely removed, as its existence is now less relevant because of the full text search.

## 3.3.3 (2022-03-29)

- Extend dcat properties support (frequency litteral, creation and modification date, landing page and abstract description) [#2715](https://github.com/opendatateam/udata/pull/2715)


## 3.3.2 (2022-03-01)

- **Deprecation**: Topics are now deprecated and will be removed in upcoming releases.
- Use title to improve License guess [#2697](https://github.com/opendatateam/udata/pull/2697)
- Add a `q` argument to the paginated datasets resources endpoint, to search through resources titles. [#2701](https://github.com/opendatateam/udata/pull/2701)
- Delete discussion with deleted user as only participant [#2702](https://github.com/opendatateam/udata/pull/2702)
- Fix error on post creation when adding related reuse [#2704](https://github.com/opendatateam/udata/pull/2704)
- Redirect in endpoints routing now returns 308 instead of 302 in order to keep the method and body. [#2706](https://github.com/opendatateam/udata/pull/2706)
- Delete badges from datasets fixtures. [2709](https://github.com/opendatateam/udata/pull/2709)

## 3.3.1 (2022-01-11)

- Fix fields empty value in admin form to allow for unsetting fields [#2691](https://github.com/opendatateam/udata/pull/2691)
- :warning: Add a new required topic string field on reuses. The associated migration set default topic to `others` [#2689](https://github.com/opendatateam/udata/pull/2689)

## 3.3.0 (2021-12-10)

- :warning: Removed `Issues` code and logic. The corresponding MongoDB collection should be deleted when upgrading Udata. [#2681](https://github.com/opendatateam/udata/pull/2681)
- Fix transfer ownership from org to user [#2678](https://github.com/opendatateam/udata/pull/2678)
- Fix discussion creation on posts [#2687](https://github.com/opendatateam/udata/pull/2687)

## 3.2.2 (2021-11-23)

- Move template hook logic back to udata [#2671](https://github.com/opendatateam/udata/pull/2671) [#2679](https://github.com/opendatateam/udata/pull/2679)
- Add dataset's acronym to catalog [#2675](https://github.com/opendatateam/udata/pull/2675)
- Better URL-based License guess [#2672](https://github.com/opendatateam/udata/pull/2672)
- New way of fixtures generation [#2677](https://github.com/opendatateam/udata/pull/2677):
  - The command now uses a remote file (default) if a URL is provided or a local one if a path is provided.
  - This file can be generated by using the command `generate-fixtures-file`, which takes as an argument the URL of the source queried to retieve the data dumped to the file.
  - The command `generate-fixtures-file` uses a customizable list of datasets slugs to know which datasets to query.
- Fixed the Geomform check for a GeoZone instance in formdata [#2683](https://github.com/opendatateam/udata/pull/2683)

## 3.2.1 (2021-10-22)

- Fix default sort with right sort column creation date name, for posts in back-office editorial page [#2665](https://github.com/opendatateam/udata/pull/2665)
- Meta read-only-enabled is back [#2664](https://github.com/opendatateam/udata/pull/2664)
- First endpoints for APIv2! Add datasets hateoas and resources pagination endpoints [#2663](https://github.com/opendatateam/udata/pull/2663) [#2667](https://github.com/opendatateam/udata/pull/2667)
- Add `archived` and `resources_count` fields in the dataset catalog [#2668](https://github.com/opendatateam/udata/pull/2668)

## 3.2.0 (2021-09-14)

- Update dependencies following setuptools 58.0.2 release that drop support for `use_2to3` [#2660](https://github.com/opendatateam/udata/pull/2660):
  - :warning: **breaking change** `rdfs` is not supported anymore
  - `jsonld` endpoints have a `@context` dict directly instead of an url to the context endpoint
- Update documentation with [udata-front plugin renaming](https://github.com/etalab/data.gouv.fr/issues/393) [#2661](https://github.com/opendatateam/udata/pull/2661)
- Various DCAT fixes (geonetwork compatibility) and debug command [#2662](https://github.com/opendatateam/udata/pull/2662)

## 3.1.0 (2021-08-31)

- :warning: Use pip-tools for requirements management [#2642](https://github.com/opendatateam/udata/pull/2642)[#2650](https://github.com/opendatateam/udata/pull/2650)[#2651](https://github.com/opendatateam/udata/pull/2651). Please [read the doc](https://github.com/opendatateam/udata/blob/master/docs/development-environment.md#python-and-virtual-environment) if you are a udata developer.
- :warning: Check db integrity and apply temporary and permanent fixes [#2644](https://github.com/opendatateam/udata/pull/2644) :warning: the associated migrations can take a long time to run.
- :warning: Upgrade to Flask-1.1.4 [#2639](https://github.com/opendatateam/udata/pull/2639)
- Safeguard `User.delete()` [#2646](https://github.com/opendatateam/udata/pull/2646)
- Fix user delete command [#2647](https://github.com/opendatateam/udata/pull/2647)
- Protect `test_ignore_post_save_signal` from weak ref error while testing [#2649](https://github.com/opendatateam/udata/pull/2649)
- Update translations following frontend refactoring (a lot of translations have been moved to udata-gouvfr) [#2648](https://github.com/opendatateam/udata/pull/2648)
- Fix RDF output content negociation [#2652](https://github.com/opendatateam/udata/pull/2652)
- Update Pillow dependency to 8.0.0 [#2654](https://github.com/opendatateam/udata/pull/2654)
- Add more fixes on HarvestSource and HarvestJobs for db integrity [#2653](https://github.com/opendatateam/udata/pull/2653/files)

## 3.0.4 (2021-08-12)

- Now returning notfound() http exception when router does not match any territory object instead of None [#2637](https://github.com/opendatateam/udata/pull/2637)
- Add larger reuse thumbnail image [#2638](https://github.com/opendatateam/udata/pull/2638)
- Activate plugins before creating app when testing [#2643](https://github.com/opendatateam/udata/pull/2643)

## 3.0.3 (2021-07-30)

- Remove mail sending task on follow [#2635](https://github.com/opendatateam/udata/pull/2635)
- Fix root api endpoint error [#2636](https://github.com/opendatateam/udata/pull/2636)

## 3.0.2 (2021-07-19)

- Fix sentry id event logging [#2364](https://github.com/opendatateam/udata/pull/2634)
- Fix remote resource upload [#2632](https://github.com/opendatateam/udata/pull/2632)

## 3.0.1 (2021-07-09)

- Remove apidoc blueprint, moved to udata-gouvfr [#2628](https://github.com/opendatateam/udata/pull/2628)
- New migration to update community resources schema from string to dict [#2629](https://github.com/opendatateam/udata/pull/2629)

## 3.0.0 (2021-07-07)

- :warning: **breaking change**: most of the theme/templates logic has been moved to https://github.com/etalab/udata-gouvfr. `udata` no longer contains a default theme. In the 3.x series, we hope it will be usable as a "headless" open data platform, but for now you probably need to plug your own theme or use udata-gouvfr. [More info about this change here](https://github.com/opendatateam/udata/blob/master/docs/roadmap/udata-3.md#the-road-to-udata3). [#2522](https://github.com/opendatateam/udata/pull/2522)
- Migrate from raven to sentry-sdk [#2620](https://github.com/opendatateam/udata/pull/2620)
- Add a UdataCleaner class to use udata's markdown configuration on SafeMarkup as well [#2619](https://github.com/opendatateam/udata/pull/2619)
- Fix schema name display in resource modal [#2617](https://github.com/opendatateam/udata/pull/2617)

## 2.7.1 (2021-05-27)

- Add migration to roolback on resource's schema's name to None [#2615](https://github.com/opendatateam/udata/pull/2615)

## 2.7.0 (2021-05-25)

- Modify `schema` field to resource. This field is now a nested field containing two sub-properties `name` and `version` [#2600](https://github.com/opendatateam/udata/pull/2600).
- Add a `schema_version` facet to the dataset search (need to be reindex to appear in results) [#2600](https://github.com/opendatateam/udata/pull/2600).

## 2.6.5 (2021-05-19)

- Fix create user by API [#2609](https://github.com/opendatateam/udata/pull/2609)
- Add sqlite, db and ics to allowed extensions [#2610](https://github.com/opendatateam/udata/pull/2610)
- Better markup parsing [#2611](https://github.com/opendatateam/udata/pull/2611):
  - Geozone's and Resource type's labelize function return None if no object is found.
  - New SafeMarkup class, which inherits from Markup, uses Bleach to sanitize Markup class.

## 2.6.4 (2021-03-24)

- Enhance self endpoint verification [#2604](https://github.com/opendatateam/udata/pull/2604)

## 2.6.3 (2021-03-23)

- Extraction of translation's strings [#2602](https://github.com/opendatateam/udata/pull/2602)

## 2.6.2 (2021-03-22)

- Fix SECURITY_CONFIRMABLE=False [#2588](https://github.com/opendatateam/udata/pull/2588)
- Support dct:license on DCAT harvester [#2589](https://github.com/opendatateam/udata/pull/2589)
- Admin small enhancements [#2591](https://github.com/opendatateam/udata/pull/2591):
  - The sidebar "Me" label has been renamed "Profile"
  - The user's profile now displays the user's email
  - The button "Edit" and the dropdown were merged. The button is now only a dropdown listing the actions.
  - "Edit" action has been renamed to "Edit the dataset/reuse/organization/profile" according to the current object to edit.
- Add `nofollow` attribute to links in discussions comments [#2593](https://github.com/opendatateam/udata/pull/2593)
- Add pip upgrade in circle's publish step [#2596](https://github.com/opendatateam/udata/pull/2596)
- Pin Twine's version [#2597](https://github.com/opendatateam/udata/pull/2597)
- Pin twine'version in circle's publish step [#2598](https://github.com/opendatateam/udata/pull/2598)

## 2.6.1 (2021-01-26)

- Fix url_for method in organization's catalog's view [#2587](https://github.com/opendatateam/udata/pull/2587)

## 2.6.0 (2021-01-25)

- Add resource's description and title size limit [#2586](https://github.com/opendatateam/udata/pull/2586)
- Add RDF catalog view for organizations [#2583](https://github.com/opendatateam/udata/pull/2583)

## 2.5.1 (2020-12-31)

- Add title's and description's length limit in forms [#2585](https://github.com/opendatateam/udata/pull/2585)

## 2.5.0 (2020-11-30)

- Change reuse's form's label name to title [#2575](https://github.com/opendatateam/udata/pull/2575)
- Unpublished posts are no longer served by the `Post.list` API endpoint [#2578](https://github.com/opendatateam/udata/pull/2578)
- Read only mode can now be toggled in settings [#2565](https://github.com/opendatateam/udata/pull/2565):
  - Toggles a warning banner on the frontend view and a warning toast on the admin view.
  - Prevents new users to register.
  - Prevents non admin users to create new content such as organizations, datasets, community resources or discussions.
  - Will return a `423` response code to any non-admin request to endpoints specified in `METHOD_BLOCKLIST` setting.
  - Existing content can still be updated.
- Add an alert block in layout template, to be overrided in installed theme [#2580](https://github.com/opendatateam/udata/pull/2580)

## 2.4.1 (2020-11-09)

- Escaping XML's forbidden characters [#2562](https://github.com/opendatateam/udata/pull/2562)
- Ignore pattern feature for linkchecker [#2564](https://github.com/opendatateam/udata/pull/2564)
- Fix TypeError when creating a superuser with an incorrect password [#2567](https://github.com/opendatateam/udata/pull/2567)

## 2.4.0 (2020-10-16)

- :warning: Resources and community resources creation API change [#2545](https://github.com/opendatateam/udata/pull/2545):
  - Remove the RESOURCES_FILE_ALLOWED_DOMAINS setting and mechanism.
  - The community resource's/resource's url could be set from the client side, even in the case of a hosted one, which is illogical.
    A hosted community resource's/resource's url should only be the sole responsibility of the backend.
  - Consequently, the POST endpoint of the community resources/resources API is only meant for the remote ones and the PUT endpoint of the community resources/resources API will take the existing resource's url to override the one sent by the client.
- Community resources changes [#2546](https://github.com/opendatateam/udata/pull/2546):
  - Dataset is now correctly set at community resource creation
  - Remove now useless job 'purge-orphan-community-resources'
- Using the fs_filename logic when uploading a new resource on the data catalog.[#2547](https://github.com/opendatateam/udata/pull/2547)
- Remove old file when updating resources and community resources from API [#2548](https://github.com/opendatateam/udata/pull/2548)
- Sortable.js upgrade to fix an issue in udata's editorial page when reordering featured datasets [#2550](https://github.com/opendatateam/udata/pull/2550)
- Password rotation mechanism [#2551](https://github.com/opendatateam/udata/pull/2551):
  - Datetime fields `password_rotation_demanded` and `password_rotation_performed` added to user model.
  - Override Flask-Security's login and reset password forms to implement the password rotation checks.
- Password complexity settings hardening [#2554](https://github.com/opendatateam/udata/pull/2554)
- Migrate ODS datasets urls [#2559](https://github.com/opendatateam/udata/pull/2559)

## 2.3.0 (2020-09-29)

- Plugin's translations are now correctly loaded [#2529](https://github.com/opendatateam/udata/pull/2529)
- Vine version is now pinned in requirements [#2532](https://github.com/opendatateam/udata/pull/2532)
- Fix reuses metrics [#2531](https://github.com/opendatateam/udata/pull/2531):
  - Reuses "datasets" metrics are now triggered correctly
  - New job to update the datasets "reuses" metrics: `update-datasets-reuses-metrics` to be scheduled
- Add a migration to set the reuses datasets metrics to the correct value [#2540](https://github.com/opendatateam/udata/pull/2540)
- Add a specific dataset's method for resource removal [#2534](https://github.com/opendatateam/udata/pull/2534)
- Flask-Security update [#2535](https://github.com/opendatateam/udata/pull/2535):
  - Switch to fork Flask-Security-Too
  - New settings to set the required password length and complexity
- Fix Flask-security sendmail overriding [#2536](https://github.com/opendatateam/udata/pull/2536)
- Add a custom password complexity checker to Flask-Security [#2537](https://github.com/opendatateam/udata/pull/2537)
- Change too short password error message [#2538](https://github.com/opendatateam/udata/pull/2538)

## 2.2.1 (2020-08-25)

- Some fixes for the static files deletion [#2526](https://github.com/opendatateam/udata/pull/2526):
  - New static files migration replacing the older one:
    - The migration now uses FS_URL.
    - Fixed the fs_filename string formating.
    - Now checks the community ressource's URLs too.
  - Removing the deletion script link in the CHANGELOG previous entry.
- Add a schema facet to the dataset search 🚧 requires datasets reindexation [#2523](https://github.com/opendatateam/udata/pull/2523)

## 2.2.0 (2020-08-05)

- CORS are now handled by Flask-CORS instead of Flask-RestPlus[#2485](https://github.com/opendatateam/udata/pull/2485)
- Oauth changes [#2510](https://github.com/opendatateam/udata/pull/2510):
  - Authorization code Grant now support PKCE flow
  - New command to create an OAuth client
  - :warning: Implicit grant is no longer supported
- :warning: Deletion workflow changes [#2488](https://github.com/opendatateam/udata/pull/2488):
  - Deleting a resource now triggers the deletion of the corresponding static file
  - Deleting a dataset now triggers the deletion of the corresponding resources (including community resources) and their static files
  - Adding a celery job `purge-orphan-community-resources` to remove community resources not linked to a dataset. This should be scheduled regularly.
  - Adding a migration file to populate resources fs_filename new field. Deleting the orphaned files is pretty deployment specific.
    A custom script should be writen in order to find and delete those files.
- Show traceback for migration errors [#2513](https://github.com/opendatateam/udata/pull/2513)
- Add `schema` field to ressources. This field can be filled based on an external schema catalog [#2512](https://github.com/opendatateam/udata/pull/2512)
- Add 2 new template hooks: `base.modals` (base template) and `dataset.resource.card.extra-buttons` (dataset resource card) [#2514](https://github.com/opendatateam/udata/pull/2514)

## 2.1.3 (2020-06-29)

- Fix internal links in markdown when not starting w/ slash [#2500](https://github.com/opendatateam/udata/pull/2500)
- Fix JS error when uploading a resource in certain conditions [#2483](https://github.com/opendatateam/udata/pull/2483)

## 2.1.2 (2020-06-17)

- Decoded api key byte string [#2482](https://github.com/opendatateam/udata/pull/2482)
- Removed now useless metric fetching [#2482](https://github.com/opendatateam/udata/pull/2484)
- Fix bug in harvester's cron schedule [#2493](https://github.com/opendatateam/udata/pull/2493)
- Adding banner options in settings for a potential use in an udata's theme [#2492](https://github.com/opendatateam/udata/pull/2492)

## 2.1.1 (2020-06-16)

- Broken release, use 2.1.2

## 2.1.0 (2020-05-12)

### Breaking changes

- Full metrics refactoring [2459](https://github.com/opendatateam/udata/pull/2459):
  - Metric collection is now useless and will not be filled anymore, you can remove it or keep it for archival sake. It will not be automatically removed.
  - [udata-piwik](https://github.com/opendatateam/udata-piwik) now uses InfluxDB as a buffer for trafic data before injecting them into udata's models.
  - Most of celery's tasks related to metrics are removed, this should help performance-wise on a big instance.
  - Charts related to metrics are removed from admin and dashboard panel until we have accurate data to populate them.
  - Site's metrics computation are not triggered by signals anymore.
  - A specific celery job needs to be run periodically to compute site's metrics.

### New features

- Nothing yet

## 2.0.4 (2020-05-04)

- Fix export-csv command (py3 compat) [#2472](https://github.com/opendatateam/udata/pull/2472)

## 2.0.3 (2020-04-30)

- :warning: Security fix: fix XSS in markdown w/ length JS filter [#2471](https://github.com/opendatateam/udata/pull/2471)

## 2.0.2 (2020-04-07)

- :warning: Breaking change / security fix: disallow html tags in markdown-it (JS markdown rendering) [#2465](https://github.com/opendatateam/udata/pull/2465)

## 2.0.1 (2020-03-24)

- Allow images to be displayed in markdown by default [#2462](https://github.com/opendatateam/udata/pull/2462)
- Fix deleted user's authentication on backend side [#2460](https://github.com/opendatateam/udata/pull/2460)

## 2.0.0 (2020-03-11)

### Breaking changes

- Migration to Python 3.7 [#1766](https://github.com/opendatateam/udata/pull/1766)
- The new migration system ([#1956](https://github.com/opendatateam/udata/pull/1956)) uses a new python based format. Pre-2.0 migrations are not compatible so you might need to upgrade to the latest `udata` version `<2.0.0`, execute migrations and then upgrade to `udata` 2+.
- The targeted mongo version is now Mongo 3.6. Backward support is not guaranteed
- Deprecated celery tasks have been removed, please ensure all old-style tasks (pre 1.6.20) have been consumed before migrating [#2452](https://github.com/opendatateam/udata/pull/2452)

### New features

- New migration system [#1956](https://github.com/opendatateam/udata/pull/1956):
  - Use python based migrations instead of relying on mongo internal and deprecated `js_exec`
  - Handle rollback (optionnal)
  - Detailled history
- Template hooks generalization: allows to dynamically extend template with widgets and snippets from extensions. See [the dedicated documentation section](https://udata.readthedocs.io/en/stable/extending/#hooks) [#2323](https://github.com/opendatateam/udata/pull/2323)
- Markdown now supports [Github Flavored Markdown (GFM) specs](https://github.github.com/gfm/) (ie. the already supported [CommonMark specs](https://spec.commonmark.org) plus tables, strikethrough, autolinks support and predefined disallowed raw HTML) [#2341](https://github.com/opendatateam/udata/pull/2341)

## 1.6.20 (2020-01-21)

- New Crowdin translations [#2360](https://github.com/opendatateam/udata/pull/2360)
- Fix territory routing for @latest [#2447](https://github.com/opendatateam/udata/pull/2447)
- Refactor Celery: py2/py3 compatibility, use ids as payload [#2305](https://github.com/opendatateam/udata/pull/2305)
- Automatically archive dangling harvested datasets :warning: this is enabled by default [#2368](https://github.com/opendatateam/udata/pull/2368)
- Refactor celery tasks to avoid models/documents in the transport layer [#2305](https://github.com/opendatateam/udata/pull/2305)

## 1.6.19 (2020-01-06)

- `rel=nofollow` on remote source links [#2364](https://github.com/opendatateam/udata/pull/2364)
- Fix admin messages and fix user roles selector default value [#2365](https://github.com/opendatateam/udata/pull/2365)
- Fix new harvester's form tooltip showup [#2371](https://github.com/opendatateam/udata/pull/2371)
- Fix responsive design of search results [#2372](https://github.com/opendatateam/udata/pull/2372)
- Fix non-unique ids in datasets' comments [#2374](https://github.com/opendatateam/udata/pull/2374)
- Case insensitive license matching [#2378](https://github.com/opendatateam/udata/pull/2378)

## 1.6.18 (2019-12-13)

- Remove embedded API doc [#2343](https://github.com/opendatateam/udata/pull/2343) :warning: Breaking change, please customize `API_DOC_EXTERNAL_LINK` for your needs.
- Removed published date from community ressources [#2350](https://github.com/opendatateam/udata/pull/2350)
- Added new size for avatars in user's model (`udata images render` must be run in order to update the size of existing images) [#2353](https://github.com/opendatateam/udata/pull/2353)
- Fixed user's avatar change [#2351](https://github.com/opendatateam/udata/issues/2351)
- Removed dead code [#2355](https://github.com/opendatateam/udata/pull/2355)
- Resolved conflict between id and slug [#2356](https://github.com/opendatateam/udata/pull/2356)
- Fix next link in posts pagination [#2358](https://github.com/opendatateam/udata/pull/2358)
- Fix organization's members roles translation [#2359](https://github.com/opendatateam/udata/pull/2359)
## 1.6.17 (2019-10-28)

- Disallow URLs in first and last names [#2345](https://github.com/opendatateam/udata/pull/2345)

## 1.6.16 (2019-10-22)

- Prevent Google ranking spam attacks on reuse pages (`rel=nofollow` on reuse link) [#2320](https://github.com/opendatateam/udata/pull/2320)
- Display admin resources list actions only if user has permissions to edit [#2326](https://github.com/opendatateam/udata/pull/2326)
- Fix non-admin user not being able to change their profile picture [#2327](https://github.com/opendatateam/udata/pull/2327)

## 1.6.15 (2019-09-11)

- Style links in admin modals [#2292](https://github.com/opendatateam/udata/pull/2292)
- Add activity.key filter to activity.atom feed [#2293](https://github.com/opendatateam/udata/pull/2293)
- Allow `Authorization` as CORS header and OAuth minor fixes [#2298](https://github.com/opendatateam/udata/pull/2298)
- Set dataset.private to False by default (and fix stock) [#2307](https://github.com/opendatateam/udata/pull/2307)
- Fixes some inconsistencies between admin display (buttons, actions...) and real permissions [#2308](https://github.com/opendatateam/udata/pull/2308)


## 1.6.14 (2019-08-14)

- Cleanup `permitted_reuses` data (migration) [#2244](https://github.com/opendatateam/udata/pull/2244)
- Proper form errors handling on nested fields [#2246](https://github.com/opendatateam/udata/pull/2246)
- JS models load/save/update consistency (`loading` always `true` on query, always handle error, no more silent errors) [#2247](https://github.com/opendatateam/udata/pull/2247)
- Ensures that date ranges are always positive (ie. `start` < `end`) [#2253](https://github.com/opendatateam/udata/pull/2253)
- Enable completion on the "`MIME type`" resource form field (needs reindexing) [#2238](https://github.com/opendatateam/udata/pull/2238)
- Ensure oembed rendering errors are not hidden by default error handlers and have cors headers [#2254](https://github.com/opendatateam/udata/pull/2254)
- Handle dates before 1900 during indexing [#2256](https://github.com/opendatateam/udata/pull/2256)
- `spatial load` command is more resilient: make use of a temporary collection when `--drop` option is provided (avoid downtime during the load), in case of exception or keybord interrupt, temporary files and collections are cleaned up [#2261](https://github.com/opendatateam/udata/pull/2261)
- Configurable Elasticsearch timeouts. Introduce `ELASTICSEARCH_TIMEOUT` as default/read timeout and `ELASTICSEARCH_INDEX_TIMEOUT` as indexing/write timeout [#2265](https://github.com/opendatateam/udata/pull/2265)
- OEmbed support for organizations [#2273](https://github.com/opendatateam/udata/pull/2273)
- Extract search parameters as settings allowing fine tuning search without repackaging udata (see [the **Search configuration** documentation](https://udata.readthedocs.io/en/stable/adapting-settings/#search-configuration)) [#2275](https://github.com/opendatateam/udata/pull/2275)
- Prevent `DoesNotExist` error in activity API: silence the error for the consumer but log it (ie. visible in Sentry) [#2268](https://github.com/opendatateam/udata/pull/2268)
- Optimize CSV export generation memory wise [#2277](https://github.com/opendatateam/udata/pull/2277)

## 1.6.13 (2019-07-11)

- Rename og:image target :warning: this will break your custom theme, please rename your logo image file to `logo-social.png` instead of `logo-600x600.png` [#2217](https://github.com/opendatateam/udata/pull/2217)
- Don't automatically overwrite `last_update` field if manually set [#2020](https://github.com/opendatateam/udata/pull/2220)
- Spatial completion: only index last version of each zone and prevent completion cluttering [#2140](https://github.com/opendatateam/udata/pull/2140)
- Init: prompt to loads countries [#2140](https://github.com/opendatateam/udata/pull/2140)
- Handle UTF-8 filenames in `spatial load_logos` command [#2223](https://github.com/opendatateam/udata/pull/2223)
- Display the datasets, reuses and harvesters deleted state on listing when possible [#2228](https://github.com/opendatateam/udata/pull/2228)
- Fix queryless (no `q` text parameter) search results scoring (or lack of scoring) [#2231](https://github.com/opendatateam/udata/pull/2231)
- Miscellaneous fixes on completers [#2215](https://github.com/opendatateam/udata/pull/2215)
- Ensure `filetype='remote'` is set when using the manual ressource form [#2236](https://github.com/opendatateam/udata/pull/2236)
- Improve harvest sources listing (limit `last_job` fetched and serialized fields, reduce payload) [#2214](https://github.com/opendatateam/udata/pull/2214)
- Ensure HarvestItems are cleaned up on dataset deletion [#2214](https://github.com/opendatateam/udata/pull/2214)
- Added `config.HARVEST_JOBS_RETENTION_DAYS` and a `harvest-purge-jobs` job to apply it [#2214](https://github.com/opendatateam/udata/pull/2214) (migration). **Warning, the migration will enforce `config.HARVEST_JOBS_RETENTION_DAYS` and can take some time on a big `HarvestJob` collection**
- Drop `no_dereference` on indexing to avoid the "`dictionary changed size during iteration`" error until another solution is found. **Warning: this might result in more resources consumption while indexing** [#2237](https://github.com/opendatateam/udata/pull/2237)
- Fix various issues around discussions UI [#2190](https://github.com/opendatateam/udata/pull/2190)


## 1.6.12 (2019-06-26)

- Archive dataset feature [#2172](https://github.com/opendatateam/udata/pull/2172)
- Refactor breadcrum includes [#2173](https://github.com/opendatateam/udata/pull/2173)
- Better dependencies management [#2182](https://github.com/opendatateam/udata/pull/2182) and [#2172/install.pip](https://github.com/opendatateam/udata/pull/2172/files#diff-d7b45472f3465d62f857d14cf59ea8a2)
- Reduce following to staring [#2192](https://github.com/opendatateam/udata/pull/2192/files)
- Simplify display of spatial coverage in search results [#2192](https://github.com/opendatateam/udata/pull/2192/files)
- Add cache for organization and topic display pages [#2194](https://github.com/opendatateam/udata/pull/2194)
- Dataset of datasets: id as ref instead of slug [#2195](https://github.com/opendatateam/udata/pull/2195) :warning: this introduces some settings changes, cf [documentation for EXPORT_CSV](https://github.com/opendatateam/udata/blob/master/docs/adapting-settings.md).
- Add meta og:type: make twitter cards work [#2196](https://github.com/opendatateam/udata/pull/2196)
- Fix UI responsiveness [#2199](https://github.com/opendatateam/udata/pull/2199)
- Remove social media sharing feature [#2200](https://github.com/opendatateam/udata/pull/2200)
- Quick fix for activity.atom [#2203](https://github.com/opendatateam/udata/pull/2203)
- Remove diff from js dependencies to fix CVE [#2204](https://github.com/opendatateam/udata/pull/2204)
- Replace default sort label for better readability [#2206](https://github.com/opendatateam/udata/pull/2206)
- Add a condition to up-to-dateness of a dataset [#2208](https://github.com/opendatateam/udata/pull/2208)
- Prevent deleted harvesters from running until purged. Harvest jobs history is deleted too on purge. [#2209](https://github.com/opendatateam/udata/pull/2209)
- Better quality.frequency management [#2211](https://github.com/opendatateam/udata/pull/2211)
- Fix caching of topic pages [#2213](https://github.com/opendatateam/udata/pull/2213)

## 1.6.11 (2019-05-29)

- Center incomplete rows of cards [#2162](https://github.com/opendatateam/udata/pull/2162)
- Allow .dxf upload [#2164](https://github.com/opendatateam/udata/pull/2164)
- Always use remote_url as harvesting source [#2165](https://github.com/opendatateam/udata/pull/2165)
- Update jquery to ~3.4.1 [#2161](https://github.com/opendatateam/udata/pull/2161)
- Fix various issues with search result page [#2166](https://github.com/opendatateam/udata/pull/2166)
- Restore notbroken facet includes [#2169](https://github.com/opendatateam/udata/pull/2169)

## 1.6.10 (2019-05-23)

- Remove `<br>` in badge display [#2156](https://github.com/opendatateam/udata/pull/2156)
- Display user avatar and fix its sizing [#2157](https://github.com/opendatateam/udata/pull/2157)
- Redirect unfiltered csv exports to dataset of datasets [#2158](https://github.com/opendatateam/udata/pull/2158)
- Show organization id in a modal and add hyperlinks to ids in detail modal [#2159](https://github.com/opendatateam/udata/pull/2159)

## 1.6.9 (2019-05-20)

- Add user slug to dataset cache key [#2146](https://github.com/opendatateam/udata/pull/2146)
- Change display of cards of reuses on topic pages [#2148](https://github.com/opendatateam/udata/pull/2148)
- Display remote source of harvested dataset [#2150](https://github.com/opendatateam/udata/pull/2150)
- Prefill community resource type on upload form [#2151](https://github.com/opendatateam/udata/pull/2151)
- Fix user profile UI [#2152](https://github.com/opendatateam/udata/pull/2152)
- Remove concept of permitted reuse [#2153](https://github.com/opendatateam/udata/pull/2153)

## 1.6.8 (2019-05-13)

- Configurable search autocomplete [#2138](https://github.com/opendatateam/udata/pull/2138)

## 1.6.7 (2019-05-10)

- Refactor DCAT harvesting to store only one graph (and prevent MongoDB document size overflow) [#2096](https://github.com/opendatateam/udata/pull/2096)
- Expose sane defaults for `TRACKING_BLACKLIST` [#2098](https://github.com/opendatateam/udata/pull/2098)
- Bubble up uploader errors [#2102](https://github.com/opendatateam/udata/pull/2102)
- Ensure `udata worker status --munin` always outputs zero values so munin won't see it has a "no data" response [#2103](https://github.com/opendatateam/udata/pull/2103)
- Metrics tuning: breaks circular dependencies, drop exec_js/eval usage, proper logging... [#2113](https://github.com/opendatateam/udata/pull/2113)
- Change reuse icon from "retweet" to "recycle" [#2122](https://github.com/opendatateam/udata/pull/2122)
- Admins can delete a single comment in a discussion thread [#2087](https://github.com/opendatateam/udata/pull/2087)
- Add cache directives to dataset display blocks [#2129](https://github.com/opendatateam/udata/pull/2129)
- Export multiple models objects to CSV (dataset of datasets) [#2124](https://github.com/opendatateam/udata/pull/2124)


## 1.6.6 (2019-03-27)

- Automatically loads default settings from plugins (if `plugin.settings` module exists) [#2058](https://github.com/opendatateam/udata/pull/2058)
- Fixes some memory leaks on reindexing [#2070](https://github.com/opendatateam/udata/pull/2070)
- Fixes minor UI bug [#2072](https://github.com/opendatateam/udata/pull/2072)
- Prevent ExtrasField failure on null value [#2074](https://github.com/opendatateam/udata/pull/2074)
- Improve ModelField errors handling [#2075](https://github.com/opendatateam/udata/pull/2075)
- Fix territories home map [#2077](https://github.com/opendatateam/udata/pull/2077)
- Prevent timeout on `udata index` in some cases [#2079](https://github.com/opendatateam/udata/pull/2079)
- Pin werkzeug dependency to `0.14.1` until incompatibilities are fixed [#2081](https://github.com/opendatateam/udata/pull/2081)
- Prevent client-side error while handling unparseable API response [#2076](https://github.com/opendatateam/udata/pull/2076)
- Fix the `udata job schedule` erroneous help message [#2083](https://github.com/opendatateam/udata/pull/2083)
- Fix upload button on replace resource file [#2085](https://github.com/opendatateam/udata/pull/2085)
- Ensure harvest items statuses are updated on the right job [#2089](https://github.com/opendatateam/udata/pull/2089)
- Added Serbian translations [#2055](https://github.com/opendatateam/udata/pull/2055)

## 1.6.5 (2019-02-27)

- Replace "An user" by "A user" [#2033](https://github.com/opendatateam/udata/pull/2033)
- Use "udata" and fix a few other typos in documentation and UI/translation strings [#2023](https://github.com/opendatateam/udata/pull/2023)
- Add a surrounding block declaration around community section [2039](https://github.com/opendatateam/udata/pull/2039)
- Fix broken form validation on admin discussions and issues [#2045](https://github.com/opendatateam/udata/pull/2045)
- Fix full reindexation by avoiding `SlugField.instance` deepcopy in `no_dereference()` querysets [#2048](https://github.com/opendatateam/udata/pull/2048)
- Ensure deleted user slug is pseudonymized [#2049](https://github.com/opendatateam/udata/pull/2049)
- Prevent the "Add resource" modal from closing when using the frontend "Add resource" button [#2052](https://github.com/opendatateam/udata/pull/2052)

## 1.6.4 (2019-02-02)

- Fix workers: pin redis version for Celery compatibility [#2019](https://github.com/opendatateam/udata/pull/2019)

## 1.6.3 (2019-02-01)

- Remove extra attributes on user deletion [#1961](https://github.com/opendatateam/udata/pull/1961)
- Pin phantomjs to version `2.1.7` [#1975](https://github.com/opendatateam/udata/pull/1975)
- Protect membership accept route against flood [#1984](https://github.com/opendatateam/udata/pull/1984)
- Ensure compatibility with IE11 and Firefox ESR [#1990](https://github.com/opendatateam/udata/pull/1990)
- Lots of fixes on the resource form. Be explicit about uploading a new file [#1991](https://github.com/opendatateam/udata/pull/1991)
- Centralize `selectize` handling and style in `base-completer` and apply some fixes [1992](https://github.com/opendatateam/udata/pull/1992)
- Added the missing `number` input field widget [#1993](https://github.com/opendatateam/udata/pull/1993)
- Fix the organization private datasets and reuses counters [#1994](https://github.com/opendatateam/udata/pull/1994)
- Disable autocorrect, spellcheck... on search and completion fields [#1995](https://github.com/opendatateam/udata/pull/1995)
- Fix harvest preview in edit form not taking configuration (features and filters) [#1996](https://github.com/opendatateam/udata/pull/1996)
- Ensure organization page react to URL hash changes (including those from right sidebar) [#1997](https://github.com/opendatateam/udata/pull/1997)
- Updating community resource as admin keeps original owner [#1999](https://github.com/opendatateam/udata/pull/1999)
- Major form fixes [#2000](https://github.com/opendatateam/udata/pull/2000)
- Improved admin errors handling: visual feedback on all errors, `Sentry-ID` header if present, hide organization unauthorized actions [#2005](https://github.com/opendatateam/udata/pull/2005)
- Expose and import licenses `alternate_urls` and `alternate_titles` fields [#2006](https://github.com/opendatateam/udata/pull/2006)
- Be consistent on search results wording and icons (Stars vs Followers) [#2013](https://github.com/opendatateam/udata/pull/2013)
- Switch from a "full facet reset" to a "by term reset" approach in search facets [#2014](https://github.com/opendatateam/udata/pull/2014)
- Ensures all modals have the same buttons styles and orders, same color code... [#2012](https://github.com/opendatateam/udata/pull/2012)
- Ensure URLs from assets stored on `CDN_DOMAINS` are considered as valid and that associated error message is properly translated [#2017](https://github.com/opendatateam/udata/pull/2017)

## 1.6.2 (2018-11-05)

- Display the owner/organization on harvester view [#1921](https://github.com/opendatateam/udata/pull/1921)
- Improve harvest validation errors handling [#1920](https://github.com/opendatateam/udata/pull/1920)
- Make extra TOS text customizable [#1922](https://github.com/opendatateam/udata/pull/1922)
- Fixes an `UnicodeEncodeError` occuring when parsing RDF with unicode URLs [#1919](https://github.com/opendatateam/udata/pull/1919)
- Fix some external assets handling cases [#1918](https://github.com/opendatateam/udata/pull/1918)
- Harvest items can now match `source.id` before `source.domain` — no more duplicates when changing an harvester URL [#1923](https://github.com/opendatateam/udata/pull/1923)
- Ensure image picker/cropper only allows images [#1925](https://github.com/opendatateam/udata/pull/1925)
- Make tags min and max length configurable and ensure admin takes its configuration from the backend [#1935](https://github.com/opendatateam/udata/pull/1935)
- Prevent errors when there is no date available to focus on the calendar [#1937](https://github.com/opendatateam/udata/pull/1937)

### Internals

- Update authlib to 0.10 [#1916](https://github.com/opendatateam/udata/pull/1916)

## 1.6.1 (2018-10-11)

- Allows arguments and keyword arguments in the task `@connect` decorator [#1908](https://github.com/opendatateam/udata/pull/1908)
- Allows to restore assets after being deleted (Datasets, Organizations and Reuses) [#1901](https://github.com/opendatateam/udata/pull/1901)
- Fixes form events not bubbling (and so fixes harvester config not displaying) [#1914](https://github.com/opendatateam/udata/pull/1914)

## 1.6.0 (2018-10-02)

### New features

- Harvest sources are now filterable through the harvest source create/edit admin form [#1812](https://github.com/opendatateam/udata/pull/1812)
- Harvest sources can now enable or disable some optional backend features [#1875](https://github.com/opendatateam/udata/pull/1875)
- Static assets are now compatible with long-term caching (ie. their hash is present in the filename) [#1826](https://github.com/opendatateam/udata/pull/1826)
- Post UIs have been reworked: publication date, publish/unpublish action, save and continue editing, dynamic sidebar, alignments fixes... [#1857](https://github.com/opendatateam/udata/pull/1857)

### Minor changes

- Only display temporal coverage years on cards and search results [#1833](https://github.com/opendatateam/udata/pull/1833)
- Add publisher's name on dataset template [#1847](https://github.com/opendatateam/udata/pull/1847)
- Improved upload error handling: deduplicate notifications, localized generic error message, sentry identifier... [#1842](https://github.com/opendatateam/udata/pull/1842)
- Allows to filter datasets on resource `type` (needs reindexing) [#1848](https://github.com/opendatateam/udata/pull/1848)
- Switch the admin sidebar collapse icon from "hamburger"to left and right arrows [#1855](https://github.com/opendatateam/udata/pull/1855)
- Discussion add card style coherence [#1884](https://github.com/opendatateam/udata/pull/1884)
- `LINKCHECKING_UNCHECKED_TYPES` setting to prevent linkchecking on some ressource types [#1892](https://github.com/opendatateam/udata/pull/1892)
- `swagger.json` API specifications now pass validation [#1898](https://github.com/opendatateam/udata/pull/1898)

### Breaking changes

- Theme are now responsible for adding their CSS markup on template (no more assumptions on `theme.css` and `admin.css`). Most of the time, overriding `raw.html` and `admin.html` should be sufficient
- The discussions API `posted_by` attribute is now an embedded user instead of an user ID to avoid extra API calls [#1839](https://github.com/opendatateam/udata/pull/1839)

### Bugfixes

- Hide the `resource.type` attribute from JSON-LD output until handled by a dedicated vocabulary/property [#1865](https://github.com/opendatateam/udata/pull/1865)
- RDFs, CSVs and resource redirect views are now handling CORS properly [#1866](https://github.com/opendatateam/udata/pull/1866)
- Fix broken sorts on organization's datasets list in admin [#1873](https://github.com/opendatateam/udata/pull/1873)
- Ensure harvest previewing is done against current form content [#1888](https://github.com/opendatateam/udata/pull/1888)
- Ensure deleted objects are unindexed [#1891](https://github.com/opendatateam/udata/pull/1891)
- Fix the dataset resources list layout wrapping [#1893](https://github.com/opendatateam/udata/pull/1893)
- Fix wrong behavior for weblinks [#1894](https://github.com/opendatateam/udata/pull/1894)
- Ensure `info config` command only displays configuration variables [#1897](https://github.com/opendatateam/udata/pull/1897)

### Internal

- Upgrade to Authlib 0.9 [#1760](https://github.com/opendatateam/udata/pull/1760) [#1827](https://github.com/opendatateam/udata/pull/1827)
- Add a `Dataset.on_resource_added` signal

## 1.5.3 (2018-08-27)

- Prevent UnicodeError on unicode URL validation error [#1844](https://github.com/opendatateam/udata/pull/1844)
- Hide save button in "Add resource" modal until form is visible (and prevent error) [#1846](https://github.com/opendatateam/udata/pull/1846)
- The purge chunks tasks also remove the directory [#1845](https://github.com/opendatateam/udata/pull/1845)
- Upgrade to latest Fine-Uploader version to benefit from bug fixes [#1849](https://github.com/opendatateam/udata/pull/1849)
- Prevent front views from downloading `swagger.json` [#1838](https://github.com/opendatateam/udata/pull/1838)
- Ensure API docs works without data [#1840](https://github.com/opendatateam/udata/pull/1840)
- Expose the default spatial granularity in API specs [#1841](https://github.com/opendatateam/udata/pull/1841)
- Fix missing dataset title on client-side card listing [#1834](https://github.com/opendatateam/udata/pull/1834)
- Allows to clear the dataset form temporal coverage. [#1832](https://github.com/opendatateam/udata/pull/1832)
- Ensure that admin notifications are displayed once and with a constant width. [#1831](https://github.com/opendatateam/udata/pull/1831)
- Fix broken date range picker date parsing (ie. manual keyboard input) [#1863](https://github.com/opendatateam/udata/pull/1853)
- Normalize uploaded filenames to avoid encoding issues, filesystem incompatibilities... [#1852](https://github.com/opendatateam/udata/pull/1852)

## 1.5.2 (2018-08-08)

- Fix client-side temporal coverage rendering [#1821](https://github.com/opendatateam/udata/pull/1821)
- Prevent word breaking when wrapping discussions messages [#1822](https://github.com/opendatateam/udata/pull/1822)
- Properly render message content on issues and discussions mails [#1823](https://github.com/opendatateam/udata/pull/1823)

## 1.5.1 (2018-08-03)

- Ensure OEmbed compatibility with external CDN [#1815](https://github.com/opendatateam/udata/pull/1815)
- Fixes some static URL serialization [#1815](https://github.com/opendatateam/udata/pull/1815)

## 1.5.0 (2018-07-30)

### New features

- Slugs are now redirected on change when changed until old slug are free [#1771](https://github.com/opendatateam/udata/pull/1771)
- Improve usability of new organization form [#1777](https://github.com/opendatateam/udata/pull/1777)
- Allows to serve assets on an external CDN domain using `CDN_DOMAIN` [#1804](https://github.com/opendatateam/udata/pull/1804)

### Breaking changes

None

### Bug fixes and minor changes

- Sort dataset update frequencies by ascending frequency [#1758](https://github.com/opendatateam/udata/pull/1758)
- Skip gov.uk references tests when site is unreachable [#1767](https://github.com/opendatateam/udata/pull/1767)
- Fix resources reorder (registered extras validation logic) [#1796](https://github.com/opendatateam/udata/pull/1796)
- Fix checksum display on resource modal [#1797](https://github.com/opendatateam/udata/pull/1797)
- Use metrics.views on resource card [#1778](https://github.com/opendatateam/udata/pull/1778)
- Fix dataset collapse on ie11 [#1802](https://github.com/opendatateam/udata/pull/1802)
- Upgrade i18next (security) [#1803](https://github.com/opendatateam/udata/pull/1803)

### Internals

- Backports some Python 3 forward compatible changes and fixes some bugs [#1769](https://github.com/opendatateam/udata/pull/1769):
    - avoid `filter` and `map` usage instead of list comprehension
    - explicit encoding handling
    - avoid comparison to `None`
    - use `next()` instead of `.next()` to iterate
    - unhide some implicit casts (in particular search weight)
- Tests are now run against `local.test` instead of `localhost` to avoid pytest warnings

## 1.4.1 (2018-06-15)

- Fix community resource creation and display [#1733](https://github.com/opendatateam/udata/pull/1733)
- Failsafe JS cache storage: use a custom in-memory storage as fallback when access to `sessionStorage` is not allowed [#1742](https://github.com/opendatateam/udata/pull/1742)
- Prevent errors when handling API errors without data/payload [#1743](https://github.com/opendatateam/udata/pull/1743)
- Improve/fix validation error formatting on harvesting [#1745](https://github.com/opendatateam/udata/pull/1745)
- Ensure daterange can be parsed from full iso datetime [#1748](https://github.com/opendatateam/udata/pull/1748)
- API: enforce application/json content-type for forms [#1751](https://github.com/opendatateam/udata/pull/1751)
- RDF parser can now process [european frequencies](https://publications.europa.eu/en/web/eu-vocabularies/at-dataset/-/resource/dataset/frequency) [#1752](https://github.com/opendatateam/udata/pull/1752)
- Fix images upload broken by chunked upload [#1756](https://github.com/opendatateam/udata/pull/1756)

## 1.4.0 (2018-06-06)

### New features

- Typed resources [#1398](https://github.com/opendatateam/udata/issues/1398)
- Initial data preview implementation [#1581](https://github.com/opendatateam/udata/pull/1581) [#1632](https://github.com/opendatateam/udata/pull/1632)
- Handle some alternate titles and alternate URLs on licenses for improved match on harvesting [#1592](https://github.com/opendatateam/udata/pull/1592)
- Allow to specify a dataset acronym [#1217](https://github.com/opendatateam/udata/pull/1217)
- Starts using harvest backend `config` (validation, API exposition, `HarvestFilters`...) [#1716](https://github.com/opendatateam/udata/pull/1716)
- The map widget can now be configured (tiles URL, initial position...) [#1672](https://github.com/opendatateam/udata/pull/1672)
- New discussions layout [#1623](https://github.com/opendatateam/udata/pull/1623)
- Dynamic API documentation, Enhancement to Pull #1542 - [#1542](https://github.com/opendatateam/udata/pull/1542)
- Resource modal overhaul with markdown support [#1547](https://github.com/opendatateam/udata/pull/1547)

### Breaking changes

- Normalize resource.format (migration - :warning: need reindexing). [#1563](https://github.com/opendatateam/udata/pull/1563)
- Enforce a domain whitelist when resource.filetype is file. See [`RESOURCES_FILE_ALLOWED_DOMAINS`](https://udata.readthedocs.io/en/latest/adapting-settings/#resources_file_allowed_domains) settings variable for details and configuration. [#1567](https://github.com/opendatateam/udata/issues/1567)
- Remove extras from datasets search index (needs reindexation) [#1718](https://github.com/opendatateam/udata/pull/1718)

### Bug fixes and minor changes

- Switch to PyPI.org for package links [#1583](https://github.com/opendatateam/udata/pull/1583)
- Show resource type in modal (front) [#1714](https://github.com/opendatateam/udata/pull/1714)
- Adds ETag to internal avatar for efficient caching control [#1712](https://github.com/opendatateam/udata/pull/1712)
- Fix 404/missing css on front pages [#1709](https://github.com/opendatateam/udata/pull/1709)
- Fix markdown max image width (front) [#1707](https://github.com/opendatateam/udata/pull/1707)
- Ensure registered extras types are properly parsed from JSON. Remove the need for custom `db.Extra` classes [#1699](https://github.com/opendatateam/udata/pull/1699)
- Fix the temporal coverage facet query string parsing [#1676](https://github.com/opendatateam/udata/pull/1676)
- Fix search auto-complete hitbox [#1687](https://github.com/opendatateam/udata/pull/1687)
- Fix Firefox custom error handling, part 2 [#1671](https://github.com/opendatateam/udata/pull/1671)
- Add resend confirmation email link to login screen [#1653](https://github.com/opendatateam/udata/pull/1653)
- Audience metrics: use only `views` [#1607](https://github.com/opendatateam/udata/pull/1607)
- Add missing spatial granularities translations [#1636](https://github.com/opendatateam/udata/pull/1636)
- Protocol-relative URLs support [#1599](https://github.com/opendatateam/udata/pull/1599)

### Internals

- Simplify `ExtrasField` form field signature (no need anymore for the `extras` parameter) [#1698](https://github.com/opendatateam/udata/pull/1698)
- Register known extras types [#1700](https://github.com/opendatateam/udata/pull/1700)

## 1.3.12 (2018-05-31)

- Fix side menu on mobile [#1701](https://github.com/opendatateam/udata/pull/1701)
- Fix update frequency field [#1702](https://github.com/opendatateam/udata/pull/1702)

## 1.3.11 (2018-05-29)

- Protect Resource.need_check against malformed/string dates [#1691](https://github.com/opendatateam/udata/pull/1691)
- Fix search auto-complete loading on new page [#1693](https://github.com/opendatateam/udata/pull/1693)

## 1.3.10 (2018-05-11)

- Expose Resource.extras as writable in the API [#1660](https://github.com/opendatateam/udata/pull/1660)
- Fix Firefox custom errors handling [#1662](https://github.com/opendatateam/udata/pull/1662)

## 1.3.9 (2018-05-07)

- Prevent linkchecker to pollute timeline as a side-effect. (migration). **Warning, the migration will delete all dataset update activities** [#1643](https://github.com/opendatateam/udata/pull/1643)
- Fix OAuth authorization screen failing with unicode `SITE_TITLE` [#1624](https://github.com/opendatateam/udata/pull/1624)
- Fix markdown handling of autolinks with angle brackets and factorize (and test) markdown `parse_html()` [#1625](https://github.com/opendatateam/udata/pull/1625)
- Fix timeline order [#1642](https://github.com/opendatateam/udata/pull/1642)
- Fix markdown rendering on IE11 [#1645](https://github.com/opendatateam/udata/pull/1645)
- Consider bad UUID as 404 in routing [#1646](https://github.com/opendatateam/udata/pull/1646)
- Add missing email templates [#1647](https://github.com/opendatateam/udata/pull/1647)
- Polyfill `ChildNode.remove()` for IE11 [#1648](https://github.com/opendatateam/udata/pull/1648)
- Improve Raven-js/Sentry error handling [#1649](https://github.com/opendatateam/udata/pull/1649)
- Prevent regex special characters to break site search [#1650](https://github.com/opendatateam/udata/pull/1650)

## 1.3.8 (2018-04-25)

- Fix sendmail regression [#1620](https://github.com/opendatateam/udata/pull/1620)

## 1.3.7 (2018-04-24)

- Fix some search parameters validation [#1601](https://github.com/opendatateam/udata/pull/1601)
- Prevent API tracking errors with unicode [#1602](https://github.com/opendatateam/udata/pull/1602)
- Prevent a race condition error when uploading file with concurrent chunking [#1606](https://github.com/opendatateam/udata/pull/1606)
- Disallow resources dict in API [#1603](https://github.com/opendatateam/udata/pull/1603)
- Test and fix territories routing [#1611](https://github.com/opendatateam/udata/pull/1611)
- Fix the client-side Raven/Sentry configuration [#1612](https://github.com/opendatateam/udata/pull/1612)
- Raise a 404 in case of unknown RDF content type [#1613](https://github.com/opendatateam/udata/pull/1613)
- Ensure current theme is available to macros requiring it in mails [#1614](https://github.com/opendatateam/udata/pull/1614)
- Fix documentation about NGinx configuration for https [#1615](https://github.com/opendatateam/udata/pull/1615)
- Remove unwanted commas in default `SECURITY_EMAIL_SUBJECT_*` parameters [#1616](https://github.com/opendatateam/udata/pull/1616)

## 1.3.6 (2018-04-16)

- Prevent OEmbed card to be styled when loaded in bootstrap 4 [#1569](https://github.com/opendatateam/udata/pull/1569)
- Fix organizations sort by last_modified [#1576](https://github.com/opendatateam/udata/pull/1576)
- Fix dataset creation form (and any other form) [#1584](https://github.com/opendatateam/udata/pull/1584)
- Fix an XSS on client-side markdown parsing [#1585](https://github.com/opendatateam/udata/pull/1585)
- Ensure URLs validation is the same everywhere [#1586](https://github.com/opendatateam/udata/pull/1586)

## 1.3.5 (2018-04-03)

- Upgrade `sifter` to `0.5.3` [#1548](https://github.com/opendatateam/udata/pull/1548)
- Upgrade `jquery-validation` to 1.17.0 and fixes some issues with client-side URL validation [#1550](https://github.com/opendatateam/udata/pull/1550)
- Minor change on OEmbed cards to avoid theme to override the cards `font-family` [#1549](https://github.com/opendatateam/udata/pull/1549)
- Improve cli unicode handling [#1551](https://github.com/opendatateam/udata/pull/1551)
- Fix DCAT harvester mime type detection [#1552](https://github.com/opendatateam/udata/pull/1552)
- Add the missing harvester URL in admin [#1554](https://github.com/opendatateam/udata/pull/1554)
- Fix harvester preview/job layout [#1553](https://github.com/opendatateam/udata/pull/1553)
- Fix some search unicode issues [#1555](https://github.com/opendatateam/udata/pull/1555)
- Small fixes on OEmbed URL detection [#1556](https://github.com/opendatateam/udata/pull/1556)
- Use nb_hits instead of views to count downloads [#1560](https://github.com/opendatateam/udata/pull/1560)
- Prevent an XSS in TermFacet [#1561](https://github.com/opendatateam/udata/pull/1561)
- Fix breadcrumb bar layout on empty search result [#1562](https://github.com/opendatateam/udata/pull/1562)

## 1.3.4 (2018-03-28)

- Remove territory claim banner [#1521](https://github.com/opendatateam/udata/pull/1521)
- Expose an [OEmbed](https://oembed.com/) API endpoint using the new cards [#1525](https://github.com/opendatateam/udata/pull/1525)
- Small topic fixes [#1529](https://github.com/opendatateam/udata/pull/1529)
- Fixes the search result vertical cut off [#1530](https://github.com/opendatateam/udata/pull/1530)
- Prevent visually disabled pagination buttons from being clicked [#1539](https://github.com/opendatateam/udata/pull/1539)
- Fixes "sort organization by name" not working [#1537](https://github.com/opendatateam/udata/pull/1537)
- Non-admin users should not see the "publish as anyone" filter field on "publish as" screen [#1538](https://github.com/opendatateam/udata/pull/1538)

## 1.3.3 (2018-03-20)

- Fixes on upload: prevent double upload and bad chunks upload [#1516](https://github.com/opendatateam/udata/pull/1516)
- Ensure OAuth2 tokens can be saved without `refresh_token` [#1517](https://github.com/opendatateam/udata/pull/1517)

## 1.3.2 (2018-03-20)

- Support request-body credential in OAuth2 (Fix a regression introduced in 1.3.0) [#1511](https://github.com/opendatateam/udata/pull/1511)

## 1.3.1 (2018-03-15)

- Fix some geozones/geoids bugs [#1505](https://github.com/opendatateam/udata/pull/1505)
- Fix oauth scopes serialization in authorization template [#1506](https://github.com/opendatateam/udata/pull/1506)
- Prevent error on site ressources metric [#1507](https://github.com/opendatateam/udata/pull/1507)
- Fix some routing errors [#1508](https://github.com/opendatateam/udata/pull/1508)
- Mongo connection is now lazy by default, preventing non fork-safe usage in celery as well as preventing commands not using the database to hit it [#1509](https://github.com/opendatateam/udata/pull/1509)
- Fix udata version not exposed on Sentry [#1510](https://github.com/opendatateam/udata/pull/1510)

## 1.3.0 (2018-03-13)

### Breaking changes

- Switch to `flask-cli` and drop `flask-script`. Deprecated commands have been removed. [#1364](https://github.com/opendatateam/udata/pull/1364)
- Update card components to make them more consistent [#1383](https://github.com/opendatateam/udata/pull/1383) [#1460](https://github.com/opendatateam/udata/pull/1460)
- udata is now protocol (`http`/`https`) agnostic. This is now fully the reverse-proxy responsibility (please ensure that you are using SSL only in production for security purpose). [#1463](https://github.com/opendatateam/udata/pull/1463)
- Added more entrypoints and document them. There is no more automatically enabled plugin by installation. Plugins can now properly contribute translations. [#1431](https://github.com/opendatateam/udata/pull/1431)

### New features

- Soft breaks in markdown is rendered as line return as allowed by the [commonmark specifications](http://spec.commonmark.org/0.28/#soft-line-breaks), client-side rendering follows the same security rules [#1432](https://github.com/opendatateam/udata/pull/1432)
- Switch from OAuthlib/Flask-OUAhtlib to Authlib and support all grants type as well as token revocation [#1434](https://github.com/opendatateam/udata/pull/1434)
- Chunked upload support (big files support) [#1468](https://github.com/opendatateam/udata/pull/1468)
- Improve tasks/jobs queues routing [#1487](https://github.com/opendatateam/udata/pull/1487)
- Add the `udata schedule|unschedule|scheduled` commands [#1497](https://github.com/opendatateam/udata/pull/1497)

### Bug fixes and minor changes

- Added Geopackage as default allowed file formats [#1425](https://github.com/opendatateam/udata/pull/1425)
- Fix completion/suggestion unicode handling [#1452](https://github.com/opendatateam/udata/pull/1452)
- Added a link to change password into the admin [#1462](https://github.com/opendatateam/udata/pull/1462)
- Fix organization widget (embed) [#1474](https://github.com/opendatateam/udata/pull/1474)
- High priority for sendmail tasks [#1484](https://github.com/opendatateam/udata/pull/1484)
- Add security.send_confirmation template [#1475](https://github.com/opendatateam/udata/pull/1475)

### Internals

- Switch to pytest as testing tool and expose a `udata` pytest plugin [#1400](https://github.com/opendatateam/udata/pull/1400)


## 1.2.11 (2018-02-05)

- Translate Flask-Security email subjects [#1413](https://github.com/opendatateam/udata/pull/1413)
- Fix organization admin pagination [#1372](https://github.com/opendatateam/udata/issues/1372)
- Fix missing spinners on loading datatables [#1401](https://github.com/opendatateam/udata/pull/1401)
- Fixes on the search facets [#1410](https://github.com/opendatateam/udata/pull/1410)

## 1.2.10 (2018-01-24)

- Markdown rendering is now the same between the back and the frontend. [#604](https://github.com/opendatateam/udata/issues/604)
- Make the dataset page reuses section and cards themable. [#1378](https://github.com/opendatateam/udata/pull/1378)
- `ValueError` is not hidden anymore by the Bad Request error page, it is logged. [#1382](https://github.com/opendatateam/udata/pull/1382)
- Spatial encoding fixes: prevent breaking unicode errors. [#1381](https://github.com/opendatateam/udata/pull/1381)
- Ensure the multiple term search uses a `AND` operator [#1384](https://github.com/opendatateam/udata/pull/1384)
- Facets encoding fixes: ensure lazy strings are propery encoded. [#1388](https://github.com/opendatateam/udata/pull/1388)
- Markdown content is now easily themable (namespaced into a `markdown` class) [#1389](https://github.com/opendatateam/udata/pull/1389)
- Fix discussions and community resources alignment on datasets and reuses pages [#1390](https://github.com/opendatateam/udata/pull/1390)
- Fix discussions style on default theme [#1393](https://github.com/opendatateam/udata/pull/1393)
- Ensure empty harvest jobs properly end [#1395](https://github.com/opendatateam/udata/pull/1395)

## 1.2.9 (2018-01-17)

- Add extras field in discussions [#1360](https://github.com/opendatateam/udata/pull/1360)
- Fix datepicker [#1370](https://github.com/opendatateam/udata/pull/1370)
- Fix error on forbidden scheme in `is_url` harvest filter [#1376](https://github.com/opendatateam/udata/pull/1376)
- Fix an error on rendering present territory date [#1377](https://github.com/opendatateam/udata/pull/1377)

## 1.2.8 (2018-01-10)

- Fix html2text dependency version [#1362](https://github.com/opendatateam/udata/pull/1362)

## 1.2.7 (2018-01-10)

- Bump chartjs version to 2.x [#1352](https://github.com/opendatateam/udata/pull/1352)
- Sanitize mdstrip [#1351](https://github.com/opendatateam/udata/pull/1351)

## 1.2.6 (2018-01-04)

- Fix wrongly timed notification on dataset creation with misformed tags [#1332](https://github.com/opendatateam/udata/pull/1332)
- Fix topic creation [#1333](https://github.com/opendatateam/udata/pull/1333)
- Add a `udata worker status` command to list pending tasks.[breaking] The `udata worker` command is replaced by `udata worker start`. [#1324](https://github.com/opendatateam/udata/pull/1324)
- Prevent crawlers from indexing spammy datasets, reuses and organizations [#1334](https://github.com/opendatateam/udata/pull/1334) [#1335](https://github.com/opendatateam/udata/pull/1335)
- Ensure Swagger.js properly set jQuery.ajax contentType parameter (and so data is properly serialized) [#1126](https://github.com/opendatateam/udata/issues/1126)
- Allows theme to easily access the `owner_avatar_url` template filter [#1336](https://github.com/opendatateam/udata/pull/1336)

## 1.2.5 (2017-12-14)

- Fix misused hand cursor over the spatial coverage map in dataset admin [#1296](https://github.com/opendatateam/udata/pull/1296)
- Fix broken post edit page [#1295](https://github.com/opendatateam/udata/pull/1295)
- Display date of comments in dataset discussions [#1283](https://github.com/opendatateam/udata/pull/1283)
- Prevent `reindex` command from failing on a specific object and log error instead. [#1293](https://github.com/opendatateam/udata/pull/1293)
- Position the community resource link icon correctly [#1298](https://github.com/opendatateam/udata/pull/1298)
- Add a sort option to query of list of posts in API [#1301](https://github.com/opendatateam/udata/pull/1301)
- Import dropdown behavior from `udata-gouvfr` and fix hidden submenus on mobile [#1297](https://github.com/opendatateam/udata/pull/1297)
- show message for emtpy dataset search [#1044](https://github.com/opendatateam/udata/pull/1284)

## 1.2.4 (2017-12-06)

- Fix flask_security celery tasks context [#1249](https://github.com/opendatateam/udata/pull/1249)
- Fix `dataset.quality` handling when no format filled [#1265](https://github.com/opendatateam/udata/pull/1265)
- Ignore celery tasks results except for tasks which require it and lower the default results expiration to 6 hours [#1281](https://github.com/opendatateam/udata/pull/1281)
- Import community resource avatar style from udata-gouvfr [#1288](https://github.com/opendatateam/udata/pull/1288)
- Terms are now handled from markdown and customizable with the `SITE_TERMS_LOCATION` setting. [#1285](https://github.com/opendatateam/udata/pull/1285)
- Deeplink to resource [#1289](https://github.com/opendatateam/udata/pull/1289)

## 1.2.3 (2017-10-27)

- Check only the uncollapsed resources at first on dataset view [#1246](https://github.com/opendatateam/udata/pull/1246)

## 1.2.2 (2017-10-26)

- Fixes on the `search index command` [#1245](https://github.com/opendatateam/udata/pull/1245)

## 1.2.1 (2017-10-26)

- Introduce `udata search index` commmand to replace both deprecated `udata search init` and `udata search reindex` commands. They will be removed in udata 1.4. [#1233](https://github.com/opendatateam/udata/pull/1233)
- Rollback oauthlib from 2.0.5 to 2.0.2, pending a permanent solution [#1237](https://github.com/opendatateam/udata/pull/1237)
- Get cached linkchecker result before hitting API [#1235](https://github.com/opendatateam/udata/pull/1235)
- Cleanup resources checksum (migration) [#1239](https://github.com/opendatateam/udata/pull/1239)
- Show check results in resource modal [#1242](https://github.com/opendatateam/udata/pull/1242)
- Cache avatar rendering [#1243](https://github.com/opendatateam/udata/pull/1243)

## 1.2.0 (2017-10-20)

### New features and big improvements

- Expose harvester scheduling through the API and the admin interface [#1123](https://github.com/opendatateam/udata/pull/1123)
- Added a `udata info` command for diagnostic purpose [#1179](https://github.com/opendatateam/udata/pull/1179)
- Switch from static theme avatars/placeholders to [identicons](https://en.wikipedia.org/wiki/Identicon) for readability (mostly on discussions) [#1193](https://github.com/opendatateam/udata/pull/1193)
- Move croquemort features to a generic link checker architecture [#1110](https://github.com/opendatateam/udata/pull/1110)
- CKAN and OpenDataSoft backends are now optional separate udata extensions [#1213](https://github.com/opendatateam/udata/pull/1213)
- Better search autocomplete [#1222](https://github.com/opendatateam/udata/pull/1222)
- Big post improvements (discussions support, navigation, fixes...) [#1224](https://github.com/opendatateam/udata/pull/1224)

### Breaking changes

- Upgrade to Celery 4.1.0. All celery parameters should be updated. (See [Celery options documentation](https://udata.readthedocs.io/en/stable/adapting-settings/#celery-options) [#1150](https://github.com/opendatateam/udata/pull/1050)
- Switch to [Crowdin](https://crowdin.com) to manage translations [#1171](https://github.com/opendatateam/udata/pull/1171)
- Switch to `Flask-Security`. `Flask-Security-Fork` should be uninstalled before installing the new requirements [#958](https://github.com/opendatateam/udata/pull/958)

### Miscellaneous changes and fixes

- Display organization metrics in the organization page tab labels [#1022](https://github.com/opendatateam/udata/pull/1022)
- Organization dashboard page has been merged into the main organization page [#1023](https://github.com/opendatateam/udata/pull/1023)
- Fix an issue causing a loss of data input at the global search input level [#1019](https://github.com/opendatateam/udata/pull/1019)
- Fixes a lot of encoding issues [#1146](https://github.com/opendatateam/udata/pull/1146)
- Add `.ttl` and `.n3` as supported file extensions [#1183](https://github.com/opendatateam/udata/pull/1183)
- Improve logging for adhoc scripts [#1184](https://github.com/opendatateam/udata/pull/1184)
- Improve URLs validation (support new tlds, unicode URLs...) [#1182](https://github.com/opendatateam/udata/pull/1182)
- Properly serialize empty geometries for zones missing it and prevent leaflet crash on invalid bounds [#1188](https://github.com/opendatateam/udata/pull/1188)
- Start validating some configuration parameters [#1197](https://github.com/opendatateam/udata/pull/1197)
- Remove resources without title or url [migration] [#1200](https://github.com/opendatateam/udata/pull/1200)
- Improve harvesting licenses detection [#1203](https://github.com/opendatateam/udata/pull/1203)
- Added missing delete post and topic admin actions [#1202](https://github.com/opendatateam/udata/pull/1202)
- Fix the scroll to a discussion sub-thread [#1206](https://github.com/opendatateam/udata/pull/1206)
- Fix duplication in discussions [migration] [#1209](https://github.com/opendatateam/udata/pull/1209)
- Display that a discussion has been closed [#1216](https://github.com/opendatateam/udata/pull/1216)
- Explicit dataset search reuse facet context (only known reuses) [#1219](https://github.com/opendatateam/udata/pull/1219)
- Optimize indexation a little bit [#1215](https://github.com/opendatateam/udata/pull/1215)
- Fix some reversed temporal coverage [migration] [#1214](https://github.com/opendatateam/udata/pull/1214)


## 1.1.8 (2017-09-28)

- Display membership modal actions buttons for site administrators and on membership display. [#1176](https://github.com/opendatateam/udata/pull/1176)
- Fix organization avatar in admin profile [#1175](https://github.com/opendatateam/udata/issues/1175)

## 1.1.7 (2017-09-25)

- Prevent a random territory from being displayed when query doesn't match [#1124](https://github.com/opendatateam/udata/pull/1124)
- Display avatar when the community resource owner is an organization [#1125](https://github.com/opendatateam/udata/pull/1125)
- Refactor the "publish as" screen to make it more obvious that an user is publishing under its own name [#1122](https://github.com/opendatateam/udata/pull/1122)
- Make the "find your organization" screen cards clickable (send to the organization page) [#1129](https://github.com/opendatateam/udata/pull/1129)
- Fix "Center the full picture" on user avatar upload [#1130](https://github.com/opendatateam/udata/issues/1130)
- Hide issue modal forbidden actions [#1128](https://github.com/opendatateam/udata/pull/1128)
- Ensure spatial coverage zones are resolved when submitted from the API or when querying oembed API. [#1140](https://github.com/opendatateam/udata/pull/1140)
- Prevent user metrics computation when the object owner is an organization (and vice versa) [#1152](https://github.com/opendatateam/udata/pull/1152)

## 1.1.6 (2017-09-11)

- Fix CircleCI automated publication on release tags
  [#1120](https://github.com/opendatateam/udata/pull/1120)

## 1.1.5 (2017-09-11)

- Fix the organization members grid in admin
  [#934](https://github.com/opendatateam/udata/issues/934)
- Fix and tune harvest admin loading state and payload size
  [#1113](https://github.com/opendatateam/udata/issues/1113)
- Automatically schedule validated harvesters and allow to (re)schedule them
  [#1114](https://github.com/opendatateam/udata/pull/1114)
- Raise the minimum `raven` version to ensure sentry is filtering legit HTTP exceptions
  [#774](https://github.com/opendatateam/udata/issues/774)
- Pin GeoJSON version to avoid breaking changes
  [#1118](https://github.com/opendatateam/udata/pull/1118)
- Deduplicate organization members
  [#1111](https://github.com/opendatateam/udata/issues/1111)

## 1.1.4 (2017-09-05)

- Fix packaging

## 1.1.3 (2017-09-05)

- Make the spatial search levels exclusion list configurable through `SPATIAL_SEARCH_EXCLUDE_LEVELS`.
  [#1101](https://github.com/opendatateam/udata/pull/1101)
- Fix facets labelizer with html handling
  [#1102](https://github.com/opendatateam/udata/issues/1102)
- Ensure territories pages have image defined in metadatas
  [#1103](https://github.com/opendatateam/udata/issues/1103)
- Strip tags in autocomplete results
  [#1104](https://github.com/opendatateam/udata/pull/1104)
- Transmit link checker status to frontend
  [#1048](https://github.com/opendatateam/udata/issues/1048)
- Remove plus signs from search query
  [#1048](https://github.com/opendatateam/udata/issues/987)

## 1.1.2 (2017-09-04)

- Handle territory URLs generation without validity
  [#1068](https://github.com/opendatateam/udata/issues/1068)
- Added a contact button to trigger discussions
  [#1076](https://github.com/opendatateam/udata/pull/1076)
- Improve harvest error handling
  [#1078](https://github.com/opendatateam/udata/pull/1078)
- Improve elasticsearch configurability
  [#1096](https://github.com/opendatateam/udata/pull/1096)
- Lots of fixes admin files upload
  [1094](https://github.com/opendatateam/udata/pull/1094)
- Prevent the "Bad request error" happening on search but only on some servers
  [#1097](https://github.com/opendatateam/udata/pull/1097)
- Migrate spatial granularities to new identifiers
- Migrate remaining legacy spatial identifiers
  [#1080](https://github.com/opendatateam/udata/pull/1080)
- Fix the discussion API documention
  [#1093](https://github.com/opendatateam/udata/pull/1093)

## 1.1.1 (2017-07-31)

- Fix an issue preventing reuse edition:
  [#1027](https://github.com/opendatateam/udata/issues/1027)
- Fix an issue preventing user display and edit in admin:
  [#1030](https://github.com/opendatateam/udata/issues/1030)
- Fix an error when a membership request is accepted:
  [#1028](https://github.com/opendatateam/udata/issues/1028)
- Fix issue modal on a reuse:
  [#1026](https://github.com/opendatateam/udata/issues/1026)
- Fix sort by date on admin users list:
  [#1029](https://github.com/opendatateam/udata/issues/1029)
- Improve the `purge` command
  [#1039](https://github.com/opendatateam/udata/pull/1039)
- Ensure search does not fail when a deleted object has not been
  unindexed yet
  [#1063](https://github.com/opendatateam/udata/issues/1063)
- Start using Celery queues to handle task priorities
  [#1067](https://github.com/opendatateam/udata/pull/1067)
- Updated translations

## 1.1.0 (2017-07-05)

### New features and improvements

- Added a [DCAT](https://www.w3.org/TR/vocab-dcat/) harvester
  and expose metadata as RDF/DCAT.
  [#966](https://github.com/opendatateam/udata/pull/966)
  See the dedicated documentions:

  - [RDF](https://udata.readthedocs.io/en/stable/rdf/)
  - [Harvesting](https://udata.readthedocs.io/en/stable/harvesting/)

- Images are now optimized and you can force rerendering using the `udata images render` command.
- Allowed files extensions are now configurable via the `ALLOWED_RESOURCES_EXTENSIONS` setting
  and both admin and API will have the same behavior
  [#833](https://github.com/opendatateam/udata/pull/833).
- Improve and fix notifications:
  [#928](https://github.com/opendatateam/udata/issues/928)

  - Changed notification style to toast
  - Fix notifications that weren't displayed on form submission
- Add a toggle indicator on dataset quality blocks that are collapsible
  [#915](https://github.com/opendatateam/udata/issues/915)
- Integrating latest versions of GeoZones and GeoLogos for territories.
  Especially using history of towns, counties and regions from GeoHisto.
  [#499](https://github.com/opendatateam/udata/issues/499)

### Breaking Changes

- Themes are now entrypoint-based [#829](https://github.com/opendatateam/udata/pull/829).
  There is also a new [theming documention](https://udata.readthedocs.io/en/stable/creating-theme/).
- Images placeholders are now entirely provided by themes
  [#707](https://github.com/opendatateam/udata/issues/707)
  [#1006](https://github.com/opendatateam/udata/issues/1006)
- Harvester declaration is now entrypoint-based
  [#1004](https://github.com/opendatateam/udata/pull/1004)

### Fixes

- Ensure URLs are stripped [#823](https://github.com/opendatateam/udata/pull/823)
- Lot of fixes and improvements on Harvest admin UI
  [#817](https://github.com/opendatateam/udata/pull/817):

  - harvester edition fixed (and missing API added)
  - harvester deletion fixed
  - harvester listing is now paginated
  - more detailed harvesters widgets
  - ensure harvest source are owned by a user or an organization, not both [migration]

- Pure Vue.js search facets
  [#880](https://github.com/opendatateam/udata/pull/880).
  Improve and fix the datepicker:

  - Proper sizing and positionning in dropdowns
  - Fix initial value not being displayed
  - Make it usable on keyboard
  - Allows to define `min` and `max` values to disable some dates
  - Keyboard input is reflected into the calendar
    [#615](https://github.com/opendatateam/udata/issues/615)
- Disable `next` button when no file has been uploaded
  [#930](https://github.com/opendatateam/udata/issues/930)
- Fix badges notification mails
  [#894](https://github.com/opendatateam/udata/issues/894)
- Fix the `udata search reindex` command
  [#1009](https://github.com/opendatateam/udata/issues/1009)
- Reindex datasets when their parent organization is purged
  [#1008](https://github.com/opendatateam/udata/issues/1008)

### Miscellaneous / Internal

- Upgrade to Flask-Mongoengine 0.9.3, Flask-WTF 0.14.2, mongoengine 0.13.0.
  [#812](https://github.com/opendatateam/udata/pull/812)
  [#871](https://github.com/opendatateam/udata/pull/871)
  [#903](https://github.com/opendatateam/udata/pull/903)
- Upgrade to Flask-Login 0.4.0 and switch from Flask-Security to the latest
  [Flask-Security-Fork](https://pypi.org/project/Flask-Security-Fork)
  [#813](https://github.com/opendatateam/udata/pull/813)
- Migrated remaining widgets to Vue.js [#828](https://github.com/opendatateam/udata/pull/828):

  - bug fixes on migrated widgets (Issues button/modal, integrate popover, coverage map)
  - more coherent JS environment for developpers
  - lighter assets
  - drop Handlebars dependency

- bleach and html5lib have been updated leading to more secure html/markdown cleanup
  and [better performances](http://bluesock.org/~willkg/blog/dev/bleach_2_0.html)
  [#838](https://github.com/opendatateam/udata/pull/838)
- Drop `jquery-slimscroll` and fix admin menu scrolling
  [#851](https://github.com/opendatateam/udata/pull/851)
- drop jquery.dotdotdot for a lighter css-only solution (less memory consumption)
  [#853](https://github.com/opendatateam/udata/pull/853)
- Lighter style [#869](https://github.com/opendatateam/udata/pull/869):

  - Drop glyphicons and use only Font-Awesome (more coherence, less fonts)
  - lighter bootstrap style by importing only what's needed
  - make use of bootstrap and admin-lte variables (easier for theming)
  - proper separation between front and admin style
- Drop `ExtractTextPlugin` on Vue components style:

  - faster (re)compilation time
  - resolves most compilation and missing style issues
    [#555](https://github.com/opendatateam/udata/issues/555)
    [#710](https://github.com/opendatateam/udata/issues/710)
  - allows use of hot components reloading.
- Pure Vue.js modals. Fix the default membership role. Added contribute modal.
  [#873](https://github.com/opendatateam/udata/pull/873)
- Easier Vue.js development/debugging:

  - Drop `Vue.config.replace = false`: compatible with Vue.js 1/2 and no more style guessing
    [#760](https://github.com/opendatateam/udata/pull/760)
  - `name` on all components: no more `Anonymous Component` in Vue debugger
  - No more `Fragments`
  - More ES6 everywhere
- Make metrics deactivable for tests
  [#905](https://github.com/opendatateam/udata/pull/905)

## 1.0.11 (2017-05-25)

- Fix presubmit form errors handling
  [#909](https://github.com/opendatateam/udata/pull/909)
- Fix producer sidebar image sizing
  [#913](https://github.com/opendatateam/udata/issues/913)
- Fix js `Model.save()` not updating in some cases
  [#910](https://github.com/opendatateam/udata/pull/910)

## 1.0.10 (2017-05-11)

- Fix bad stored (community) resources URLs [migration]
  [#882](https://github.com/opendatateam/udata/issues/882)
- Proper producer logo display on dataset pages
- Fix CKAN harvester empty notes and `metadata` file type handling
- Remove (temporary) badges metrics
  [#885](https://github.com/opendatateam/udata/issues/885)
- Test and fix topic search
  [#892](https://github.com/opendatateam/udata/pull/892)

## 1.0.9 (2017-04-23)

- Fix broken post view
  [#877](https://github.com/opendatateam/udata/pull/877)
- Fix new issue submission
  [#874](https://github.com/opendatateam/udata/issues/874)
- Display full images/logo/avatars URL in references too
  [#824](https://github.com/opendatateam/udata/issues/824)

## 1.0.8 (2017-04-14)

- Allow more headers in cors preflight headers
  [#857](https://github.com/opendatateam/udata/pull/857)
  [#860](https://github.com/opendatateam/udata/pull/860)
- Fix editorialization admin
  [#863](https://github.com/opendatateam/udata/pull/863)
- Fix missing completer images and ensure completion API is usable on a different domain
  [#864](https://github.com/opendatateam/udata/pull/864)

## 1.0.7 (2017-04-07)

- Fix display for zone completer existing values
  [#845](https://github.com/opendatateam/udata/issues/845)
- Proper badge display on dataset and organization page
  [#849](https://github.com/opendatateam/udata/issues/849)
- Remove useless `discussions` from views contexts.
  [#850](https://github.com/opendatateam/udata/pull/850)
- Fix the inline resource edit button not redirecting to admin
  [#852](https://github.com/opendatateam/udata/pull/852)
- Fix broken checksum component
  [#846](https://github.com/opendatateam/udata/issues/846)

## 1.0.6 (2017-04-01)

- Default values are properly displayed on dataset form
  [#745](https://github.com/opendatateam/udata/issues/745)
- Prevent a redirect on discussion fetch
  [#795](https://github.com/opendatateam/udata/issues/795)
- API exposes both original and biggest thumbnail for organization logo, reuse image and user avatar
  [#824](https://github.com/opendatateam/udata/issues/824)
- Restore the broken URL check feature
  [#840](https://github.com/opendatateam/udata/issues/840)
- Temporarily ignore INSPIRE in ODS harvester
  [#837](https://github.com/opendatateam/udata/pull/837)
- Allow `X-API-KEY` and `X-Fields` in cors preflight headers
  [#841](https://github.com/opendatateam/udata/pull/841)

## 1.0.5 (2017-03-27)

- Fixes error display in forms [#830](https://github.com/opendatateam/udata/pull/830)
- Fixes date range picker dates validation [#830](https://github.com/opendatateam/udata/pull/830)
- Fix badges entries not showing in admin [#825](https://github.com/opendatateam/udata/pull/825)

## 1.0.4 (2017-03-01)

- Fix badges trying to use API too early
  [#799](https://github.com/opendatateam/udata/pull/799)
- Some minor tuning on generic references
  [#801](https://github.com/opendatateam/udata/pull/801)
- Cleanup factories
  [#808](https://github.com/opendatateam/udata/pull/808)
- Fix user default metrics not being set [migration]
  [#809](https://github.com/opendatateam/udata/pull/809)
- Fix metric update after transfer
  [#810](https://github.com/opendatateam/udata/pull/810)
- Improve spatial completion ponderation (spatial zones reindexation required)
  [#811](https://github.com/opendatateam/udata/pull/811)

## 1.0.3 (2017-02-21)

- Fix JavaScript locales handling [#786](https://github.com/opendatateam/udata/pull/786)
- Optimize images sizes for territory placeholders [#788](https://github.com/opendatateam/udata/issues/788)
- Restore placeholders in search suggestions, fix [#790](https://github.com/opendatateam/udata/issues/790)
- Fix share popover in production build [#793](https://github.com/opendatateam/udata/pull/793)

## 1.0.2 (2017-02-20)

- Fix assets packaging for production [#763](https://github.com/opendatateam/udata/pull/763) [#765](https://github.com/opendatateam/udata/pull/765)
- Transform `udata_version` jinja global into a reusable (by themes) `package_version` [#768](https://github.com/opendatateam/udata/pull/768)
- Ensure topics datasets and reuses can display event with a topic parameter [#769](https://github.com/opendatateam/udata/pull/769)
- Raise a `400 Bad Request` when a bad `class` attribute is provided to the API
  (for entry point not using forms). [#772](https://github.com/opendatateam/udata/issues/772)
- Fix datasets with spatial coverage not being indexed [#778](https://github.com/opendatateam/udata/issues/778)
- Ensure theme assets cache is versioned (and flushed when necessary)
  [#781](https://github.com/opendatateam/udata/pull/781)
- Raise maximum tag length to 96 in order to at least support
  [official INSPIRE tags](http://inspire.ec.europa.eu/theme)
  [#782](https://github.com/opendatateam/udata/pull/782)
- Properly raise 400 error on transfer API in case of bad subject or recipient
  [#784](https://github.com/opendatateam/udata/pull/784)
- Fix broken OEmbed rendering [#783](https://github.com/opendatateam/udata/issues/783)
- Improve crawlers behavior by adding some `meta[name=robots]` on pages requiring it
  [#777](https://github.com/opendatateam/udata/pull/777)

## 1.0.1 (2017-02-16)

- Pin PyMongo version (only compatible with PyMongo 3+)

## 1.0.0 (2017-02-16)

### Breaking Changes

* 2016-05-11: Upgrade of ElasticSearch from 1.7 to 2.3 [#449](https://github.com/opendatateam/udata/pull/449)

You have to re-initialize the index from scratch, not just use the `reindex` command given that ElasticSearch 2+ doesn't provide a way to [delete mappings](https://www.elastic.co/guide/en/elasticsearch/reference/current/indices-delete-mapping.html) anymore. The command is `udata search init` and may take some time given the amount of data you are dealing with.

* 2017-01-18: User search and listing has been removed (privacy concern)

### New & Improved

* 2017-01-06: Add some dataset ponderation factor: temporal coverage, spatial coverage,
  certified provenance and more weight for featured ones. Need reindexation to be taken into account.

* 2016-12-20: Use all the [Dublin Core Frequencies](http://dublincore.org/groups/collections/frequency/)
  plus some extra frequencies.

* 2016-12-01: Add the possibility for a user to delete its account in the admin interface

In some configurations, this feature should be deactivated, typically when
there is an SSO in front of udata which may cause some inconsistencies. In
that case, the configuration parameter DELETE_ME should be set to False (True
by default).

* 2016-05-12: Add fields masks to reduce API payloads [#451](https://github.com/opendatateam/udata/pull/451)

The addition of [fields masks](http://flask-restplus.readthedocs.io/en/stable/mask.html) in Flask-RESTPlus allows us to reduce the retrieved payload within the admin — especially for datasets — and results in a performances boost.

### Fixes

* 2016-11-29: Mark active users as confirmed [#619](https://github.com/opendatateam/udata/pull/618)
* 2016-11-28: Merge duplicate users [#617](https://github.com/opendatateam/udata/pull/617)
  (A reindexation is necessary after this migration)

### Deprecation

Theses are deprecated and support will be removed in some feature release.
See [Deprecation Policy](https://udata.readthedocs.io/en/stable/versioning/#deprecation-policy).

* Theses frequencies are deprecated for their Dublin Core counter part:
    * `fortnighly` ⇨ `biweekly`
    * `biannual` ⇨ `semiannual`
    * `realtime` ⇨ `continuous`


## 0.9.0 (2017-01-10)

- First published version<|MERGE_RESOLUTION|>--- conflicted
+++ resolved
@@ -2,12 +2,8 @@
 
 ## Current (in progress)
 
-<<<<<<< HEAD
 - Quality score computation refactoring and now returning it in list datasets endpoint. Update was made in admin too. [#2746](https://github.com/opendatateam/udata/pull/2746)
-=======
 - :warning: Manifest logic was removed and udata does now work as standalone [#2747](https://github.com/opendatateam/udata/pull/2747)
-
->>>>>>> e3df3c29
 - Remove map related stuff [#2749](https://github.com/opendatateam/udata/pull/2749)
 - Add library udata_event_service to produce Kafka messages [#2743](https://github.com/opendatateam/udata/pull/2743)
 
