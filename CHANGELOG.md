--- conflicted
+++ resolved
@@ -2,11 +2,8 @@
 
 ## Current (in progress)
 
-<<<<<<< HEAD
+-  Do not crash if file doesn't exists during resource deletion [#3323](https://github.com/opendatateam/udata/pull/3323) 
 - Show user domain in suggest [#3324](https://github.com/opendatateam/udata/pull/3324)
-=======
--  Do not crash if file doesn't exists during resource deletion [#3323](https://github.com/opendatateam/udata/pull/3323) 
->>>>>>> 7b12c172
 
 ## 10.4.1 (2025-05-20)
 
