# Changelog

## Current (in progress)

<<<<<<< HEAD
- Skip empty datasets nodes referenced in dataservices before creating an harvest job item [#3285](https://github.com/opendatateam/udata/pull/3285)
=======
- Harvest Distribution with a DCAT.accessService property as type `api` [#3294](https://github.com/opendatateam/udata/pull/3294)

## 10.2.0 (2025-04-02)

>>>>>>> 870564e4
- Fix wrong error message when updating the GeoZone of a dataset with already a Geometry [#3271](https://github.com/opendatateam/udata/pull/3271)
- Update dependencies [#3278](https://github.com/opendatateam/udata/pull/3278)
  - Some of these upgrades implied code changes in udata, udata-front or udata-ckan:
    - upgrade bleach to 6.2.0
    - upgrade html2text to 2024.2.26
    - upgrade mistune to 3.1.3
    - upgrade netaddr to 1.3.0
    - upgrade wtforms to 3.2.1
    - upgrade voluptuous to 0.15.2
    - replace StringDist by Levenshtein
  - Did not upgrade Flask (and its plugins), blinker and werkzeug yet

## 10.1.4 (2025-03-24)

- Improve datasets' API perfs (do not fetch resources from Mongo, add /api/2/datasets endpoint…) [#3279](https://github.com/opendatateam/udata/pull/3279) [#3291](https://github.com/opendatateam/udata/pull/3291)
- Fix harvesting literal contact points [#3288](https://github.com/opendatateam/udata/pull/3288)
- Use YEARS_OF_INACTIVITY_BEFORE_DELETION all around in code [#3287](https://github.com/opendatateam/udata/pull/3287)
- Add a udata catalog in dcat backends to test [#3289](https://github.com/opendatateam/udata/pull/3289)
- Add safeguards in the resource reorder endpoint [#3243](https://github.com/opendatateam/udata/pull/3243)

## 10.1.3 (2025-03-14)

- Add inactive users notification and deletion jobs [#3274](https://github.com/opendatateam/udata/pull/3274)
  - these jobs can be scheduled daily for example
  - `YEARS_OF_INACTIVITY_BEFORE_DELETION` setting must be configured at least to activate it
- **breaking change** Migrate dataservices fields, migration needed [#3262](https://github.com/opendatateam/udata/pull/3262)
- Add views as Dataservice metrics and sort [#3280](https://github.com/opendatateam/udata/pull/3280)
- Fix creating/updating ID for resources [#3239](https://github.com/opendatateam/udata/pull/3239)
- Cannot respond to a transfer after first response [#3255](https://github.com/opendatateam/udata/pull/3255)
- Cannot update resource filetype after creation [#3254](https://github.com/opendatateam/udata/pull/3254)
- Add `last_login_at` in user endpoints for super-admins [#3284](https://github.com/opendatateam/udata/pull/3284)
- Add autoarchive to dataservices [#3283](https://github.com/opendatateam/udata/pull/3283)

## 10.1.2 (2025-03-10)

- Fix end date not defined in admin [#3281](https://github.com/opendatateam/udata/pull/3281)

## 10.1.1 (2025-03-03)

- Allow temporal coverage with only a start date [#3192](https://github.com/opendatateam/udata/pull/3192)
- The `extras` column in the resource catalog is now dumped as json [#3272](https://github.com/opendatateam/udata/pull/3272) and [#3273](https://github.com/opendatateam/udata/pull/3273)
- Ensure we populate slug properly on user deletion [#3277](https://github.com/opendatateam/udata/pull/3277)

## 10.1.0 (2025-02-20)

- **breaking change** Harvest attribution roles [#3149](https://github.com/opendatateam/udata/pull/3149) [#3270](https://github.com/opendatateam/udata/pull/3270)
  - dataset and dataservices now have a list of contact points
  - migration needed
- Allow super-admins to change objects' owners [#3260](https://github.com/opendatateam/udata/pull/3260)
- Fix contact point permissions [#3253](https://github.com/opendatateam/udata/pull/3253)
- Fix wrong marshal for community resource uploads [#3261](https://github.com/opendatateam/udata/pull/3261)
- Return harvesters's errors details only for super-admins [#3264](https://github.com/opendatateam/udata/pull/3264)
- feat: topics list filtered by visible_by_user [#3265](https://github.com/opendatateam/udata/pull/3265)
- Allow geozone suggest to check the id field [#3267](https://github.com/opendatateam/udata/pull/3267)
- Allow a user to check its own membership requests [#3269](https://github.com/opendatateam/udata/pull/3269)

## 10.0.8 (2025-01-31)

- Force the usage of transfers request to change the owner of a model [#3249](https://github.com/opendatateam/udata/pull/3249)
- Add report of duplicates resources ids [#3247](https://github.com/opendatateam/udata/pull/3247)
- Add search to posts [#3248](https://github.com/opendatateam/udata/pull/3248)
- Resource catalog: fix preview_url and add extras [#3188](https://github.com/opendatateam/udata/pull/3188)
- Add trailing slash to security routes [#3251](https://github.com/opendatateam/udata/pull/3251)
- Upgrade packaging dependency to 24.2 [#3252](https://github.com/opendatateam/udata/pull/3252)
- Expose HVD dataservice as inline distribution [#3256](https://github.com/opendatateam/udata/pull/3256)

## 10.0.7 (2025-01-13)

- Add a test to clear datasets on Topics api v1 [#3233](https://github.com/opendatateam/udata/pull/3233)
- feat: optimize topic's datasets reindex [#3234](https://github.com/opendatateam/udata/pull/3234)
- Allow Dataservice transfer [#3237](https://github.com/opendatateam/udata/pull/3237)
- fix `function_field` wrong name [#3236](https://github.com/opendatateam/udata/pull/3236)
- Allow dataservice archive [#3238](https://github.com/opendatateam/udata/pull/3238)
- Improve OGC service detection to expose in RDF [#3241](https://github.com/opendatateam/udata/pull/3241)
- Don’t duplicate datasets with a harvest.remote_id URI when harvesting [#3219](https://github.com/opendatateam/udata/pull/3219)
- Fix version number build in CI [#3244](https://github.com/opendatateam/udata/pull/3244)

## 10.0.6 (2024-12-19)

- Ignore inactive sources at harvest time [#3226](https://github.com/opendatateam/udata/pull/3226)
    - If some harvest sources were marked inactive by mistake, they won't get executed anymore
- Organization url is now a URLField and should be a valid URL [#3227](https://github.com/opendatateam/udata/pull/3227)
- Fix the `parse-url` command [#3225](https://github.com/opendatateam/udata/pull/3225)
- Add `with_drafts` argument to posts API [#3229](https://github.com/opendatateam/udata/pull/3229)
- Fix failing dataset save in update reuses metrics [#3230](https://github.com/opendatateam/udata/pull/3230)
- Fix catalog RDF by preventing memory increase on getting dataservice hvd tags [#3231](https://github.com/opendatateam/udata/pull/3231)
- Update purge tasks [#3167](https://github.com/opendatateam/udata/pull/3167)
- Trigger GitLab infra deployment through simple-scaffolding script [#3232](https://github.com/opendatateam/udata/pull/3232)

## 10.0.5 (2024-12-09)

- Add list transfers endpoint / Save user requesting the transfer [#3211](https://github.com/opendatateam/udata/pull/3211)
- Add dataservice csv adapter [#3208](https://github.com/opendatateam/udata/pull/3208)
- Add url_for for dataservices and mail notifications [#3213](https://github.com/opendatateam/udata/pull/3213)
- Compute dataservices metrics on org, user and site [#3209](https://github.com/opendatateam/udata/pull/3209)
- Update default method blocklist for READ ONLY mode [#3212](https://github.com/opendatateam/udata/pull/3212)
- The API will now return all the datasets a user has access to, including deleted of private ones that they're the owners of [#3214](https://github.com/opendatateam/udata/pull/3214)
- Rename administration labels from "Private" to "Draft" [#3217](https://github.com/opendatateam/udata/pull/3217)
- Add partial obfuscation of email for members [#3220](https://github.com/opendatateam/udata/pull/3220)
- Reuse url is now a URLField and should be a valid URL [#3222](https://github.com/opendatateam/udata/pull/3222)

## 10.0.4 (2024-11-29)

- Add created and last_modified sorts on dataservice list [#3206](https://github.com/opendatateam/udata/pull/3206)
- Fix dataservice metadata_modified_at update in API [#3207](https://github.com/opendatateam/udata/pull/3207)
- Escape modal title in admin [#3210](https://github.com/opendatateam/udata/pull/3210)
- feat: handle multiple tags on datasets and topics apis [#3204](https://github.com/opendatateam/udata/pull/3204)

## 10.0.3 (2024-11-27)

- Expose OGC services distributions as dataservice [#3203](https://github.com/opendatateam/udata/pull/3203)
- Add a matomo "campaign" parameter on links in emails if `MAIL_CAMPAIGN` is configured [#3190](https://github.com/opendatateam/udata/pull/3190)
- Use a safe XML parser that doesn't resolve entities, update lxml to 5.3.0 [#3205](https://github.com/opendatateam/udata/pull/3205)
- Add DCAT-AP HVD properties in RDF output if the dataservice or its datasets are tagged hvd [#3187](https://github.com/opendatateam/udata/pull/3187)
- Only keep the "local authority" org badge if it's also a "public service" [#3200](https://github.com/opendatateam/udata/pull/3200)

## 10.0.2 (2024-11-19)

- Use correct DCAT.service predicate in RDF output [#3199](https://github.com/opendatateam/udata/pull/3199)
- Fix the Badge.badge_label method [#3198](https://github.com/opendatateam/udata/pull/3198)
- Skip servesDataset for tabular API dataservice (temporary fix) [#3196](https://github.com/opendatateam/udata/pull/3196)

## 10.0.1 (2024-11-15)

- Add more comments and types in the `api_field.py` "lib" [#3174](https://github.com/opendatateam/udata/pull/3174)
- Allow overriding of badges (for example in plugins like udata-front) [#3191](https://github.com/opendatateam/udata/pull/3191)
- Add link to new admin in existing udata admin based on `NEW_ADMIN_URL` setting [#3194](https://github.com/opendatateam/udata/pull/3194)
- Add business documentation url property on dataservice [#3193](https://github.com/opendatateam/udata/pull/3193)
- Expose the dataset's alternate identifier in RDF [#3186](https://github.com/opendatateam/udata/pull/3186)

## 10.0.0 (2024-11-07)

- **breaking change** Migrate organization badges label to lowercase [#3182](https://github.com/opendatateam/udata/pull/3182)
- Add contact_form in ContactPoint api fields [#3175](https://github.com/opendatateam/udata/pull/3175)
- Expose contact point in DCAT RDF [#3179](https://github.com/opendatateam/udata/pull/3179)
- Use trailing slashes for the upload files URLs [#3177](https://github.com/opendatateam/udata/pull/3177)
- Use hydra's RESTful endpoint URLs [#3146](https://github.com/opendatateam/udata/pull/3146)
- Return dataservices visible to the user [#3180](https://github.com/opendatateam/udata/pull/3180)
- Fix flaky "duplicated email" importing fixtures tests [#3176](https://github.com/opendatateam/udata/pull/3176)
- Fix deprecated CircleCI config [#3181](https://github.com/opendatateam/udata/pull/3181)
- Use proper RESTful Hydra API endpoints [#3178](https://github.com/opendatateam/udata/pull/3178)
- Add a "filter by organization badge" for datasets, dataservices, reuses and organizations [#3155](https://github.com/opendatateam/udata/pull/3155)
    * you will need https://github.com/opendatateam/udata-search-service/pull/49 for the search service
- Add dataservices search with search-service [#3171](https://github.com/opendatateam/udata/pull/3171)
    * you will need https://github.com/opendatateam/udata-search-service/pull/48
- Expose the "landingPage" in DCAT RDF [#3183](https://github.com/opendatateam/udata/pull/3183)
- Licence.guess: extract first URL for better matching [#3185](https://github.com/opendatateam/udata/pull/3185)

## 9.2.4 (2024-10-22)

- Add a job to bind Tabular API to its datasets [#3162](https://github.com/opendatateam/udata/pull/3162)
- Expose dataservices' datasets by link instead of list [#3156](https://github.com/opendatateam/udata/pull/3156)
- CSW ISO Harvest: add extra_configs.remote_url_prefix [#3157](https://github.com/opendatateam/udata/pull/3157)
- DCAT harvest : Refactor DCAT extras handling in rdf parsing [#3054](https://github.com/opendatateam/udata/pull/3054). `accesRights`, `rights` and `license` are now in `extras["dcat"]` for both datasets and resources. `accessRights` can be infered for a dataset from its resources.

## 9.2.3 (2024-10-14)

- Add migration to delete duplicate resources due to ODS harvesting [#3158](https://github.com/opendatateam/udata/pull/3158)
- Add discussion.posted_on in discussion sort choices [3168](https://github.com/opendatateam/udata/pull/3168)

## 9.2.2 (2024-10-08)

- Add a filter on organization and document sort parameters in the `/discussions` endpoint [#3147](https://github.com/opendatateam/udata/pull/3147)
- Move discussion catalog creation and add fields [#3152](https://github.com/opendatateam/udata/pull/3152) and [#3154](https://github.com/opendatateam/udata/pull/3154)
- Add resources formats and harvest remote_url on dataset catalog [#3159](https://github.com/opendatateam/udata/pull/3159)
- Add contact form in contact point model [#3164](https://github.com/opendatateam/udata/pull/3164)
- Make base_api_url optional in dataservice [https://github.com/opendatateam/udata/pull/3163](#3163)

## 9.2.1 (2024-09-23)

- Enable basic search on dataservices [#3148](https://github.com/opendatateam/udata/pull/3148)

## 9.2.0 (2024-09-13)

- Allow OAuth clients without secrets [#3138](https://github.com/opendatateam/udata/pull/3138)
- Add a `archived` button for datasets and reuses on frontend admin [#3104](https://github.com/opendatateam/udata/pull/3104)
- **breaking change** Return all the reuses available to a user on the /reuses endpoint, including the private and deleted ones they own [#3140](https://github.com/opendatateam/udata/pull/3140).
- Fix undelete reuse and dataservices [#3141](https://github.com/opendatateam/udata/pull/3141)
- Add a minimal publiccode.yml [#3144](https://github.com/opendatateam/udata/pull/3144)
- Fix the boolean filters in the API for the "new system" endpoints [#3139](https://github.com/opendatateam/udata/pull/3139)
- Update authlib dependency from 0.14.3 to 1.3.1 [#3135](https://github.com/opendatateam/udata/pull/3135)
- Add CORS on resource redirect [#3145](https://github.com/opendatateam/udata/pull/3145)

## 9.1.4 (2024-08-26)

- Fix many linting issues reported by ruff [#3118](https://github.com/opendatateam/udata/pull/3118)
- Import the dataservice's organization from the fixtures [#3121](https://github.com/opendatateam/udata/pull/3121)
- Convert reuse to new API system [#3066](https://github.com/opendatateam/udata/pull/3066)
- Fix circular import error [#3128](https://github.com/opendatateam/udata/pull/3128)
- Add an option to specify the port when using `inv serve` [#3123](https://github.com/opendatateam/udata/pull/3123)
- Add a new `related_to` filter parameter to the activities API endpoint [#3127](https://github.com/opendatateam/udata/pull/3127)
- Properly import the `Discussion.closed_by` from the fixtures [#3125](https://github.com/opendatateam/udata/pull/3125)
- Send an API token to Hydra when publishing resource events [#3130](https://github.com/opendatateam/udata/pull/3130)
- Add `last_login_at` to org members API [#3133](https://github.com/opendatateam/udata/pull/3133)
- Always add Vary even for non CORS requests [#3132](https://github.com/opendatateam/udata/pull/3132)
- Add acronym in organization csv catalog [#3134](https://github.com/opendatateam/udata/pull/3134)
- Limit the number of user suggestions [#3131](https://github.com/opendatateam/udata/pull/3131)

## 9.1.3 (2024-08-01)

- Adds latest `sentry-sdk[flask]` as an install dependency, and update Sentry logic to be able to send environment, app version and profiling/performance info [#3086](https://github.com/opendatateam/udata/pull/3086)
- Add report get endpoint and make report get and list admin only [#3115](https://github.com/opendatateam/udata/pull/3115)
- Fix the version of udata-fixtures used by `udata import-fixtures` [#3114](https://github.com/opendatateam/udata/pull/3114)
- Update to the version v2.0.0 of udata-fixtures (with the dataservices)
- Add type hints [#3111](https://github.com/opendatateam/udata/pull/3111)
- Make sure requests v2.32.3 is used everywhere consistently [#3116](https://github.com/opendatateam/udata/pull/3116)
- Expose a dataservice in its organization's catalog, and expose a dataservice's catalog [#3122](https://github.com/opendatateam/udata/pull/3122)

## 9.1.2 (2024-07-29)

- Add a `archived` field for reuses [#3088](https://github.com/opendatateam/udata/pull/3088)
- Add linter and formatter with `pyproject.toml` config, add lint and formatting step in CI, add pre-commit hook to lint and format, update docs and lint and format the code [#3085](https://github.com/opendatateam/udata/pull/3085)
- Revamp CORS: remove flask-cors to always returns 204 on OPTIONS request [#3074](https://github.com/opendatateam/udata/pull/3074)
- Update pinned dependencies according to project dependencies, without updating any project dependencies [#3089](https://github.com/opendatateam/udata/pull/3089)
- Add "run" button to harvesters (configurable with `HARVEST_ENABLE_MANUAL_RUN`) [#3092](https://github.com/opendatateam/udata/pull/3092)
- Move from `object_type` / `object_id` to `subject_type` / `subject_id` in reports API [#3094](https://github.com/opendatateam/udata/pull/3094)
- Allow to report without being authenticated [#3096](https://github.com/opendatateam/udata/pull/3096)
- Add a warning on harvest source deletion [#3098](https://github.com/opendatateam/udata/pull/3098)
- Fix license in dataservices API (now returns ID instead of title) [#3097](https://github.com/opendatateam/udata/pull/3097)
- Fix missing title on new dataset preview [#3100](https://github.com/opendatateam/udata/pull/3100)
- Fix the fixtures tests which was not running, and then was failing [#3105](https://github.com/opendatateam/udata/pull/3105)
- Refactoring of the fixtures, the `generate-fixtures` command has been renamed to `import-fixtures` [#3106](https://github.com/opendatateam/udata/pull/3106)

## 9.1.1 (2024-07-16)

- Add correct owner permissions on harvest sources [#3091](https://github.com/opendatateam/udata/pull/3091)

## 9.1.0 (2024-07-11)

- Add reports backend [#3069](https://github.com/opendatateam/udata/pull/3069) and [#3078](https://github.com/opendatateam/udata/pull/3078)
- Improve `udata db check-integrity` (perfs, Sentry notifications…) [#3026](https://github.com/opendatateam/udata/pull/3026)
- Harvest dataservices [#3029](https://github.com/opendatateam/udata/pull/3029)
- Refactor catalog exports [#3052](https://github.com/opendatateam/udata/pull/3052)
- Add a filter to filter dataservices by dataset [#3056](https://github.com/opendatateam/udata/pull/3056)
- Fix reuses' datasets references [#3057](https://github.com/opendatateam/udata/pull/3057)
- Save and show harvest logs [#3053](https://github.com/opendatateam/udata/pull/3053)
- Fix missing `ObjectId` validation on `/sources` endpoint [#3060](https://github.com/opendatateam/udata/pull/3060)
- Improve URL validation errors [#3063](https://github.com/opendatateam/udata/pull/3063) [#2768](https://github.com/opendatateam/udata/pull/2768)
- Do not return full dataset objects on dataservices endpoints [#3068](https://github.com/opendatateam/udata/pull/3068)
- Update markdown base settings [#3067](https://github.com/opendatateam/udata/pull/3067)
- Prevent tagging as spam owners' messages [#3071](https://github.com/opendatateam/udata/pull/3071)[#3076](https://github.com/opendatateam/udata/pull/3076)
- Add api endpoint /me/org_topics/ [#3070](https://github.com/opendatateam/udata/pull/3070)
- Expose dataservices in RDF catalog [#3058](https://github.com/opendatateam/udata/pull/3058) [#3075](https://github.com/opendatateam/udata/pull/3075)
- CORS: always returns 204 on OPTIONS request [#3046](https://github.com/opendatateam/udata/pull/3046)

## 9.0.0 (2024-06-07)

- **breaking change** Harvest backend is now sync [#3030](https://github.com/opendatateam/udata/pull/3030)
- Add DCAT-AP HVD properties in RDF output if the dataset is tagged hvd [#3050](https://github.com/opendatateam/udata/pull/3050)
- Allow dataservices to be discussed and followed [#3049](https://github.com/opendatateam/udata/pull/3049)
- Add purge-dataservices job [#3049](https://github.com/opendatateam/udata/pull/3049)
- Harvest all the available polygons from a spatial coverage [#3039](https://github.com/opendatateam/udata/pull/3039)

## 8.0.1 (2024-05-28)

- Add dataservices in beta [#2986](https://github.com/opendatateam/udata/pull/2986)
- Remove deprecated `metrics_for` route [#3022](https://github.com/opendatateam/udata/pull/3022)
- Fix spatial coverage fetching perfs. Need to schedule `compute-geozones-metrics` [#3018](https://github.com/opendatateam/udata/pull/3018)
- Delete a user without sending mail [#3031](https://github.com/opendatateam/udata/pull/3031)
- Convert known HVD categories used as theme to keywords [#3014](https://github.com/opendatateam/udata/pull/3014)
- Allow for series in CSW ISO 19139 DCAT backend [#3028](https://github.com/opendatateam/udata/pull/3028)
- Add `email` to membership request list API response, add `since` to org members API responses, add `email` to members of org on show org endpoint for org's admins and editors [#3038](https://github.com/opendatateam/udata/pull/3038)
- Add `resources_downloads` to datasets metrics [#3042](https://github.com/opendatateam/udata/pull/3042)
- Fix do not override resources extras on admin during update [#3043](https://github.com/opendatateam/udata/pull/3043)
- Endpoint /users is now protected by admin permissions [#3047](https://github.com/opendatateam/udata/pull/3047)
- Fix trailing `/` inside `GeoZone` routes not redirecting. Disallow `/` inside `GeoZone` ids [#3045](https://github.com/opendatateam/udata/pull/3045)

## 8.0.0 (2024-04-23)

- **breaking change** Migrate to Python 3.11 [#2992](https://github.com/opendatateam/udata/pull/2992) [#3021](https://github.com/opendatateam/udata/pull/3021)
- **breaking change** Fix datetime serialization in extras (return ISO string in JSON). Warning, `ujson` shouldn't be installed anymore on the project to allow `cls` parameter to override the JSONEncoder [#3019](https://github.com/opendatateam/udata/pull/3019)
- Fix missing `bcrypt` dependency [#3019](https://github.com/opendatateam/udata/pull/3019)

## 7.0.7 (2024-04-16)

- :warning: **breaking change** `DATASET_MAX_RESOURCES_UNCOLLAPSED` config is removed.
- Replace schemas API with a simple proxy to the `schemas.json` file [#2989](https://github.com/opendatateam/udata/pull/2989)
- Topic: add filters in API [#3007](https://github.com/opendatateam/udata/pull/3007)
- Move constants outside `models.py` files to `constants.py` [#3001](https://github.com/opendatateam/udata/pull/3001)
- Move `db` and Mongo fields classes outside `udata.models` [#3005](https://github.com/opendatateam/udata/pull/3005)
- :warning: Update LICENSE_GROUPS config layout [#3010](https://github.com/opendatateam/udata/pull/3010)
- Remove unused dependencies [#3006](https://github.com/opendatateam/udata/pull/3006)
- Move `FieldValidationError` into its own module and add an error handler [#3012](https://github.com/opendatateam/udata/pull/3012)
- Move some `import User` to runtime imports [#3013](https://github.com/opendatateam/udata/pull/3013)
- Move `Owned` mixin to its own module [#3008](https://github.com/opendatateam/udata/pull/3008)
- Move `badge_fields` to separate module than `models.py` [#3011](https://github.com/opendatateam/udata/pull/3011)

## 7.0.6 (2024-03-29)

- Add new harvester for ISO DCAT with XSLT transform [#2982](https://github.com/opendatateam/udata/pull/2982)
- Fix, do not fail on spatial coverage harvesting exception and allow literal spatial BBOX from Arcgis [2998](https://github.com/opendatateam/udata/pull/2998)
- Mock calls to example.com [#3000](https://github.com/opendatateam/udata/pull/3000)
- Fix duplicate logs in console commands [#2996](https://github.com/opendatateam/udata/pull/2996)
- Refactor `Activity.kwargs` into `Activity.extras` to facilitate its usage [#2999](https://github.com/opendatateam/udata/pull/2999)
- :warning: Datasets without resources are now visible and indexable [#2997](https://github.com/opendatateam/udata/pull/2997)

## 7.0.5 (2024-03-20)

- Add spatial coverage harvesting [#2959](https://github.com/opendatateam/udata/pull/2959) [#2991](https://github.com/opendatateam/udata/pull/2991)
- Fix: updating a dataset without `private` do not reset `private` to `False`, the previous saved value is kept [#2955](https://github.com/opendatateam/udata/pull/2955)
- Fix: return the correct error when no `Content-Type` is sent instead of 500 [#2967](https://github.com/opendatateam/udata/pull/2967)
- Improve documentation for API errors [#2952](https://github.com/opendatateam/udata/pull/2965)
- Allow harvesting of big catalog (bigger than 16MB) [#2980](https://github.com/opendatateam/udata/pull/2980) [2985](https://github.com/opendatateam/udata/pull/2985)
- Add downloads' count to organizations CSV [#2973](https://github.com/opendatateam/udata/pull/2973)
- Add 3 new badges to the organization model : `company`, `association` and `local authority` [#2984](https://github.com/opendatateam/udata/pull/2984)
- Prevent geozones listed ad `deleted` to be loaded [#2983](https://github.com/opendatateam/udata/pull/2983) [#2993](https://github.com/opendatateam/udata/pull/2993)
- Topic: add spatial field [#2988](https://github.com/opendatateam/udata/pull/2988)
- Topic: add last_modified field [#2987](https://github.com/opendatateam/udata/pull/2987)
- Add stacktraces to CSV errors [#2990](https://github.com/opendatateam/udata/pull/2990)
- Fix harvesting of DCT.conformsTo for complex inner information [#2994](https://github.com/opendatateam/udata/pull/2994)

## 7.0.4 (2024-02-27)

- Add rotate password command [#2966](https://github.com/opendatateam/udata/pull/2966)
- Custom extras metadata [#2921](https://github.com/opendatateam/udata/pull/2921):
  - Organization can nom define a custom metadata of a choosen type
  - Dataset belonging to the organization can assign a value to the defined metadata
  - Metadata value must match the choosen type by the organization
- Harvest DCAT conformsTo into schemas for resources and datasets [#2949](https://github.com/opendatateam/udata/pull/2949) [#2970](https://github.com/opendatateam/udata/pull/2970) [#2972](https://github.com/opendatateam/udata/pull/2972) [#2976](https://github.com/opendatateam/udata/pull/2976)
- Better reporting in spam detection (show the writer of the discussion/message) [#2965](https://github.com/opendatateam/udata/pull/2965)
- Fix: spam lang detection not lowering input resulting in false positives [#2965](https://github.com/opendatateam/udata/pull/2965)
- Fix: do not send mail about discussions when there is no owner / no organisation members [#2962](https://github.com/opendatateam/udata/pull/2962)
- Fix: 'backend' is now required in `HarvestSource` [#2962](https://github.com/opendatateam/udata/pull/2962)
- Fix: URL to organizations in mails are now independent from `udata-front` (show the URL of the API if no `udata-front`) [#2962](https://github.com/opendatateam/udata/pull/2962)
- Add harvested dcat properties as extras [#2968](https://github.com/opendatateam/udata/pull/2968):
  - DCT.provenance [0..n]
  - DCT.accessRights [0..1]
- Generate translations file [#2974](https://github.com/opendatateam/udata/pull/2974)
- Fix contact point test with missing translation [#2977](https://github.com/opendatateam/udata/pull/2977)
- Remove documentation about maintenance branches [#2979](https://github.com/opendatateam/udata/pull/2979)

## 7.0.3 (2024-02-15)

- Add spam detection and prevention logic on discussion model [#2954](https://github.com/opendatateam/udata/pull/2954) [#2963](https://github.com/opendatateam/udata/pull/2963)
- Fix reuses inside database without private information (default to public) [#2951](https://github.com/opendatateam/udata/pull/2951)
- Fix: you can now remove schema from a resource in the admin [#2950](https://github.com/opendatateam/udata/pull/2950)
- Fix: refuse an organisation access request when multiple access requests are pending [#2960](https://github.com/opendatateam/udata/pull/2960)
- Add downloads count in datasets' CSV [#2953](https://github.com/opendatateam/udata/pull/2953)
- Allow dicts in datasets' extras [#2958](https://github.com/opendatateam/udata/pull/2958)


## 7.0.2 (2024-01-23)

- Improve search serialization perfs for datasets in big topics [#2937](https://github.com/opendatateam/udata/pull/2937)
- Migrate to Flask-Babel because of Flask-BabelEx deprecation [#2897](https://github.com/opendatateam/udata/pull/2897)
- Contact points feature [#2914](https://github.com/opendatateam/udata/pull/2914) [#2943](https://github.com/opendatateam/udata/pull/2943):
  - Users and Organizations can now define a list of contact points
  - Api endpoint for creating, updating and deleting contact points
  - Datasets can define one contact point, among the list of the organization or the user owning the dataset.
  - Defining a contact point for a dataset is done throught a form field
- Allow wildcards in redirect_uris for Oauth2Client [#2935](https://github.com/opendatateam/udata/pull/2935)
- Allow for being one day late on update fulfilled in time [#2941](https://github.com/opendatateam/udata/pull/2941)
- When a topic is deleted, corresponding discussions are purged [#2944](https://github.com/opendatateam/udata/pull/2944)

## 7.0.1 (2023-12-06)

- Add sorting in geozone suggest API endpoint to return zones based on their admin level [#2936](https://github.com/opendatateam/udata/pull/2936)

## 7.0.0 (2023-12-04)

- Prevent sending post_save signals on extras update [#2919](https://github.com/opendatateam/udata/pull/2919)
- Add topic filter on datasets list [#2915](https://github.com/opendatateam/udata/pull/2915)
- Topics: API v2 endpoints [#2913](https://github.com/opendatateam/udata/pull/2913)
- Allow for discussions on Topics [#2922](https://github.com/opendatateam/udata/pull/2922)
- Raise for status on DCAT harvester calls [#2927](https://github.com/opendatateam/udata/pull/2927)
- Harvest dcterms:hasPart as 'other' resource in DCAT [#2928](https://github.com/opendatateam/udata/pull/2928)
- Make sure harvested resources are marked as remote [#2931](https://github.com/opendatateam/udata/pull/2931)
- Use GET and POST harvest BaseBackend utility to have user-agent [#2930](https://github.com/opendatateam/udata/pull/2930)
- Use LazyReferenceField on Topic datasets and reuses [#2924](https://github.com/opendatateam/udata/pull/2924)
- Use harvested dates and not max with internal [#2932](https://github.com/opendatateam/udata/pull/2932)
- Better rdf frequency resilience [#2933](https://github.com/opendatateam/udata/pull/2933)
- :warning: **breaking change** Geozone refactor [#2878](https://github.com/opendatateam/udata/pull/2878):
  - Complete Geozone model refactor, keeping only fields `slug`, `name`, `code`, `level` and adding `uri`
  - Removed parent and validity concept
  - To deploy:
    - Datasets with geozone will return a 500 due to `mongoengine.errors.FieldDoesNotExist: The fields "{'flag', 'dbpedia', ...}" do not exist on the document "GeoZone"`
    - `udata spatial load -d` to load new geozones into the database
    - `udata spatial migrate` to migrate datasets geozones to new ones
    - Reindex datasets (`udata search index dataset`) if using [udata-search-service](https://github.com/opendatateam/udata-search-service)
  - Removed forgotten fields in search [#2934](https://github.com/opendatateam/udata/pull/2934)

## 6.2.0 (2023-10-26)

### New & Improved

- Topics have been refactored and are no more deprecated:
  - Topics creation, update and deletion are now opened to all users [#2898](https://github.com/opendatateam/udata/pull/2898)
  - Topics are now `db.Owned` and searchable by `id` in dataset search [#2901](https://github.com/opendatateam/udata/pull/2901) [#2917](https://github.com/opendatateam/udata/pull/2917)
  - Remove `deleted` api field that does not exist [#2903](https://github.com/opendatateam/udata/pull/2903)
  - Add `created_at`field to topic's model [#2904](https://github.com/opendatateam/udata/pull/2904)
  - Topics can now be filtered by `tag` field [#2904](https://github.com/opendatateam/udata/pull/2904)
  - Topics can now be queried by test search in `name` field with `q` argument [#2904](https://github.com/opendatateam/udata/pull/2904)
- Add support for a CSW harvester using DCAT format [#2800](https://github.com/opendatateam/udata/pull/2800)
- Add German to udata translations [2899](https://github.com/opendatateam/udata/pull/2899)[2909](https://github.com/opendatateam/udata/pull/2909)
- Add harvesters count to site metrics [#2890](https://github.com/opendatateam/udata/pull/2890)
- Use a single session for reindex [#2891](https://github.com/opendatateam/udata/pull/2891)

- Fix site title and keywords never get updated [#2900](https://github.com/opendatateam/udata/pull/2900)
- Reuse's extras are now exposed by API [#2905](https://github.com/opendatateam/udata/pull/2905)
- Add configuration settings to enhance cookies security [#2910](https://github.com/opendatateam/udata/pull/2910)
- Add items.dataset to HarvestJob indexes [#2907](https://github.com/opendatateam/udata/pull/2907)
- Consider acronym when suggesting organization [#2918](https://github.com/opendatateam/udata/pull/2918)

### Fixes

- Return 400 instead of 500 in case of not ObjectID arg in API [#2889](https://github.com/opendatateam/udata/pull/2889)
- Fix default community resource sort parser [#2908](https://github.com/opendatateam/udata/pull/2908)

### Deprecation

- Python 3.7 is now deprecated and will be removed in upcoming release [#2859](https://github.com/opendatateam/udata/pull/2859)
- GeoZone model will be heavily refactored for a simplified version [#2878](https://github.com/opendatateam/udata/pull/2878)

## 6.1.7 (2023-09-01)

- Fix slug overflow with index suffix when reaching max_length [#2874](https://github.com/opendatateam/udata/pull/2874)
- Add extra field to topic model and add it to the dataset search adapter [#2876](https://github.com/opendatateam/udata/pull/2876)
- Upgrade pyyaml in develop and doc deps [#2880](https://github.com/opendatateam/udata/pull/2880)
- Expose dataset's `*_internal` dates in a nested `internal` nested field in api marshalling [#2862](https://github.com/opendatateam/udata/pull/2862)
- Add `business_number_id` metadata for organizations [#2871](https://github.com/opendatateam/udata/pull/2871) [#2887](https://github.com/opendatateam/udata/pull/2887)
- Return 403 when posting comment on discussion closed [#2881](https://github.com/opendatateam/udata/pull/2881)
- Ensure rdf parsed frequency is lowercase [#2883](https://github.com/opendatateam/udata/pull/2883)
- Add a dict of URIs to replace in a RDF graph at harvest time [#2884](https://github.com/opendatateam/udata/pull/2884)
- Fix duplicate recipients in new comments mail [#2886](https://github.com/opendatateam/udata/pull/2886)
- Add type to resource csv adapter [#2888](https://github.com/opendatateam/udata/pull/2888)

## 6.1.6 (2023-07-19)

- Improve DCAT harvest of mime type [#2857](https://github.com/opendatateam/udata/pull/2857)
- Don't crash on files not found when purging resources [2858](https://github.com/opendatateam/udata/pull/2858)
- Improve DCAT catalog exposed [#2860](https://github.com/opendatateam/udata/pull/2860)
- Use the resource's extra `analysis:last-modified-at` in the `last_modified` property [#2863](https://github.com/opendatateam/udata/pull/2863)
- Add optionnal harvest validation form [#2864](https://github.com/opendatateam/udata/pull/2864)
- Fix dataset list default sorting [#2867](https://github.com/opendatateam/udata/pull/2867)
- Update API doc link [#2866](https://github.com/opendatateam/udata/pull/2866)
- Update admin quality progress bar [#2872](https://github.com/opendatateam/udata/pull/2872)

## 6.1.5 (2023-06-19)

- Specify *public* datasets and reuses in admin count [#2852](https://github.com/opendatateam/udata/pull/2852)
- Fix url params being stripped in markdown for internal URLs [#2855](https://github.com/opendatateam/udata/pull/2855)

## 6.1.4 (2023-05-16)

- Upgrade development dependencies [#2844](https://github.com/opendatateam/udata/pull/2844)
- Compile translations for testing [#2845](https://github.com/opendatateam/udata/pull/2845)
- Add user arg to discussion list API [#2842](https://github.com/opendatateam/udata/pull/2842)
- No more sending email, slug and user name to sentry [#2846](https://github.com/opendatateam/udata/pull/2846)
- Add test for passwordless user [#2848](https://github.com/opendatateam/udata/pull/2848)
- Parse IANA and EUROPA URIs format [#2849](https://github.com/opendatateam/udata/pull/2849)
- Dataset last update sorting:
    - Transmit dataset's `last_update` field to search service [#2847](https://github.com/opendatateam/udata/pull/2847)
    - Check if dataset's and resource's harvesting date `modified_at` are ealier than today's date [#2850](https://github.com/opendatateam/udata/pull/2850)
- Upgrade mongoengine and storage deps [#2839](https://github.com/opendatateam/udata/pull/2839):
    - Upgrade flask-storage 1.0.0 -> 1.3.2
    - Upgrade flask-mongoengine 0.9.5 -> 1.0.0, now returning a ValidationError on get_or_404 on invalid id
    - Upgrade mongoengine 0.26.0 -> 0.27.0
-  Prevent raising unecessary error in index command [#2851](https://github.com/opendatateam/udata/pull/2851)
-  Use `datetime.utcnow` to make sure to handle utc datetimes [#2853](https://github.com/opendatateam/udata/pull/2853)

## 6.1.3 (2023-04-18)

- Fix XSS vulnerability: escape user content in selectize items in admin [#2843](https://github.com/opendatateam/udata/pull/2843)
- Fix schema is undefined when checking for schema.url in admin resource form [#2837](https://github.com/opendatateam/udata/pull/2837)
- Fix to_naive_datetime in harvest preview [#2835](https://github.com/opendatateam/udata/pull/2835)
- :warning: Flask-Security update to enable `GenericResponses` [#2826](https://github.com/opendatateam/udata/pull/2826):
    - Upgrade Flask-Security 4.5.1 -> 5.1.1
    - Upgrade WTForms 2.2.1 -> 3.0.1
    - Upgrade WTForms-json 0.3.3 -> 0.3.5
    - New security email template for existing users
- Fix SelectField validation failure following WTForms upgrade [#2841](https://github.com/opendatateam/udata/pull/2841)
- Add `format_timedelta` to `udata.i18n` [#2836](https://github.com/opendatateam/udata/pull/2836)
- Improve send_mail resilience with refused address among recipients [#2840](https://github.com/opendatateam/udata/pull/2840)

## 6.1.2 (2023-03-28)

- Resources schema can now have an URL field. [#2825](https://github.com/opendatateam/udata/pull/2825)
- Fix URLField validation error message [#2831](https://github.com/opendatateam/udata/pull/2831)
- Dates renaming to provide more relevant computed dates between internal and harvested dates [#2815](https://github.com/opendatateam/udata/pull/2815):
    - Removed `published` attribute from Resource model
    - Renamed `created_at` and `last_modified` of Dataset model to `created_at_internal` and `last_modified_internal`
    - Renamed `created_at` and `modified` of Resource model to `created_at_internal` and `last_modified_internal`
    - Added `created_at` computed property in Dataset and Resource model to provide harvested date if present and internal otherwise
    - Added `last_modified` computed property in Dataset and Resource model to provide max date between internal and harvested date
- Fix for PR [#2815](https://github.com/opendatateam/udata/pull/2815) [#2832](https://github.com/opendatateam/udata/pull/2832)
- Fix following dates refactoring [#2815](https://github.com/opendatateam/udata/pull/2815) [#2832](https://github.com/opendatateam/udata/pull/2832)
- Fix dcat harvesting on dcat:Dataset with blank nodes [#2834](https://github.com/opendatateam/udata/pull/2834)
- Add dataset archived field in resource catalog [#2833](https://github.com/opendatateam/udata/pull/2833)

## 6.1.1 (2023-03-17)

- Fix edge case on aware datetime string [#2827](https://github.com/opendatateam/udata/pull/2827)
- :warning: MongoDB support up to 6.0.4 [#2819](https://github.com/opendatateam/udata/pull/2819):
    - Older versions of MongoDB >=3.6 are still supported
    - Upgrade must be done release by release to set the `FeatureCompatibilityVersion` variable like stated in [this](https://www.mongodb.com/docs/v4.2/release-notes/4.0/#upgrade-procedures) documentation.
    - Upgrade pymongo 3.10.1 -> 4.3.3
    - Upgrade mongoengine 0.20.0 -> 0.26.0
- Add IATA `ssim` among allowed file extensions [#2828](https://github.com/opendatateam/udata/pull/2828)
- Copy user mail card back from udata-front [#2822](https://github.com/opendatateam/udata/pull/2822)
- Upgrade node to a version still available [#2830](https://github.com/opendatateam/udata/pull/2830)

## 6.1.0 (2023-03-07)

- :warning: Upgrading Flask to 2.1.2, leading to an upgrade of click (8.0), Flask-BabelEx (0.9.4), Flask-Caching (2.0.2), flask-storage (1.0.0) instead of flask-fs, Flask-Login (0.6.2), flask-restx (1.0.5), Flask-Security-Too (4.1.5), Jinja2 (3.1.2), pillow (9.2.0), werkzeug (2.2.2) [#2816](https://github.com/opendatateam/udata/pull/2816)
  - Use the full path to the caching backend in `CACHE_TYPE`, ex: `flask_caching.backends.redis`. Named backends are deprecated.
  - Werkzeug redirect now returns the relative url as location in response (https://github.com/pallets/werkzeug/issues/2352).
  - Removed functions have been replaced (`contextfilter` and `contextfunction` from Jinja, root imports and `Href` from Werkzeug, `JSONWebSignatureSerializer` from itsdangerous)
  - Prevent multiple blueprint with same name registration (not supported anymore in Flask).
- Removed all code logic related to the `published` date in resource model, now deprecated. :warning: The attribute itself was left in the model because of the complexity of the migration [#2807](https://github.com/opendatateam/udata/pull/2807)
- Add `xlsx` and `docx` as closed format for quality score [#2814](https://github.com/opendatateam/udata/pull/2814)
- Flush latest rows in csv catalog export before storing file [#2818](https://github.com/opendatateam/udata/pull/2818)
- Exposed dates through API are now timezone aware [#2810](https://github.com/opendatateam/udata/pull/2810)
- Fix frequency reminder [#2821](https://github.com/opendatateam/udata/pull/2821)

## 6.0.2 (2023-02-06)

- Handle None values in dataset and resource extras endpoints [#2805](https://github.com/opendatateam/udata/pull/2805)
- Fix default license being selected in form in optional select group [#2809](https://github.com/opendatateam/udata/pull/2809)
- Fix only SHA1 checksum is accepted when uploading resources [#2808](https://github.com/opendatateam/udata/pull/2808)
- Fix organization metrics count [#2811](https://github.com/opendatateam/udata/pull/2811)
- Fix setuptools version used in CI [#2813](https://github.com/opendatateam/udata/pull/2813)
- Add `udata harvest clean` command [#2812](https://github.com/opendatateam/udata/pull/2812)

## 6.0.1 (2023-01-18)

- Add python version requirement <3.10 [#2798](https://github.com/opendatateam/udata/pull/2798)
- Fix date timezone and format for harvest previz [#2799](https://github.com/opendatateam/udata/pull/2799)
- Add support for DCAT startDate and endDate in temporal coverage [#2801](https://github.com/opendatateam/udata/pull/2801)
- New feature: Users can now change their email by themselves [#2792](https://github.com/opendatateam/udata/pull/2792)

## 6.0.0 (2023-01-09)

- :warning: Kafka removal [#2783](https://github.com/opendatateam/udata/pull/2783)[#2794](https://github.com/opendatateam/udata/pull/2794):
  - Resources events publication now uses webhooks
  - Search indexation (at runtime and with index command) are now made through HTTP requests.
  - If you use [udata-search-service](https://pypi.org/project/udata-search-service/), you need to upgrade to the >=2.0.0 version
- Add dedicated extras endpoints on resources and datasets [#2779](https://github.com/opendatateam/udata/pull/2779)
- Enrich catalog with harvest infos [#2789](https://github.com/opendatateam/udata/pull/2789)
- Add optionnal license select group custom setting for admin [#2786](https://github.com/opendatateam/udata/pull/2786)
- Make index setup optional on init based on config [#2797](https://github.com/opendatateam/udata/pull/2797)

## 5.0.2 (2022-11-29)

- :warning: Upgrade to `Flask-Security-Too` version 4.0.0 [#2772](https://github.com/opendatateam/udata/pull/2772):
  - New User model attribute `fs_uniquifier`, migration needed.
  - The `fs_uniquifier` is used to invalidate existing session in case of password reset.
  - The user's `fs_uniquifier` is used instead of the `id` for auth mecanism including permissions.
  - Exhaustive list of changes [here](https://flask-security-too.readthedocs.io/en/stable/changelog.html#version-4-0-0).
- Fix apiv2 swagger with harvest metadata and add apiv2 swagger tests [#2782](https://github.com/opendatateam/udata/pull/2782)
- Improve frequency criterion in quality score [#2771](https://github.com/opendatateam/udata/pull/2771)
- Add quality score to csv catalogs [#2785](https://github.com/opendatateam/udata/pull/2785)
- Optimize DCAT harvesting on large multiple-paged catalogs, introduce `HARVEST_MAX_ITEMS` development setting [#2781](https://github.com/opendatateam/udata/pull/2781)
- Add condition in security mail utils class to avoid mail sending according to config var [#2788](https://github.com/opendatateam/udata/pull/2788)

## 5.0.1 (2022-11-14)

- Fix resource harvest uri validation error [#2780](https://github.com/opendatateam/udata/pull/2780)

## 5.0.0 (2022-11-14)

- :warning: **Breaking change** Use dedicated dynamic harvest metadata for dataset and resources. A migration copies identifying fields from extras to this dedicated metadata field. Extras won't be used anymore for harvest-related information. udata-ckan, udata-ods and udata-front packages are impacted and should be upgraded accordingly [#2762](https://github.com/opendatateam/udata/pull/2762)

## 4.1.3 (2022-11-02)

- Fix image URLs for suggest endpoints [#2761](https://github.com/opendatateam/udata/pull/2761)
- Switch from `Flask-restplus` to its fork `Flask-rest-x` [2770](https://github.com/opendatateam/udata/pull/2770)
- Clean inactive harvest datasets. :warning: a migration archives datasets linked to inactive harvest sources [#2764](https://github.com/opendatateam/udata/pull/2764) [#2773](https://github.com/opendatateam/udata/pull/2773) [#2777](https://github.com/opendatateam/udata/pull/2777)
- Fix randomly failing suggest tests [#2775](https://github.com/opendatateam/udata/pull/2775)
- Fix alt attribute not shown on image [#2776](https://github.com/opendatateam/udata/pull/2776)

## 4.1.2 (2022-09-01)

- Clean up event code [#2751](https://github.com/opendatateam/udata/pull/2751)
- Replace mongo legacy image in CI [#2754](https://github.com/opendatateam/udata/pull/2754)
- Fixes test `test_suggest_datasets_api` by modifying condition [#2759](https://github.com/opendatateam/udata/pull/2759)
- Fix doc name duplicate on rdf endpoints [#2763](https://github.com/opendatateam/udata/pull/2763)

## 4.1.1 (2022-07-08)

- Quality score computation refactoring and now returning it in list datasets endpoint. Update was made in admin too. [#2746](https://github.com/opendatateam/udata/pull/2746)
- :warning: Manifest logic was removed and udata does now work as standalone [#2747](https://github.com/opendatateam/udata/pull/2747)
- Remove map related stuff [#2749](https://github.com/opendatateam/udata/pull/2749)
- Add library udata_event_service to produce Kafka messages [#2743](https://github.com/opendatateam/udata/pull/2743)

## 4.1.0 (2022-06-09)

- Add html support for posts [#2731](https://github.com/opendatateam/udata/pull/2731)
- Use mongo search if `SEARCH_SERVICE_API_URL` variable is not set [#2728](https://github.com/opendatateam/udata/pull/2728)
- Improve resource extension detection [#2729](https://github.com/opendatateam/udata/pull/2729/files)
- Remove resources in dataset search serialization [#2730](https://github.com/opendatateam/udata/pull/2730)
- Add endpoint to directly get specific resource by rid [#2732](https://github.com/opendatateam/udata/pull/2732).
- Publish kafka message when resource is created, modified or deleted [#2733](https://github.com/opendatateam/udata/pull/2733)
- Clean documentation and code with respect to independent search service [#2738](https://github.com/opendatateam/udata/pull/2738)
- Fix size argument in suggests endpoint and corresponding tests [#2739](https://github.com/opendatateam/udata/pull/2739)
- Add udata instance name prefix and action suffix for kafka topics [#2736](https://github.com/opendatateam/udata/pull/2736)
- Fix tokenisation by building an `AND` query (see comments in code) for mongo text search and pagination [#2740](https://github.com/opendatateam/udata/pull/2740)

## 4.0.2 (2022-05-04)

- Remove unused `_total_pages` search property [#2726](https://github.com/opendatateam/udata/pull/2726)
- Use -followers as default suggest sort on datasets, reuses and orgas [#2727](https://github.com/opendatateam/udata/pull/2727)
- Reintroduce user suggest with mongo contains [#2725](https://github.com/opendatateam/udata/pull/2725)

## 4.0.1 (2022-04-11)

- Removed `post_save` signal within `add_resource` and `update_resource` methods. [#2720](https://github.com/opendatateam/udata/pull/2720)
- Refactor and update documentation with latest udata updates [#2717](https://github.com/opendatateam/udata/pull/2717)
- Add harvest csv adapter for a catalog of harvesters [#2722](https://github.com/opendatateam/udata/pull/2722)

## 4.0.0 (2022-03-30)

### Breaking change

Search refactor [#2680](https://github.com/opendatateam/udata/pull/2680)
- :warning: Search changes [#2692](https://github.com/opendatateam/udata/pull/2692):
  - The search feature is not within udata anymore and queries a distant service.
  - The search feature is now optional and is enabled by setting the `SEARCH_SERVICE_API_URL` setting.
  - When search is not enabled, the search endpoints will return a `501 Not Implemented` error.
  - The ModelAdapter, SearchQuery and SearchResult patterns were kept but heavily refactored.
  - udata uses a Kafka producer to send documents to index to the search service.
  - udata uses HTTP request to query the search service.
- :warning: API changes [#2669](https://github.com/opendatateam/udata/pull/2669):
  - List endpoints for organizations, datasets, reuses and users are now querying MongoDB instead of ElasticSearch.
  - Those endpoints use MongoDB full text search when `q` argument is used. Some unused filters on this route were dropped.
  - A new API parser was implemented to replace the search one.
  - The previous ElasticSearch endpoints were moved to APIv2 with the following url pattern: `/{object}/search` (ex: `/datasets/search`).
- :warning: Suggest changes [#2685](https://github.com/opendatateam/udata/pull/2685) and [#2696](https://github.com/opendatateam/udata/pull/2696):
  - Current suggest implementation moved from an Elasticsearch index to a MongoDB query using the term `contains`.
  - The user suggest was entirely removed, as its existence is now less relevant because of the full text search.

## 3.3.3 (2022-03-29)

- Extend dcat properties support (frequency litteral, creation and modification date, landing page and abstract description) [#2715](https://github.com/opendatateam/udata/pull/2715)


## 3.3.2 (2022-03-01)

- **Deprecation**: Topics are now deprecated and will be removed in upcoming releases.
- Use title to improve License guess [#2697](https://github.com/opendatateam/udata/pull/2697)
- Add a `q` argument to the paginated datasets resources endpoint, to search through resources titles. [#2701](https://github.com/opendatateam/udata/pull/2701)
- Delete discussion with deleted user as only participant [#2702](https://github.com/opendatateam/udata/pull/2702)
- Fix error on post creation when adding related reuse [#2704](https://github.com/opendatateam/udata/pull/2704)
- Redirect in endpoints routing now returns 308 instead of 302 in order to keep the method and body. [#2706](https://github.com/opendatateam/udata/pull/2706)
- Delete badges from datasets fixtures. [2709](https://github.com/opendatateam/udata/pull/2709)

## 3.3.1 (2022-01-11)

- Fix fields empty value in admin form to allow for unsetting fields [#2691](https://github.com/opendatateam/udata/pull/2691)
- :warning: Add a new required topic string field on reuses. The associated migration set default topic to `others` [#2689](https://github.com/opendatateam/udata/pull/2689)

## 3.3.0 (2021-12-10)

- :warning: Removed `Issues` code and logic. The corresponding MongoDB collection should be deleted when upgrading Udata. [#2681](https://github.com/opendatateam/udata/pull/2681)
- Fix transfer ownership from org to user [#2678](https://github.com/opendatateam/udata/pull/2678)
- Fix discussion creation on posts [#2687](https://github.com/opendatateam/udata/pull/2687)

## 3.2.2 (2021-11-23)

- Move template hook logic back to udata [#2671](https://github.com/opendatateam/udata/pull/2671) [#2679](https://github.com/opendatateam/udata/pull/2679)
- Add dataset's acronym to catalog [#2675](https://github.com/opendatateam/udata/pull/2675)
- Better URL-based License guess [#2672](https://github.com/opendatateam/udata/pull/2672)
- New way of fixtures generation [#2677](https://github.com/opendatateam/udata/pull/2677):
  - The command now uses a remote file (default) if a URL is provided or a local one if a path is provided.
  - This file can be generated by using the command `generate-fixtures-file`, which takes as an argument the URL of the source queried to retieve the data dumped to the file.
  - The command `generate-fixtures-file` uses a customizable list of datasets slugs to know which datasets to query.
- Fixed the Geomform check for a GeoZone instance in formdata [#2683](https://github.com/opendatateam/udata/pull/2683)

## 3.2.1 (2021-10-22)

- Fix default sort with right sort column creation date name, for posts in back-office editorial page [#2665](https://github.com/opendatateam/udata/pull/2665)
- Meta read-only-enabled is back [#2664](https://github.com/opendatateam/udata/pull/2664)
- First endpoints for APIv2! Add datasets hateoas and resources pagination endpoints [#2663](https://github.com/opendatateam/udata/pull/2663) [#2667](https://github.com/opendatateam/udata/pull/2667)
- Add `archived` and `resources_count` fields in the dataset catalog [#2668](https://github.com/opendatateam/udata/pull/2668)

## 3.2.0 (2021-09-14)

- Update dependencies following setuptools 58.0.2 release that drop support for `use_2to3` [#2660](https://github.com/opendatateam/udata/pull/2660):
  - :warning: **breaking change** `rdfs` is not supported anymore
  - `jsonld` endpoints have a `@context` dict directly instead of an url to the context endpoint
- Update documentation with [udata-front plugin renaming](https://github.com/etalab/data.gouv.fr/issues/393) [#2661](https://github.com/opendatateam/udata/pull/2661)
- Various DCAT fixes (geonetwork compatibility) and debug command [#2662](https://github.com/opendatateam/udata/pull/2662)

## 3.1.0 (2021-08-31)

- :warning: Use pip-tools for requirements management [#2642](https://github.com/opendatateam/udata/pull/2642)[#2650](https://github.com/opendatateam/udata/pull/2650)[#2651](https://github.com/opendatateam/udata/pull/2651). Please [read the doc](https://github.com/opendatateam/udata/blob/master/docs/development-environment.md#python-and-virtual-environment) if you are a udata developer.
- :warning: Check db integrity and apply temporary and permanent fixes [#2644](https://github.com/opendatateam/udata/pull/2644) :warning: the associated migrations can take a long time to run.
- :warning: Upgrade to Flask-1.1.4 [#2639](https://github.com/opendatateam/udata/pull/2639)
- Safeguard `User.delete()` [#2646](https://github.com/opendatateam/udata/pull/2646)
- Fix user delete command [#2647](https://github.com/opendatateam/udata/pull/2647)
- Protect `test_ignore_post_save_signal` from weak ref error while testing [#2649](https://github.com/opendatateam/udata/pull/2649)
- Update translations following frontend refactoring (a lot of translations have been moved to udata-gouvfr) [#2648](https://github.com/opendatateam/udata/pull/2648)
- Fix RDF output content negociation [#2652](https://github.com/opendatateam/udata/pull/2652)
- Update Pillow dependency to 8.0.0 [#2654](https://github.com/opendatateam/udata/pull/2654)
- Add more fixes on HarvestSource and HarvestJobs for db integrity [#2653](https://github.com/opendatateam/udata/pull/2653/files)

## 3.0.4 (2021-08-12)

- Now returning notfound() http exception when router does not match any territory object instead of None [#2637](https://github.com/opendatateam/udata/pull/2637)
- Add larger reuse thumbnail image [#2638](https://github.com/opendatateam/udata/pull/2638)
- Activate plugins before creating app when testing [#2643](https://github.com/opendatateam/udata/pull/2643)

## 3.0.3 (2021-07-30)

- Remove mail sending task on follow [#2635](https://github.com/opendatateam/udata/pull/2635)
- Fix root api endpoint error [#2636](https://github.com/opendatateam/udata/pull/2636)

## 3.0.2 (2021-07-19)

- Fix sentry id event logging [#2364](https://github.com/opendatateam/udata/pull/2634)
- Fix remote resource upload [#2632](https://github.com/opendatateam/udata/pull/2632)

## 3.0.1 (2021-07-09)

- Remove apidoc blueprint, moved to udata-gouvfr [#2628](https://github.com/opendatateam/udata/pull/2628)
- New migration to update community resources schema from string to dict [#2629](https://github.com/opendatateam/udata/pull/2629)

## 3.0.0 (2021-07-07)

- :warning: **breaking change**: most of the theme/templates logic has been moved to https://github.com/etalab/udata-gouvfr. `udata` no longer contains a default theme. In the 3.x series, we hope it will be usable as a "headless" open data platform, but for now you probably need to plug your own theme or use udata-gouvfr. [More info about this change here](https://github.com/opendatateam/udata/blob/master/docs/roadmap/udata-3.md#the-road-to-udata3). [#2522](https://github.com/opendatateam/udata/pull/2522)
- Migrate from raven to sentry-sdk [#2620](https://github.com/opendatateam/udata/pull/2620)
- Add a UdataCleaner class to use udata's markdown configuration on SafeMarkup as well [#2619](https://github.com/opendatateam/udata/pull/2619)
- Fix schema name display in resource modal [#2617](https://github.com/opendatateam/udata/pull/2617)

## 2.7.1 (2021-05-27)

- Add migration to roolback on resource's schema's name to None [#2615](https://github.com/opendatateam/udata/pull/2615)

## 2.7.0 (2021-05-25)

- Modify `schema` field to resource. This field is now a nested field containing two sub-properties `name` and `version` [#2600](https://github.com/opendatateam/udata/pull/2600).
- Add a `schema_version` facet to the dataset search (need to be reindex to appear in results) [#2600](https://github.com/opendatateam/udata/pull/2600).

## 2.6.5 (2021-05-19)

- Fix create user by API [#2609](https://github.com/opendatateam/udata/pull/2609)
- Add sqlite, db and ics to allowed extensions [#2610](https://github.com/opendatateam/udata/pull/2610)
- Better markup parsing [#2611](https://github.com/opendatateam/udata/pull/2611):
  - Geozone's and Resource type's labelize function return None if no object is found.
  - New SafeMarkup class, which inherits from Markup, uses Bleach to sanitize Markup class.

## 2.6.4 (2021-03-24)

- Enhance self endpoint verification [#2604](https://github.com/opendatateam/udata/pull/2604)

## 2.6.3 (2021-03-23)

- Extraction of translation's strings [#2602](https://github.com/opendatateam/udata/pull/2602)

## 2.6.2 (2021-03-22)

- Fix SECURITY_CONFIRMABLE=False [#2588](https://github.com/opendatateam/udata/pull/2588)
- Support dct:license on DCAT harvester [#2589](https://github.com/opendatateam/udata/pull/2589)
- Admin small enhancements [#2591](https://github.com/opendatateam/udata/pull/2591):
  - The sidebar "Me" label has been renamed "Profile"
  - The user's profile now displays the user's email
  - The button "Edit" and the dropdown were merged. The button is now only a dropdown listing the actions.
  - "Edit" action has been renamed to "Edit the dataset/reuse/organization/profile" according to the current object to edit.
- Add `nofollow` attribute to links in discussions comments [#2593](https://github.com/opendatateam/udata/pull/2593)
- Add pip upgrade in circle's publish step [#2596](https://github.com/opendatateam/udata/pull/2596)
- Pin Twine's version [#2597](https://github.com/opendatateam/udata/pull/2597)
- Pin twine'version in circle's publish step [#2598](https://github.com/opendatateam/udata/pull/2598)

## 2.6.1 (2021-01-26)

- Fix url_for method in organization's catalog's view [#2587](https://github.com/opendatateam/udata/pull/2587)

## 2.6.0 (2021-01-25)

- Add resource's description and title size limit [#2586](https://github.com/opendatateam/udata/pull/2586)
- Add RDF catalog view for organizations [#2583](https://github.com/opendatateam/udata/pull/2583)

## 2.5.1 (2020-12-31)

- Add title's and description's length limit in forms [#2585](https://github.com/opendatateam/udata/pull/2585)

## 2.5.0 (2020-11-30)

- Change reuse's form's label name to title [#2575](https://github.com/opendatateam/udata/pull/2575)
- Unpublished posts are no longer served by the `Post.list` API endpoint [#2578](https://github.com/opendatateam/udata/pull/2578)
- Read only mode can now be toggled in settings [#2565](https://github.com/opendatateam/udata/pull/2565):
  - Toggles a warning banner on the frontend view and a warning toast on the admin view.
  - Prevents new users to register.
  - Prevents non admin users to create new content such as organizations, datasets, community resources or discussions.
  - Will return a `423` response code to any non-admin request to endpoints specified in `METHOD_BLOCKLIST` setting.
  - Existing content can still be updated.
- Add an alert block in layout template, to be overrided in installed theme [#2580](https://github.com/opendatateam/udata/pull/2580)

## 2.4.1 (2020-11-09)

- Escaping XML's forbidden characters [#2562](https://github.com/opendatateam/udata/pull/2562)
- Ignore pattern feature for linkchecker [#2564](https://github.com/opendatateam/udata/pull/2564)
- Fix TypeError when creating a superuser with an incorrect password [#2567](https://github.com/opendatateam/udata/pull/2567)

## 2.4.0 (2020-10-16)

- :warning: Resources and community resources creation API change [#2545](https://github.com/opendatateam/udata/pull/2545):
  - Remove the RESOURCES_FILE_ALLOWED_DOMAINS setting and mechanism.
  - The community resource's/resource's url could be set from the client side, even in the case of a hosted one, which is illogical.
    A hosted community resource's/resource's url should only be the sole responsibility of the backend.
  - Consequently, the POST endpoint of the community resources/resources API is only meant for the remote ones and the PUT endpoint of the community resources/resources API will take the existing resource's url to override the one sent by the client.
- Community resources changes [#2546](https://github.com/opendatateam/udata/pull/2546):
  - Dataset is now correctly set at community resource creation
  - Remove now useless job 'purge-orphan-community-resources'
- Using the fs_filename logic when uploading a new resource on the data catalog.[#2547](https://github.com/opendatateam/udata/pull/2547)
- Remove old file when updating resources and community resources from API [#2548](https://github.com/opendatateam/udata/pull/2548)
- Sortable.js upgrade to fix an issue in udata's editorial page when reordering featured datasets [#2550](https://github.com/opendatateam/udata/pull/2550)
- Password rotation mechanism [#2551](https://github.com/opendatateam/udata/pull/2551):
  - Datetime fields `password_rotation_demanded` and `password_rotation_performed` added to user model.
  - Override Flask-Security's login and reset password forms to implement the password rotation checks.
- Password complexity settings hardening [#2554](https://github.com/opendatateam/udata/pull/2554)
- Migrate ODS datasets urls [#2559](https://github.com/opendatateam/udata/pull/2559)

## 2.3.0 (2020-09-29)

- Plugin's translations are now correctly loaded [#2529](https://github.com/opendatateam/udata/pull/2529)
- Vine version is now pinned in requirements [#2532](https://github.com/opendatateam/udata/pull/2532)
- Fix reuses metrics [#2531](https://github.com/opendatateam/udata/pull/2531):
  - Reuses "datasets" metrics are now triggered correctly
  - New job to update the datasets "reuses" metrics: `update-datasets-reuses-metrics` to be scheduled
- Add a migration to set the reuses datasets metrics to the correct value [#2540](https://github.com/opendatateam/udata/pull/2540)
- Add a specific dataset's method for resource removal [#2534](https://github.com/opendatateam/udata/pull/2534)
- Flask-Security update [#2535](https://github.com/opendatateam/udata/pull/2535):
  - Switch to fork Flask-Security-Too
  - New settings to set the required password length and complexity
- Fix Flask-security sendmail overriding [#2536](https://github.com/opendatateam/udata/pull/2536)
- Add a custom password complexity checker to Flask-Security [#2537](https://github.com/opendatateam/udata/pull/2537)
- Change too short password error message [#2538](https://github.com/opendatateam/udata/pull/2538)

## 2.2.1 (2020-08-25)

- Some fixes for the static files deletion [#2526](https://github.com/opendatateam/udata/pull/2526):
  - New static files migration replacing the older one:
    - The migration now uses FS_URL.
    - Fixed the fs_filename string formating.
    - Now checks the community ressource's URLs too.
  - Removing the deletion script link in the CHANGELOG previous entry.
- Add a schema facet to the dataset search 🚧 requires datasets reindexation [#2523](https://github.com/opendatateam/udata/pull/2523)

## 2.2.0 (2020-08-05)

- CORS are now handled by Flask-CORS instead of Flask-RestPlus[#2485](https://github.com/opendatateam/udata/pull/2485)
- Oauth changes [#2510](https://github.com/opendatateam/udata/pull/2510):
  - Authorization code Grant now support PKCE flow
  - New command to create an OAuth client
  - :warning: Implicit grant is no longer supported
- :warning: Deletion workflow changes [#2488](https://github.com/opendatateam/udata/pull/2488):
  - Deleting a resource now triggers the deletion of the corresponding static file
  - Deleting a dataset now triggers the deletion of the corresponding resources (including community resources) and their static files
  - Adding a celery job `purge-orphan-community-resources` to remove community resources not linked to a dataset. This should be scheduled regularly.
  - Adding a migration file to populate resources fs_filename new field. Deleting the orphaned files is pretty deployment specific.
    A custom script should be writen in order to find and delete those files.
- Show traceback for migration errors [#2513](https://github.com/opendatateam/udata/pull/2513)
- Add `schema` field to ressources. This field can be filled based on an external schema catalog [#2512](https://github.com/opendatateam/udata/pull/2512)
- Add 2 new template hooks: `base.modals` (base template) and `dataset.resource.card.extra-buttons` (dataset resource card) [#2514](https://github.com/opendatateam/udata/pull/2514)

## 2.1.3 (2020-06-29)

- Fix internal links in markdown when not starting w/ slash [#2500](https://github.com/opendatateam/udata/pull/2500)
- Fix JS error when uploading a resource in certain conditions [#2483](https://github.com/opendatateam/udata/pull/2483)

## 2.1.2 (2020-06-17)

- Decoded api key byte string [#2482](https://github.com/opendatateam/udata/pull/2482)
- Removed now useless metric fetching [#2482](https://github.com/opendatateam/udata/pull/2484)
- Fix bug in harvester's cron schedule [#2493](https://github.com/opendatateam/udata/pull/2493)
- Adding banner options in settings for a potential use in an udata's theme [#2492](https://github.com/opendatateam/udata/pull/2492)

## 2.1.1 (2020-06-16)

- Broken release, use 2.1.2

## 2.1.0 (2020-05-12)

### Breaking changes

- Full metrics refactoring [2459](https://github.com/opendatateam/udata/pull/2459):
  - Metric collection is now useless and will not be filled anymore, you can remove it or keep it for archival sake. It will not be automatically removed.
  - [udata-piwik](https://github.com/opendatateam/udata-piwik) now uses InfluxDB as a buffer for trafic data before injecting them into udata's models.
  - Most of celery's tasks related to metrics are removed, this should help performance-wise on a big instance.
  - Charts related to metrics are removed from admin and dashboard panel until we have accurate data to populate them.
  - Site's metrics computation are not triggered by signals anymore.
  - A specific celery job needs to be run periodically to compute site's metrics.

### New features

- Nothing yet

## 2.0.4 (2020-05-04)

- Fix export-csv command (py3 compat) [#2472](https://github.com/opendatateam/udata/pull/2472)

## 2.0.3 (2020-04-30)

- :warning: Security fix: fix XSS in markdown w/ length JS filter [#2471](https://github.com/opendatateam/udata/pull/2471)

## 2.0.2 (2020-04-07)

- :warning: Breaking change / security fix: disallow html tags in markdown-it (JS markdown rendering) [#2465](https://github.com/opendatateam/udata/pull/2465)

## 2.0.1 (2020-03-24)

- Allow images to be displayed in markdown by default [#2462](https://github.com/opendatateam/udata/pull/2462)
- Fix deleted user's authentication on backend side [#2460](https://github.com/opendatateam/udata/pull/2460)

## 2.0.0 (2020-03-11)

### Breaking changes

- Migration to Python 3.7 [#1766](https://github.com/opendatateam/udata/pull/1766)
- The new migration system ([#1956](https://github.com/opendatateam/udata/pull/1956)) uses a new python based format. Pre-2.0 migrations are not compatible so you might need to upgrade to the latest `udata` version `<2.0.0`, execute migrations and then upgrade to `udata` 2+.
- The targeted mongo version is now Mongo 3.6. Backward support is not guaranteed
- Deprecated celery tasks have been removed, please ensure all old-style tasks (pre 1.6.20) have been consumed before migrating [#2452](https://github.com/opendatateam/udata/pull/2452)

### New features

- New migration system [#1956](https://github.com/opendatateam/udata/pull/1956):
  - Use python based migrations instead of relying on mongo internal and deprecated `js_exec`
  - Handle rollback (optionnal)
  - Detailled history
- Template hooks generalization: allows to dynamically extend template with widgets and snippets from extensions. See [the dedicated documentation section](https://udata.readthedocs.io/en/stable/extending/#hooks) [#2323](https://github.com/opendatateam/udata/pull/2323)
- Markdown now supports [Github Flavored Markdown (GFM) specs](https://github.github.com/gfm/) (ie. the already supported [CommonMark specs](https://spec.commonmark.org) plus tables, strikethrough, autolinks support and predefined disallowed raw HTML) [#2341](https://github.com/opendatateam/udata/pull/2341)

## 1.6.20 (2020-01-21)

- New Crowdin translations [#2360](https://github.com/opendatateam/udata/pull/2360)
- Fix territory routing for @latest [#2447](https://github.com/opendatateam/udata/pull/2447)
- Refactor Celery: py2/py3 compatibility, use ids as payload [#2305](https://github.com/opendatateam/udata/pull/2305)
- Automatically archive dangling harvested datasets :warning: this is enabled by default [#2368](https://github.com/opendatateam/udata/pull/2368)
- Refactor celery tasks to avoid models/documents in the transport layer [#2305](https://github.com/opendatateam/udata/pull/2305)

## 1.6.19 (2020-01-06)

- `rel=nofollow` on remote source links [#2364](https://github.com/opendatateam/udata/pull/2364)
- Fix admin messages and fix user roles selector default value [#2365](https://github.com/opendatateam/udata/pull/2365)
- Fix new harvester's form tooltip showup [#2371](https://github.com/opendatateam/udata/pull/2371)
- Fix responsive design of search results [#2372](https://github.com/opendatateam/udata/pull/2372)
- Fix non-unique ids in datasets' comments [#2374](https://github.com/opendatateam/udata/pull/2374)
- Case insensitive license matching [#2378](https://github.com/opendatateam/udata/pull/2378)

## 1.6.18 (2019-12-13)

- Remove embedded API doc [#2343](https://github.com/opendatateam/udata/pull/2343) :warning: Breaking change, please customize `API_DOC_EXTERNAL_LINK` for your needs.
- Removed published date from community ressources [#2350](https://github.com/opendatateam/udata/pull/2350)
- Added new size for avatars in user's model (`udata images render` must be run in order to update the size of existing images) [#2353](https://github.com/opendatateam/udata/pull/2353)
- Fixed user's avatar change [#2351](https://github.com/opendatateam/udata/issues/2351)
- Removed dead code [#2355](https://github.com/opendatateam/udata/pull/2355)
- Resolved conflict between id and slug [#2356](https://github.com/opendatateam/udata/pull/2356)
- Fix next link in posts pagination [#2358](https://github.com/opendatateam/udata/pull/2358)
- Fix organization's members roles translation [#2359](https://github.com/opendatateam/udata/pull/2359)
## 1.6.17 (2019-10-28)

- Disallow URLs in first and last names [#2345](https://github.com/opendatateam/udata/pull/2345)

## 1.6.16 (2019-10-22)

- Prevent Google ranking spam attacks on reuse pages (`rel=nofollow` on reuse link) [#2320](https://github.com/opendatateam/udata/pull/2320)
- Display admin resources list actions only if user has permissions to edit [#2326](https://github.com/opendatateam/udata/pull/2326)
- Fix non-admin user not being able to change their profile picture [#2327](https://github.com/opendatateam/udata/pull/2327)

## 1.6.15 (2019-09-11)

- Style links in admin modals [#2292](https://github.com/opendatateam/udata/pull/2292)
- Add activity.key filter to activity.atom feed [#2293](https://github.com/opendatateam/udata/pull/2293)
- Allow `Authorization` as CORS header and OAuth minor fixes [#2298](https://github.com/opendatateam/udata/pull/2298)
- Set dataset.private to False by default (and fix stock) [#2307](https://github.com/opendatateam/udata/pull/2307)
- Fixes some inconsistencies between admin display (buttons, actions...) and real permissions [#2308](https://github.com/opendatateam/udata/pull/2308)


## 1.6.14 (2019-08-14)

- Cleanup `permitted_reuses` data (migration) [#2244](https://github.com/opendatateam/udata/pull/2244)
- Proper form errors handling on nested fields [#2246](https://github.com/opendatateam/udata/pull/2246)
- JS models load/save/update consistency (`loading` always `true` on query, always handle error, no more silent errors) [#2247](https://github.com/opendatateam/udata/pull/2247)
- Ensures that date ranges are always positive (ie. `start` < `end`) [#2253](https://github.com/opendatateam/udata/pull/2253)
- Enable completion on the "`MIME type`" resource form field (needs reindexing) [#2238](https://github.com/opendatateam/udata/pull/2238)
- Ensure oembed rendering errors are not hidden by default error handlers and have cors headers [#2254](https://github.com/opendatateam/udata/pull/2254)
- Handle dates before 1900 during indexing [#2256](https://github.com/opendatateam/udata/pull/2256)
- `spatial load` command is more resilient: make use of a temporary collection when `--drop` option is provided (avoid downtime during the load), in case of exception or keybord interrupt, temporary files and collections are cleaned up [#2261](https://github.com/opendatateam/udata/pull/2261)
- Configurable Elasticsearch timeouts. Introduce `ELASTICSEARCH_TIMEOUT` as default/read timeout and `ELASTICSEARCH_INDEX_TIMEOUT` as indexing/write timeout [#2265](https://github.com/opendatateam/udata/pull/2265)
- OEmbed support for organizations [#2273](https://github.com/opendatateam/udata/pull/2273)
- Extract search parameters as settings allowing fine tuning search without repackaging udata (see [the **Search configuration** documentation](https://udata.readthedocs.io/en/stable/adapting-settings/#search-configuration)) [#2275](https://github.com/opendatateam/udata/pull/2275)
- Prevent `DoesNotExist` error in activity API: silence the error for the consumer but log it (ie. visible in Sentry) [#2268](https://github.com/opendatateam/udata/pull/2268)
- Optimize CSV export generation memory wise [#2277](https://github.com/opendatateam/udata/pull/2277)

## 1.6.13 (2019-07-11)

- Rename og:image target :warning: this will break your custom theme, please rename your logo image file to `logo-social.png` instead of `logo-600x600.png` [#2217](https://github.com/opendatateam/udata/pull/2217)
- Don't automatically overwrite `last_update` field if manually set [#2020](https://github.com/opendatateam/udata/pull/2220)
- Spatial completion: only index last version of each zone and prevent completion cluttering [#2140](https://github.com/opendatateam/udata/pull/2140)
- Init: prompt to loads countries [#2140](https://github.com/opendatateam/udata/pull/2140)
- Handle UTF-8 filenames in `spatial load_logos` command [#2223](https://github.com/opendatateam/udata/pull/2223)
- Display the datasets, reuses and harvesters deleted state on listing when possible [#2228](https://github.com/opendatateam/udata/pull/2228)
- Fix queryless (no `q` text parameter) search results scoring (or lack of scoring) [#2231](https://github.com/opendatateam/udata/pull/2231)
- Miscellaneous fixes on completers [#2215](https://github.com/opendatateam/udata/pull/2215)
- Ensure `filetype='remote'` is set when using the manual ressource form [#2236](https://github.com/opendatateam/udata/pull/2236)
- Improve harvest sources listing (limit `last_job` fetched and serialized fields, reduce payload) [#2214](https://github.com/opendatateam/udata/pull/2214)
- Ensure HarvestItems are cleaned up on dataset deletion [#2214](https://github.com/opendatateam/udata/pull/2214)
- Added `config.HARVEST_JOBS_RETENTION_DAYS` and a `harvest-purge-jobs` job to apply it [#2214](https://github.com/opendatateam/udata/pull/2214) (migration). **Warning, the migration will enforce `config.HARVEST_JOBS_RETENTION_DAYS` and can take some time on a big `HarvestJob` collection**
- Drop `no_dereference` on indexing to avoid the "`dictionary changed size during iteration`" error until another solution is found. **Warning: this might result in more resources consumption while indexing** [#2237](https://github.com/opendatateam/udata/pull/2237)
- Fix various issues around discussions UI [#2190](https://github.com/opendatateam/udata/pull/2190)


## 1.6.12 (2019-06-26)

- Archive dataset feature [#2172](https://github.com/opendatateam/udata/pull/2172)
- Refactor breadcrum includes [#2173](https://github.com/opendatateam/udata/pull/2173)
- Better dependencies management [#2182](https://github.com/opendatateam/udata/pull/2182) and [#2172/install.pip](https://github.com/opendatateam/udata/pull/2172/files#diff-d7b45472f3465d62f857d14cf59ea8a2)
- Reduce following to staring [#2192](https://github.com/opendatateam/udata/pull/2192/files)
- Simplify display of spatial coverage in search results [#2192](https://github.com/opendatateam/udata/pull/2192/files)
- Add cache for organization and topic display pages [#2194](https://github.com/opendatateam/udata/pull/2194)
- Dataset of datasets: id as ref instead of slug [#2195](https://github.com/opendatateam/udata/pull/2195) :warning: this introduces some settings changes, cf [documentation for EXPORT_CSV](https://github.com/opendatateam/udata/blob/master/docs/adapting-settings.md).
- Add meta og:type: make twitter cards work [#2196](https://github.com/opendatateam/udata/pull/2196)
- Fix UI responsiveness [#2199](https://github.com/opendatateam/udata/pull/2199)
- Remove social media sharing feature [#2200](https://github.com/opendatateam/udata/pull/2200)
- Quick fix for activity.atom [#2203](https://github.com/opendatateam/udata/pull/2203)
- Remove diff from js dependencies to fix CVE [#2204](https://github.com/opendatateam/udata/pull/2204)
- Replace default sort label for better readability [#2206](https://github.com/opendatateam/udata/pull/2206)
- Add a condition to up-to-dateness of a dataset [#2208](https://github.com/opendatateam/udata/pull/2208)
- Prevent deleted harvesters from running until purged. Harvest jobs history is deleted too on purge. [#2209](https://github.com/opendatateam/udata/pull/2209)
- Better quality.frequency management [#2211](https://github.com/opendatateam/udata/pull/2211)
- Fix caching of topic pages [#2213](https://github.com/opendatateam/udata/pull/2213)

## 1.6.11 (2019-05-29)

- Center incomplete rows of cards [#2162](https://github.com/opendatateam/udata/pull/2162)
- Allow .dxf upload [#2164](https://github.com/opendatateam/udata/pull/2164)
- Always use remote_url as harvesting source [#2165](https://github.com/opendatateam/udata/pull/2165)
- Update jquery to ~3.4.1 [#2161](https://github.com/opendatateam/udata/pull/2161)
- Fix various issues with search result page [#2166](https://github.com/opendatateam/udata/pull/2166)
- Restore notbroken facet includes [#2169](https://github.com/opendatateam/udata/pull/2169)

## 1.6.10 (2019-05-23)

- Remove `<br>` in badge display [#2156](https://github.com/opendatateam/udata/pull/2156)
- Display user avatar and fix its sizing [#2157](https://github.com/opendatateam/udata/pull/2157)
- Redirect unfiltered csv exports to dataset of datasets [#2158](https://github.com/opendatateam/udata/pull/2158)
- Show organization id in a modal and add hyperlinks to ids in detail modal [#2159](https://github.com/opendatateam/udata/pull/2159)

## 1.6.9 (2019-05-20)

- Add user slug to dataset cache key [#2146](https://github.com/opendatateam/udata/pull/2146)
- Change display of cards of reuses on topic pages [#2148](https://github.com/opendatateam/udata/pull/2148)
- Display remote source of harvested dataset [#2150](https://github.com/opendatateam/udata/pull/2150)
- Prefill community resource type on upload form [#2151](https://github.com/opendatateam/udata/pull/2151)
- Fix user profile UI [#2152](https://github.com/opendatateam/udata/pull/2152)
- Remove concept of permitted reuse [#2153](https://github.com/opendatateam/udata/pull/2153)

## 1.6.8 (2019-05-13)

- Configurable search autocomplete [#2138](https://github.com/opendatateam/udata/pull/2138)

## 1.6.7 (2019-05-10)

- Refactor DCAT harvesting to store only one graph (and prevent MongoDB document size overflow) [#2096](https://github.com/opendatateam/udata/pull/2096)
- Expose sane defaults for `TRACKING_BLACKLIST` [#2098](https://github.com/opendatateam/udata/pull/2098)
- Bubble up uploader errors [#2102](https://github.com/opendatateam/udata/pull/2102)
- Ensure `udata worker status --munin` always outputs zero values so munin won't see it has a "no data" response [#2103](https://github.com/opendatateam/udata/pull/2103)
- Metrics tuning: breaks circular dependencies, drop exec_js/eval usage, proper logging... [#2113](https://github.com/opendatateam/udata/pull/2113)
- Change reuse icon from "retweet" to "recycle" [#2122](https://github.com/opendatateam/udata/pull/2122)
- Admins can delete a single comment in a discussion thread [#2087](https://github.com/opendatateam/udata/pull/2087)
- Add cache directives to dataset display blocks [#2129](https://github.com/opendatateam/udata/pull/2129)
- Export multiple models objects to CSV (dataset of datasets) [#2124](https://github.com/opendatateam/udata/pull/2124)


## 1.6.6 (2019-03-27)

- Automatically loads default settings from plugins (if `plugin.settings` module exists) [#2058](https://github.com/opendatateam/udata/pull/2058)
- Fixes some memory leaks on reindexing [#2070](https://github.com/opendatateam/udata/pull/2070)
- Fixes minor UI bug [#2072](https://github.com/opendatateam/udata/pull/2072)
- Prevent ExtrasField failure on null value [#2074](https://github.com/opendatateam/udata/pull/2074)
- Improve ModelField errors handling [#2075](https://github.com/opendatateam/udata/pull/2075)
- Fix territories home map [#2077](https://github.com/opendatateam/udata/pull/2077)
- Prevent timeout on `udata index` in some cases [#2079](https://github.com/opendatateam/udata/pull/2079)
- Pin werkzeug dependency to `0.14.1` until incompatibilities are fixed [#2081](https://github.com/opendatateam/udata/pull/2081)
- Prevent client-side error while handling unparseable API response [#2076](https://github.com/opendatateam/udata/pull/2076)
- Fix the `udata job schedule` erroneous help message [#2083](https://github.com/opendatateam/udata/pull/2083)
- Fix upload button on replace resource file [#2085](https://github.com/opendatateam/udata/pull/2085)
- Ensure harvest items statuses are updated on the right job [#2089](https://github.com/opendatateam/udata/pull/2089)
- Added Serbian translations [#2055](https://github.com/opendatateam/udata/pull/2055)

## 1.6.5 (2019-02-27)

- Replace "An user" by "A user" [#2033](https://github.com/opendatateam/udata/pull/2033)
- Use "udata" and fix a few other typos in documentation and UI/translation strings [#2023](https://github.com/opendatateam/udata/pull/2023)
- Add a surrounding block declaration around community section [2039](https://github.com/opendatateam/udata/pull/2039)
- Fix broken form validation on admin discussions and issues [#2045](https://github.com/opendatateam/udata/pull/2045)
- Fix full reindexation by avoiding `SlugField.instance` deepcopy in `no_dereference()` querysets [#2048](https://github.com/opendatateam/udata/pull/2048)
- Ensure deleted user slug is pseudonymized [#2049](https://github.com/opendatateam/udata/pull/2049)
- Prevent the "Add resource" modal from closing when using the frontend "Add resource" button [#2052](https://github.com/opendatateam/udata/pull/2052)

## 1.6.4 (2019-02-02)

- Fix workers: pin redis version for Celery compatibility [#2019](https://github.com/opendatateam/udata/pull/2019)

## 1.6.3 (2019-02-01)

- Remove extra attributes on user deletion [#1961](https://github.com/opendatateam/udata/pull/1961)
- Pin phantomjs to version `2.1.7` [#1975](https://github.com/opendatateam/udata/pull/1975)
- Protect membership accept route against flood [#1984](https://github.com/opendatateam/udata/pull/1984)
- Ensure compatibility with IE11 and Firefox ESR [#1990](https://github.com/opendatateam/udata/pull/1990)
- Lots of fixes on the resource form. Be explicit about uploading a new file [#1991](https://github.com/opendatateam/udata/pull/1991)
- Centralize `selectize` handling and style in `base-completer` and apply some fixes [1992](https://github.com/opendatateam/udata/pull/1992)
- Added the missing `number` input field widget [#1993](https://github.com/opendatateam/udata/pull/1993)
- Fix the organization private datasets and reuses counters [#1994](https://github.com/opendatateam/udata/pull/1994)
- Disable autocorrect, spellcheck... on search and completion fields [#1995](https://github.com/opendatateam/udata/pull/1995)
- Fix harvest preview in edit form not taking configuration (features and filters) [#1996](https://github.com/opendatateam/udata/pull/1996)
- Ensure organization page react to URL hash changes (including those from right sidebar) [#1997](https://github.com/opendatateam/udata/pull/1997)
- Updating community resource as admin keeps original owner [#1999](https://github.com/opendatateam/udata/pull/1999)
- Major form fixes [#2000](https://github.com/opendatateam/udata/pull/2000)
- Improved admin errors handling: visual feedback on all errors, `Sentry-ID` header if present, hide organization unauthorized actions [#2005](https://github.com/opendatateam/udata/pull/2005)
- Expose and import licenses `alternate_urls` and `alternate_titles` fields [#2006](https://github.com/opendatateam/udata/pull/2006)
- Be consistent on search results wording and icons (Stars vs Followers) [#2013](https://github.com/opendatateam/udata/pull/2013)
- Switch from a "full facet reset" to a "by term reset" approach in search facets [#2014](https://github.com/opendatateam/udata/pull/2014)
- Ensures all modals have the same buttons styles and orders, same color code... [#2012](https://github.com/opendatateam/udata/pull/2012)
- Ensure URLs from assets stored on `CDN_DOMAINS` are considered as valid and that associated error message is properly translated [#2017](https://github.com/opendatateam/udata/pull/2017)

## 1.6.2 (2018-11-05)

- Display the owner/organization on harvester view [#1921](https://github.com/opendatateam/udata/pull/1921)
- Improve harvest validation errors handling [#1920](https://github.com/opendatateam/udata/pull/1920)
- Make extra TOS text customizable [#1922](https://github.com/opendatateam/udata/pull/1922)
- Fixes an `UnicodeEncodeError` occuring when parsing RDF with unicode URLs [#1919](https://github.com/opendatateam/udata/pull/1919)
- Fix some external assets handling cases [#1918](https://github.com/opendatateam/udata/pull/1918)
- Harvest items can now match `source.id` before `source.domain` — no more duplicates when changing an harvester URL [#1923](https://github.com/opendatateam/udata/pull/1923)
- Ensure image picker/cropper only allows images [#1925](https://github.com/opendatateam/udata/pull/1925)
- Make tags min and max length configurable and ensure admin takes its configuration from the backend [#1935](https://github.com/opendatateam/udata/pull/1935)
- Prevent errors when there is no date available to focus on the calendar [#1937](https://github.com/opendatateam/udata/pull/1937)

### Internals

- Update authlib to 0.10 [#1916](https://github.com/opendatateam/udata/pull/1916)

## 1.6.1 (2018-10-11)

- Allows arguments and keyword arguments in the task `@connect` decorator [#1908](https://github.com/opendatateam/udata/pull/1908)
- Allows to restore assets after being deleted (Datasets, Organizations and Reuses) [#1901](https://github.com/opendatateam/udata/pull/1901)
- Fixes form events not bubbling (and so fixes harvester config not displaying) [#1914](https://github.com/opendatateam/udata/pull/1914)

## 1.6.0 (2018-10-02)

### New features

- Harvest sources are now filterable through the harvest source create/edit admin form [#1812](https://github.com/opendatateam/udata/pull/1812)
- Harvest sources can now enable or disable some optional backend features [#1875](https://github.com/opendatateam/udata/pull/1875)
- Post UIs have been reworked: publication date, publish/unpublish action, save and continue editing, dynamic sidebar, alignments fixes... [#1857](https://github.com/opendatateam/udata/pull/1857)

### Minor changes

- Only display temporal coverage years on cards and search results [#1833](https://github.com/opendatateam/udata/pull/1833)
- Add publisher's name on dataset template [#1847](https://github.com/opendatateam/udata/pull/1847)
- Improved upload error handling: deduplicate notifications, localized generic error message, sentry identifier... [#1842](https://github.com/opendatateam/udata/pull/1842)
- Allows to filter datasets on resource `type` (needs reindexing) [#1848](https://github.com/opendatateam/udata/pull/1848)
- Switch the admin sidebar collapse icon from "hamburger"to left and right arrows [#1855](https://github.com/opendatateam/udata/pull/1855)
- Discussion add card style coherence [#1884](https://github.com/opendatateam/udata/pull/1884)
- `LINKCHECKING_UNCHECKED_TYPES` setting to prevent linkchecking on some ressource types [#1892](https://github.com/opendatateam/udata/pull/1892)
- `swagger.json` API specifications now pass validation [#1898](https://github.com/opendatateam/udata/pull/1898)

### Breaking changes

- Static assets are now compatible with long-term caching (ie. their hash is present in the filename). :warning: On your development environment you need to run `inv assets-build` to generate an initial `manifest.json`, both in `udata` and in your theme extension if it uses manifest. See [#1826](https://github.com/opendatateam/udata/pull/1826) for full details.
- Theme are now responsible for adding their CSS markup on template (no more assumptions on `theme.css` and `admin.css`). Most of the time, overriding `raw.html` and `admin.html` should be sufficient
- The discussions API `posted_by` attribute is now an embedded user instead of an user ID to avoid extra API calls [#1839](https://github.com/opendatateam/udata/pull/1839)

### Bugfixes

- Hide the `resource.type` attribute from JSON-LD output until handled by a dedicated vocabulary/property [#1865](https://github.com/opendatateam/udata/pull/1865)
- RDFs, CSVs and resource redirect views are now handling CORS properly [#1866](https://github.com/opendatateam/udata/pull/1866)
- Fix broken sorts on organization's datasets list in admin [#1873](https://github.com/opendatateam/udata/pull/1873)
- Ensure harvest previewing is done against current form content [#1888](https://github.com/opendatateam/udata/pull/1888)
- Ensure deleted objects are unindexed [#1891](https://github.com/opendatateam/udata/pull/1891)
- Fix the dataset resources list layout wrapping [#1893](https://github.com/opendatateam/udata/pull/1893)
- Fix wrong behavior for weblinks [#1894](https://github.com/opendatateam/udata/pull/1894)
- Ensure `info config` command only displays configuration variables [#1897](https://github.com/opendatateam/udata/pull/1897)

### Internal

- Upgrade to Authlib 0.9 [#1760](https://github.com/opendatateam/udata/pull/1760) [#1827](https://github.com/opendatateam/udata/pull/1827)
- Add a `Dataset.on_resource_added` signal

## 1.5.3 (2018-08-27)

- Prevent UnicodeError on unicode URL validation error [#1844](https://github.com/opendatateam/udata/pull/1844)
- Hide save button in "Add resource" modal until form is visible (and prevent error) [#1846](https://github.com/opendatateam/udata/pull/1846)
- The purge chunks tasks also remove the directory [#1845](https://github.com/opendatateam/udata/pull/1845)
- Upgrade to latest Fine-Uploader version to benefit from bug fixes [#1849](https://github.com/opendatateam/udata/pull/1849)
- Prevent front views from downloading `swagger.json` [#1838](https://github.com/opendatateam/udata/pull/1838)
- Ensure API docs works without data [#1840](https://github.com/opendatateam/udata/pull/1840)
- Expose the default spatial granularity in API specs [#1841](https://github.com/opendatateam/udata/pull/1841)
- Fix missing dataset title on client-side card listing [#1834](https://github.com/opendatateam/udata/pull/1834)
- Allows to clear the dataset form temporal coverage. [#1832](https://github.com/opendatateam/udata/pull/1832)
- Ensure that admin notifications are displayed once and with a constant width. [#1831](https://github.com/opendatateam/udata/pull/1831)
- Fix broken date range picker date parsing (ie. manual keyboard input) [#1863](https://github.com/opendatateam/udata/pull/1853)
- Normalize uploaded filenames to avoid encoding issues, filesystem incompatibilities... [#1852](https://github.com/opendatateam/udata/pull/1852)

## 1.5.2 (2018-08-08)

- Fix client-side temporal coverage rendering [#1821](https://github.com/opendatateam/udata/pull/1821)
- Prevent word breaking when wrapping discussions messages [#1822](https://github.com/opendatateam/udata/pull/1822)
- Properly render message content on issues and discussions mails [#1823](https://github.com/opendatateam/udata/pull/1823)

## 1.5.1 (2018-08-03)

- Ensure OEmbed compatibility with external CDN [#1815](https://github.com/opendatateam/udata/pull/1815)
- Fixes some static URL serialization [#1815](https://github.com/opendatateam/udata/pull/1815)

## 1.5.0 (2018-07-30)

### New features

- Slugs are now redirected on change when changed until old slug are free [#1771](https://github.com/opendatateam/udata/pull/1771)
- Improve usability of new organization form [#1777](https://github.com/opendatateam/udata/pull/1777)
- Allows to serve assets on an external CDN domain using `CDN_DOMAIN` [#1804](https://github.com/opendatateam/udata/pull/1804)

### Breaking changes

None

### Bug fixes and minor changes

- Sort dataset update frequencies by ascending frequency [#1758](https://github.com/opendatateam/udata/pull/1758)
- Skip gov.uk references tests when site is unreachable [#1767](https://github.com/opendatateam/udata/pull/1767)
- Fix resources reorder (registered extras validation logic) [#1796](https://github.com/opendatateam/udata/pull/1796)
- Fix checksum display on resource modal [#1797](https://github.com/opendatateam/udata/pull/1797)
- Use metrics.views on resource card [#1778](https://github.com/opendatateam/udata/pull/1778)
- Fix dataset collapse on ie11 [#1802](https://github.com/opendatateam/udata/pull/1802)
- Upgrade i18next (security) [#1803](https://github.com/opendatateam/udata/pull/1803)

### Internals

- Backports some Python 3 forward compatible changes and fixes some bugs [#1769](https://github.com/opendatateam/udata/pull/1769):
    - avoid `filter` and `map` usage instead of list comprehension
    - explicit encoding handling
    - avoid comparison to `None`
    - use `next()` instead of `.next()` to iterate
    - unhide some implicit casts (in particular search weight)
- Tests are now run against `local.test` instead of `localhost` to avoid pytest warnings

## 1.4.1 (2018-06-15)

- Fix community resource creation and display [#1733](https://github.com/opendatateam/udata/pull/1733)
- Failsafe JS cache storage: use a custom in-memory storage as fallback when access to `sessionStorage` is not allowed [#1742](https://github.com/opendatateam/udata/pull/1742)
- Prevent errors when handling API errors without data/payload [#1743](https://github.com/opendatateam/udata/pull/1743)
- Improve/fix validation error formatting on harvesting [#1745](https://github.com/opendatateam/udata/pull/1745)
- Ensure daterange can be parsed from full iso datetime [#1748](https://github.com/opendatateam/udata/pull/1748)
- API: enforce application/json content-type for forms [#1751](https://github.com/opendatateam/udata/pull/1751)
- RDF parser can now process [european frequencies](https://publications.europa.eu/en/web/eu-vocabularies/at-dataset/-/resource/dataset/frequency) [#1752](https://github.com/opendatateam/udata/pull/1752)
- Fix images upload broken by chunked upload [#1756](https://github.com/opendatateam/udata/pull/1756)

## 1.4.0 (2018-06-06)

### New features

- Typed resources [#1398](https://github.com/opendatateam/udata/issues/1398)
- Initial data preview implementation [#1581](https://github.com/opendatateam/udata/pull/1581) [#1632](https://github.com/opendatateam/udata/pull/1632)
- Handle some alternate titles and alternate URLs on licenses for improved match on harvesting [#1592](https://github.com/opendatateam/udata/pull/1592)
- Allow to specify a dataset acronym [#1217](https://github.com/opendatateam/udata/pull/1217)
- Starts using harvest backend `config` (validation, API exposition, `HarvestFilters`...) [#1716](https://github.com/opendatateam/udata/pull/1716)
- The map widget can now be configured (tiles URL, initial position...) [#1672](https://github.com/opendatateam/udata/pull/1672)
- New discussions layout [#1623](https://github.com/opendatateam/udata/pull/1623)
- Dynamic API documentation, Enhancement to Pull #1542 - [#1542](https://github.com/opendatateam/udata/pull/1542)
- Resource modal overhaul with markdown support [#1547](https://github.com/opendatateam/udata/pull/1547)

### Breaking changes

- Normalize resource.format (migration - :warning: need reindexing). [#1563](https://github.com/opendatateam/udata/pull/1563)
- Enforce a domain whitelist when resource.filetype is file. See [`RESOURCES_FILE_ALLOWED_DOMAINS`](https://udata.readthedocs.io/en/latest/adapting-settings/#resources_file_allowed_domains) settings variable for details and configuration. [#1567](https://github.com/opendatateam/udata/issues/1567)
- Remove extras from datasets search index (needs reindexation) [#1718](https://github.com/opendatateam/udata/pull/1718)

### Bug fixes and minor changes

- Switch to PyPI.org for package links [#1583](https://github.com/opendatateam/udata/pull/1583)
- Show resource type in modal (front) [#1714](https://github.com/opendatateam/udata/pull/1714)
- Adds ETag to internal avatar for efficient caching control [#1712](https://github.com/opendatateam/udata/pull/1712)
- Fix 404/missing css on front pages [#1709](https://github.com/opendatateam/udata/pull/1709)
- Fix markdown max image width (front) [#1707](https://github.com/opendatateam/udata/pull/1707)
- Ensure registered extras types are properly parsed from JSON. Remove the need for custom `db.Extra` classes [#1699](https://github.com/opendatateam/udata/pull/1699)
- Fix the temporal coverage facet query string parsing [#1676](https://github.com/opendatateam/udata/pull/1676)
- Fix search auto-complete hitbox [#1687](https://github.com/opendatateam/udata/pull/1687)
- Fix Firefox custom error handling, part 2 [#1671](https://github.com/opendatateam/udata/pull/1671)
- Add resend confirmation email link to login screen [#1653](https://github.com/opendatateam/udata/pull/1653)
- Audience metrics: use only `views` [#1607](https://github.com/opendatateam/udata/pull/1607)
- Add missing spatial granularities translations [#1636](https://github.com/opendatateam/udata/pull/1636)
- Protocol-relative URLs support [#1599](https://github.com/opendatateam/udata/pull/1599)

### Internals

- Simplify `ExtrasField` form field signature (no need anymore for the `extras` parameter) [#1698](https://github.com/opendatateam/udata/pull/1698)
- Register known extras types [#1700](https://github.com/opendatateam/udata/pull/1700)

## 1.3.12 (2018-05-31)

- Fix side menu on mobile [#1701](https://github.com/opendatateam/udata/pull/1701)
- Fix update frequency field [#1702](https://github.com/opendatateam/udata/pull/1702)

## 1.3.11 (2018-05-29)

- Protect Resource.need_check against malformed/string dates [#1691](https://github.com/opendatateam/udata/pull/1691)
- Fix search auto-complete loading on new page [#1693](https://github.com/opendatateam/udata/pull/1693)

## 1.3.10 (2018-05-11)

- Expose Resource.extras as writable in the API [#1660](https://github.com/opendatateam/udata/pull/1660)
- Fix Firefox custom errors handling [#1662](https://github.com/opendatateam/udata/pull/1662)

## 1.3.9 (2018-05-07)

- Prevent linkchecker to pollute timeline as a side-effect. (migration). **Warning, the migration will delete all dataset update activities** [#1643](https://github.com/opendatateam/udata/pull/1643)
- Fix OAuth authorization screen failing with unicode `SITE_TITLE` [#1624](https://github.com/opendatateam/udata/pull/1624)
- Fix markdown handling of autolinks with angle brackets and factorize (and test) markdown `parse_html()` [#1625](https://github.com/opendatateam/udata/pull/1625)
- Fix timeline order [#1642](https://github.com/opendatateam/udata/pull/1642)
- Fix markdown rendering on IE11 [#1645](https://github.com/opendatateam/udata/pull/1645)
- Consider bad UUID as 404 in routing [#1646](https://github.com/opendatateam/udata/pull/1646)
- Add missing email templates [#1647](https://github.com/opendatateam/udata/pull/1647)
- Polyfill `ChildNode.remove()` for IE11 [#1648](https://github.com/opendatateam/udata/pull/1648)
- Improve Raven-js/Sentry error handling [#1649](https://github.com/opendatateam/udata/pull/1649)
- Prevent regex special characters to break site search [#1650](https://github.com/opendatateam/udata/pull/1650)

## 1.3.8 (2018-04-25)

- Fix sendmail regression [#1620](https://github.com/opendatateam/udata/pull/1620)

## 1.3.7 (2018-04-24)

- Fix some search parameters validation [#1601](https://github.com/opendatateam/udata/pull/1601)
- Prevent API tracking errors with unicode [#1602](https://github.com/opendatateam/udata/pull/1602)
- Prevent a race condition error when uploading file with concurrent chunking [#1606](https://github.com/opendatateam/udata/pull/1606)
- Disallow resources dict in API [#1603](https://github.com/opendatateam/udata/pull/1603)
- Test and fix territories routing [#1611](https://github.com/opendatateam/udata/pull/1611)
- Fix the client-side Raven/Sentry configuration [#1612](https://github.com/opendatateam/udata/pull/1612)
- Raise a 404 in case of unknown RDF content type [#1613](https://github.com/opendatateam/udata/pull/1613)
- Ensure current theme is available to macros requiring it in mails [#1614](https://github.com/opendatateam/udata/pull/1614)
- Fix documentation about NGinx configuration for https [#1615](https://github.com/opendatateam/udata/pull/1615)
- Remove unwanted commas in default `SECURITY_EMAIL_SUBJECT_*` parameters [#1616](https://github.com/opendatateam/udata/pull/1616)

## 1.3.6 (2018-04-16)

- Prevent OEmbed card to be styled when loaded in bootstrap 4 [#1569](https://github.com/opendatateam/udata/pull/1569)
- Fix organizations sort by last_modified [#1576](https://github.com/opendatateam/udata/pull/1576)
- Fix dataset creation form (and any other form) [#1584](https://github.com/opendatateam/udata/pull/1584)
- Fix an XSS on client-side markdown parsing [#1585](https://github.com/opendatateam/udata/pull/1585)
- Ensure URLs validation is the same everywhere [#1586](https://github.com/opendatateam/udata/pull/1586)

## 1.3.5 (2018-04-03)

- Upgrade `sifter` to `0.5.3` [#1548](https://github.com/opendatateam/udata/pull/1548)
- Upgrade `jquery-validation` to 1.17.0 and fixes some issues with client-side URL validation [#1550](https://github.com/opendatateam/udata/pull/1550)
- Minor change on OEmbed cards to avoid theme to override the cards `font-family` [#1549](https://github.com/opendatateam/udata/pull/1549)
- Improve cli unicode handling [#1551](https://github.com/opendatateam/udata/pull/1551)
- Fix DCAT harvester mime type detection [#1552](https://github.com/opendatateam/udata/pull/1552)
- Add the missing harvester URL in admin [#1554](https://github.com/opendatateam/udata/pull/1554)
- Fix harvester preview/job layout [#1553](https://github.com/opendatateam/udata/pull/1553)
- Fix some search unicode issues [#1555](https://github.com/opendatateam/udata/pull/1555)
- Small fixes on OEmbed URL detection [#1556](https://github.com/opendatateam/udata/pull/1556)
- Use nb_hits instead of views to count downloads [#1560](https://github.com/opendatateam/udata/pull/1560)
- Prevent an XSS in TermFacet [#1561](https://github.com/opendatateam/udata/pull/1561)
- Fix breadcrumb bar layout on empty search result [#1562](https://github.com/opendatateam/udata/pull/1562)

## 1.3.4 (2018-03-28)

- Remove territory claim banner [#1521](https://github.com/opendatateam/udata/pull/1521)
- Expose an [OEmbed](https://oembed.com/) API endpoint using the new cards [#1525](https://github.com/opendatateam/udata/pull/1525)
- Small topic fixes [#1529](https://github.com/opendatateam/udata/pull/1529)
- Fixes the search result vertical cut off [#1530](https://github.com/opendatateam/udata/pull/1530)
- Prevent visually disabled pagination buttons from being clicked [#1539](https://github.com/opendatateam/udata/pull/1539)
- Fixes "sort organization by name" not working [#1537](https://github.com/opendatateam/udata/pull/1537)
- Non-admin users should not see the "publish as anyone" filter field on "publish as" screen [#1538](https://github.com/opendatateam/udata/pull/1538)

## 1.3.3 (2018-03-20)

- Fixes on upload: prevent double upload and bad chunks upload [#1516](https://github.com/opendatateam/udata/pull/1516)
- Ensure OAuth2 tokens can be saved without `refresh_token` [#1517](https://github.com/opendatateam/udata/pull/1517)

## 1.3.2 (2018-03-20)

- Support request-body credential in OAuth2 (Fix a regression introduced in 1.3.0) [#1511](https://github.com/opendatateam/udata/pull/1511)

## 1.3.1 (2018-03-15)

- Fix some geozones/geoids bugs [#1505](https://github.com/opendatateam/udata/pull/1505)
- Fix oauth scopes serialization in authorization template [#1506](https://github.com/opendatateam/udata/pull/1506)
- Prevent error on site ressources metric [#1507](https://github.com/opendatateam/udata/pull/1507)
- Fix some routing errors [#1508](https://github.com/opendatateam/udata/pull/1508)
- Mongo connection is now lazy by default, preventing non fork-safe usage in celery as well as preventing commands not using the database to hit it [#1509](https://github.com/opendatateam/udata/pull/1509)
- Fix udata version not exposed on Sentry [#1510](https://github.com/opendatateam/udata/pull/1510)

## 1.3.0 (2018-03-13)

### Breaking changes

- Switch to `flask-cli` and drop `flask-script`. Deprecated commands have been removed. [#1364](https://github.com/opendatateam/udata/pull/1364)
- Update card components to make them more consistent [#1383](https://github.com/opendatateam/udata/pull/1383) [#1460](https://github.com/opendatateam/udata/pull/1460)
- udata is now protocol (`http`/`https`) agnostic. This is now fully the reverse-proxy responsibility (please ensure that you are using SSL only in production for security purpose). [#1463](https://github.com/opendatateam/udata/pull/1463)
- Added more entrypoints and document them. There is no more automatically enabled plugin by installation. Plugins can now properly contribute translations. [#1431](https://github.com/opendatateam/udata/pull/1431)

### New features

- Soft breaks in markdown is rendered as line return as allowed by the [commonmark specifications](http://spec.commonmark.org/0.28/#soft-line-breaks), client-side rendering follows the same security rules [#1432](https://github.com/opendatateam/udata/pull/1432)
- Switch from OAuthlib/Flask-OUAhtlib to Authlib and support all grants type as well as token revocation [#1434](https://github.com/opendatateam/udata/pull/1434)
- Chunked upload support (big files support) [#1468](https://github.com/opendatateam/udata/pull/1468)
- Improve tasks/jobs queues routing [#1487](https://github.com/opendatateam/udata/pull/1487)
- Add the `udata schedule|unschedule|scheduled` commands [#1497](https://github.com/opendatateam/udata/pull/1497)

### Bug fixes and minor changes

- Added Geopackage as default allowed file formats [#1425](https://github.com/opendatateam/udata/pull/1425)
- Fix completion/suggestion unicode handling [#1452](https://github.com/opendatateam/udata/pull/1452)
- Added a link to change password into the admin [#1462](https://github.com/opendatateam/udata/pull/1462)
- Fix organization widget (embed) [#1474](https://github.com/opendatateam/udata/pull/1474)
- High priority for sendmail tasks [#1484](https://github.com/opendatateam/udata/pull/1484)
- Add security.send_confirmation template [#1475](https://github.com/opendatateam/udata/pull/1475)

### Internals

- Switch to pytest as testing tool and expose a `udata` pytest plugin [#1400](https://github.com/opendatateam/udata/pull/1400)


## 1.2.11 (2018-02-05)

- Translate Flask-Security email subjects [#1413](https://github.com/opendatateam/udata/pull/1413)
- Fix organization admin pagination [#1372](https://github.com/opendatateam/udata/issues/1372)
- Fix missing spinners on loading datatables [#1401](https://github.com/opendatateam/udata/pull/1401)
- Fixes on the search facets [#1410](https://github.com/opendatateam/udata/pull/1410)

## 1.2.10 (2018-01-24)

- Markdown rendering is now the same between the back and the frontend. [#604](https://github.com/opendatateam/udata/issues/604)
- Make the dataset page reuses section and cards themable. [#1378](https://github.com/opendatateam/udata/pull/1378)
- `ValueError` is not hidden anymore by the Bad Request error page, it is logged. [#1382](https://github.com/opendatateam/udata/pull/1382)
- Spatial encoding fixes: prevent breaking unicode errors. [#1381](https://github.com/opendatateam/udata/pull/1381)
- Ensure the multiple term search uses a `AND` operator [#1384](https://github.com/opendatateam/udata/pull/1384)
- Facets encoding fixes: ensure lazy strings are propery encoded. [#1388](https://github.com/opendatateam/udata/pull/1388)
- Markdown content is now easily themable (namespaced into a `markdown` class) [#1389](https://github.com/opendatateam/udata/pull/1389)
- Fix discussions and community resources alignment on datasets and reuses pages [#1390](https://github.com/opendatateam/udata/pull/1390)
- Fix discussions style on default theme [#1393](https://github.com/opendatateam/udata/pull/1393)
- Ensure empty harvest jobs properly end [#1395](https://github.com/opendatateam/udata/pull/1395)

## 1.2.9 (2018-01-17)

- Add extras field in discussions [#1360](https://github.com/opendatateam/udata/pull/1360)
- Fix datepicker [#1370](https://github.com/opendatateam/udata/pull/1370)
- Fix error on forbidden scheme in `is_url` harvest filter [#1376](https://github.com/opendatateam/udata/pull/1376)
- Fix an error on rendering present territory date [#1377](https://github.com/opendatateam/udata/pull/1377)

## 1.2.8 (2018-01-10)

- Fix html2text dependency version [#1362](https://github.com/opendatateam/udata/pull/1362)

## 1.2.7 (2018-01-10)

- Bump chartjs version to 2.x [#1352](https://github.com/opendatateam/udata/pull/1352)
- Sanitize mdstrip [#1351](https://github.com/opendatateam/udata/pull/1351)

## 1.2.6 (2018-01-04)

- Fix wrongly timed notification on dataset creation with misformed tags [#1332](https://github.com/opendatateam/udata/pull/1332)
- Fix topic creation [#1333](https://github.com/opendatateam/udata/pull/1333)
- Add a `udata worker status` command to list pending tasks.[breaking] The `udata worker` command is replaced by `udata worker start`. [#1324](https://github.com/opendatateam/udata/pull/1324)
- Prevent crawlers from indexing spammy datasets, reuses and organizations [#1334](https://github.com/opendatateam/udata/pull/1334) [#1335](https://github.com/opendatateam/udata/pull/1335)
- Ensure Swagger.js properly set jQuery.ajax contentType parameter (and so data is properly serialized) [#1126](https://github.com/opendatateam/udata/issues/1126)
- Allows theme to easily access the `owner_avatar_url` template filter [#1336](https://github.com/opendatateam/udata/pull/1336)

## 1.2.5 (2017-12-14)

- Fix misused hand cursor over the spatial coverage map in dataset admin [#1296](https://github.com/opendatateam/udata/pull/1296)
- Fix broken post edit page [#1295](https://github.com/opendatateam/udata/pull/1295)
- Display date of comments in dataset discussions [#1283](https://github.com/opendatateam/udata/pull/1283)
- Prevent `reindex` command from failing on a specific object and log error instead. [#1293](https://github.com/opendatateam/udata/pull/1293)
- Position the community resource link icon correctly [#1298](https://github.com/opendatateam/udata/pull/1298)
- Add a sort option to query of list of posts in API [#1301](https://github.com/opendatateam/udata/pull/1301)
- Import dropdown behavior from `udata-gouvfr` and fix hidden submenus on mobile [#1297](https://github.com/opendatateam/udata/pull/1297)
- show message for emtpy dataset search [#1044](https://github.com/opendatateam/udata/pull/1284)

## 1.2.4 (2017-12-06)

- Fix flask_security celery tasks context [#1249](https://github.com/opendatateam/udata/pull/1249)
- Fix `dataset.quality` handling when no format filled [#1265](https://github.com/opendatateam/udata/pull/1265)
- Ignore celery tasks results except for tasks which require it and lower the default results expiration to 6 hours [#1281](https://github.com/opendatateam/udata/pull/1281)
- Import community resource avatar style from udata-gouvfr [#1288](https://github.com/opendatateam/udata/pull/1288)
- Terms are now handled from markdown and customizable with the `SITE_TERMS_LOCATION` setting. [#1285](https://github.com/opendatateam/udata/pull/1285)
- Deeplink to resource [#1289](https://github.com/opendatateam/udata/pull/1289)

## 1.2.3 (2017-10-27)

- Check only the uncollapsed resources at first on dataset view [#1246](https://github.com/opendatateam/udata/pull/1246)

## 1.2.2 (2017-10-26)

- Fixes on the `search index command` [#1245](https://github.com/opendatateam/udata/pull/1245)

## 1.2.1 (2017-10-26)

- Introduce `udata search index` commmand to replace both deprecated `udata search init` and `udata search reindex` commands. They will be removed in udata 1.4. [#1233](https://github.com/opendatateam/udata/pull/1233)
- Rollback oauthlib from 2.0.5 to 2.0.2, pending a permanent solution [#1237](https://github.com/opendatateam/udata/pull/1237)
- Get cached linkchecker result before hitting API [#1235](https://github.com/opendatateam/udata/pull/1235)
- Cleanup resources checksum (migration) [#1239](https://github.com/opendatateam/udata/pull/1239)
- Show check results in resource modal [#1242](https://github.com/opendatateam/udata/pull/1242)
- Cache avatar rendering [#1243](https://github.com/opendatateam/udata/pull/1243)

## 1.2.0 (2017-10-20)

### New features and big improvements

- Expose harvester scheduling through the API and the admin interface [#1123](https://github.com/opendatateam/udata/pull/1123)
- Added a `udata info` command for diagnostic purpose [#1179](https://github.com/opendatateam/udata/pull/1179)
- Switch from static theme avatars/placeholders to [identicons](https://en.wikipedia.org/wiki/Identicon) for readability (mostly on discussions) [#1193](https://github.com/opendatateam/udata/pull/1193)
- Move croquemort features to a generic link checker architecture [#1110](https://github.com/opendatateam/udata/pull/1110)
- CKAN and OpenDataSoft backends are now optional separate udata extensions [#1213](https://github.com/opendatateam/udata/pull/1213)
- Better search autocomplete [#1222](https://github.com/opendatateam/udata/pull/1222)
- Big post improvements (discussions support, navigation, fixes...) [#1224](https://github.com/opendatateam/udata/pull/1224)

### Breaking changes

- Upgrade to Celery 4.1.0. All celery parameters should be updated. (See [Celery options documentation](https://udata.readthedocs.io/en/stable/adapting-settings/#celery-options) [#1150](https://github.com/opendatateam/udata/pull/1050)
- Switch to [Crowdin](https://crowdin.com) to manage translations [#1171](https://github.com/opendatateam/udata/pull/1171)
- Switch to `Flask-Security`. `Flask-Security-Fork` should be uninstalled before installing the new requirements [#958](https://github.com/opendatateam/udata/pull/958)

### Miscellaneous changes and fixes

- Display organization metrics in the organization page tab labels [#1022](https://github.com/opendatateam/udata/pull/1022)
- Organization dashboard page has been merged into the main organization page [#1023](https://github.com/opendatateam/udata/pull/1023)
- Fix an issue causing a loss of data input at the global search input level [#1019](https://github.com/opendatateam/udata/pull/1019)
- Fixes a lot of encoding issues [#1146](https://github.com/opendatateam/udata/pull/1146)
- Add `.ttl` and `.n3` as supported file extensions [#1183](https://github.com/opendatateam/udata/pull/1183)
- Improve logging for adhoc scripts [#1184](https://github.com/opendatateam/udata/pull/1184)
- Improve URLs validation (support new tlds, unicode URLs...) [#1182](https://github.com/opendatateam/udata/pull/1182)
- Properly serialize empty geometries for zones missing it and prevent leaflet crash on invalid bounds [#1188](https://github.com/opendatateam/udata/pull/1188)
- Start validating some configuration parameters [#1197](https://github.com/opendatateam/udata/pull/1197)
- Remove resources without title or url [migration] [#1200](https://github.com/opendatateam/udata/pull/1200)
- Improve harvesting licenses detection [#1203](https://github.com/opendatateam/udata/pull/1203)
- Added missing delete post and topic admin actions [#1202](https://github.com/opendatateam/udata/pull/1202)
- Fix the scroll to a discussion sub-thread [#1206](https://github.com/opendatateam/udata/pull/1206)
- Fix duplication in discussions [migration] [#1209](https://github.com/opendatateam/udata/pull/1209)
- Display that a discussion has been closed [#1216](https://github.com/opendatateam/udata/pull/1216)
- Explicit dataset search reuse facet context (only known reuses) [#1219](https://github.com/opendatateam/udata/pull/1219)
- Optimize indexation a little bit [#1215](https://github.com/opendatateam/udata/pull/1215)
- Fix some reversed temporal coverage [migration] [#1214](https://github.com/opendatateam/udata/pull/1214)


## 1.1.8 (2017-09-28)

- Display membership modal actions buttons for site administrators and on membership display. [#1176](https://github.com/opendatateam/udata/pull/1176)
- Fix organization avatar in admin profile [#1175](https://github.com/opendatateam/udata/issues/1175)

## 1.1.7 (2017-09-25)

- Prevent a random territory from being displayed when query doesn't match [#1124](https://github.com/opendatateam/udata/pull/1124)
- Display avatar when the community resource owner is an organization [#1125](https://github.com/opendatateam/udata/pull/1125)
- Refactor the "publish as" screen to make it more obvious that an user is publishing under its own name [#1122](https://github.com/opendatateam/udata/pull/1122)
- Make the "find your organization" screen cards clickable (send to the organization page) [#1129](https://github.com/opendatateam/udata/pull/1129)
- Fix "Center the full picture" on user avatar upload [#1130](https://github.com/opendatateam/udata/issues/1130)
- Hide issue modal forbidden actions [#1128](https://github.com/opendatateam/udata/pull/1128)
- Ensure spatial coverage zones are resolved when submitted from the API or when querying oembed API. [#1140](https://github.com/opendatateam/udata/pull/1140)
- Prevent user metrics computation when the object owner is an organization (and vice versa) [#1152](https://github.com/opendatateam/udata/pull/1152)

## 1.1.6 (2017-09-11)

- Fix CircleCI automated publication on release tags
  [#1120](https://github.com/opendatateam/udata/pull/1120)

## 1.1.5 (2017-09-11)

- Fix the organization members grid in admin
  [#934](https://github.com/opendatateam/udata/issues/934)
- Fix and tune harvest admin loading state and payload size
  [#1113](https://github.com/opendatateam/udata/issues/1113)
- Automatically schedule validated harvesters and allow to (re)schedule them
  [#1114](https://github.com/opendatateam/udata/pull/1114)
- Raise the minimum `raven` version to ensure sentry is filtering legit HTTP exceptions
  [#774](https://github.com/opendatateam/udata/issues/774)
- Pin GeoJSON version to avoid breaking changes
  [#1118](https://github.com/opendatateam/udata/pull/1118)
- Deduplicate organization members
  [#1111](https://github.com/opendatateam/udata/issues/1111)

## 1.1.4 (2017-09-05)

- Fix packaging

## 1.1.3 (2017-09-05)

- Make the spatial search levels exclusion list configurable through `SPATIAL_SEARCH_EXCLUDE_LEVELS`.
  [#1101](https://github.com/opendatateam/udata/pull/1101)
- Fix facets labelizer with html handling
  [#1102](https://github.com/opendatateam/udata/issues/1102)
- Ensure territories pages have image defined in metadatas
  [#1103](https://github.com/opendatateam/udata/issues/1103)
- Strip tags in autocomplete results
  [#1104](https://github.com/opendatateam/udata/pull/1104)
- Transmit link checker status to frontend
  [#1048](https://github.com/opendatateam/udata/issues/1048)
- Remove plus signs from search query
  [#1048](https://github.com/opendatateam/udata/issues/987)

## 1.1.2 (2017-09-04)

- Handle territory URLs generation without validity
  [#1068](https://github.com/opendatateam/udata/issues/1068)
- Added a contact button to trigger discussions
  [#1076](https://github.com/opendatateam/udata/pull/1076)
- Improve harvest error handling
  [#1078](https://github.com/opendatateam/udata/pull/1078)
- Improve elasticsearch configurability
  [#1096](https://github.com/opendatateam/udata/pull/1096)
- Lots of fixes admin files upload
  [1094](https://github.com/opendatateam/udata/pull/1094)
- Prevent the "Bad request error" happening on search but only on some servers
  [#1097](https://github.com/opendatateam/udata/pull/1097)
- Migrate spatial granularities to new identifiers
- Migrate remaining legacy spatial identifiers
  [#1080](https://github.com/opendatateam/udata/pull/1080)
- Fix the discussion API documention
  [#1093](https://github.com/opendatateam/udata/pull/1093)

## 1.1.1 (2017-07-31)

- Fix an issue preventing reuse edition:
  [#1027](https://github.com/opendatateam/udata/issues/1027)
- Fix an issue preventing user display and edit in admin:
  [#1030](https://github.com/opendatateam/udata/issues/1030)
- Fix an error when a membership request is accepted:
  [#1028](https://github.com/opendatateam/udata/issues/1028)
- Fix issue modal on a reuse:
  [#1026](https://github.com/opendatateam/udata/issues/1026)
- Fix sort by date on admin users list:
  [#1029](https://github.com/opendatateam/udata/issues/1029)
- Improve the `purge` command
  [#1039](https://github.com/opendatateam/udata/pull/1039)
- Ensure search does not fail when a deleted object has not been
  unindexed yet
  [#1063](https://github.com/opendatateam/udata/issues/1063)
- Start using Celery queues to handle task priorities
  [#1067](https://github.com/opendatateam/udata/pull/1067)
- Updated translations

## 1.1.0 (2017-07-05)

### New features and improvements

- Added a [DCAT](https://www.w3.org/TR/vocab-dcat/) harvester
  and expose metadata as RDF/DCAT.
  [#966](https://github.com/opendatateam/udata/pull/966)
  See the dedicated documentions:

  - [RDF](https://udata.readthedocs.io/en/stable/rdf/)
  - [Harvesting](https://udata.readthedocs.io/en/stable/harvesting/)

- Images are now optimized and you can force rerendering using the `udata images render` command.
- Allowed files extensions are now configurable via the `ALLOWED_RESOURCES_EXTENSIONS` setting
  and both admin and API will have the same behavior
  [#833](https://github.com/opendatateam/udata/pull/833).
- Improve and fix notifications:
  [#928](https://github.com/opendatateam/udata/issues/928)

  - Changed notification style to toast
  - Fix notifications that weren't displayed on form submission
- Add a toggle indicator on dataset quality blocks that are collapsible
  [#915](https://github.com/opendatateam/udata/issues/915)
- Integrating latest versions of GeoZones and GeoLogos for territories.
  Especially using history of towns, counties and regions from GeoHisto.
  [#499](https://github.com/opendatateam/udata/issues/499)

### Breaking Changes

- Themes are now entrypoint-based [#829](https://github.com/opendatateam/udata/pull/829).
  There is also a new [theming documention](https://udata.readthedocs.io/en/stable/creating-theme/).
- Images placeholders are now entirely provided by themes
  [#707](https://github.com/opendatateam/udata/issues/707)
  [#1006](https://github.com/opendatateam/udata/issues/1006)
- Harvester declaration is now entrypoint-based
  [#1004](https://github.com/opendatateam/udata/pull/1004)

### Fixes

- Ensure URLs are stripped [#823](https://github.com/opendatateam/udata/pull/823)
- Lot of fixes and improvements on Harvest admin UI
  [#817](https://github.com/opendatateam/udata/pull/817):

  - harvester edition fixed (and missing API added)
  - harvester deletion fixed
  - harvester listing is now paginated
  - more detailed harvesters widgets
  - ensure harvest source are owned by a user or an organization, not both [migration]

- Pure Vue.js search facets
  [#880](https://github.com/opendatateam/udata/pull/880).
  Improve and fix the datepicker:

  - Proper sizing and positionning in dropdowns
  - Fix initial value not being displayed
  - Make it usable on keyboard
  - Allows to define `min` and `max` values to disable some dates
  - Keyboard input is reflected into the calendar
    [#615](https://github.com/opendatateam/udata/issues/615)
- Disable `next` button when no file has been uploaded
  [#930](https://github.com/opendatateam/udata/issues/930)
- Fix badges notification mails
  [#894](https://github.com/opendatateam/udata/issues/894)
- Fix the `udata search reindex` command
  [#1009](https://github.com/opendatateam/udata/issues/1009)
- Reindex datasets when their parent organization is purged
  [#1008](https://github.com/opendatateam/udata/issues/1008)

### Miscellaneous / Internal

- Upgrade to Flask-Mongoengine 0.9.3, Flask-WTF 0.14.2, mongoengine 0.13.0.
  [#812](https://github.com/opendatateam/udata/pull/812)
  [#871](https://github.com/opendatateam/udata/pull/871)
  [#903](https://github.com/opendatateam/udata/pull/903)
- Upgrade to Flask-Login 0.4.0 and switch from Flask-Security to the latest
  [Flask-Security-Fork](https://pypi.org/project/Flask-Security-Fork)
  [#813](https://github.com/opendatateam/udata/pull/813)
- Migrated remaining widgets to Vue.js [#828](https://github.com/opendatateam/udata/pull/828):

  - bug fixes on migrated widgets (Issues button/modal, integrate popover, coverage map)
  - more coherent JS environment for developpers
  - lighter assets
  - drop Handlebars dependency

- bleach and html5lib have been updated leading to more secure html/markdown cleanup
  and [better performances](http://bluesock.org/~willkg/blog/dev/bleach_2_0.html)
  [#838](https://github.com/opendatateam/udata/pull/838)
- Drop `jquery-slimscroll` and fix admin menu scrolling
  [#851](https://github.com/opendatateam/udata/pull/851)
- drop jquery.dotdotdot for a lighter css-only solution (less memory consumption)
  [#853](https://github.com/opendatateam/udata/pull/853)
- Lighter style [#869](https://github.com/opendatateam/udata/pull/869):

  - Drop glyphicons and use only Font-Awesome (more coherence, less fonts)
  - lighter bootstrap style by importing only what's needed
  - make use of bootstrap and admin-lte variables (easier for theming)
  - proper separation between front and admin style
- Drop `ExtractTextPlugin` on Vue components style:

  - faster (re)compilation time
  - resolves most compilation and missing style issues
    [#555](https://github.com/opendatateam/udata/issues/555)
    [#710](https://github.com/opendatateam/udata/issues/710)
  - allows use of hot components reloading.
- Pure Vue.js modals. Fix the default membership role. Added contribute modal.
  [#873](https://github.com/opendatateam/udata/pull/873)
- Easier Vue.js development/debugging:

  - Drop `Vue.config.replace = false`: compatible with Vue.js 1/2 and no more style guessing
    [#760](https://github.com/opendatateam/udata/pull/760)
  - `name` on all components: no more `Anonymous Component` in Vue debugger
  - No more `Fragments`
  - More ES6 everywhere
- Make metrics deactivable for tests
  [#905](https://github.com/opendatateam/udata/pull/905)

## 1.0.11 (2017-05-25)

- Fix presubmit form errors handling
  [#909](https://github.com/opendatateam/udata/pull/909)
- Fix producer sidebar image sizing
  [#913](https://github.com/opendatateam/udata/issues/913)
- Fix js `Model.save()` not updating in some cases
  [#910](https://github.com/opendatateam/udata/pull/910)

## 1.0.10 (2017-05-11)

- Fix bad stored (community) resources URLs [migration]
  [#882](https://github.com/opendatateam/udata/issues/882)
- Proper producer logo display on dataset pages
- Fix CKAN harvester empty notes and `metadata` file type handling
- Remove (temporary) badges metrics
  [#885](https://github.com/opendatateam/udata/issues/885)
- Test and fix topic search
  [#892](https://github.com/opendatateam/udata/pull/892)

## 1.0.9 (2017-04-23)

- Fix broken post view
  [#877](https://github.com/opendatateam/udata/pull/877)
- Fix new issue submission
  [#874](https://github.com/opendatateam/udata/issues/874)
- Display full images/logo/avatars URL in references too
  [#824](https://github.com/opendatateam/udata/issues/824)

## 1.0.8 (2017-04-14)

- Allow more headers in cors preflight headers
  [#857](https://github.com/opendatateam/udata/pull/857)
  [#860](https://github.com/opendatateam/udata/pull/860)
- Fix editorialization admin
  [#863](https://github.com/opendatateam/udata/pull/863)
- Fix missing completer images and ensure completion API is usable on a different domain
  [#864](https://github.com/opendatateam/udata/pull/864)

## 1.0.7 (2017-04-07)

- Fix display for zone completer existing values
  [#845](https://github.com/opendatateam/udata/issues/845)
- Proper badge display on dataset and organization page
  [#849](https://github.com/opendatateam/udata/issues/849)
- Remove useless `discussions` from views contexts.
  [#850](https://github.com/opendatateam/udata/pull/850)
- Fix the inline resource edit button not redirecting to admin
  [#852](https://github.com/opendatateam/udata/pull/852)
- Fix broken checksum component
  [#846](https://github.com/opendatateam/udata/issues/846)

## 1.0.6 (2017-04-01)

- Default values are properly displayed on dataset form
  [#745](https://github.com/opendatateam/udata/issues/745)
- Prevent a redirect on discussion fetch
  [#795](https://github.com/opendatateam/udata/issues/795)
- API exposes both original and biggest thumbnail for organization logo, reuse image and user avatar
  [#824](https://github.com/opendatateam/udata/issues/824)
- Restore the broken URL check feature
  [#840](https://github.com/opendatateam/udata/issues/840)
- Temporarily ignore INSPIRE in ODS harvester
  [#837](https://github.com/opendatateam/udata/pull/837)
- Allow `X-API-KEY` and `X-Fields` in cors preflight headers
  [#841](https://github.com/opendatateam/udata/pull/841)

## 1.0.5 (2017-03-27)

- Fixes error display in forms [#830](https://github.com/opendatateam/udata/pull/830)
- Fixes date range picker dates validation [#830](https://github.com/opendatateam/udata/pull/830)
- Fix badges entries not showing in admin [#825](https://github.com/opendatateam/udata/pull/825)

## 1.0.4 (2017-03-01)

- Fix badges trying to use API too early
  [#799](https://github.com/opendatateam/udata/pull/799)
- Some minor tuning on generic references
  [#801](https://github.com/opendatateam/udata/pull/801)
- Cleanup factories
  [#808](https://github.com/opendatateam/udata/pull/808)
- Fix user default metrics not being set [migration]
  [#809](https://github.com/opendatateam/udata/pull/809)
- Fix metric update after transfer
  [#810](https://github.com/opendatateam/udata/pull/810)
- Improve spatial completion ponderation (spatial zones reindexation required)
  [#811](https://github.com/opendatateam/udata/pull/811)

## 1.0.3 (2017-02-21)

- Fix JavaScript locales handling [#786](https://github.com/opendatateam/udata/pull/786)
- Optimize images sizes for territory placeholders [#788](https://github.com/opendatateam/udata/issues/788)
- Restore placeholders in search suggestions, fix [#790](https://github.com/opendatateam/udata/issues/790)
- Fix share popover in production build [#793](https://github.com/opendatateam/udata/pull/793)

## 1.0.2 (2017-02-20)

- Fix assets packaging for production [#763](https://github.com/opendatateam/udata/pull/763) [#765](https://github.com/opendatateam/udata/pull/765)
- Transform `udata_version` jinja global into a reusable (by themes) `package_version` [#768](https://github.com/opendatateam/udata/pull/768)
- Ensure topics datasets and reuses can display event with a topic parameter [#769](https://github.com/opendatateam/udata/pull/769)
- Raise a `400 Bad Request` when a bad `class` attribute is provided to the API
  (for entry point not using forms). [#772](https://github.com/opendatateam/udata/issues/772)
- Fix datasets with spatial coverage not being indexed [#778](https://github.com/opendatateam/udata/issues/778)
- Ensure theme assets cache is versioned (and flushed when necessary)
  [#781](https://github.com/opendatateam/udata/pull/781)
- Raise maximum tag length to 96 in order to at least support
  [official INSPIRE tags](http://inspire.ec.europa.eu/theme)
  [#782](https://github.com/opendatateam/udata/pull/782)
- Properly raise 400 error on transfer API in case of bad subject or recipient
  [#784](https://github.com/opendatateam/udata/pull/784)
- Fix broken OEmbed rendering [#783](https://github.com/opendatateam/udata/issues/783)
- Improve crawlers behavior by adding some `meta[name=robots]` on pages requiring it
  [#777](https://github.com/opendatateam/udata/pull/777)

## 1.0.1 (2017-02-16)

- Pin PyMongo version (only compatible with PyMongo 3+)

## 1.0.0 (2017-02-16)

### Breaking Changes

* 2016-05-11: Upgrade of ElasticSearch from 1.7 to 2.3 [#449](https://github.com/opendatateam/udata/pull/449)

You have to re-initialize the index from scratch, not just use the `reindex` command given that ElasticSearch 2+ doesn't provide a way to [delete mappings](https://www.elastic.co/guide/en/elasticsearch/reference/current/indices-delete-mapping.html) anymore. The command is `udata search init` and may take some time given the amount of data you are dealing with.

* 2017-01-18: User search and listing has been removed (privacy concern)

### New & Improved

* 2017-01-06: Add some dataset ponderation factor: temporal coverage, spatial coverage,
  certified provenance and more weight for featured ones. Need reindexation to be taken into account.

* 2016-12-20: Use all the [Dublin Core Frequencies](http://dublincore.org/groups/collections/frequency/)
  plus some extra frequencies.

* 2016-12-01: Add the possibility for a user to delete its account in the admin interface

In some configurations, this feature should be deactivated, typically when
there is an SSO in front of udata which may cause some inconsistencies. In
that case, the configuration parameter DELETE_ME should be set to False (True
by default).

* 2016-05-12: Add fields masks to reduce API payloads [#451](https://github.com/opendatateam/udata/pull/451)

The addition of [fields masks](http://flask-restplus.readthedocs.io/en/stable/mask.html) in Flask-RESTPlus allows us to reduce the retrieved payload within the admin — especially for datasets — and results in a performances boost.

### Fixes

* 2016-11-29: Mark active users as confirmed [#619](https://github.com/opendatateam/udata/pull/618)
* 2016-11-28: Merge duplicate users [#617](https://github.com/opendatateam/udata/pull/617)
  (A reindexation is necessary after this migration)

### Deprecation

Theses are deprecated and support will be removed in some feature release.
See [Deprecation Policy](https://udata.readthedocs.io/en/stable/versioning/#deprecation-policy).

* Theses frequencies are deprecated for their Dublin Core counter part:
    * `fortnighly` ⇨ `biweekly`
    * `biannual` ⇨ `semiannual`
    * `realtime` ⇨ `continuous`


## 0.9.0 (2017-01-10)

- First published version<|MERGE_RESOLUTION|>--- conflicted
+++ resolved
@@ -2,14 +2,11 @@
 
 ## Current (in progress)
 
-<<<<<<< HEAD
 - Skip empty datasets nodes referenced in dataservices before creating an harvest job item [#3285](https://github.com/opendatateam/udata/pull/3285)
-=======
 - Harvest Distribution with a DCAT.accessService property as type `api` [#3294](https://github.com/opendatateam/udata/pull/3294)
 
 ## 10.2.0 (2025-04-02)
 
->>>>>>> 870564e4
 - Fix wrong error message when updating the GeoZone of a dataset with already a Geometry [#3271](https://github.com/opendatateam/udata/pull/3271)
 - Update dependencies [#3278](https://github.com/opendatateam/udata/pull/3278)
   - Some of these upgrades implied code changes in udata, udata-front or udata-ckan:
