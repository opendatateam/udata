--- conflicted
+++ resolved
@@ -4,13 +4,10 @@
 
 - Allow temporal coverage with only a start date [#3192](https://github.com/opendatateam/udata/pull/3192)
 - The `extras` column in the resource catalog is now dumped as json [#3272](https://github.com/opendatateam/udata/pull/3272) and [#3273](https://github.com/opendatateam/udata/pull/3273)
-<<<<<<< HEAD
 - Add inactive users notification and deletion jobs [#3274](https://github.com/opendatateam/udata/pull/3274)
   - these jobs can be scheduled daily for example
   - `YEARS_OF_INACTIVITY_BEFORE_DELETION` setting must be configured at least to activate it
-=======
 - Ensure we populate slug properly on user deletion [#3277](https://github.com/opendatateam/udata/pull/3277)
->>>>>>> 2667642d
 
 ## 10.1.0 (2025-02-20)
 
