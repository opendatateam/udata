--- conflicted
+++ resolved
@@ -2,16 +2,13 @@
 
 ## Current (in progress)
 
-<<<<<<< HEAD
 - Some fixes for the static files deletion [#2526](https://github.com/opendatateam/udata/pull/2526):
   - New static files migration replacing the older one:
     - The migration now uses FS_URL.
     - Fixed the fs_filename string formating.
     - Now checks the community ressource's URLs too.
   - Removing the deletion script link in the CHANGELOG previous entry.
-=======
 - Add a schema facet to the dataset search 🚧 requires datasets reindexation [#2523](https://github.com/opendatateam/udata/pull/2523)
->>>>>>> 0f67213f
 
 ## 2.2.0 (2020-08-05)
 
