--- conflicted
+++ resolved
@@ -2,11 +2,8 @@
 
 ## Current (in progress)
 
-<<<<<<< HEAD
 - Add dedicated extras endpoints on resources and datasets [#2779](https://github.com/opendatateam/udata/pull/2779)
-=======
 - Enrich catalog with harvest infos [#2789](https://github.com/opendatateam/udata/pull/2789)
->>>>>>> 5767c914
 
 ## 5.0.2 (2022-11-29)
 
