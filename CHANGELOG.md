# Changelog

## Current (in progress)

- Nothing yet

## 6.1.2 (2023-03-28)

- Resources schema can now have an URL field. [#2825](https://github.com/opendatateam/udata/pull/2825)
- Fix URLField validation error message [#2831](https://github.com/opendatateam/udata/pull/2831)
- Dates renaming to provide more relevant computed dates between internal and harvested dates [#2815](https://github.com/opendatateam/udata/pull/2815):
    - Removed `published` attribute from Resource model
    - Renamed `created_at` and `last_modified` of Dataset model to `created_at_internal` and `last_modified_internal`
    - Renamed `created_at` and `modified` of Resource model to `created_at_internal` and `last_modified_internal`
    - Added `created_at` computed property in Dataset and Resource model to provide harvested date if present and internal otherwise
    - Added `last_modified` computed property in Dataset and Resource model to provide max date between internal and harvested date
- Fix for PR [#2815](https://github.com/opendatateam/udata/pull/2815) [#2832](https://github.com/opendatateam/udata/pull/2832)
<<<<<<< HEAD
- :warning: Flask-Security update to enable `GenericResponses` [#2826](https://github.com/opendatateam/udata/pull/2826):
    - Upgrade Flask-Security 4.5.1 -> 5.1.1
    - Upgrade WTForms 2.2.1 -> 3.0.1
    - Upgrade WTForms-json 0.3.3 -> 0.3.5
    - New security email template for existing users
=======
- Fix dcat harvesting on dcat:Dataset with blank nodes [#2834](https://github.com/opendatateam/udata/pull/2834)
- Add dataset archived field in resource catalog [#2833](https://github.com/opendatateam/udata/pull/2833)
>>>>>>> 7a8a5ac9

## 6.1.1 (2023-03-17)

- Fix edge case on aware datetime string [#2827](https://github.com/opendatateam/udata/pull/2827)
- :warning: MongoDB support up to 6.0.4 [#2819](https://github.com/opendatateam/udata/pull/2819):
    - Older versions of MongoDB >=3.6 are still supported
    - Upgrade must be done release by release to set the `FeatureCompatibilityVersion` variable like stated in [this](https://www.mongodb.com/docs/v4.2/release-notes/4.0/#upgrade-procedures) documentation.
    - Upgrade pymongo 3.10.1 -> 4.3.3
    - Upgrade mongoengine 0.20.0 -> 0.26.0
- Add IATA `ssim` among allowed file extensions [#2828](https://github.com/opendatateam/udata/pull/2828)
- Copy user mail card back from udata-front [#2822](https://github.com/opendatateam/udata/pull/2822)
- Upgrade node to a version still available [#2830](https://github.com/opendatateam/udata/pull/2830)

## 6.1.0 (2023-03-07)

- :warning: Upgrading Flask to 2.1.2, leading to an upgrade of click (8.0), Flask-BabelEx (0.9.4), Flask-Caching (2.0.2), flask-storage (1.0.0) instead of flask-fs, Flask-Login (0.6.2), flask-restx (1.0.5), Flask-Security-Too (4.1.5), Jinja2 (3.1.2), pillow (9.2.0), werkzeug (2.2.2) [#2816](https://github.com/opendatateam/udata/pull/2816)
  - Use the full path to the caching backend in `CACHE_TYPE`, ex: `flask_caching.backends.redis`. Named backends are deprecated.
  - Werkzeug redirect now returns the relative url as location in response (https://github.com/pallets/werkzeug/issues/2352).
  - Removed functions have been replaced (`contextfilter` and `contextfunction` from Jinja, root imports and `Href` from Werkzeug, `JSONWebSignatureSerializer` from itsdangerous)
  - Prevent multiple blueprint with same name registration (not supported anymore in Flask).
- Removed all code logic related to the `published` date in resource model, now deprecated. :warning: The attribute itself was left in the model because of the complexity of the migration [#2807](https://github.com/opendatateam/udata/pull/2807)
- Add `xlsx` and `docx` as closed format for quality score [#2814](https://github.com/opendatateam/udata/pull/2814)
- Flush latest rows in csv catalog export before storing file [#2818](https://github.com/opendatateam/udata/pull/2818)
- Exposed dates through API are now timezone aware [#2810](https://github.com/opendatateam/udata/pull/2810)
- Fix frequency reminder [#2821](https://github.com/opendatateam/udata/pull/2821)

## 6.0.2 (2023-02-06)

- Handle None values in dataset and resource extras endpoints [#2805](https://github.com/opendatateam/udata/pull/2805)
- Fix default license being selected in form in optional select group [#2809](https://github.com/opendatateam/udata/pull/2809)
- Fix only SHA1 checksum is accepted when uploading resources [#2808](https://github.com/opendatateam/udata/pull/2808)
- Fix organization metrics count [#2811](https://github.com/opendatateam/udata/pull/2811)
- Fix setuptools version used in CI [#2813](https://github.com/opendatateam/udata/pull/2813)
- Add `udata harvest clean` command [#2812](https://github.com/opendatateam/udata/pull/2812)

## 6.0.1 (2023-01-18)

- Add python version requirement <3.10 [#2798](https://github.com/opendatateam/udata/pull/2798)
- Fix date timezone and format for harvest previz [#2799](https://github.com/opendatateam/udata/pull/2799)
- Add support for DCAT startDate and endDate in temporal coverage [#2801](https://github.com/opendatateam/udata/pull/2801)
- New feature: Users can now change their email by themselves [#2792](https://github.com/opendatateam/udata/pull/2792)

## 6.0.0 (2023-01-09)

- :warning: Kafka removal [#2783](https://github.com/opendatateam/udata/pull/2783)[#2794](https://github.com/opendatateam/udata/pull/2794):
  - Resources events publication now uses webhooks
  - Search indexation (at runtime and with index command) are now made through HTTP requests.
  - If you use [udata-search-service](https://pypi.org/project/udata-search-service/), you need to upgrade to the >=2.0.0 version
- Add dedicated extras endpoints on resources and datasets [#2779](https://github.com/opendatateam/udata/pull/2779)
- Enrich catalog with harvest infos [#2789](https://github.com/opendatateam/udata/pull/2789)
- Add optionnal license select group custom setting for admin [#2786](https://github.com/opendatateam/udata/pull/2786)
- Make index setup optional on init based on config [#2797](https://github.com/opendatateam/udata/pull/2797)

## 5.0.2 (2022-11-29)

- :warning: Upgrade to `Flask-Security-Too` version 4.0.0 [#2772](https://github.com/opendatateam/udata/pull/2772):
  - New User model attribute `fs_uniquifier`, migration needed.
  - The `fs_uniquifier` is used to invalidate existing session in case of password reset.
  - The user's `fs_uniquifier` is used instead of the `id` for auth mecanism including permissions.
  - Exhaustive list of changes [here](https://flask-security-too.readthedocs.io/en/stable/changelog.html#version-4-0-0).
- Fix apiv2 swagger with harvest metadata and add apiv2 swagger tests [#2782](https://github.com/opendatateam/udata/pull/2782)
- Improve frequency criterion in quality score [#2771](https://github.com/opendatateam/udata/pull/2771)
- Add quality score to csv catalogs [#2785](https://github.com/opendatateam/udata/pull/2785)
- Optimize DCAT harvesting on large multiple-paged catalogs, introduce `HARVEST_MAX_ITEMS` development setting [#2781](https://github.com/opendatateam/udata/pull/2781)
- Add condition in security mail utils class to avoid mail sending according to config var [#2788](https://github.com/opendatateam/udata/pull/2788)

## 5.0.1 (2022-11-14)

- Fix resource harvest uri validation error [#2780](https://github.com/opendatateam/udata/pull/2780)

## 5.0.0 (2022-11-14)

- :warning: **Breaking change** Use dedicated dynamic harvest metadata for dataset and resources. A migration copies identifying fields from extras to this dedicated metadata field. Extras won't be used anymore for harvest-related information. udata-ckan, udata-ods and udata-front packages are impacted and should be upgraded accordingly [#2762](https://github.com/opendatateam/udata/pull/2762)

## 4.1.3 (2022-11-02)

- Fix image URLs for suggest endpoints [#2761](https://github.com/opendatateam/udata/pull/2761)
- Switch from `Flask-restplus` to its fork `Flask-rest-x` [2770](https://github.com/opendatateam/udata/pull/2770)
- Clean inactive harvest datasets. :warning: a migration archives datasets linked to inactive harvest sources [#2764](https://github.com/opendatateam/udata/pull/2764) [#2773](https://github.com/opendatateam/udata/pull/2773) [#2777](https://github.com/opendatateam/udata/pull/2777)
- Fix randomly failing suggest tests [#2775](https://github.com/opendatateam/udata/pull/2775)
- Fix alt attribute not shown on image [#2776](https://github.com/opendatateam/udata/pull/2776)

## 4.1.2 (2022-09-01)

- Clean up event code [#2751](https://github.com/opendatateam/udata/pull/2751)
- Replace mongo legacy image in CI [#2754](https://github.com/opendatateam/udata/pull/2754)
- Fixes test `test_suggest_datasets_api` by modifying condition [#2759](https://github.com/opendatateam/udata/pull/2759)
- Fix doc name duplicate on rdf endpoints [#2763](https://github.com/opendatateam/udata/pull/2763)

## 4.1.1 (2022-07-08)

- Quality score computation refactoring and now returning it in list datasets endpoint. Update was made in admin too. [#2746](https://github.com/opendatateam/udata/pull/2746)
- :warning: Manifest logic was removed and udata does now work as standalone [#2747](https://github.com/opendatateam/udata/pull/2747)
- Remove map related stuff [#2749](https://github.com/opendatateam/udata/pull/2749)
- Add library udata_event_service to produce Kafka messages [#2743](https://github.com/opendatateam/udata/pull/2743)

## 4.1.0 (2022-06-09)

- Add html support for posts [#2731](https://github.com/opendatateam/udata/pull/2731)
- Use mongo search if `SEARCH_SERVICE_API_URL` variable is not set [#2728](https://github.com/opendatateam/udata/pull/2728)
- Improve resource extension detection [#2729](https://github.com/opendatateam/udata/pull/2729/files)
- Remove resources in dataset search serialization [#2730](https://github.com/opendatateam/udata/pull/2730)
- Add endpoint to directly get specific resource by rid [#2732](https://github.com/opendatateam/udata/pull/2732).
- Publish kafka message when resource is created, modified or deleted [#2733](https://github.com/opendatateam/udata/pull/2733)
- Clean documentation and code with respect to independent search service [#2738](https://github.com/opendatateam/udata/pull/2738)
- Fix size argument in suggests endpoint and corresponding tests [#2739](https://github.com/opendatateam/udata/pull/2739)
- Add udata instance name prefix and action suffix for kafka topics [#2736](https://github.com/opendatateam/udata/pull/2736)
- Fix tokenisation by building an `AND` query (see comments in code) for mongo text search and pagination [#2740](https://github.com/opendatateam/udata/pull/2740)

## 4.0.2 (2022-05-04)

- Remove unused `_total_pages` search property [#2726](https://github.com/opendatateam/udata/pull/2726)
- Use -followers as default suggest sort on datasets, reuses and orgas [#2727](https://github.com/opendatateam/udata/pull/2727)
- Reintroduce user suggest with mongo contains [#2725](https://github.com/opendatateam/udata/pull/2725)

## 4.0.1 (2022-04-11)

- Removed `post_save` signal within `add_resource` and `update_resource` methods. [#2720](https://github.com/opendatateam/udata/pull/2720)
- Refactor and update documentation with latest udata updates [#2717](https://github.com/opendatateam/udata/pull/2717)
- Add harvest csv adapter for a catalog of harvesters [#2722](https://github.com/opendatateam/udata/pull/2722)

## 4.0.0 (2022-03-30)

### Breaking change

Search refactor [#2680](https://github.com/opendatateam/udata/pull/2680)
- :warning: Search changes [#2692](https://github.com/opendatateam/udata/pull/2692):
  - The search feature is not within udata anymore and queries a distant service.
  - The search feature is now optional and is enabled by setting the `SEARCH_SERVICE_API_URL` setting.
  - When search is not enabled, the search endpoints will return a `501 Not Implemented` error.
  - The ModelAdapter, SearchQuery and SearchResult patterns were kept but heavily refactored.
  - udata uses a Kafka producer to send documents to index to the search service.
  - udata uses HTTP request to query the search service.
- :warning: API changes [#2669](https://github.com/opendatateam/udata/pull/2669):
  - List endpoints for organizations, datasets, reuses and users are now querying MongoDB instead of ElasticSearch.
  - Those endpoints use MongoDB full text search when `q` argument is used. Some unused filters on this route were dropped.
  - A new API parser was implemented to replace the search one.
  - The previous ElasticSearch endpoints were moved to APIv2 with the following url pattern: `/{object}/search` (ex: `/datasets/search`).
- :warning: Suggest changes [#2685](https://github.com/opendatateam/udata/pull/2685) and [#2696](https://github.com/opendatateam/udata/pull/2696):
  - Current suggest implementation moved from an Elasticsearch index to a MongoDB query using the term `contains`.
  - The user suggest was entirely removed, as its existence is now less relevant because of the full text search.

## 3.3.3 (2022-03-29)

- Extend dcat properties support (frequency litteral, creation and modification date, landing page and abstract description) [#2715](https://github.com/opendatateam/udata/pull/2715)


## 3.3.2 (2022-03-01)

- **Deprecation**: Topics are now deprecated and will be removed in upcoming releases.
- Use title to improve License guess [#2697](https://github.com/opendatateam/udata/pull/2697)
- Add a `q` argument to the paginated datasets resources endpoint, to search through resources titles. [#2701](https://github.com/opendatateam/udata/pull/2701)
- Delete discussion with deleted user as only participant [#2702](https://github.com/opendatateam/udata/pull/2702)
- Fix error on post creation when adding related reuse [#2704](https://github.com/opendatateam/udata/pull/2704)
- Redirect in endpoints routing now returns 308 instead of 302 in order to keep the method and body. [#2706](https://github.com/opendatateam/udata/pull/2706)
- Delete badges from datasets fixtures. [2709](https://github.com/opendatateam/udata/pull/2709)

## 3.3.1 (2022-01-11)

- Fix fields empty value in admin form to allow for unsetting fields [#2691](https://github.com/opendatateam/udata/pull/2691)
- :warning: Add a new required topic string field on reuses. The associated migration set default topic to `others` [#2689](https://github.com/opendatateam/udata/pull/2689)

## 3.3.0 (2021-12-10)

- :warning: Removed `Issues` code and logic. The corresponding MongoDB collection should be deleted when upgrading Udata. [#2681](https://github.com/opendatateam/udata/pull/2681)
- Fix transfer ownership from org to user [#2678](https://github.com/opendatateam/udata/pull/2678)
- Fix discussion creation on posts [#2687](https://github.com/opendatateam/udata/pull/2687)

## 3.2.2 (2021-11-23)

- Move template hook logic back to udata [#2671](https://github.com/opendatateam/udata/pull/2671) [#2679](https://github.com/opendatateam/udata/pull/2679)
- Add dataset's acronym to catalog [#2675](https://github.com/opendatateam/udata/pull/2675)
- Better URL-based License guess [#2672](https://github.com/opendatateam/udata/pull/2672)
- New way of fixtures generation [#2677](https://github.com/opendatateam/udata/pull/2677):
  - The command now uses a remote file (default) if a URL is provided or a local one if a path is provided.
  - This file can be generated by using the command `generate-fixtures-file`, which takes as an argument the URL of the source queried to retieve the data dumped to the file.
  - The command `generate-fixtures-file` uses a customizable list of datasets slugs to know which datasets to query.
- Fixed the Geomform check for a GeoZone instance in formdata [#2683](https://github.com/opendatateam/udata/pull/2683)

## 3.2.1 (2021-10-22)

- Fix default sort with right sort column creation date name, for posts in back-office editorial page [#2665](https://github.com/opendatateam/udata/pull/2665)
- Meta read-only-enabled is back [#2664](https://github.com/opendatateam/udata/pull/2664)
- First endpoints for APIv2! Add datasets hateoas and resources pagination endpoints [#2663](https://github.com/opendatateam/udata/pull/2663) [#2667](https://github.com/opendatateam/udata/pull/2667)
- Add `archived` and `resources_count` fields in the dataset catalog [#2668](https://github.com/opendatateam/udata/pull/2668)

## 3.2.0 (2021-09-14)

- Update dependencies following setuptools 58.0.2 release that drop support for `use_2to3` [#2660](https://github.com/opendatateam/udata/pull/2660):
  - :warning: **breaking change** `rdfs` is not supported anymore
  - `jsonld` endpoints have a `@context` dict directly instead of an url to the context endpoint
- Update documentation with [udata-front plugin renaming](https://github.com/etalab/data.gouv.fr/issues/393) [#2661](https://github.com/opendatateam/udata/pull/2661)
- Various DCAT fixes (geonetwork compatibility) and debug command [#2662](https://github.com/opendatateam/udata/pull/2662)

## 3.1.0 (2021-08-31)

- :warning: Use pip-tools for requirements management [#2642](https://github.com/opendatateam/udata/pull/2642)[#2650](https://github.com/opendatateam/udata/pull/2650)[#2651](https://github.com/opendatateam/udata/pull/2651). Please [read the doc](https://github.com/opendatateam/udata/blob/master/docs/development-environment.md#python-and-virtual-environment) if you are a udata developer.
- :warning: Check db integrity and apply temporary and permanent fixes [#2644](https://github.com/opendatateam/udata/pull/2644) :warning: the associated migrations can take a long time to run.
- :warning: Upgrade to Flask-1.1.4 [#2639](https://github.com/opendatateam/udata/pull/2639)
- Safeguard `User.delete()` [#2646](https://github.com/opendatateam/udata/pull/2646)
- Fix user delete command [#2647](https://github.com/opendatateam/udata/pull/2647)
- Protect `test_ignore_post_save_signal` from weak ref error while testing [#2649](https://github.com/opendatateam/udata/pull/2649)
- Update translations following frontend refactoring (a lot of translations have been moved to udata-gouvfr) [#2648](https://github.com/opendatateam/udata/pull/2648)
- Fix RDF output content negociation [#2652](https://github.com/opendatateam/udata/pull/2652)
- Update Pillow dependency to 8.0.0 [#2654](https://github.com/opendatateam/udata/pull/2654)
- Add more fixes on HarvestSource and HarvestJobs for db integrity [#2653](https://github.com/opendatateam/udata/pull/2653/files)

## 3.0.4 (2021-08-12)

- Now returning notfound() http exception when router does not match any territory object instead of None [#2637](https://github.com/opendatateam/udata/pull/2637)
- Add larger reuse thumbnail image [#2638](https://github.com/opendatateam/udata/pull/2638)
- Activate plugins before creating app when testing [#2643](https://github.com/opendatateam/udata/pull/2643)

## 3.0.3 (2021-07-30)

- Remove mail sending task on follow [#2635](https://github.com/opendatateam/udata/pull/2635)
- Fix root api endpoint error [#2636](https://github.com/opendatateam/udata/pull/2636)

## 3.0.2 (2021-07-19)

- Fix sentry id event logging [#2364](https://github.com/opendatateam/udata/pull/2634)
- Fix remote resource upload [#2632](https://github.com/opendatateam/udata/pull/2632)

## 3.0.1 (2021-07-09)

- Remove apidoc blueprint, moved to udata-gouvfr [#2628](https://github.com/opendatateam/udata/pull/2628)
- New migration to update community resources schema from string to dict [#2629](https://github.com/opendatateam/udata/pull/2629)

## 3.0.0 (2021-07-07)

- :warning: **breaking change**: most of the theme/templates logic has been moved to https://github.com/etalab/udata-gouvfr. `udata` no longer contains a default theme. In the 3.x series, we hope it will be usable as a "headless" open data platform, but for now you probably need to plug your own theme or use udata-gouvfr. [More info about this change here](https://github.com/opendatateam/udata/blob/master/docs/roadmap/udata-3.md#the-road-to-udata3). [#2522](https://github.com/opendatateam/udata/pull/2522)
- Migrate from raven to sentry-sdk [#2620](https://github.com/opendatateam/udata/pull/2620)
- Add a UdataCleaner class to use udata's markdown configuration on SafeMarkup as well [#2619](https://github.com/opendatateam/udata/pull/2619)
- Fix schema name display in resource modal [#2617](https://github.com/opendatateam/udata/pull/2617)

## 2.7.1 (2021-05-27)

- Add migration to roolback on resource's schema's name to None [#2615](https://github.com/opendatateam/udata/pull/2615)

## 2.7.0 (2021-05-25)

- Modify `schema` field to resource. This field is now a nested field containing two sub-properties `name` and `version` [#2600](https://github.com/opendatateam/udata/pull/2600).
- Add a `schema_version` facet to the dataset search (need to be reindex to appear in results) [#2600](https://github.com/opendatateam/udata/pull/2600).

## 2.6.5 (2021-05-19)

- Fix create user by API [#2609](https://github.com/opendatateam/udata/pull/2609)
- Add sqlite, db and ics to allowed extensions [#2610](https://github.com/opendatateam/udata/pull/2610)
- Better markup parsing [#2611](https://github.com/opendatateam/udata/pull/2611):
  - Geozone's and Resource type's labelize function return None if no object is found.
  - New SafeMarkup class, which inherits from Markup, uses Bleach to sanitize Markup class.

## 2.6.4 (2021-03-24)

- Enhance self endpoint verification [#2604](https://github.com/opendatateam/udata/pull/2604)

## 2.6.3 (2021-03-23)

- Extraction of translation's strings [#2602](https://github.com/opendatateam/udata/pull/2602)

## 2.6.2 (2021-03-22)

- Fix SECURITY_CONFIRMABLE=False [#2588](https://github.com/opendatateam/udata/pull/2588)
- Support dct:license on DCAT harvester [#2589](https://github.com/opendatateam/udata/pull/2589)
- Admin small enhancements [#2591](https://github.com/opendatateam/udata/pull/2591):
  - The sidebar "Me" label has been renamed "Profile"
  - The user's profile now displays the user's email
  - The button "Edit" and the dropdown were merged. The button is now only a dropdown listing the actions.
  - "Edit" action has been renamed to "Edit the dataset/reuse/organization/profile" according to the current object to edit.
- Add `nofollow` attribute to links in discussions comments [#2593](https://github.com/opendatateam/udata/pull/2593)
- Add pip upgrade in circle's publish step [#2596](https://github.com/opendatateam/udata/pull/2596)
- Pin Twine's version [#2597](https://github.com/opendatateam/udata/pull/2597)
- Pin twine'version in circle's publish step [#2598](https://github.com/opendatateam/udata/pull/2598)

## 2.6.1 (2021-01-26)

- Fix url_for method in organization's catalog's view [#2587](https://github.com/opendatateam/udata/pull/2587)

## 2.6.0 (2021-01-25)

- Add resource's description and title size limit [#2586](https://github.com/opendatateam/udata/pull/2586)
- Add RDF catalog view for organizations [#2583](https://github.com/opendatateam/udata/pull/2583)

## 2.5.1 (2020-12-31)

- Add title's and description's length limit in forms [#2585](https://github.com/opendatateam/udata/pull/2585)

## 2.5.0 (2020-11-30)

- Change reuse's form's label name to title [#2575](https://github.com/opendatateam/udata/pull/2575)
- Unpublished posts are no longer served by the `Post.list` API endpoint [#2578](https://github.com/opendatateam/udata/pull/2578)
- Read only mode can now be toggled in settings [#2565](https://github.com/opendatateam/udata/pull/2565):
  - Toggles a warning banner on the frontend view and a warning toast on the admin view.
  - Prevents new users to register.
  - Prevents non admin users to create new content such as organizations, datasets, community resources or discussions.
  - Will return a `423` response code to any non-admin request to endpoints specified in `METHOD_BLOCKLIST` setting.
  - Existing content can still be updated.
- Add an alert block in layout template, to be overrided in installed theme [#2580](https://github.com/opendatateam/udata/pull/2580)

## 2.4.1 (2020-11-09)

- Escaping XML's forbidden characters [#2562](https://github.com/opendatateam/udata/pull/2562)
- Ignore pattern feature for linkchecker [#2564](https://github.com/opendatateam/udata/pull/2564)
- Fix TypeError when creating a superuser with an incorrect password [#2567](https://github.com/opendatateam/udata/pull/2567)

## 2.4.0 (2020-10-16)

- :warning: Resources and community resources creation API change [#2545](https://github.com/opendatateam/udata/pull/2545):
  - Remove the RESOURCES_FILE_ALLOWED_DOMAINS setting and mechanism.
  - The community resource's/resource's url could be set from the client side, even in the case of a hosted one, which is illogical.
    A hosted community resource's/resource's url should only be the sole responsibility of the backend.
  - Consequently, the POST endpoint of the community resources/resources API is only meant for the remote ones and the PUT endpoint of the community resources/resources API will take the existing resource's url to override the one sent by the client.
- Community resources changes [#2546](https://github.com/opendatateam/udata/pull/2546):
  - Dataset is now correctly set at community resource creation
  - Remove now useless job 'purge-orphan-community-resources'
- Using the fs_filename logic when uploading a new resource on the data catalog.[#2547](https://github.com/opendatateam/udata/pull/2547)
- Remove old file when updating resources and community resources from API [#2548](https://github.com/opendatateam/udata/pull/2548)
- Sortable.js upgrade to fix an issue in udata's editorial page when reordering featured datasets [#2550](https://github.com/opendatateam/udata/pull/2550)
- Password rotation mechanism [#2551](https://github.com/opendatateam/udata/pull/2551):
  - Datetime fields `password_rotation_demanded` and `password_rotation_performed` added to user model.
  - Override Flask-Security's login and reset password forms to implement the password rotation checks.
- Password complexity settings hardening [#2554](https://github.com/opendatateam/udata/pull/2554)
- Migrate ODS datasets urls [#2559](https://github.com/opendatateam/udata/pull/2559)

## 2.3.0 (2020-09-29)

- Plugin's translations are now correctly loaded [#2529](https://github.com/opendatateam/udata/pull/2529)
- Vine version is now pinned in requirements [#2532](https://github.com/opendatateam/udata/pull/2532)
- Fix reuses metrics [#2531](https://github.com/opendatateam/udata/pull/2531):
  - Reuses "datasets" metrics are now triggered correctly
  - New job to update the datasets "reuses" metrics: `update-datasets-reuses-metrics` to be scheduled
- Add a migration to set the reuses datasets metrics to the correct value [#2540](https://github.com/opendatateam/udata/pull/2540)
- Add a specific dataset's method for resource removal [#2534](https://github.com/opendatateam/udata/pull/2534)
- Flask-Security update [#2535](https://github.com/opendatateam/udata/pull/2535):
  - Switch to fork Flask-Security-Too
  - New settings to set the required password length and complexity
- Fix Flask-security sendmail overriding [#2536](https://github.com/opendatateam/udata/pull/2536)
- Add a custom password complexity checker to Flask-Security [#2537](https://github.com/opendatateam/udata/pull/2537)
- Change too short password error message [#2538](https://github.com/opendatateam/udata/pull/2538)

## 2.2.1 (2020-08-25)

- Some fixes for the static files deletion [#2526](https://github.com/opendatateam/udata/pull/2526):
  - New static files migration replacing the older one:
    - The migration now uses FS_URL.
    - Fixed the fs_filename string formating.
    - Now checks the community ressource's URLs too.
  - Removing the deletion script link in the CHANGELOG previous entry.
- Add a schema facet to the dataset search 🚧 requires datasets reindexation [#2523](https://github.com/opendatateam/udata/pull/2523)

## 2.2.0 (2020-08-05)

- CORS are now handled by Flask-CORS instead of Flask-RestPlus[#2485](https://github.com/opendatateam/udata/pull/2485)
- Oauth changes [#2510](https://github.com/opendatateam/udata/pull/2510):
  - Authorization code Grant now support PKCE flow
  - New command to create an OAuth client
  - :warning: Implicit grant is no longer supported
- :warning: Deletion workflow changes [#2488](https://github.com/opendatateam/udata/pull/2488):
  - Deleting a resource now triggers the deletion of the corresponding static file
  - Deleting a dataset now triggers the deletion of the corresponding resources (including community resources) and their static files
  - Adding a celery job `purge-orphan-community-resources` to remove community resources not linked to a dataset. This should be scheduled regularly.
  - Adding a migration file to populate resources fs_filename new field. Deleting the orphaned files is pretty deployment specific.
    A custom script should be writen in order to find and delete those files.
- Show traceback for migration errors [#2513](https://github.com/opendatateam/udata/pull/2513)
- Add `schema` field to ressources. This field can be filled based on an external schema catalog [#2512](https://github.com/opendatateam/udata/pull/2512)
- Add 2 new template hooks: `base.modals` (base template) and `dataset.resource.card.extra-buttons` (dataset resource card) [#2514](https://github.com/opendatateam/udata/pull/2514)

## 2.1.3 (2020-06-29)

- Fix internal links in markdown when not starting w/ slash [#2500](https://github.com/opendatateam/udata/pull/2500)
- Fix JS error when uploading a resource in certain conditions [#2483](https://github.com/opendatateam/udata/pull/2483)

## 2.1.2 (2020-06-17)

- Decoded api key byte string [#2482](https://github.com/opendatateam/udata/pull/2482)
- Removed now useless metric fetching [#2482](https://github.com/opendatateam/udata/pull/2484)
- Fix bug in harvester's cron schedule [#2493](https://github.com/opendatateam/udata/pull/2493)
- Adding banner options in settings for a potential use in an udata's theme [#2492](https://github.com/opendatateam/udata/pull/2492)

## 2.1.1 (2020-06-16)

- Broken release, use 2.1.2

## 2.1.0 (2020-05-12)

### Breaking changes

- Full metrics refactoring [2459](https://github.com/opendatateam/udata/pull/2459):
  - Metric collection is now useless and will not be filled anymore, you can remove it or keep it for archival sake. It will not be automatically removed.
  - [udata-piwik](https://github.com/opendatateam/udata-piwik) now uses InfluxDB as a buffer for trafic data before injecting them into udata's models.
  - Most of celery's tasks related to metrics are removed, this should help performance-wise on a big instance.
  - Charts related to metrics are removed from admin and dashboard panel until we have accurate data to populate them.
  - Site's metrics computation are not triggered by signals anymore.
  - A specific celery job needs to be run periodically to compute site's metrics.

### New features

- Nothing yet

## 2.0.4 (2020-05-04)

- Fix export-csv command (py3 compat) [#2472](https://github.com/opendatateam/udata/pull/2472)

## 2.0.3 (2020-04-30)

- :warning: Security fix: fix XSS in markdown w/ length JS filter [#2471](https://github.com/opendatateam/udata/pull/2471)

## 2.0.2 (2020-04-07)

- :warning: Breaking change / security fix: disallow html tags in markdown-it (JS markdown rendering) [#2465](https://github.com/opendatateam/udata/pull/2465)

## 2.0.1 (2020-03-24)

- Allow images to be displayed in markdown by default [#2462](https://github.com/opendatateam/udata/pull/2462)
- Fix deleted user's authentication on backend side [#2460](https://github.com/opendatateam/udata/pull/2460)

## 2.0.0 (2020-03-11)

### Breaking changes

- Migration to Python 3.7 [#1766](https://github.com/opendatateam/udata/pull/1766)
- The new migration system ([#1956](https://github.com/opendatateam/udata/pull/1956)) uses a new python based format. Pre-2.0 migrations are not compatible so you might need to upgrade to the latest `udata` version `<2.0.0`, execute migrations and then upgrade to `udata` 2+.
- The targeted mongo version is now Mongo 3.6. Backward support is not guaranteed
- Deprecated celery tasks have been removed, please ensure all old-style tasks (pre 1.6.20) have been consumed before migrating [#2452](https://github.com/opendatateam/udata/pull/2452)

### New features

- New migration system [#1956](https://github.com/opendatateam/udata/pull/1956):
  - Use python based migrations instead of relying on mongo internal and deprecated `js_exec`
  - Handle rollback (optionnal)
  - Detailled history
- Template hooks generalization: allows to dynamically extend template with widgets and snippets from extensions. See [the dedicated documentation section](https://udata.readthedocs.io/en/stable/extending/#hooks) [#2323](https://github.com/opendatateam/udata/pull/2323)
- Markdown now supports [Github Flavored Markdown (GFM) specs](https://github.github.com/gfm/) (ie. the already supported [CommonMark specs](https://spec.commonmark.org) plus tables, strikethrough, autolinks support and predefined disallowed raw HTML) [#2341](https://github.com/opendatateam/udata/pull/2341)

## 1.6.20 (2020-01-21)

- New Crowdin translations [#2360](https://github.com/opendatateam/udata/pull/2360)
- Fix territory routing for @latest [#2447](https://github.com/opendatateam/udata/pull/2447)
- Refactor Celery: py2/py3 compatibility, use ids as payload [#2305](https://github.com/opendatateam/udata/pull/2305)
- Automatically archive dangling harvested datasets :warning: this is enabled by default [#2368](https://github.com/opendatateam/udata/pull/2368)
- Refactor celery tasks to avoid models/documents in the transport layer [#2305](https://github.com/opendatateam/udata/pull/2305)

## 1.6.19 (2020-01-06)

- `rel=nofollow` on remote source links [#2364](https://github.com/opendatateam/udata/pull/2364)
- Fix admin messages and fix user roles selector default value [#2365](https://github.com/opendatateam/udata/pull/2365)
- Fix new harvester's form tooltip showup [#2371](https://github.com/opendatateam/udata/pull/2371)
- Fix responsive design of search results [#2372](https://github.com/opendatateam/udata/pull/2372)
- Fix non-unique ids in datasets' comments [#2374](https://github.com/opendatateam/udata/pull/2374)
- Case insensitive license matching [#2378](https://github.com/opendatateam/udata/pull/2378)

## 1.6.18 (2019-12-13)

- Remove embedded API doc [#2343](https://github.com/opendatateam/udata/pull/2343) :warning: Breaking change, please customize `API_DOC_EXTERNAL_LINK` for your needs.
- Removed published date from community ressources [#2350](https://github.com/opendatateam/udata/pull/2350)
- Added new size for avatars in user's model (`udata images render` must be run in order to update the size of existing images) [#2353](https://github.com/opendatateam/udata/pull/2353)
- Fixed user's avatar change [#2351](https://github.com/opendatateam/udata/issues/2351)
- Removed dead code [#2355](https://github.com/opendatateam/udata/pull/2355)
- Resolved conflict between id and slug [#2356](https://github.com/opendatateam/udata/pull/2356)
- Fix next link in posts pagination [#2358](https://github.com/opendatateam/udata/pull/2358)
- Fix organization's members roles translation [#2359](https://github.com/opendatateam/udata/pull/2359)
## 1.6.17 (2019-10-28)

- Disallow URLs in first and last names [#2345](https://github.com/opendatateam/udata/pull/2345)

## 1.6.16 (2019-10-22)

- Prevent Google ranking spam attacks on reuse pages (`rel=nofollow` on reuse link) [#2320](https://github.com/opendatateam/udata/pull/2320)
- Display admin resources list actions only if user has permissions to edit [#2326](https://github.com/opendatateam/udata/pull/2326)
- Fix non-admin user not being able to change their profile picture [#2327](https://github.com/opendatateam/udata/pull/2327)

## 1.6.15 (2019-09-11)

- Style links in admin modals [#2292](https://github.com/opendatateam/udata/pull/2292)
- Add activity.key filter to activity.atom feed [#2293](https://github.com/opendatateam/udata/pull/2293)
- Allow `Authorization` as CORS header and OAuth minor fixes [#2298](https://github.com/opendatateam/udata/pull/2298)
- Set dataset.private to False by default (and fix stock) [#2307](https://github.com/opendatateam/udata/pull/2307)
- Fixes some inconsistencies between admin display (buttons, actions...) and real permissions [#2308](https://github.com/opendatateam/udata/pull/2308)


## 1.6.14 (2019-08-14)

- Cleanup `permitted_reuses` data (migration) [#2244](https://github.com/opendatateam/udata/pull/2244)
- Proper form errors handling on nested fields [#2246](https://github.com/opendatateam/udata/pull/2246)
- JS models load/save/update consistency (`loading` always `true` on query, always handle error, no more silent errors) [#2247](https://github.com/opendatateam/udata/pull/2247)
- Ensures that date ranges are always positive (ie. `start` < `end`) [#2253](https://github.com/opendatateam/udata/pull/2253)
- Enable completion on the "`MIME type`" resource form field (needs reindexing) [#2238](https://github.com/opendatateam/udata/pull/2238)
- Ensure oembed rendering errors are not hidden by default error handlers and have cors headers [#2254](https://github.com/opendatateam/udata/pull/2254)
- Handle dates before 1900 during indexing [#2256](https://github.com/opendatateam/udata/pull/2256)
- `spatial load` command is more resilient: make use of a temporary collection when `--drop` option is provided (avoid downtime during the load), in case of exception or keybord interrupt, temporary files and collections are cleaned up [#2261](https://github.com/opendatateam/udata/pull/2261)
- Configurable Elasticsearch timeouts. Introduce `ELASTICSEARCH_TIMEOUT` as default/read timeout and `ELASTICSEARCH_INDEX_TIMEOUT` as indexing/write timeout [#2265](https://github.com/opendatateam/udata/pull/2265)
- OEmbed support for organizations [#2273](https://github.com/opendatateam/udata/pull/2273)
- Extract search parameters as settings allowing fine tuning search without repackaging udata (see [the **Search configuration** documentation](https://udata.readthedocs.io/en/stable/adapting-settings/#search-configuration)) [#2275](https://github.com/opendatateam/udata/pull/2275)
- Prevent `DoesNotExist` error in activity API: silence the error for the consumer but log it (ie. visible in Sentry) [#2268](https://github.com/opendatateam/udata/pull/2268)
- Optimize CSV export generation memory wise [#2277](https://github.com/opendatateam/udata/pull/2277)

## 1.6.13 (2019-07-11)

- Rename og:image target :warning: this will break your custom theme, please rename your logo image file to `logo-social.png` instead of `logo-600x600.png` [#2217](https://github.com/opendatateam/udata/pull/2217)
- Don't automatically overwrite `last_update` field if manually set [#2020](https://github.com/opendatateam/udata/pull/2220)
- Spatial completion: only index last version of each zone and prevent completion cluttering [#2140](https://github.com/opendatateam/udata/pull/2140)
- Init: prompt to loads countries [#2140](https://github.com/opendatateam/udata/pull/2140)
- Handle UTF-8 filenames in `spatial load_logos` command [#2223](https://github.com/opendatateam/udata/pull/2223)
- Display the datasets, reuses and harvesters deleted state on listing when possible [#2228](https://github.com/opendatateam/udata/pull/2228)
- Fix queryless (no `q` text parameter) search results scoring (or lack of scoring) [#2231](https://github.com/opendatateam/udata/pull/2231)
- Miscellaneous fixes on completers [#2215](https://github.com/opendatateam/udata/pull/2215)
- Ensure `filetype='remote'` is set when using the manual ressource form [#2236](https://github.com/opendatateam/udata/pull/2236)
- Improve harvest sources listing (limit `last_job` fetched and serialized fields, reduce payload) [#2214](https://github.com/opendatateam/udata/pull/2214)
- Ensure HarvestItems are cleaned up on dataset deletion [#2214](https://github.com/opendatateam/udata/pull/2214)
- Added `config.HARVEST_JOBS_RETENTION_DAYS` and a `harvest-purge-jobs` job to apply it [#2214](https://github.com/opendatateam/udata/pull/2214) (migration). **Warning, the migration will enforce `config.HARVEST_JOBS_RETENTION_DAYS` and can take some time on a big `HarvestJob` collection**
- Drop `no_dereference` on indexing to avoid the "`dictionary changed size during iteration`" error until another solution is found. **Warning: this might result in more resources consumption while indexing** [#2237](https://github.com/opendatateam/udata/pull/2237)
- Fix various issues around discussions UI [#2190](https://github.com/opendatateam/udata/pull/2190)


## 1.6.12 (2019-06-26)

- Archive dataset feature [#2172](https://github.com/opendatateam/udata/pull/2172)
- Refactor breadcrum includes [#2173](https://github.com/opendatateam/udata/pull/2173)
- Better dependencies management [#2182](https://github.com/opendatateam/udata/pull/2182) and [#2172/install.pip](https://github.com/opendatateam/udata/pull/2172/files#diff-d7b45472f3465d62f857d14cf59ea8a2)
- Reduce following to staring [#2192](https://github.com/opendatateam/udata/pull/2192/files)
- Simplify display of spatial coverage in search results [#2192](https://github.com/opendatateam/udata/pull/2192/files)
- Add cache for organization and topic display pages [#2194](https://github.com/opendatateam/udata/pull/2194)
- Dataset of datasets: id as ref instead of slug [#2195](https://github.com/opendatateam/udata/pull/2195) :warning: this introduces some settings changes, cf [documentation for EXPORT_CSV](https://github.com/opendatateam/udata/blob/master/docs/adapting-settings.md).
- Add meta og:type: make twitter cards work [#2196](https://github.com/opendatateam/udata/pull/2196)
- Fix UI responsiveness [#2199](https://github.com/opendatateam/udata/pull/2199)
- Remove social media sharing feature [#2200](https://github.com/opendatateam/udata/pull/2200)
- Quick fix for activity.atom [#2203](https://github.com/opendatateam/udata/pull/2203)
- Remove diff from js dependencies to fix CVE [#2204](https://github.com/opendatateam/udata/pull/2204)
- Replace default sort label for better readability [#2206](https://github.com/opendatateam/udata/pull/2206)
- Add a condition to up-to-dateness of a dataset [#2208](https://github.com/opendatateam/udata/pull/2208)
- Prevent deleted harvesters from running until purged. Harvest jobs history is deleted too on purge. [#2209](https://github.com/opendatateam/udata/pull/2209)
- Better quality.frequency management [#2211](https://github.com/opendatateam/udata/pull/2211)
- Fix caching of topic pages [#2213](https://github.com/opendatateam/udata/pull/2213)

## 1.6.11 (2019-05-29)

- Center incomplete rows of cards [#2162](https://github.com/opendatateam/udata/pull/2162)
- Allow .dxf upload [#2164](https://github.com/opendatateam/udata/pull/2164)
- Always use remote_url as harvesting source [#2165](https://github.com/opendatateam/udata/pull/2165)
- Update jquery to ~3.4.1 [#2161](https://github.com/opendatateam/udata/pull/2161)
- Fix various issues with search result page [#2166](https://github.com/opendatateam/udata/pull/2166)
- Restore notbroken facet includes [#2169](https://github.com/opendatateam/udata/pull/2169)

## 1.6.10 (2019-05-23)

- Remove `<br>` in badge display [#2156](https://github.com/opendatateam/udata/pull/2156)
- Display user avatar and fix its sizing [#2157](https://github.com/opendatateam/udata/pull/2157)
- Redirect unfiltered csv exports to dataset of datasets [#2158](https://github.com/opendatateam/udata/pull/2158)
- Show organization id in a modal and add hyperlinks to ids in detail modal [#2159](https://github.com/opendatateam/udata/pull/2159)

## 1.6.9 (2019-05-20)

- Add user slug to dataset cache key [#2146](https://github.com/opendatateam/udata/pull/2146)
- Change display of cards of reuses on topic pages [#2148](https://github.com/opendatateam/udata/pull/2148)
- Display remote source of harvested dataset [#2150](https://github.com/opendatateam/udata/pull/2150)
- Prefill community resource type on upload form [#2151](https://github.com/opendatateam/udata/pull/2151)
- Fix user profile UI [#2152](https://github.com/opendatateam/udata/pull/2152)
- Remove concept of permitted reuse [#2153](https://github.com/opendatateam/udata/pull/2153)

## 1.6.8 (2019-05-13)

- Configurable search autocomplete [#2138](https://github.com/opendatateam/udata/pull/2138)

## 1.6.7 (2019-05-10)

- Refactor DCAT harvesting to store only one graph (and prevent MongoDB document size overflow) [#2096](https://github.com/opendatateam/udata/pull/2096)
- Expose sane defaults for `TRACKING_BLACKLIST` [#2098](https://github.com/opendatateam/udata/pull/2098)
- Bubble up uploader errors [#2102](https://github.com/opendatateam/udata/pull/2102)
- Ensure `udata worker status --munin` always outputs zero values so munin won't see it has a "no data" response [#2103](https://github.com/opendatateam/udata/pull/2103)
- Metrics tuning: breaks circular dependencies, drop exec_js/eval usage, proper logging... [#2113](https://github.com/opendatateam/udata/pull/2113)
- Change reuse icon from "retweet" to "recycle" [#2122](https://github.com/opendatateam/udata/pull/2122)
- Admins can delete a single comment in a discussion thread [#2087](https://github.com/opendatateam/udata/pull/2087)
- Add cache directives to dataset display blocks [#2129](https://github.com/opendatateam/udata/pull/2129)
- Export multiple models objects to CSV (dataset of datasets) [#2124](https://github.com/opendatateam/udata/pull/2124)


## 1.6.6 (2019-03-27)

- Automatically loads default settings from plugins (if `plugin.settings` module exists) [#2058](https://github.com/opendatateam/udata/pull/2058)
- Fixes some memory leaks on reindexing [#2070](https://github.com/opendatateam/udata/pull/2070)
- Fixes minor UI bug [#2072](https://github.com/opendatateam/udata/pull/2072)
- Prevent ExtrasField failure on null value [#2074](https://github.com/opendatateam/udata/pull/2074)
- Improve ModelField errors handling [#2075](https://github.com/opendatateam/udata/pull/2075)
- Fix territories home map [#2077](https://github.com/opendatateam/udata/pull/2077)
- Prevent timeout on `udata index` in some cases [#2079](https://github.com/opendatateam/udata/pull/2079)
- Pin werkzeug dependency to `0.14.1` until incompatibilities are fixed [#2081](https://github.com/opendatateam/udata/pull/2081)
- Prevent client-side error while handling unparseable API response [#2076](https://github.com/opendatateam/udata/pull/2076)
- Fix the `udata job schedule` erroneous help message [#2083](https://github.com/opendatateam/udata/pull/2083)
- Fix upload button on replace resource file [#2085](https://github.com/opendatateam/udata/pull/2085)
- Ensure harvest items statuses are updated on the right job [#2089](https://github.com/opendatateam/udata/pull/2089)
- Added Serbian translations [#2055](https://github.com/opendatateam/udata/pull/2055)

## 1.6.5 (2019-02-27)

- Replace "An user" by "A user" [#2033](https://github.com/opendatateam/udata/pull/2033)
- Use "udata" and fix a few other typos in documentation and UI/translation strings [#2023](https://github.com/opendatateam/udata/pull/2023)
- Add a surrounding block declaration around community section [2039](https://github.com/opendatateam/udata/pull/2039)
- Fix broken form validation on admin discussions and issues [#2045](https://github.com/opendatateam/udata/pull/2045)
- Fix full reindexation by avoiding `SlugField.instance` deepcopy in `no_dereference()` querysets [#2048](https://github.com/opendatateam/udata/pull/2048)
- Ensure deleted user slug is pseudonymized [#2049](https://github.com/opendatateam/udata/pull/2049)
- Prevent the "Add resource" modal from closing when using the frontend "Add resource" button [#2052](https://github.com/opendatateam/udata/pull/2052)

## 1.6.4 (2019-02-02)

- Fix workers: pin redis version for Celery compatibility [#2019](https://github.com/opendatateam/udata/pull/2019)

## 1.6.3 (2019-02-01)

- Remove extra attributes on user deletion [#1961](https://github.com/opendatateam/udata/pull/1961)
- Pin phantomjs to version `2.1.7` [#1975](https://github.com/opendatateam/udata/pull/1975)
- Protect membership accept route against flood [#1984](https://github.com/opendatateam/udata/pull/1984)
- Ensure compatibility with IE11 and Firefox ESR [#1990](https://github.com/opendatateam/udata/pull/1990)
- Lots of fixes on the resource form. Be explicit about uploading a new file [#1991](https://github.com/opendatateam/udata/pull/1991)
- Centralize `selectize` handling and style in `base-completer` and apply some fixes [1992](https://github.com/opendatateam/udata/pull/1992)
- Added the missing `number` input field widget [#1993](https://github.com/opendatateam/udata/pull/1993)
- Fix the organization private datasets and reuses counters [#1994](https://github.com/opendatateam/udata/pull/1994)
- Disable autocorrect, spellcheck... on search and completion fields [#1995](https://github.com/opendatateam/udata/pull/1995)
- Fix harvest preview in edit form not taking configuration (features and filters) [#1996](https://github.com/opendatateam/udata/pull/1996)
- Ensure organization page react to URL hash changes (including those from right sidebar) [#1997](https://github.com/opendatateam/udata/pull/1997)
- Updating community resource as admin keeps original owner [#1999](https://github.com/opendatateam/udata/pull/1999)
- Major form fixes [#2000](https://github.com/opendatateam/udata/pull/2000)
- Improved admin errors handling: visual feedback on all errors, `Sentry-ID` header if present, hide organization unauthorized actions [#2005](https://github.com/opendatateam/udata/pull/2005)
- Expose and import licenses `alternate_urls` and `alternate_titles` fields [#2006](https://github.com/opendatateam/udata/pull/2006)
- Be consistent on search results wording and icons (Stars vs Followers) [#2013](https://github.com/opendatateam/udata/pull/2013)
- Switch from a "full facet reset" to a "by term reset" approach in search facets [#2014](https://github.com/opendatateam/udata/pull/2014)
- Ensures all modals have the same buttons styles and orders, same color code... [#2012](https://github.com/opendatateam/udata/pull/2012)
- Ensure URLs from assets stored on `CDN_DOMAINS` are considered as valid and that associated error message is properly translated [#2017](https://github.com/opendatateam/udata/pull/2017)

## 1.6.2 (2018-11-05)

- Display the owner/organization on harvester view [#1921](https://github.com/opendatateam/udata/pull/1921)
- Improve harvest validation errors handling [#1920](https://github.com/opendatateam/udata/pull/1920)
- Make extra TOS text customizable [#1922](https://github.com/opendatateam/udata/pull/1922)
- Fixes an `UnicodeEncodeError` occuring when parsing RDF with unicode URLs [#1919](https://github.com/opendatateam/udata/pull/1919)
- Fix some external assets handling cases [#1918](https://github.com/opendatateam/udata/pull/1918)
- Harvest items can now match `source.id` before `source.domain` — no more duplicates when changing an harvester URL [#1923](https://github.com/opendatateam/udata/pull/1923)
- Ensure image picker/cropper only allows images [#1925](https://github.com/opendatateam/udata/pull/1925)
- Make tags min and max length configurable and ensure admin takes its configuration from the backend [#1935](https://github.com/opendatateam/udata/pull/1935)
- Prevent errors when there is no date available to focus on the calendar [#1937](https://github.com/opendatateam/udata/pull/1937)

### Internals

- Update authlib to 0.10 [#1916](https://github.com/opendatateam/udata/pull/1916)

## 1.6.1 (2018-10-11)

- Allows arguments and keyword arguments in the task `@connect` decorator [#1908](https://github.com/opendatateam/udata/pull/1908)
- Allows to restore assets after being deleted (Datasets, Organizations and Reuses) [#1901](https://github.com/opendatateam/udata/pull/1901)
- Fixes form events not bubbling (and so fixes harvester config not displaying) [#1914](https://github.com/opendatateam/udata/pull/1914)

## 1.6.0 (2018-10-02)

### New features

- Harvest sources are now filterable through the harvest source create/edit admin form [#1812](https://github.com/opendatateam/udata/pull/1812)
- Harvest sources can now enable or disable some optional backend features [#1875](https://github.com/opendatateam/udata/pull/1875)
- Static assets are now compatible with long-term caching (ie. their hash is present in the filename) [#1826](https://github.com/opendatateam/udata/pull/1826)
- Post UIs have been reworked: publication date, publish/unpublish action, save and continue editing, dynamic sidebar, alignments fixes... [#1857](https://github.com/opendatateam/udata/pull/1857)

### Minor changes

- Only display temporal coverage years on cards and search results [#1833](https://github.com/opendatateam/udata/pull/1833)
- Add publisher's name on dataset template [#1847](https://github.com/opendatateam/udata/pull/1847)
- Improved upload error handling: deduplicate notifications, localized generic error message, sentry identifier... [#1842](https://github.com/opendatateam/udata/pull/1842)
- Allows to filter datasets on resource `type` (needs reindexing) [#1848](https://github.com/opendatateam/udata/pull/1848)
- Switch the admin sidebar collapse icon from "hamburger"to left and right arrows [#1855](https://github.com/opendatateam/udata/pull/1855)
- Discussion add card style coherence [#1884](https://github.com/opendatateam/udata/pull/1884)
- `LINKCHECKING_UNCHECKED_TYPES` setting to prevent linkchecking on some ressource types [#1892](https://github.com/opendatateam/udata/pull/1892)
- `swagger.json` API specifications now pass validation [#1898](https://github.com/opendatateam/udata/pull/1898)

### Breaking changes

- Theme are now responsible for adding their CSS markup on template (no more assumptions on `theme.css` and `admin.css`). Most of the time, overriding `raw.html` and `admin.html` should be sufficient
- The discussions API `posted_by` attribute is now an embedded user instead of an user ID to avoid extra API calls [#1839](https://github.com/opendatateam/udata/pull/1839)

### Bugfixes

- Hide the `resource.type` attribute from JSON-LD output until handled by a dedicated vocabulary/property [#1865](https://github.com/opendatateam/udata/pull/1865)
- RDFs, CSVs and resource redirect views are now handling CORS properly [#1866](https://github.com/opendatateam/udata/pull/1866)
- Fix broken sorts on organization's datasets list in admin [#1873](https://github.com/opendatateam/udata/pull/1873)
- Ensure harvest previewing is done against current form content [#1888](https://github.com/opendatateam/udata/pull/1888)
- Ensure deleted objects are unindexed [#1891](https://github.com/opendatateam/udata/pull/1891)
- Fix the dataset resources list layout wrapping [#1893](https://github.com/opendatateam/udata/pull/1893)
- Fix wrong behavior for weblinks [#1894](https://github.com/opendatateam/udata/pull/1894)
- Ensure `info config` command only displays configuration variables [#1897](https://github.com/opendatateam/udata/pull/1897)

### Internal

- Upgrade to Authlib 0.9 [#1760](https://github.com/opendatateam/udata/pull/1760) [#1827](https://github.com/opendatateam/udata/pull/1827)
- Add a `Dataset.on_resource_added` signal

## 1.5.3 (2018-08-27)

- Prevent UnicodeError on unicode URL validation error [#1844](https://github.com/opendatateam/udata/pull/1844)
- Hide save button in "Add resource" modal until form is visible (and prevent error) [#1846](https://github.com/opendatateam/udata/pull/1846)
- The purge chunks tasks also remove the directory [#1845](https://github.com/opendatateam/udata/pull/1845)
- Upgrade to latest Fine-Uploader version to benefit from bug fixes [#1849](https://github.com/opendatateam/udata/pull/1849)
- Prevent front views from downloading `swagger.json` [#1838](https://github.com/opendatateam/udata/pull/1838)
- Ensure API docs works without data [#1840](https://github.com/opendatateam/udata/pull/1840)
- Expose the default spatial granularity in API specs [#1841](https://github.com/opendatateam/udata/pull/1841)
- Fix missing dataset title on client-side card listing [#1834](https://github.com/opendatateam/udata/pull/1834)
- Allows to clear the dataset form temporal coverage. [#1832](https://github.com/opendatateam/udata/pull/1832)
- Ensure that admin notifications are displayed once and with a constant width. [#1831](https://github.com/opendatateam/udata/pull/1831)
- Fix broken date range picker date parsing (ie. manual keyboard input) [#1863](https://github.com/opendatateam/udata/pull/1853)
- Normalize uploaded filenames to avoid encoding issues, filesystem incompatibilities... [#1852](https://github.com/opendatateam/udata/pull/1852)

## 1.5.2 (2018-08-08)

- Fix client-side temporal coverage rendering [#1821](https://github.com/opendatateam/udata/pull/1821)
- Prevent word breaking when wrapping discussions messages [#1822](https://github.com/opendatateam/udata/pull/1822)
- Properly render message content on issues and discussions mails [#1823](https://github.com/opendatateam/udata/pull/1823)

## 1.5.1 (2018-08-03)

- Ensure OEmbed compatibility with external CDN [#1815](https://github.com/opendatateam/udata/pull/1815)
- Fixes some static URL serialization [#1815](https://github.com/opendatateam/udata/pull/1815)

## 1.5.0 (2018-07-30)

### New features

- Slugs are now redirected on change when changed until old slug are free [#1771](https://github.com/opendatateam/udata/pull/1771)
- Improve usability of new organization form [#1777](https://github.com/opendatateam/udata/pull/1777)
- Allows to serve assets on an external CDN domain using `CDN_DOMAIN` [#1804](https://github.com/opendatateam/udata/pull/1804)

### Breaking changes

None

### Bug fixes and minor changes

- Sort dataset update frequencies by ascending frequency [#1758](https://github.com/opendatateam/udata/pull/1758)
- Skip gov.uk references tests when site is unreachable [#1767](https://github.com/opendatateam/udata/pull/1767)
- Fix resources reorder (registered extras validation logic) [#1796](https://github.com/opendatateam/udata/pull/1796)
- Fix checksum display on resource modal [#1797](https://github.com/opendatateam/udata/pull/1797)
- Use metrics.views on resource card [#1778](https://github.com/opendatateam/udata/pull/1778)
- Fix dataset collapse on ie11 [#1802](https://github.com/opendatateam/udata/pull/1802)
- Upgrade i18next (security) [#1803](https://github.com/opendatateam/udata/pull/1803)

### Internals

- Backports some Python 3 forward compatible changes and fixes some bugs [#1769](https://github.com/opendatateam/udata/pull/1769):
    - avoid `filter` and `map` usage instead of list comprehension
    - explicit encoding handling
    - avoid comparison to `None`
    - use `next()` instead of `.next()` to iterate
    - unhide some implicit casts (in particular search weight)
- Tests are now run against `local.test` instead of `localhost` to avoid pytest warnings

## 1.4.1 (2018-06-15)

- Fix community resource creation and display [#1733](https://github.com/opendatateam/udata/pull/1733)
- Failsafe JS cache storage: use a custom in-memory storage as fallback when access to `sessionStorage` is not allowed [#1742](https://github.com/opendatateam/udata/pull/1742)
- Prevent errors when handling API errors without data/payload [#1743](https://github.com/opendatateam/udata/pull/1743)
- Improve/fix validation error formatting on harvesting [#1745](https://github.com/opendatateam/udata/pull/1745)
- Ensure daterange can be parsed from full iso datetime [#1748](https://github.com/opendatateam/udata/pull/1748)
- API: enforce application/json content-type for forms [#1751](https://github.com/opendatateam/udata/pull/1751)
- RDF parser can now process [european frequencies](https://publications.europa.eu/en/web/eu-vocabularies/at-dataset/-/resource/dataset/frequency) [#1752](https://github.com/opendatateam/udata/pull/1752)
- Fix images upload broken by chunked upload [#1756](https://github.com/opendatateam/udata/pull/1756)

## 1.4.0 (2018-06-06)

### New features

- Typed resources [#1398](https://github.com/opendatateam/udata/issues/1398)
- Initial data preview implementation [#1581](https://github.com/opendatateam/udata/pull/1581) [#1632](https://github.com/opendatateam/udata/pull/1632)
- Handle some alternate titles and alternate URLs on licenses for improved match on harvesting [#1592](https://github.com/opendatateam/udata/pull/1592)
- Allow to specify a dataset acronym [#1217](https://github.com/opendatateam/udata/pull/1217)
- Starts using harvest backend `config` (validation, API exposition, `HarvestFilters`...) [#1716](https://github.com/opendatateam/udata/pull/1716)
- The map widget can now be configured (tiles URL, initial position...) [#1672](https://github.com/opendatateam/udata/pull/1672)
- New discussions layout [#1623](https://github.com/opendatateam/udata/pull/1623)
- Dynamic API documentation, Enhancement to Pull #1542 - [#1542](https://github.com/opendatateam/udata/pull/1542)
- Resource modal overhaul with markdown support [#1547](https://github.com/opendatateam/udata/pull/1547)

### Breaking changes

- Normalize resource.format (migration - :warning: need reindexing). [#1563](https://github.com/opendatateam/udata/pull/1563)
- Enforce a domain whitelist when resource.filetype is file. See [`RESOURCES_FILE_ALLOWED_DOMAINS`](https://udata.readthedocs.io/en/latest/adapting-settings/#resources_file_allowed_domains) settings variable for details and configuration. [#1567](https://github.com/opendatateam/udata/issues/1567)
- Remove extras from datasets search index (needs reindexation) [#1718](https://github.com/opendatateam/udata/pull/1718)

### Bug fixes and minor changes

- Switch to PyPI.org for package links [#1583](https://github.com/opendatateam/udata/pull/1583)
- Show resource type in modal (front) [#1714](https://github.com/opendatateam/udata/pull/1714)
- Adds ETag to internal avatar for efficient caching control [#1712](https://github.com/opendatateam/udata/pull/1712)
- Fix 404/missing css on front pages [#1709](https://github.com/opendatateam/udata/pull/1709)
- Fix markdown max image width (front) [#1707](https://github.com/opendatateam/udata/pull/1707)
- Ensure registered extras types are properly parsed from JSON. Remove the need for custom `db.Extra` classes [#1699](https://github.com/opendatateam/udata/pull/1699)
- Fix the temporal coverage facet query string parsing [#1676](https://github.com/opendatateam/udata/pull/1676)
- Fix search auto-complete hitbox [#1687](https://github.com/opendatateam/udata/pull/1687)
- Fix Firefox custom error handling, part 2 [#1671](https://github.com/opendatateam/udata/pull/1671)
- Add resend confirmation email link to login screen [#1653](https://github.com/opendatateam/udata/pull/1653)
- Audience metrics: use only `views` [#1607](https://github.com/opendatateam/udata/pull/1607)
- Add missing spatial granularities translations [#1636](https://github.com/opendatateam/udata/pull/1636)
- Protocol-relative URLs support [#1599](https://github.com/opendatateam/udata/pull/1599)

### Internals

- Simplify `ExtrasField` form field signature (no need anymore for the `extras` parameter) [#1698](https://github.com/opendatateam/udata/pull/1698)
- Register known extras types [#1700](https://github.com/opendatateam/udata/pull/1700)

## 1.3.12 (2018-05-31)

- Fix side menu on mobile [#1701](https://github.com/opendatateam/udata/pull/1701)
- Fix update frequency field [#1702](https://github.com/opendatateam/udata/pull/1702)

## 1.3.11 (2018-05-29)

- Protect Resource.need_check against malformed/string dates [#1691](https://github.com/opendatateam/udata/pull/1691)
- Fix search auto-complete loading on new page [#1693](https://github.com/opendatateam/udata/pull/1693)

## 1.3.10 (2018-05-11)

- Expose Resource.extras as writable in the API [#1660](https://github.com/opendatateam/udata/pull/1660)
- Fix Firefox custom errors handling [#1662](https://github.com/opendatateam/udata/pull/1662)

## 1.3.9 (2018-05-07)

- Prevent linkchecker to pollute timeline as a side-effect. (migration). **Warning, the migration will delete all dataset update activities** [#1643](https://github.com/opendatateam/udata/pull/1643)
- Fix OAuth authorization screen failing with unicode `SITE_TITLE` [#1624](https://github.com/opendatateam/udata/pull/1624)
- Fix markdown handling of autolinks with angle brackets and factorize (and test) markdown `parse_html()` [#1625](https://github.com/opendatateam/udata/pull/1625)
- Fix timeline order [#1642](https://github.com/opendatateam/udata/pull/1642)
- Fix markdown rendering on IE11 [#1645](https://github.com/opendatateam/udata/pull/1645)
- Consider bad UUID as 404 in routing [#1646](https://github.com/opendatateam/udata/pull/1646)
- Add missing email templates [#1647](https://github.com/opendatateam/udata/pull/1647)
- Polyfill `ChildNode.remove()` for IE11 [#1648](https://github.com/opendatateam/udata/pull/1648)
- Improve Raven-js/Sentry error handling [#1649](https://github.com/opendatateam/udata/pull/1649)
- Prevent regex special characters to break site search [#1650](https://github.com/opendatateam/udata/pull/1650)

## 1.3.8 (2018-04-25)

- Fix sendmail regression [#1620](https://github.com/opendatateam/udata/pull/1620)

## 1.3.7 (2018-04-24)

- Fix some search parameters validation [#1601](https://github.com/opendatateam/udata/pull/1601)
- Prevent API tracking errors with unicode [#1602](https://github.com/opendatateam/udata/pull/1602)
- Prevent a race condition error when uploading file with concurrent chunking [#1606](https://github.com/opendatateam/udata/pull/1606)
- Disallow resources dict in API [#1603](https://github.com/opendatateam/udata/pull/1603)
- Test and fix territories routing [#1611](https://github.com/opendatateam/udata/pull/1611)
- Fix the client-side Raven/Sentry configuration [#1612](https://github.com/opendatateam/udata/pull/1612)
- Raise a 404 in case of unknown RDF content type [#1613](https://github.com/opendatateam/udata/pull/1613)
- Ensure current theme is available to macros requiring it in mails [#1614](https://github.com/opendatateam/udata/pull/1614)
- Fix documentation about NGinx configuration for https [#1615](https://github.com/opendatateam/udata/pull/1615)
- Remove unwanted commas in default `SECURITY_EMAIL_SUBJECT_*` parameters [#1616](https://github.com/opendatateam/udata/pull/1616)

## 1.3.6 (2018-04-16)

- Prevent OEmbed card to be styled when loaded in bootstrap 4 [#1569](https://github.com/opendatateam/udata/pull/1569)
- Fix organizations sort by last_modified [#1576](https://github.com/opendatateam/udata/pull/1576)
- Fix dataset creation form (and any other form) [#1584](https://github.com/opendatateam/udata/pull/1584)
- Fix an XSS on client-side markdown parsing [#1585](https://github.com/opendatateam/udata/pull/1585)
- Ensure URLs validation is the same everywhere [#1586](https://github.com/opendatateam/udata/pull/1586)

## 1.3.5 (2018-04-03)

- Upgrade `sifter` to `0.5.3` [#1548](https://github.com/opendatateam/udata/pull/1548)
- Upgrade `jquery-validation` to 1.17.0 and fixes some issues with client-side URL validation [#1550](https://github.com/opendatateam/udata/pull/1550)
- Minor change on OEmbed cards to avoid theme to override the cards `font-family` [#1549](https://github.com/opendatateam/udata/pull/1549)
- Improve cli unicode handling [#1551](https://github.com/opendatateam/udata/pull/1551)
- Fix DCAT harvester mime type detection [#1552](https://github.com/opendatateam/udata/pull/1552)
- Add the missing harvester URL in admin [#1554](https://github.com/opendatateam/udata/pull/1554)
- Fix harvester preview/job layout [#1553](https://github.com/opendatateam/udata/pull/1553)
- Fix some search unicode issues [#1555](https://github.com/opendatateam/udata/pull/1555)
- Small fixes on OEmbed URL detection [#1556](https://github.com/opendatateam/udata/pull/1556)
- Use nb_hits instead of views to count downloads [#1560](https://github.com/opendatateam/udata/pull/1560)
- Prevent an XSS in TermFacet [#1561](https://github.com/opendatateam/udata/pull/1561)
- Fix breadcrumb bar layout on empty search result [#1562](https://github.com/opendatateam/udata/pull/1562)

## 1.3.4 (2018-03-28)

- Remove territory claim banner [#1521](https://github.com/opendatateam/udata/pull/1521)
- Expose an [OEmbed](https://oembed.com/) API endpoint using the new cards [#1525](https://github.com/opendatateam/udata/pull/1525)
- Small topic fixes [#1529](https://github.com/opendatateam/udata/pull/1529)
- Fixes the search result vertical cut off [#1530](https://github.com/opendatateam/udata/pull/1530)
- Prevent visually disabled pagination buttons from being clicked [#1539](https://github.com/opendatateam/udata/pull/1539)
- Fixes "sort organization by name" not working [#1537](https://github.com/opendatateam/udata/pull/1537)
- Non-admin users should not see the "publish as anyone" filter field on "publish as" screen [#1538](https://github.com/opendatateam/udata/pull/1538)

## 1.3.3 (2018-03-20)

- Fixes on upload: prevent double upload and bad chunks upload [#1516](https://github.com/opendatateam/udata/pull/1516)
- Ensure OAuth2 tokens can be saved without `refresh_token` [#1517](https://github.com/opendatateam/udata/pull/1517)

## 1.3.2 (2018-03-20)

- Support request-body credential in OAuth2 (Fix a regression introduced in 1.3.0) [#1511](https://github.com/opendatateam/udata/pull/1511)

## 1.3.1 (2018-03-15)

- Fix some geozones/geoids bugs [#1505](https://github.com/opendatateam/udata/pull/1505)
- Fix oauth scopes serialization in authorization template [#1506](https://github.com/opendatateam/udata/pull/1506)
- Prevent error on site ressources metric [#1507](https://github.com/opendatateam/udata/pull/1507)
- Fix some routing errors [#1508](https://github.com/opendatateam/udata/pull/1508)
- Mongo connection is now lazy by default, preventing non fork-safe usage in celery as well as preventing commands not using the database to hit it [#1509](https://github.com/opendatateam/udata/pull/1509)
- Fix udata version not exposed on Sentry [#1510](https://github.com/opendatateam/udata/pull/1510)

## 1.3.0 (2018-03-13)

### Breaking changes

- Switch to `flask-cli` and drop `flask-script`. Deprecated commands have been removed. [#1364](https://github.com/opendatateam/udata/pull/1364)
- Update card components to make them more consistent [#1383](https://github.com/opendatateam/udata/pull/1383) [#1460](https://github.com/opendatateam/udata/pull/1460)
- udata is now protocol (`http`/`https`) agnostic. This is now fully the reverse-proxy responsibility (please ensure that you are using SSL only in production for security purpose). [#1463](https://github.com/opendatateam/udata/pull/1463)
- Added more entrypoints and document them. There is no more automatically enabled plugin by installation. Plugins can now properly contribute translations. [#1431](https://github.com/opendatateam/udata/pull/1431)

### New features

- Soft breaks in markdown is rendered as line return as allowed by the [commonmark specifications](http://spec.commonmark.org/0.28/#soft-line-breaks), client-side rendering follows the same security rules [#1432](https://github.com/opendatateam/udata/pull/1432)
- Switch from OAuthlib/Flask-OUAhtlib to Authlib and support all grants type as well as token revocation [#1434](https://github.com/opendatateam/udata/pull/1434)
- Chunked upload support (big files support) [#1468](https://github.com/opendatateam/udata/pull/1468)
- Improve tasks/jobs queues routing [#1487](https://github.com/opendatateam/udata/pull/1487)
- Add the `udata schedule|unschedule|scheduled` commands [#1497](https://github.com/opendatateam/udata/pull/1497)

### Bug fixes and minor changes

- Added Geopackage as default allowed file formats [#1425](https://github.com/opendatateam/udata/pull/1425)
- Fix completion/suggestion unicode handling [#1452](https://github.com/opendatateam/udata/pull/1452)
- Added a link to change password into the admin [#1462](https://github.com/opendatateam/udata/pull/1462)
- Fix organization widget (embed) [#1474](https://github.com/opendatateam/udata/pull/1474)
- High priority for sendmail tasks [#1484](https://github.com/opendatateam/udata/pull/1484)
- Add security.send_confirmation template [#1475](https://github.com/opendatateam/udata/pull/1475)

### Internals

- Switch to pytest as testing tool and expose a `udata` pytest plugin [#1400](https://github.com/opendatateam/udata/pull/1400)


## 1.2.11 (2018-02-05)

- Translate Flask-Security email subjects [#1413](https://github.com/opendatateam/udata/pull/1413)
- Fix organization admin pagination [#1372](https://github.com/opendatateam/udata/issues/1372)
- Fix missing spinners on loading datatables [#1401](https://github.com/opendatateam/udata/pull/1401)
- Fixes on the search facets [#1410](https://github.com/opendatateam/udata/pull/1410)

## 1.2.10 (2018-01-24)

- Markdown rendering is now the same between the back and the frontend. [#604](https://github.com/opendatateam/udata/issues/604)
- Make the dataset page reuses section and cards themable. [#1378](https://github.com/opendatateam/udata/pull/1378)
- `ValueError` is not hidden anymore by the Bad Request error page, it is logged. [#1382](https://github.com/opendatateam/udata/pull/1382)
- Spatial encoding fixes: prevent breaking unicode errors. [#1381](https://github.com/opendatateam/udata/pull/1381)
- Ensure the multiple term search uses a `AND` operator [#1384](https://github.com/opendatateam/udata/pull/1384)
- Facets encoding fixes: ensure lazy strings are propery encoded. [#1388](https://github.com/opendatateam/udata/pull/1388)
- Markdown content is now easily themable (namespaced into a `markdown` class) [#1389](https://github.com/opendatateam/udata/pull/1389)
- Fix discussions and community resources alignment on datasets and reuses pages [#1390](https://github.com/opendatateam/udata/pull/1390)
- Fix discussions style on default theme [#1393](https://github.com/opendatateam/udata/pull/1393)
- Ensure empty harvest jobs properly end [#1395](https://github.com/opendatateam/udata/pull/1395)

## 1.2.9 (2018-01-17)

- Add extras field in discussions [#1360](https://github.com/opendatateam/udata/pull/1360)
- Fix datepicker [#1370](https://github.com/opendatateam/udata/pull/1370)
- Fix error on forbidden scheme in `is_url` harvest filter [#1376](https://github.com/opendatateam/udata/pull/1376)
- Fix an error on rendering present territory date [#1377](https://github.com/opendatateam/udata/pull/1377)

## 1.2.8 (2018-01-10)

- Fix html2text dependency version [#1362](https://github.com/opendatateam/udata/pull/1362)

## 1.2.7 (2018-01-10)

- Bump chartjs version to 2.x [#1352](https://github.com/opendatateam/udata/pull/1352)
- Sanitize mdstrip [#1351](https://github.com/opendatateam/udata/pull/1351)

## 1.2.6 (2018-01-04)

- Fix wrongly timed notification on dataset creation with misformed tags [#1332](https://github.com/opendatateam/udata/pull/1332)
- Fix topic creation [#1333](https://github.com/opendatateam/udata/pull/1333)
- Add a `udata worker status` command to list pending tasks.[breaking] The `udata worker` command is replaced by `udata worker start`. [#1324](https://github.com/opendatateam/udata/pull/1324)
- Prevent crawlers from indexing spammy datasets, reuses and organizations [#1334](https://github.com/opendatateam/udata/pull/1334) [#1335](https://github.com/opendatateam/udata/pull/1335)
- Ensure Swagger.js properly set jQuery.ajax contentType parameter (and so data is properly serialized) [#1126](https://github.com/opendatateam/udata/issues/1126)
- Allows theme to easily access the `owner_avatar_url` template filter [#1336](https://github.com/opendatateam/udata/pull/1336)

## 1.2.5 (2017-12-14)

- Fix misused hand cursor over the spatial coverage map in dataset admin [#1296](https://github.com/opendatateam/udata/pull/1296)
- Fix broken post edit page [#1295](https://github.com/opendatateam/udata/pull/1295)
- Display date of comments in dataset discussions [#1283](https://github.com/opendatateam/udata/pull/1283)
- Prevent `reindex` command from failing on a specific object and log error instead. [#1293](https://github.com/opendatateam/udata/pull/1293)
- Position the community resource link icon correctly [#1298](https://github.com/opendatateam/udata/pull/1298)
- Add a sort option to query of list of posts in API [#1301](https://github.com/opendatateam/udata/pull/1301)
- Import dropdown behavior from `udata-gouvfr` and fix hidden submenus on mobile [#1297](https://github.com/opendatateam/udata/pull/1297)
- show message for emtpy dataset search [#1044](https://github.com/opendatateam/udata/pull/1284)

## 1.2.4 (2017-12-06)

- Fix flask_security celery tasks context [#1249](https://github.com/opendatateam/udata/pull/1249)
- Fix `dataset.quality` handling when no format filled [#1265](https://github.com/opendatateam/udata/pull/1265)
- Ignore celery tasks results except for tasks which require it and lower the default results expiration to 6 hours [#1281](https://github.com/opendatateam/udata/pull/1281)
- Import community resource avatar style from udata-gouvfr [#1288](https://github.com/opendatateam/udata/pull/1288)
- Terms are now handled from markdown and customizable with the `SITE_TERMS_LOCATION` setting. [#1285](https://github.com/opendatateam/udata/pull/1285)
- Deeplink to resource [#1289](https://github.com/opendatateam/udata/pull/1289)

## 1.2.3 (2017-10-27)

- Check only the uncollapsed resources at first on dataset view [#1246](https://github.com/opendatateam/udata/pull/1246)

## 1.2.2 (2017-10-26)

- Fixes on the `search index command` [#1245](https://github.com/opendatateam/udata/pull/1245)

## 1.2.1 (2017-10-26)

- Introduce `udata search index` commmand to replace both deprecated `udata search init` and `udata search reindex` commands. They will be removed in udata 1.4. [#1233](https://github.com/opendatateam/udata/pull/1233)
- Rollback oauthlib from 2.0.5 to 2.0.2, pending a permanent solution [#1237](https://github.com/opendatateam/udata/pull/1237)
- Get cached linkchecker result before hitting API [#1235](https://github.com/opendatateam/udata/pull/1235)
- Cleanup resources checksum (migration) [#1239](https://github.com/opendatateam/udata/pull/1239)
- Show check results in resource modal [#1242](https://github.com/opendatateam/udata/pull/1242)
- Cache avatar rendering [#1243](https://github.com/opendatateam/udata/pull/1243)

## 1.2.0 (2017-10-20)

### New features and big improvements

- Expose harvester scheduling through the API and the admin interface [#1123](https://github.com/opendatateam/udata/pull/1123)
- Added a `udata info` command for diagnostic purpose [#1179](https://github.com/opendatateam/udata/pull/1179)
- Switch from static theme avatars/placeholders to [identicons](https://en.wikipedia.org/wiki/Identicon) for readability (mostly on discussions) [#1193](https://github.com/opendatateam/udata/pull/1193)
- Move croquemort features to a generic link checker architecture [#1110](https://github.com/opendatateam/udata/pull/1110)
- CKAN and OpenDataSoft backends are now optional separate udata extensions [#1213](https://github.com/opendatateam/udata/pull/1213)
- Better search autocomplete [#1222](https://github.com/opendatateam/udata/pull/1222)
- Big post improvements (discussions support, navigation, fixes...) [#1224](https://github.com/opendatateam/udata/pull/1224)

### Breaking changes

- Upgrade to Celery 4.1.0. All celery parameters should be updated. (See [Celery options documentation](https://udata.readthedocs.io/en/stable/adapting-settings/#celery-options) [#1150](https://github.com/opendatateam/udata/pull/1050)
- Switch to [Crowdin](https://crowdin.com) to manage translations [#1171](https://github.com/opendatateam/udata/pull/1171)
- Switch to `Flask-Security`. `Flask-Security-Fork` should be uninstalled before installing the new requirements [#958](https://github.com/opendatateam/udata/pull/958)

### Miscellaneous changes and fixes

- Display organization metrics in the organization page tab labels [#1022](https://github.com/opendatateam/udata/pull/1022)
- Organization dashboard page has been merged into the main organization page [#1023](https://github.com/opendatateam/udata/pull/1023)
- Fix an issue causing a loss of data input at the global search input level [#1019](https://github.com/opendatateam/udata/pull/1019)
- Fixes a lot of encoding issues [#1146](https://github.com/opendatateam/udata/pull/1146)
- Add `.ttl` and `.n3` as supported file extensions [#1183](https://github.com/opendatateam/udata/pull/1183)
- Improve logging for adhoc scripts [#1184](https://github.com/opendatateam/udata/pull/1184)
- Improve URLs validation (support new tlds, unicode URLs...) [#1182](https://github.com/opendatateam/udata/pull/1182)
- Properly serialize empty geometries for zones missing it and prevent leaflet crash on invalid bounds [#1188](https://github.com/opendatateam/udata/pull/1188)
- Start validating some configuration parameters [#1197](https://github.com/opendatateam/udata/pull/1197)
- Remove resources without title or url [migration] [#1200](https://github.com/opendatateam/udata/pull/1200)
- Improve harvesting licenses detection [#1203](https://github.com/opendatateam/udata/pull/1203)
- Added missing delete post and topic admin actions [#1202](https://github.com/opendatateam/udata/pull/1202)
- Fix the scroll to a discussion sub-thread [#1206](https://github.com/opendatateam/udata/pull/1206)
- Fix duplication in discussions [migration] [#1209](https://github.com/opendatateam/udata/pull/1209)
- Display that a discussion has been closed [#1216](https://github.com/opendatateam/udata/pull/1216)
- Explicit dataset search reuse facet context (only known reuses) [#1219](https://github.com/opendatateam/udata/pull/1219)
- Optimize indexation a little bit [#1215](https://github.com/opendatateam/udata/pull/1215)
- Fix some reversed temporal coverage [migration] [#1214](https://github.com/opendatateam/udata/pull/1214)


## 1.1.8 (2017-09-28)

- Display membership modal actions buttons for site administrators and on membership display. [#1176](https://github.com/opendatateam/udata/pull/1176)
- Fix organization avatar in admin profile [#1175](https://github.com/opendatateam/udata/issues/1175)

## 1.1.7 (2017-09-25)

- Prevent a random territory from being displayed when query doesn't match [#1124](https://github.com/opendatateam/udata/pull/1124)
- Display avatar when the community resource owner is an organization [#1125](https://github.com/opendatateam/udata/pull/1125)
- Refactor the "publish as" screen to make it more obvious that an user is publishing under its own name [#1122](https://github.com/opendatateam/udata/pull/1122)
- Make the "find your organization" screen cards clickable (send to the organization page) [#1129](https://github.com/opendatateam/udata/pull/1129)
- Fix "Center the full picture" on user avatar upload [#1130](https://github.com/opendatateam/udata/issues/1130)
- Hide issue modal forbidden actions [#1128](https://github.com/opendatateam/udata/pull/1128)
- Ensure spatial coverage zones are resolved when submitted from the API or when querying oembed API. [#1140](https://github.com/opendatateam/udata/pull/1140)
- Prevent user metrics computation when the object owner is an organization (and vice versa) [#1152](https://github.com/opendatateam/udata/pull/1152)

## 1.1.6 (2017-09-11)

- Fix CircleCI automated publication on release tags
  [#1120](https://github.com/opendatateam/udata/pull/1120)

## 1.1.5 (2017-09-11)

- Fix the organization members grid in admin
  [#934](https://github.com/opendatateam/udata/issues/934)
- Fix and tune harvest admin loading state and payload size
  [#1113](https://github.com/opendatateam/udata/issues/1113)
- Automatically schedule validated harvesters and allow to (re)schedule them
  [#1114](https://github.com/opendatateam/udata/pull/1114)
- Raise the minimum `raven` version to ensure sentry is filtering legit HTTP exceptions
  [#774](https://github.com/opendatateam/udata/issues/774)
- Pin GeoJSON version to avoid breaking changes
  [#1118](https://github.com/opendatateam/udata/pull/1118)
- Deduplicate organization members
  [#1111](https://github.com/opendatateam/udata/issues/1111)

## 1.1.4 (2017-09-05)

- Fix packaging

## 1.1.3 (2017-09-05)

- Make the spatial search levels exclusion list configurable through `SPATIAL_SEARCH_EXCLUDE_LEVELS`.
  [#1101](https://github.com/opendatateam/udata/pull/1101)
- Fix facets labelizer with html handling
  [#1102](https://github.com/opendatateam/udata/issues/1102)
- Ensure territories pages have image defined in metadatas
  [#1103](https://github.com/opendatateam/udata/issues/1103)
- Strip tags in autocomplete results
  [#1104](https://github.com/opendatateam/udata/pull/1104)
- Transmit link checker status to frontend
  [#1048](https://github.com/opendatateam/udata/issues/1048)
- Remove plus signs from search query
  [#1048](https://github.com/opendatateam/udata/issues/987)

## 1.1.2 (2017-09-04)

- Handle territory URLs generation without validity
  [#1068](https://github.com/opendatateam/udata/issues/1068)
- Added a contact button to trigger discussions
  [#1076](https://github.com/opendatateam/udata/pull/1076)
- Improve harvest error handling
  [#1078](https://github.com/opendatateam/udata/pull/1078)
- Improve elasticsearch configurability
  [#1096](https://github.com/opendatateam/udata/pull/1096)
- Lots of fixes admin files upload
  [1094](https://github.com/opendatateam/udata/pull/1094)
- Prevent the "Bad request error" happening on search but only on some servers
  [#1097](https://github.com/opendatateam/udata/pull/1097)
- Migrate spatial granularities to new identifiers
- Migrate remaining legacy spatial identifiers
  [#1080](https://github.com/opendatateam/udata/pull/1080)
- Fix the discussion API documention
  [#1093](https://github.com/opendatateam/udata/pull/1093)

## 1.1.1 (2017-07-31)

- Fix an issue preventing reuse edition:
  [#1027](https://github.com/opendatateam/udata/issues/1027)
- Fix an issue preventing user display and edit in admin:
  [#1030](https://github.com/opendatateam/udata/issues/1030)
- Fix an error when a membership request is accepted:
  [#1028](https://github.com/opendatateam/udata/issues/1028)
- Fix issue modal on a reuse:
  [#1026](https://github.com/opendatateam/udata/issues/1026)
- Fix sort by date on admin users list:
  [#1029](https://github.com/opendatateam/udata/issues/1029)
- Improve the `purge` command
  [#1039](https://github.com/opendatateam/udata/pull/1039)
- Ensure search does not fail when a deleted object has not been
  unindexed yet
  [#1063](https://github.com/opendatateam/udata/issues/1063)
- Start using Celery queues to handle task priorities
  [#1067](https://github.com/opendatateam/udata/pull/1067)
- Updated translations

## 1.1.0 (2017-07-05)

### New features and improvements

- Added a [DCAT](https://www.w3.org/TR/vocab-dcat/) harvester
  and expose metadata as RDF/DCAT.
  [#966](https://github.com/opendatateam/udata/pull/966)
  See the dedicated documentions:

  - [RDF](https://udata.readthedocs.io/en/stable/rdf/)
  - [Harvesting](https://udata.readthedocs.io/en/stable/harvesting/)

- Images are now optimized and you can force rerendering using the `udata images render` command.
- Allowed files extensions are now configurable via the `ALLOWED_RESOURCES_EXTENSIONS` setting
  and both admin and API will have the same behavior
  [#833](https://github.com/opendatateam/udata/pull/833).
- Improve and fix notifications:
  [#928](https://github.com/opendatateam/udata/issues/928)

  - Changed notification style to toast
  - Fix notifications that weren't displayed on form submission
- Add a toggle indicator on dataset quality blocks that are collapsible
  [#915](https://github.com/opendatateam/udata/issues/915)
- Integrating latest versions of GeoZones and GeoLogos for territories.
  Especially using history of towns, counties and regions from GeoHisto.
  [#499](https://github.com/opendatateam/udata/issues/499)

### Breaking Changes

- Themes are now entrypoint-based [#829](https://github.com/opendatateam/udata/pull/829).
  There is also a new [theming documention](https://udata.readthedocs.io/en/stable/creating-theme/).
- Images placeholders are now entirely provided by themes
  [#707](https://github.com/opendatateam/udata/issues/707)
  [#1006](https://github.com/opendatateam/udata/issues/1006)
- Harvester declaration is now entrypoint-based
  [#1004](https://github.com/opendatateam/udata/pull/1004)

### Fixes

- Ensure URLs are stripped [#823](https://github.com/opendatateam/udata/pull/823)
- Lot of fixes and improvements on Harvest admin UI
  [#817](https://github.com/opendatateam/udata/pull/817):

  - harvester edition fixed (and missing API added)
  - harvester deletion fixed
  - harvester listing is now paginated
  - more detailed harvesters widgets
  - ensure harvest source are owned by a user or an organization, not both [migration]

- Pure Vue.js search facets
  [#880](https://github.com/opendatateam/udata/pull/880).
  Improve and fix the datepicker:

  - Proper sizing and positionning in dropdowns
  - Fix initial value not being displayed
  - Make it usable on keyboard
  - Allows to define `min` and `max` values to disable some dates
  - Keyboard input is reflected into the calendar
    [#615](https://github.com/opendatateam/udata/issues/615)
- Disable `next` button when no file has been uploaded
  [#930](https://github.com/opendatateam/udata/issues/930)
- Fix badges notification mails
  [#894](https://github.com/opendatateam/udata/issues/894)
- Fix the `udata search reindex` command
  [#1009](https://github.com/opendatateam/udata/issues/1009)
- Reindex datasets when their parent organization is purged
  [#1008](https://github.com/opendatateam/udata/issues/1008)

### Miscellaneous / Internal

- Upgrade to Flask-Mongoengine 0.9.3, Flask-WTF 0.14.2, mongoengine 0.13.0.
  [#812](https://github.com/opendatateam/udata/pull/812)
  [#871](https://github.com/opendatateam/udata/pull/871)
  [#903](https://github.com/opendatateam/udata/pull/903)
- Upgrade to Flask-Login 0.4.0 and switch from Flask-Security to the latest
  [Flask-Security-Fork](https://pypi.org/project/Flask-Security-Fork)
  [#813](https://github.com/opendatateam/udata/pull/813)
- Migrated remaining widgets to Vue.js [#828](https://github.com/opendatateam/udata/pull/828):

  - bug fixes on migrated widgets (Issues button/modal, integrate popover, coverage map)
  - more coherent JS environment for developpers
  - lighter assets
  - drop Handlebars dependency

- bleach and html5lib have been updated leading to more secure html/markdown cleanup
  and [better performances](http://bluesock.org/~willkg/blog/dev/bleach_2_0.html)
  [#838](https://github.com/opendatateam/udata/pull/838)
- Drop `jquery-slimscroll` and fix admin menu scrolling
  [#851](https://github.com/opendatateam/udata/pull/851)
- drop jquery.dotdotdot for a lighter css-only solution (less memory consumption)
  [#853](https://github.com/opendatateam/udata/pull/853)
- Lighter style [#869](https://github.com/opendatateam/udata/pull/869):

  - Drop glyphicons and use only Font-Awesome (more coherence, less fonts)
  - lighter bootstrap style by importing only what's needed
  - make use of bootstrap and admin-lte variables (easier for theming)
  - proper separation between front and admin style
- Drop `ExtractTextPlugin` on Vue components style:

  - faster (re)compilation time
  - resolves most compilation and missing style issues
    [#555](https://github.com/opendatateam/udata/issues/555)
    [#710](https://github.com/opendatateam/udata/issues/710)
  - allows use of hot components reloading.
- Pure Vue.js modals. Fix the default membership role. Added contribute modal.
  [#873](https://github.com/opendatateam/udata/pull/873)
- Easier Vue.js development/debugging:

  - Drop `Vue.config.replace = false`: compatible with Vue.js 1/2 and no more style guessing
    [#760](https://github.com/opendatateam/udata/pull/760)
  - `name` on all components: no more `Anonymous Component` in Vue debugger
  - No more `Fragments`
  - More ES6 everywhere
- Make metrics deactivable for tests
  [#905](https://github.com/opendatateam/udata/pull/905)

## 1.0.11 (2017-05-25)

- Fix presubmit form errors handling
  [#909](https://github.com/opendatateam/udata/pull/909)
- Fix producer sidebar image sizing
  [#913](https://github.com/opendatateam/udata/issues/913)
- Fix js `Model.save()` not updating in some cases
  [#910](https://github.com/opendatateam/udata/pull/910)

## 1.0.10 (2017-05-11)

- Fix bad stored (community) resources URLs [migration]
  [#882](https://github.com/opendatateam/udata/issues/882)
- Proper producer logo display on dataset pages
- Fix CKAN harvester empty notes and `metadata` file type handling
- Remove (temporary) badges metrics
  [#885](https://github.com/opendatateam/udata/issues/885)
- Test and fix topic search
  [#892](https://github.com/opendatateam/udata/pull/892)

## 1.0.9 (2017-04-23)

- Fix broken post view
  [#877](https://github.com/opendatateam/udata/pull/877)
- Fix new issue submission
  [#874](https://github.com/opendatateam/udata/issues/874)
- Display full images/logo/avatars URL in references too
  [#824](https://github.com/opendatateam/udata/issues/824)

## 1.0.8 (2017-04-14)

- Allow more headers in cors preflight headers
  [#857](https://github.com/opendatateam/udata/pull/857)
  [#860](https://github.com/opendatateam/udata/pull/860)
- Fix editorialization admin
  [#863](https://github.com/opendatateam/udata/pull/863)
- Fix missing completer images and ensure completion API is usable on a different domain
  [#864](https://github.com/opendatateam/udata/pull/864)

## 1.0.7 (2017-04-07)

- Fix display for zone completer existing values
  [#845](https://github.com/opendatateam/udata/issues/845)
- Proper badge display on dataset and organization page
  [#849](https://github.com/opendatateam/udata/issues/849)
- Remove useless `discussions` from views contexts.
  [#850](https://github.com/opendatateam/udata/pull/850)
- Fix the inline resource edit button not redirecting to admin
  [#852](https://github.com/opendatateam/udata/pull/852)
- Fix broken checksum component
  [#846](https://github.com/opendatateam/udata/issues/846)

## 1.0.6 (2017-04-01)

- Default values are properly displayed on dataset form
  [#745](https://github.com/opendatateam/udata/issues/745)
- Prevent a redirect on discussion fetch
  [#795](https://github.com/opendatateam/udata/issues/795)
- API exposes both original and biggest thumbnail for organization logo, reuse image and user avatar
  [#824](https://github.com/opendatateam/udata/issues/824)
- Restore the broken URL check feature
  [#840](https://github.com/opendatateam/udata/issues/840)
- Temporarily ignore INSPIRE in ODS harvester
  [#837](https://github.com/opendatateam/udata/pull/837)
- Allow `X-API-KEY` and `X-Fields` in cors preflight headers
  [#841](https://github.com/opendatateam/udata/pull/841)

## 1.0.5 (2017-03-27)

- Fixes error display in forms [#830](https://github.com/opendatateam/udata/pull/830)
- Fixes date range picker dates validation [#830](https://github.com/opendatateam/udata/pull/830)
- Fix badges entries not showing in admin [#825](https://github.com/opendatateam/udata/pull/825)

## 1.0.4 (2017-03-01)

- Fix badges trying to use API too early
  [#799](https://github.com/opendatateam/udata/pull/799)
- Some minor tuning on generic references
  [#801](https://github.com/opendatateam/udata/pull/801)
- Cleanup factories
  [#808](https://github.com/opendatateam/udata/pull/808)
- Fix user default metrics not being set [migration]
  [#809](https://github.com/opendatateam/udata/pull/809)
- Fix metric update after transfer
  [#810](https://github.com/opendatateam/udata/pull/810)
- Improve spatial completion ponderation (spatial zones reindexation required)
  [#811](https://github.com/opendatateam/udata/pull/811)

## 1.0.3 (2017-02-21)

- Fix JavaScript locales handling [#786](https://github.com/opendatateam/udata/pull/786)
- Optimize images sizes for territory placeholders [#788](https://github.com/opendatateam/udata/issues/788)
- Restore placeholders in search suggestions, fix [#790](https://github.com/opendatateam/udata/issues/790)
- Fix share popover in production build [#793](https://github.com/opendatateam/udata/pull/793)

## 1.0.2 (2017-02-20)

- Fix assets packaging for production [#763](https://github.com/opendatateam/udata/pull/763) [#765](https://github.com/opendatateam/udata/pull/765)
- Transform `udata_version` jinja global into a reusable (by themes) `package_version` [#768](https://github.com/opendatateam/udata/pull/768)
- Ensure topics datasets and reuses can display event with a topic parameter [#769](https://github.com/opendatateam/udata/pull/769)
- Raise a `400 Bad Request` when a bad `class` attribute is provided to the API
  (for entry point not using forms). [#772](https://github.com/opendatateam/udata/issues/772)
- Fix datasets with spatial coverage not being indexed [#778](https://github.com/opendatateam/udata/issues/778)
- Ensure theme assets cache is versioned (and flushed when necessary)
  [#781](https://github.com/opendatateam/udata/pull/781)
- Raise maximum tag length to 96 in order to at least support
  [official INSPIRE tags](http://inspire.ec.europa.eu/theme)
  [#782](https://github.com/opendatateam/udata/pull/782)
- Properly raise 400 error on transfer API in case of bad subject or recipient
  [#784](https://github.com/opendatateam/udata/pull/784)
- Fix broken OEmbed rendering [#783](https://github.com/opendatateam/udata/issues/783)
- Improve crawlers behavior by adding some `meta[name=robots]` on pages requiring it
  [#777](https://github.com/opendatateam/udata/pull/777)

## 1.0.1 (2017-02-16)

- Pin PyMongo version (only compatible with PyMongo 3+)

## 1.0.0 (2017-02-16)

### Breaking Changes

* 2016-05-11: Upgrade of ElasticSearch from 1.7 to 2.3 [#449](https://github.com/opendatateam/udata/pull/449)

You have to re-initialize the index from scratch, not just use the `reindex` command given that ElasticSearch 2+ doesn't provide a way to [delete mappings](https://www.elastic.co/guide/en/elasticsearch/reference/current/indices-delete-mapping.html) anymore. The command is `udata search init` and may take some time given the amount of data you are dealing with.

* 2017-01-18: User search and listing has been removed (privacy concern)

### New & Improved

* 2017-01-06: Add some dataset ponderation factor: temporal coverage, spatial coverage,
  certified provenance and more weight for featured ones. Need reindexation to be taken into account.

* 2016-12-20: Use all the [Dublin Core Frequencies](http://dublincore.org/groups/collections/frequency/)
  plus some extra frequencies.

* 2016-12-01: Add the possibility for a user to delete its account in the admin interface

In some configurations, this feature should be deactivated, typically when
there is an SSO in front of udata which may cause some inconsistencies. In
that case, the configuration parameter DELETE_ME should be set to False (True
by default).

* 2016-05-12: Add fields masks to reduce API payloads [#451](https://github.com/opendatateam/udata/pull/451)

The addition of [fields masks](http://flask-restplus.readthedocs.io/en/stable/mask.html) in Flask-RESTPlus allows us to reduce the retrieved payload within the admin — especially for datasets — and results in a performances boost.

### Fixes

* 2016-11-29: Mark active users as confirmed [#619](https://github.com/opendatateam/udata/pull/618)
* 2016-11-28: Merge duplicate users [#617](https://github.com/opendatateam/udata/pull/617)
  (A reindexation is necessary after this migration)

### Deprecation

Theses are deprecated and support will be removed in some feature release.
See [Deprecation Policy](https://udata.readthedocs.io/en/stable/versioning/#deprecation-policy).

* Theses frequencies are deprecated for their Dublin Core counter part:
    * `fortnighly` ⇨ `biweekly`
    * `biannual` ⇨ `semiannual`
    * `realtime` ⇨ `continuous`


## 0.9.0 (2017-01-10)

- First published version<|MERGE_RESOLUTION|>--- conflicted
+++ resolved
@@ -15,16 +15,13 @@
     - Added `created_at` computed property in Dataset and Resource model to provide harvested date if present and internal otherwise
     - Added `last_modified` computed property in Dataset and Resource model to provide max date between internal and harvested date
 - Fix for PR [#2815](https://github.com/opendatateam/udata/pull/2815) [#2832](https://github.com/opendatateam/udata/pull/2832)
-<<<<<<< HEAD
 - :warning: Flask-Security update to enable `GenericResponses` [#2826](https://github.com/opendatateam/udata/pull/2826):
     - Upgrade Flask-Security 4.5.1 -> 5.1.1
     - Upgrade WTForms 2.2.1 -> 3.0.1
     - Upgrade WTForms-json 0.3.3 -> 0.3.5
     - New security email template for existing users
-=======
 - Fix dcat harvesting on dcat:Dataset with blank nodes [#2834](https://github.com/opendatateam/udata/pull/2834)
 - Add dataset archived field in resource catalog [#2833](https://github.com/opendatateam/udata/pull/2833)
->>>>>>> 7a8a5ac9
 
 ## 6.1.1 (2023-03-17)
 
