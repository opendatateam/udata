--- conflicted
+++ resolved
@@ -2,11 +2,8 @@
 
 ## Current (in progress)
 
-<<<<<<< HEAD
 - Add a UdataCleaner class to use udata's markdown configuration on SafeMarkup as well [#2619](https://github.com/opendatateam/udata/pull/2619)
-=======
 - Fix schema name display in resource modal [#2617](https://github.com/opendatateam/udata/pull/2617)
->>>>>>> c4fea4c3
 
 ## 2.7.1 (2021-05-27)
 
