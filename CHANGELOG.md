# Changelog

## Current (in progress)

- Plugin's translations are now correctly loaded [#2529](https://github.com/opendatateam/udata/pull/2529)
- Vine version is now pinned in requirements [#2532](https://github.com/opendatateam/udata/pull/2532)
- Fix reuses metrics [#2531](https://github.com/opendatateam/udata/pull/2531):
  - Reuses "datasets" metrics are now triggered correctly
  - New job to update the datasets "reuses" metrics: `update-datasets-reuses-metrics` to be scheduled
<<<<<<< HEAD
- Flask-Security update [#2535](https://github.com/opendatateam/udata/pull/2535):
  - Switch to fork Flask-Security-Too
  - New settings to set the required password length and complexity
=======
- Add a specific dataset's method for resource removal [#2534](https://github.com/opendatateam/udata/pull/2534)
>>>>>>> f5ebfbb2

## 2.2.1 (2020-08-25)

- Some fixes for the static files deletion [#2526](https://github.com/opendatateam/udata/pull/2526):
  - New static files migration replacing the older one:
    - The migration now uses FS_URL.
    - Fixed the fs_filename string formating.
    - Now checks the community ressource's URLs too.
  - Removing the deletion script link in the CHANGELOG previous entry.
- Add a schema facet to the dataset search 🚧 requires datasets reindexation [#2523](https://github.com/opendatateam/udata/pull/2523)

## 2.2.0 (2020-08-05)

- CORS are now handled by Flask-CORS instead of Flask-RestPlus[#2485](https://github.com/opendatateam/udata/pull/2485)
- Oauth changes [#2510](https://github.com/opendatateam/udata/pull/2510):
  - Authorization code Grant now support PKCE flow
  - New command to create an OAuth client
  - :warning: Implicit grant is no longer supported
- :warning: Deletion workflow changes [#2488](https://github.com/opendatateam/udata/pull/2488):
  - Deleting a resource now triggers the deletion of the corresponding static file
  - Deleting a dataset now triggers the deletion of the corresponding resources (including community resources) and their static files
  - Adding a celery job `purge-orphan-community-resources` to remove community resources not linked to a dataset. This should be scheduled regularly.
  - Adding a migration file to populate resources fs_filename new field. Deleting the orphaned files is pretty deployment specific.
    A custom script should be writen in order to find and delete those files.
- Show traceback for migration errors [#2513](https://github.com/opendatateam/udata/pull/2513)
- Add `schema` field to ressources. This field can be filled based on an external schema catalog [#2512](https://github.com/opendatateam/udata/pull/2512)
- Add 2 new template hooks: `base.modals` (base template) and `dataset.resource.card.extra-buttons` (dataset resource card) [#2514](https://github.com/opendatateam/udata/pull/2514)

## 2.1.3 (2020-06-29)

- Fix internal links in markdown when not starting w/ slash [#2500](https://github.com/opendatateam/udata/pull/2500)
- Fix JS error when uploading a resource in certain conditions [#2483](https://github.com/opendatateam/udata/pull/2483)

## 2.1.2 (2020-06-17)

- Decoded api key byte string [#2482](https://github.com/opendatateam/udata/pull/2482)
- Removed now useless metric fetching [#2482](https://github.com/opendatateam/udata/pull/2484)
- Fix bug in harvester's cron schedule [#2493](https://github.com/opendatateam/udata/pull/2493)
- Adding banner options in settings for a potential use in an udata's theme [#2492](https://github.com/opendatateam/udata/pull/2492)

## 2.1.1 (2020-06-16)

- Broken release, use 2.1.2

## 2.1.0 (2020-05-12)

### Breaking changes

- Full metrics refactoring [2459](https://github.com/opendatateam/udata/pull/2459):
  - Metric collection is now useless and will not be filled anymore, you can remove it or keep it for archival sake. It will not be automatically removed.
  - [udata-piwik](https://github.com/opendatateam/udata-piwik) now uses InfluxDB as a buffer for trafic data before injecting them into udata's models.
  - Most of celery's tasks related to metrics are removed, this should help performance-wise on a big instance.
  - Charts related to metrics are removed from admin and dashboard panel until we have accurate data to populate them.
  - Site's metrics computation are not triggered by signals anymore.
  - A specific celery job needs to be run periodically to compute site's metrics.

### New features

- Nothing yet

## 2.0.4 (2020-05-04)

- Fix export-csv command (py3 compat) [#2472](https://github.com/opendatateam/udata/pull/2472)

## 2.0.3 (2020-04-30)

- :warning: Security fix: fix XSS in markdown w/ length JS filter [#2471](https://github.com/opendatateam/udata/pull/2471)

## 2.0.2 (2020-04-07)

- :warning: Breaking change / security fix: disallow html tags in markdown-it (JS markdown rendering) [#2465](https://github.com/opendatateam/udata/pull/2465)

## 2.0.1 (2020-03-24)

- Allow images to be displayed in markdown by default [#2462](https://github.com/opendatateam/udata/pull/2462)
- Fix deleted user's authentication on backend side [#2460](https://github.com/opendatateam/udata/pull/2460)

## 2.0.0 (2020-03-11)

### Breaking changes

- Migration to Python 3.7 [#1766](https://github.com/opendatateam/udata/pull/1766)
- The new migration system ([#1956](https://github.com/opendatateam/udata/pull/1956)) uses a new python based format. Pre-2.0 migrations are not compatible so you might need to upgrade to the latest `udata` version `<2.0.0`, execute migrations and then upgrade to `udata` 2+.
- The targeted mongo version is now Mongo 3.6. Backward support is not guaranteed
- Deprecated celery tasks have been removed, please ensure all old-style tasks (pre 1.6.20) have been consumed before migrating [#2452](https://github.com/opendatateam/udata/pull/2452)

### New features

- New migration system [#1956](https://github.com/opendatateam/udata/pull/1956):
  - Use python based migrations instead of relying on mongo internal and deprecated `js_exec`
  - Handle rollback (optionnal)
  - Detailled history
- Template hooks generalization: allows to dynamically extend template with widgets and snippets from extensions. See [the dedicated documentation section](https://udata.readthedocs.io/en/stable/extending/#hooks) [#2323](https://github.com/opendatateam/udata/pull/2323)
- Markdown now supports [Github Flavored Markdown (GFM) specs](https://github.github.com/gfm/) (ie. the already supported [CommonMark specs](https://spec.commonmark.org) plus tables, strikethrough, autolinks support and predefined disallowed raw HTML) [#2341](https://github.com/opendatateam/udata/pull/2341)

## 1.6.20 (2020-01-21)

- New Crowdin translations [#2360](https://github.com/opendatateam/udata/pull/2360)
- Fix territory routing for @latest [#2447](https://github.com/opendatateam/udata/pull/2447)
- Refactor Celery: py2/py3 compatibility, use ids as payload [#2305](https://github.com/opendatateam/udata/pull/2305)
- Automatically archive dangling harvested datasets :warning: this is enabled by default [#2368](https://github.com/opendatateam/udata/pull/2368)
- Refactor celery tasks to avoid models/documents in the transport layer [#2305](https://github.com/opendatateam/udata/pull/2305)

## 1.6.19 (2020-01-06)

- `rel=nofollow` on remote source links [#2364](https://github.com/opendatateam/udata/pull/2364)
- Fix admin messages and fix user roles selector default value [#2365](https://github.com/opendatateam/udata/pull/2365)
- Fix new harvester's form tooltip showup [#2371](https://github.com/opendatateam/udata/pull/2371)
- Fix responsive design of search results [#2372](https://github.com/opendatateam/udata/pull/2372)
- Fix non-unique ids in datasets' comments [#2374](https://github.com/opendatateam/udata/pull/2374)
- Case insensitive license matching [#2378](https://github.com/opendatateam/udata/pull/2378)

## 1.6.18 (2019-12-13)

- Remove embedded API doc [#2343](https://github.com/opendatateam/udata/pull/2343) :warning: Breaking change, please customize `API_DOC_EXTERNAL_LINK` for your needs.
- Removed published date from community ressources [#2350](https://github.com/opendatateam/udata/pull/2350)
- Added new size for avatars in user's model (`udata images render` must be run in order to update the size of existing images) [#2353](https://github.com/opendatateam/udata/pull/2353)
- Fixed user's avatar change [#2351](https://github.com/opendatateam/udata/issues/2351)
- Removed dead code [#2355](https://github.com/opendatateam/udata/pull/2355)
- Resolved conflict between id and slug [#2356](https://github.com/opendatateam/udata/pull/2356)
- Fix next link in posts pagination [#2358](https://github.com/opendatateam/udata/pull/2358)
- Fix organization's members roles translation [#2359](https://github.com/opendatateam/udata/pull/2359)
## 1.6.17 (2019-10-28)

- Disallow URLs in first and last names [#2345](https://github.com/opendatateam/udata/pull/2345)

## 1.6.16 (2019-10-22)

- Prevent Google ranking spam attacks on reuse pages (`rel=nofollow` on reuse link) [#2320](https://github.com/opendatateam/udata/pull/2320)
- Display admin resources list actions only if user has permissions to edit [#2326](https://github.com/opendatateam/udata/pull/2326)
- Fix non-admin user not being able to change their profile picture [#2327](https://github.com/opendatateam/udata/pull/2327)

## 1.6.15 (2019-09-11)

- Style links in admin modals [#2292](https://github.com/opendatateam/udata/pull/2292)
- Add activity.key filter to activity.atom feed [#2293](https://github.com/opendatateam/udata/pull/2293)
- Allow `Authorization` as CORS header and OAuth minor fixes [#2298](https://github.com/opendatateam/udata/pull/2298)
- Set dataset.private to False by default (and fix stock) [#2307](https://github.com/opendatateam/udata/pull/2307)
- Fixes some inconsistencies between admin display (buttons, actions...) and real permissions [#2308](https://github.com/opendatateam/udata/pull/2308)


## 1.6.14 (2019-08-14)

- Cleanup `permitted_reuses` data (migration) [#2244](https://github.com/opendatateam/udata/pull/2244)
- Proper form errors handling on nested fields [#2246](https://github.com/opendatateam/udata/pull/2246)
- JS models load/save/update consistency (`loading` always `true` on query, always handle error, no more silent errors) [#2247](https://github.com/opendatateam/udata/pull/2247)
- Ensures that date ranges are always positive (ie. `start` < `end`) [#2253](https://github.com/opendatateam/udata/pull/2253)
- Enable completion on the "`MIME type`" resource form field (needs reindexing) [#2238](https://github.com/opendatateam/udata/pull/2238)
- Ensure oembed rendering errors are not hidden by default error handlers and have cors headers [#2254](https://github.com/opendatateam/udata/pull/2254)
- Handle dates before 1900 during indexing [#2256](https://github.com/opendatateam/udata/pull/2256)
- `spatial load` command is more resilient: make use of a temporary collection when `--drop` option is provided (avoid downtime during the load), in case of exception or keybord interrupt, temporary files and collections are cleaned up [#2261](https://github.com/opendatateam/udata/pull/2261)
- Configurable Elasticsearch timeouts. Introduce `ELASTICSEARCH_TIMEOUT` as default/read timeout and `ELASTICSEARCH_INDEX_TIMEOUT` as indexing/write timeout [#2265](https://github.com/opendatateam/udata/pull/2265)
- OEmbed support for organizations [#2273](https://github.com/opendatateam/udata/pull/2273)
- Extract search parameters as settings allowing fine tuning search without repackaging udata (see [the **Search configuration** documentation](https://udata.readthedocs.io/en/stable/adapting-settings/#search-configuration)) [#2275](https://github.com/opendatateam/udata/pull/2275)
- Prevent `DoesNotExist` error in activity API: silence the error for the consumer but log it (ie. visible in Sentry) [#2268](https://github.com/opendatateam/udata/pull/2268)
- Optimize CSV export generation memory wise [#2277](https://github.com/opendatateam/udata/pull/2277)

## 1.6.13 (2019-07-11)

- Rename og:image target :warning: this will break your custom theme, please rename your logo image file to `logo-social.png` instead of `logo-600x600.png` [#2217](https://github.com/opendatateam/udata/pull/2217)
- Don't automatically overwrite `last_update` field if manually set [#2020](https://github.com/opendatateam/udata/pull/2220)
- Spatial completion: only index last version of each zone and prevent completion cluttering [#2140](https://github.com/opendatateam/udata/pull/2140)
- Init: prompt to loads countries [#2140](https://github.com/opendatateam/udata/pull/2140)
- Handle UTF-8 filenames in `spatial load_logos` command [#2223](https://github.com/opendatateam/udata/pull/2223)
- Display the datasets, reuses and harvesters deleted state on listing when possible [#2228](https://github.com/opendatateam/udata/pull/2228)
- Fix queryless (no `q` text parameter) search results scoring (or lack of scoring) [#2231](https://github.com/opendatateam/udata/pull/2231)
- Miscellaneous fixes on completers [#2215](https://github.com/opendatateam/udata/pull/2215)
- Ensure `filetype='remote'` is set when using the manual ressource form [#2236](https://github.com/opendatateam/udata/pull/2236)
- Improve harvest sources listing (limit `last_job` fetched and serialized fields, reduce payload) [#2214](https://github.com/opendatateam/udata/pull/2214)
- Ensure HarvestItems are cleaned up on dataset deletion [#2214](https://github.com/opendatateam/udata/pull/2214)
- Added `config.HARVEST_JOBS_RETENTION_DAYS` and a `harvest-purge-jobs` job to apply it [#2214](https://github.com/opendatateam/udata/pull/2214) (migration). **Warning, the migration will enforce `config.HARVEST_JOBS_RETENTION_DAYS` and can take some time on a big `HarvestJob` collection**
- Drop `no_dereference` on indexing to avoid the "`dictionary changed size during iteration`" error until another solution is found. **Warning: this might result in more resources consumption while indexing** [#2237](https://github.com/opendatateam/udata/pull/2237)
- Fix various issues around discussions UI [#2190](https://github.com/opendatateam/udata/pull/2190)


## 1.6.12 (2019-06-26)

- Archive dataset feature [#2172](https://github.com/opendatateam/udata/pull/2172)
- Refactor breadcrum includes [#2173](https://github.com/opendatateam/udata/pull/2173)
- Better dependencies management [#2182](https://github.com/opendatateam/udata/pull/2182) and [#2172/install.pip](https://github.com/opendatateam/udata/pull/2172/files#diff-d7b45472f3465d62f857d14cf59ea8a2)
- Reduce following to staring [#2192](https://github.com/opendatateam/udata/pull/2192/files)
- Simplify display of spatial coverage in search results [#2192](https://github.com/opendatateam/udata/pull/2192/files)
- Add cache for organization and topic display pages [#2194](https://github.com/opendatateam/udata/pull/2194)
- Dataset of datasets: id as ref instead of slug [#2195](https://github.com/opendatateam/udata/pull/2195) :warning: this introduces some settings changes, cf [documentation for EXPORT_CSV](https://github.com/opendatateam/udata/blob/master/docs/adapting-settings.md).
- Add meta og:type: make twitter cards work [#2196](https://github.com/opendatateam/udata/pull/2196)
- Fix UI responsiveness [#2199](https://github.com/opendatateam/udata/pull/2199)
- Remove social media sharing feature [#2200](https://github.com/opendatateam/udata/pull/2200)
- Quick fix for activity.atom [#2203](https://github.com/opendatateam/udata/pull/2203)
- Remove diff from js dependencies to fix CVE [#2204](https://github.com/opendatateam/udata/pull/2204)
- Replace default sort label for better readability [#2206](https://github.com/opendatateam/udata/pull/2206)
- Add a condition to up-to-dateness of a dataset [#2208](https://github.com/opendatateam/udata/pull/2208)
- Prevent deleted harvesters from running until purged. Harvest jobs history is deleted too on purge. [#2209](https://github.com/opendatateam/udata/pull/2209)
- Better quality.frequency management [#2211](https://github.com/opendatateam/udata/pull/2211)
- Fix caching of topic pages [#2213](https://github.com/opendatateam/udata/pull/2213)

## 1.6.11 (2019-05-29)

- Center incomplete rows of cards [#2162](https://github.com/opendatateam/udata/pull/2162)
- Allow .dxf upload [#2164](https://github.com/opendatateam/udata/pull/2164)
- Always use remote_url as harvesting source [#2165](https://github.com/opendatateam/udata/pull/2165)
- Update jquery to ~3.4.1 [#2161](https://github.com/opendatateam/udata/pull/2161)
- Fix various issues with search result page [#2166](https://github.com/opendatateam/udata/pull/2166)
- Restore notbroken facet includes [#2169](https://github.com/opendatateam/udata/pull/2169)

## 1.6.10 (2019-05-23)

- Remove `<br>` in badge display [#2156](https://github.com/opendatateam/udata/pull/2156)
- Display user avatar and fix its sizing [#2157](https://github.com/opendatateam/udata/pull/2157)
- Redirect unfiltered csv exports to dataset of datasets [#2158](https://github.com/opendatateam/udata/pull/2158)
- Show organization id in a modal and add hyperlinks to ids in detail modal [#2159](https://github.com/opendatateam/udata/pull/2159)

## 1.6.9 (2019-05-20)

- Add user slug to dataset cache key [#2146](https://github.com/opendatateam/udata/pull/2146)
- Change display of cards of reuses on topic pages [#2148](https://github.com/opendatateam/udata/pull/2148)
- Display remote source of harvested dataset [#2150](https://github.com/opendatateam/udata/pull/2150)
- Prefill community resource type on upload form [#2151](https://github.com/opendatateam/udata/pull/2151)
- Fix user profile UI [#2152](https://github.com/opendatateam/udata/pull/2152)
- Remove concept of permitted reuse [#2153](https://github.com/opendatateam/udata/pull/2153)

## 1.6.8 (2019-05-13)

- Configurable search autocomplete [#2138](https://github.com/opendatateam/udata/pull/2138)

## 1.6.7 (2019-05-10)

- Refactor DCAT harvesting to store only one graph (and prevent MongoDB document size overflow) [#2096](https://github.com/opendatateam/udata/pull/2096)
- Expose sane defaults for `TRACKING_BLACKLIST` [#2098](https://github.com/opendatateam/udata/pull/2098)
- Bubble up uploader errors [#2102](https://github.com/opendatateam/udata/pull/2102)
- Ensure `udata worker status --munin` always outputs zero values so munin won't see it has a "no data" response [#2103](https://github.com/opendatateam/udata/pull/2103)
- Metrics tuning: breaks circular dependencies, drop exec_js/eval usage, proper logging... [#2113](https://github.com/opendatateam/udata/pull/2113)
- Change reuse icon from "retweet" to "recycle" [#2122](https://github.com/opendatateam/udata/pull/2122)
- Admins can delete a single comment in a discussion thread [#2087](https://github.com/opendatateam/udata/pull/2087)
- Add cache directives to dataset display blocks [#2129](https://github.com/opendatateam/udata/pull/2129)
- Export multiple models objects to CSV (dataset of datasets) [#2124](https://github.com/opendatateam/udata/pull/2124)


## 1.6.6 (2019-03-27)

- Automatically loads default settings from plugins (if `plugin.settings` module exists) [#2058](https://github.com/opendatateam/udata/pull/2058)
- Fixes some memory leaks on reindexing [#2070](https://github.com/opendatateam/udata/pull/2070)
- Fixes minor UI bug [#2072](https://github.com/opendatateam/udata/pull/2072)
- Prevent ExtrasField failure on null value [#2074](https://github.com/opendatateam/udata/pull/2074)
- Improve ModelField errors handling [#2075](https://github.com/opendatateam/udata/pull/2075)
- Fix territories home map [#2077](https://github.com/opendatateam/udata/pull/2077)
- Prevent timeout on `udata index` in some cases [#2079](https://github.com/opendatateam/udata/pull/2079)
- Pin werkzeug dependency to `0.14.1` until incompatibilities are fixed [#2081](https://github.com/opendatateam/udata/pull/2081)
- Prevent client-side error while handling unparseable API response [#2076](https://github.com/opendatateam/udata/pull/2076)
- Fix the `udata job schedule` erroneous help message [#2083](https://github.com/opendatateam/udata/pull/2083)
- Fix upload button on replace resource file [#2085](https://github.com/opendatateam/udata/pull/2085)
- Ensure harvest items statuses are updated on the right job [#2089](https://github.com/opendatateam/udata/pull/2089)
- Added Serbian translations [#2055](https://github.com/opendatateam/udata/pull/2055)

## 1.6.5 (2019-02-27)

- Replace "An user" by "A user" [#2033](https://github.com/opendatateam/udata/pull/2033)
- Use "udata" and fix a few other typos in documentation and UI/translation strings [#2023](https://github.com/opendatateam/udata/pull/2023)
- Add a surrounding block declaration around community section [2039](https://github.com/opendatateam/udata/pull/2039)
- Fix broken form validation on admin discussions and issues [#2045](https://github.com/opendatateam/udata/pull/2045)
- Fix full reindexation by avoiding `SlugField.instance` deepcopy in `no_dereference()` querysets [#2048](https://github.com/opendatateam/udata/pull/2048)
- Ensure deleted user slug is pseudonymized [#2049](https://github.com/opendatateam/udata/pull/2049)
- Prevent the "Add resource" modal from closing when using the frontend "Add resource" button [#2052](https://github.com/opendatateam/udata/pull/2052)

## 1.6.4 (2019-02-02)

- Fix workers: pin redis version for Celery compatibility [#2019](https://github.com/opendatateam/udata/pull/2019)

## 1.6.3 (2019-02-01)

- Remove extra attributes on user deletion [#1961](https://github.com/opendatateam/udata/pull/1961)
- Pin phantomjs to version `2.1.7` [#1975](https://github.com/opendatateam/udata/pull/1975)
- Protect membership accept route against flood [#1984](https://github.com/opendatateam/udata/pull/1984)
- Ensure compatibility with IE11 and Firefox ESR [#1990](https://github.com/opendatateam/udata/pull/1990)
- Lots of fixes on the resource form. Be explicit about uploading a new file [#1991](https://github.com/opendatateam/udata/pull/1991)
- Centralize `selectize` handling and style in `base-completer` and apply some fixes [1992](https://github.com/opendatateam/udata/pull/1992)
- Added the missing `number` input field widget [#1993](https://github.com/opendatateam/udata/pull/1993)
- Fix the organization private datasets and reuses counters [#1994](https://github.com/opendatateam/udata/pull/1994)
- Disable autocorrect, spellcheck... on search and completion fields [#1995](https://github.com/opendatateam/udata/pull/1995)
- Fix harvest preview in edit form not taking configuration (features and filters) [#1996](https://github.com/opendatateam/udata/pull/1996)
- Ensure organization page react to URL hash changes (including those from right sidebar) [#1997](https://github.com/opendatateam/udata/pull/1997)
- Updating community resource as admin keeps original owner [#1999](https://github.com/opendatateam/udata/pull/1999)
- Major form fixes [#2000](https://github.com/opendatateam/udata/pull/2000)
- Improved admin errors handling: visual feedback on all errors, `Sentry-ID` header if present, hide organization unauthorized actions [#2005](https://github.com/opendatateam/udata/pull/2005)
- Expose and import licenses `alternate_urls` and `alternate_titles` fields [#2006](https://github.com/opendatateam/udata/pull/2006)
- Be consistent on search results wording and icons (Stars vs Followers) [#2013](https://github.com/opendatateam/udata/pull/2013)
- Switch from a "full facet reset" to a "by term reset" approach in search facets [#2014](https://github.com/opendatateam/udata/pull/2014)
- Ensures all modals have the same buttons styles and orders, same color code... [#2012](https://github.com/opendatateam/udata/pull/2012)
- Ensure URLs from assets stored on `CDN_DOMAINS` are considered as valid and that associated error message is properly translated [#2017](https://github.com/opendatateam/udata/pull/2017)

## 1.6.2 (2018-11-05)

- Display the owner/organization on harvester view [#1921](https://github.com/opendatateam/udata/pull/1921)
- Improve harvest validation errors handling [#1920](https://github.com/opendatateam/udata/pull/1920)
- Make extra TOS text customizable [#1922](https://github.com/opendatateam/udata/pull/1922)
- Fixes an `UnicodeEncodeError` occuring when parsing RDF with unicode URLs [#1919](https://github.com/opendatateam/udata/pull/1919)
- Fix some external assets handling cases [#1918](https://github.com/opendatateam/udata/pull/1918)
- Harvest items can now match `source.id` before `source.domain` — no more duplicates when changing an harvester URL [#1923](https://github.com/opendatateam/udata/pull/1923)
- Ensure image picker/cropper only allows images [#1925](https://github.com/opendatateam/udata/pull/1925)
- Make tags min and max length configurable and ensure admin takes its configuration from the backend [#1935](https://github.com/opendatateam/udata/pull/1935)
- Prevent errors when there is no date available to focus on the calendar [#1937](https://github.com/opendatateam/udata/pull/1937)

### Internals

- Update authlib to 0.10 [#1916](https://github.com/opendatateam/udata/pull/1916)

## 1.6.1 (2018-10-11)

- Allows arguments and keyword arguments in the task `@connect` decorator [#1908](https://github.com/opendatateam/udata/pull/1908)
- Allows to restore assets after being deleted (Datasets, Organizations and Reuses) [#1901](https://github.com/opendatateam/udata/pull/1901)
- Fixes form events not bubbling (and so fixes harvester config not displaying) [#1914](https://github.com/opendatateam/udata/pull/1914)

## 1.6.0 (2018-10-02)

### New features

- Harvest sources are now filterable through the harvest source create/edit admin form [#1812](https://github.com/opendatateam/udata/pull/1812)
- Harvest sources can now enable or disable some optional backend features [#1875](https://github.com/opendatateam/udata/pull/1875)
- Static assets are now compatible with long-term caching (ie. their hash is present in the filename) [#1826](https://github.com/opendatateam/udata/pull/1826)
- Post UIs have been reworked: publication date, publish/unpublish action, save and continue editing, dynamic sidebar, alignments fixes... [#1857](https://github.com/opendatateam/udata/pull/1857)

### Minor changes

- Only display temporal coverage years on cards and search results [#1833](https://github.com/opendatateam/udata/pull/1833)
- Add publisher's name on dataset template [#1847](https://github.com/opendatateam/udata/pull/1847)
- Improved upload error handling: deduplicate notifications, localized generic error message, sentry identifier... [#1842](https://github.com/opendatateam/udata/pull/1842)
- Allows to filter datasets on resource `type` (needs reindexing) [#1848](https://github.com/opendatateam/udata/pull/1848)
- Switch the admin sidebar collapse icon from "hamburger"to left and right arrows [#1855](https://github.com/opendatateam/udata/pull/1855)
- Discussion add card style coherence [#1884](https://github.com/opendatateam/udata/pull/1884)
- `LINKCHECKING_UNCHECKED_TYPES` setting to prevent linkchecking on some ressource types [#1892](https://github.com/opendatateam/udata/pull/1892)
- `swagger.json` API specifications now pass validation [#1898](https://github.com/opendatateam/udata/pull/1898)

### Breaking changes

- Theme are now responsible for adding their CSS markup on template (no more assumptions on `theme.css` and `admin.css`). Most of the time, overriding `raw.html` and `admin.html` should be sufficient
- The discussions API `posted_by` attribute is now an embedded user instead of an user ID to avoid extra API calls [#1839](https://github.com/opendatateam/udata/pull/1839)

### Bugfixes

- Hide the `resource.type` attribute from JSON-LD output until handled by a dedicated vocabulary/property [#1865](https://github.com/opendatateam/udata/pull/1865)
- RDFs, CSVs and resource redirect views are now handling CORS properly [#1866](https://github.com/opendatateam/udata/pull/1866)
- Fix broken sorts on organization's datasets list in admin [#1873](https://github.com/opendatateam/udata/pull/1873)
- Ensure harvest previewing is done against current form content [#1888](https://github.com/opendatateam/udata/pull/1888)
- Ensure deleted objects are unindexed [#1891](https://github.com/opendatateam/udata/pull/1891)
- Fix the dataset resources list layout wrapping [#1893](https://github.com/opendatateam/udata/pull/1893)
- Fix wrong behavior for weblinks [#1894](https://github.com/opendatateam/udata/pull/1894)
- Ensure `info config` command only displays configuration variables [#1897](https://github.com/opendatateam/udata/pull/1897)

### Internal

- Upgrade to Authlib 0.9 [#1760](https://github.com/opendatateam/udata/pull/1760) [#1827](https://github.com/opendatateam/udata/pull/1827)
- Add a `Dataset.on_resource_added` signal

## 1.5.3 (2018-08-27)

- Prevent UnicodeError on unicode URL validation error [#1844](https://github.com/opendatateam/udata/pull/1844)
- Hide save button in "Add resource" modal until form is visible (and prevent error) [#1846](https://github.com/opendatateam/udata/pull/1846)
- The purge chunks tasks also remove the directory [#1845](https://github.com/opendatateam/udata/pull/1845)
- Upgrade to latest Fine-Uploader version to benefit from bug fixes [#1849](https://github.com/opendatateam/udata/pull/1849)
- Prevent front views from downloading `swagger.json` [#1838](https://github.com/opendatateam/udata/pull/1838)
- Ensure API docs works without data [#1840](https://github.com/opendatateam/udata/pull/1840)
- Expose the default spatial granularity in API specs [#1841](https://github.com/opendatateam/udata/pull/1841)
- Fix missing dataset title on client-side card listing [#1834](https://github.com/opendatateam/udata/pull/1834)
- Allows to clear the dataset form temporal coverage. [#1832](https://github.com/opendatateam/udata/pull/1832)
- Ensure that admin notifications are displayed once and with a constant width. [#1831](https://github.com/opendatateam/udata/pull/1831)
- Fix broken date range picker date parsing (ie. manual keyboard input) [#1863](https://github.com/opendatateam/udata/pull/1853)
- Normalize uploaded filenames to avoid encoding issues, filesystem incompatibilities... [#1852](https://github.com/opendatateam/udata/pull/1852)

## 1.5.2 (2018-08-08)

- Fix client-side temporal coverage rendering [#1821](https://github.com/opendatateam/udata/pull/1821)
- Prevent word breaking when wrapping discussions messages [#1822](https://github.com/opendatateam/udata/pull/1822)
- Properly render message content on issues and discussions mails [#1823](https://github.com/opendatateam/udata/pull/1823)

## 1.5.1 (2018-08-03)

- Ensure OEmbed compatibility with external CDN [#1815](https://github.com/opendatateam/udata/pull/1815)
- Fixes some static URL serialization [#1815](https://github.com/opendatateam/udata/pull/1815)

## 1.5.0 (2018-07-30)

### New features

- Slugs are now redirected on change when changed until old slug are free [#1771](https://github.com/opendatateam/udata/pull/1771)
- Improve usability of new organization form [#1777](https://github.com/opendatateam/udata/pull/1777)
- Allows to serve assets on an external CDN domain using `CDN_DOMAIN` [#1804](https://github.com/opendatateam/udata/pull/1804)

### Breaking changes

None

### Bug fixes and minor changes

- Sort dataset update frequencies by ascending frequency [#1758](https://github.com/opendatateam/udata/pull/1758)
- Skip gov.uk references tests when site is unreachable [#1767](https://github.com/opendatateam/udata/pull/1767)
- Fix resources reorder (registered extras validation logic) [#1796](https://github.com/opendatateam/udata/pull/1796)
- Fix checksum display on resource modal [#1797](https://github.com/opendatateam/udata/pull/1797)
- Use metrics.views on resource card [#1778](https://github.com/opendatateam/udata/pull/1778)
- Fix dataset collapse on ie11 [#1802](https://github.com/opendatateam/udata/pull/1802)
- Upgrade i18next (security) [#1803](https://github.com/opendatateam/udata/pull/1803)

### Internals

- Backports some Python 3 forward compatible changes and fixes some bugs [#1769](https://github.com/opendatateam/udata/pull/1769):
    - avoid `filter` and `map` usage instead of list comprehension
    - explicit encoding handling
    - avoid comparison to `None`
    - use `next()` instead of `.next()` to iterate
    - unhide some implicit casts (in particular search weight)
- Tests are now run against `local.test` instead of `localhost` to avoid pytest warnings

## 1.4.1 (2018-06-15)

- Fix community resource creation and display [#1733](https://github.com/opendatateam/udata/pull/1733)
- Failsafe JS cache storage: use a custom in-memory storage as fallback when access to `sessionStorage` is not allowed [#1742](https://github.com/opendatateam/udata/pull/1742)
- Prevent errors when handling API errors without data/payload [#1743](https://github.com/opendatateam/udata/pull/1743)
- Improve/fix validation error formatting on harvesting [#1745](https://github.com/opendatateam/udata/pull/1745)
- Ensure daterange can be parsed from full iso datetime [#1748](https://github.com/opendatateam/udata/pull/1748)
- API: enforce application/json content-type for forms [#1751](https://github.com/opendatateam/udata/pull/1751)
- RDF parser can now process [european frequencies](https://publications.europa.eu/en/web/eu-vocabularies/at-dataset/-/resource/dataset/frequency) [#1752](https://github.com/opendatateam/udata/pull/1752)
- Fix images upload broken by chunked upload [#1756](https://github.com/opendatateam/udata/pull/1756)

## 1.4.0 (2018-06-06)

### New features

- Typed resources [#1398](https://github.com/opendatateam/udata/issues/1398)
- Initial data preview implementation [#1581](https://github.com/opendatateam/udata/pull/1581) [#1632](https://github.com/opendatateam/udata/pull/1632)
- Handle some alternate titles and alternate URLs on licenses for improved match on harvesting [#1592](https://github.com/opendatateam/udata/pull/1592)
- Allow to specify a dataset acronym [#1217](https://github.com/opendatateam/udata/pull/1217)
- Starts using harvest backend `config` (validation, API exposition, `HarvestFilters`...) [#1716](https://github.com/opendatateam/udata/pull/1716)
- The map widget can now be configured (tiles URL, initial position...) [#1672](https://github.com/opendatateam/udata/pull/1672)
- New discussions layout [#1623](https://github.com/opendatateam/udata/pull/1623)
- Dynamic API documentation, Enhancement to Pull #1542 - [#1542](https://github.com/opendatateam/udata/pull/1542)
- Resource modal overhaul with markdown support [#1547](https://github.com/opendatateam/udata/pull/1547)

### Breaking changes

- Normalize resource.format (migration - :warning: need reindexing). [#1563](https://github.com/opendatateam/udata/pull/1563)
- Enforce a domain whitelist when resource.filetype is file. See [`RESOURCES_FILE_ALLOWED_DOMAINS`](https://udata.readthedocs.io/en/latest/adapting-settings/#resources_file_allowed_domains) settings variable for details and configuration. [#1567](https://github.com/opendatateam/udata/issues/1567)
- Remove extras from datasets search index (needs reindexation) [#1718](https://github.com/opendatateam/udata/pull/1718)

### Bug fixes and minor changes

- Switch to PyPI.org for package links [#1583](https://github.com/opendatateam/udata/pull/1583)
- Show resource type in modal (front) [#1714](https://github.com/opendatateam/udata/pull/1714)
- Adds ETag to internal avatar for efficient caching control [#1712](https://github.com/opendatateam/udata/pull/1712)
- Fix 404/missing css on front pages [#1709](https://github.com/opendatateam/udata/pull/1709)
- Fix markdown max image width (front) [#1707](https://github.com/opendatateam/udata/pull/1707)
- Ensure registered extras types are properly parsed from JSON. Remove the need for custom `db.Extra` classes [#1699](https://github.com/opendatateam/udata/pull/1699)
- Fix the temporal coverage facet query string parsing [#1676](https://github.com/opendatateam/udata/pull/1676)
- Fix search auto-complete hitbox [#1687](https://github.com/opendatateam/udata/pull/1687)
- Fix Firefox custom error handling, part 2 [#1671](https://github.com/opendatateam/udata/pull/1671)
- Add resend confirmation email link to login screen [#1653](https://github.com/opendatateam/udata/pull/1653)
- Audience metrics: use only `views` [#1607](https://github.com/opendatateam/udata/pull/1607)
- Add missing spatial granularities translations [#1636](https://github.com/opendatateam/udata/pull/1636)
- Protocol-relative URLs support [#1599](https://github.com/opendatateam/udata/pull/1599)

### Internals

- Simplify `ExtrasField` form field signature (no need anymore for the `extras` parameter) [#1698](https://github.com/opendatateam/udata/pull/1698)
- Register known extras types [#1700](https://github.com/opendatateam/udata/pull/1700)

## 1.3.12 (2018-05-31)

- Fix side menu on mobile [#1701](https://github.com/opendatateam/udata/pull/1701)
- Fix update frequency field [#1702](https://github.com/opendatateam/udata/pull/1702)

## 1.3.11 (2018-05-29)

- Protect Resource.need_check against malformed/string dates [#1691](https://github.com/opendatateam/udata/pull/1691)
- Fix search auto-complete loading on new page [#1693](https://github.com/opendatateam/udata/pull/1693)

## 1.3.10 (2018-05-11)

- Expose Resource.extras as writable in the API [#1660](https://github.com/opendatateam/udata/pull/1660)
- Fix Firefox custom errors handling [#1662](https://github.com/opendatateam/udata/pull/1662)

## 1.3.9 (2018-05-07)

- Prevent linkchecker to pollute timeline as a side-effect. (migration). **Warning, the migration will delete all dataset update activities** [#1643](https://github.com/opendatateam/udata/pull/1643)
- Fix OAuth authorization screen failing with unicode `SITE_TITLE` [#1624](https://github.com/opendatateam/udata/pull/1624)
- Fix markdown handling of autolinks with angle brackets and factorize (and test) markdown `parse_html()` [#1625](https://github.com/opendatateam/udata/pull/1625)
- Fix timeline order [#1642](https://github.com/opendatateam/udata/pull/1642)
- Fix markdown rendering on IE11 [#1645](https://github.com/opendatateam/udata/pull/1645)
- Consider bad UUID as 404 in routing [#1646](https://github.com/opendatateam/udata/pull/1646)
- Add missing email templates [#1647](https://github.com/opendatateam/udata/pull/1647)
- Polyfill `ChildNode.remove()` for IE11 [#1648](https://github.com/opendatateam/udata/pull/1648)
- Improve Raven-js/Sentry error handling [#1649](https://github.com/opendatateam/udata/pull/1649)
- Prevent regex special characters to break site search [#1650](https://github.com/opendatateam/udata/pull/1650)

## 1.3.8 (2018-04-25)

- Fix sendmail regression [#1620](https://github.com/opendatateam/udata/pull/1620)

## 1.3.7 (2018-04-24)

- Fix some search parameters validation [#1601](https://github.com/opendatateam/udata/pull/1601)
- Prevent API tracking errors with unicode [#1602](https://github.com/opendatateam/udata/pull/1602)
- Prevent a race condition error when uploading file with concurrent chunking [#1606](https://github.com/opendatateam/udata/pull/1606)
- Disallow resources dict in API [#1603](https://github.com/opendatateam/udata/pull/1603)
- Test and fix territories routing [#1611](https://github.com/opendatateam/udata/pull/1611)
- Fix the client-side Raven/Sentry configuration [#1612](https://github.com/opendatateam/udata/pull/1612)
- Raise a 404 in case of unknown RDF content type [#1613](https://github.com/opendatateam/udata/pull/1613)
- Ensure current theme is available to macros requiring it in mails [#1614](https://github.com/opendatateam/udata/pull/1614)
- Fix documentation about NGinx configuration for https [#1615](https://github.com/opendatateam/udata/pull/1615)
- Remove unwanted commas in default `SECURITY_EMAIL_SUBJECT_*` parameters [#1616](https://github.com/opendatateam/udata/pull/1616)

## 1.3.6 (2018-04-16)

- Prevent OEmbed card to be styled when loaded in bootstrap 4 [#1569](https://github.com/opendatateam/udata/pull/1569)
- Fix organizations sort by last_modified [#1576](https://github.com/opendatateam/udata/pull/1576)
- Fix dataset creation form (and any other form) [#1584](https://github.com/opendatateam/udata/pull/1584)
- Fix an XSS on client-side markdown parsing [#1585](https://github.com/opendatateam/udata/pull/1585)
- Ensure URLs validation is the same everywhere [#1586](https://github.com/opendatateam/udata/pull/1586)

## 1.3.5 (2018-04-03)

- Upgrade `sifter` to `0.5.3` [#1548](https://github.com/opendatateam/udata/pull/1548)
- Upgrade `jquery-validation` to 1.17.0 and fixes some issues with client-side URL validation [#1550](https://github.com/opendatateam/udata/pull/1550)
- Minor change on OEmbed cards to avoid theme to override the cards `font-family` [#1549](https://github.com/opendatateam/udata/pull/1549)
- Improve cli unicode handling [#1551](https://github.com/opendatateam/udata/pull/1551)
- Fix DCAT harvester mime type detection [#1552](https://github.com/opendatateam/udata/pull/1552)
- Add the missing harvester URL in admin [#1554](https://github.com/opendatateam/udata/pull/1554)
- Fix harvester preview/job layout [#1553](https://github.com/opendatateam/udata/pull/1553)
- Fix some search unicode issues [#1555](https://github.com/opendatateam/udata/pull/1555)
- Small fixes on OEmbed URL detection [#1556](https://github.com/opendatateam/udata/pull/1556)
- Use nb_hits instead of views to count downloads [#1560](https://github.com/opendatateam/udata/pull/1560)
- Prevent an XSS in TermFacet [#1561](https://github.com/opendatateam/udata/pull/1561)
- Fix breadcrumb bar layout on empty search result [#1562](https://github.com/opendatateam/udata/pull/1562)

## 1.3.4 (2018-03-28)

- Remove territory claim banner [#1521](https://github.com/opendatateam/udata/pull/1521)
- Expose an [OEmbed](https://oembed.com/) API endpoint using the new cards [#1525](https://github.com/opendatateam/udata/pull/1525)
- Small topic fixes [#1529](https://github.com/opendatateam/udata/pull/1529)
- Fixes the search result vertical cut off [#1530](https://github.com/opendatateam/udata/pull/1530)
- Prevent visually disabled pagination buttons from being clicked [#1539](https://github.com/opendatateam/udata/pull/1539)
- Fixes "sort organization by name" not working [#1537](https://github.com/opendatateam/udata/pull/1537)
- Non-admin users should not see the "publish as anyone" filter field on "publish as" screen [#1538](https://github.com/opendatateam/udata/pull/1538)

## 1.3.3 (2018-03-20)

- Fixes on upload: prevent double upload and bad chunks upload [#1516](https://github.com/opendatateam/udata/pull/1516)
- Ensure OAuth2 tokens can be saved without `refresh_token` [#1517](https://github.com/opendatateam/udata/pull/1517)

## 1.3.2 (2018-03-20)

- Support request-body credential in OAuth2 (Fix a regression introduced in 1.3.0) [#1511](https://github.com/opendatateam/udata/pull/1511)

## 1.3.1 (2018-03-15)

- Fix some geozones/geoids bugs [#1505](https://github.com/opendatateam/udata/pull/1505)
- Fix oauth scopes serialization in authorization template [#1506](https://github.com/opendatateam/udata/pull/1506)
- Prevent error on site ressources metric [#1507](https://github.com/opendatateam/udata/pull/1507)
- Fix some routing errors [#1508](https://github.com/opendatateam/udata/pull/1508)
- Mongo connection is now lazy by default, preventing non fork-safe usage in celery as well as preventing commands not using the database to hit it [#1509](https://github.com/opendatateam/udata/pull/1509)
- Fix udata version not exposed on Sentry [#1510](https://github.com/opendatateam/udata/pull/1510)

## 1.3.0 (2018-03-13)

### Breaking changes

- Switch to `flask-cli` and drop `flask-script`. Deprecated commands have been removed. [#1364](https://github.com/opendatateam/udata/pull/1364)
- Update card components to make them more consistent [#1383](https://github.com/opendatateam/udata/pull/1383) [#1460](https://github.com/opendatateam/udata/pull/1460)
- udata is now protocol (`http`/`https`) agnostic. This is now fully the reverse-proxy responsibility (please ensure that you are using SSL only in production for security purpose). [#1463](https://github.com/opendatateam/udata/pull/1463)
- Added more entrypoints and document them. There is no more automatically enabled plugin by installation. Plugins can now properly contribute translations. [#1431](https://github.com/opendatateam/udata/pull/1431)

### New features

- Soft breaks in markdown is rendered as line return as allowed by the [commonmark specifications](http://spec.commonmark.org/0.28/#soft-line-breaks), client-side rendering follows the same security rules [#1432](https://github.com/opendatateam/udata/pull/1432)
- Switch from OAuthlib/Flask-OUAhtlib to Authlib and support all grants type as well as token revocation [#1434](https://github.com/opendatateam/udata/pull/1434)
- Chunked upload support (big files support) [#1468](https://github.com/opendatateam/udata/pull/1468)
- Improve tasks/jobs queues routing [#1487](https://github.com/opendatateam/udata/pull/1487)
- Add the `udata schedule|unschedule|scheduled` commands [#1497](https://github.com/opendatateam/udata/pull/1497)

### Bug fixes and minor changes

- Added Geopackage as default allowed file formats [#1425](https://github.com/opendatateam/udata/pull/1425)
- Fix completion/suggestion unicode handling [#1452](https://github.com/opendatateam/udata/pull/1452)
- Added a link to change password into the admin [#1462](https://github.com/opendatateam/udata/pull/1462)
- Fix organization widget (embed) [#1474](https://github.com/opendatateam/udata/pull/1474)
- High priority for sendmail tasks [#1484](https://github.com/opendatateam/udata/pull/1484)
- Add security.send_confirmation template [#1475](https://github.com/opendatateam/udata/pull/1475)

### Internals

- Switch to pytest as testing tool and expose a `udata` pytest plugin [#1400](https://github.com/opendatateam/udata/pull/1400)


## 1.2.11 (2018-02-05)

- Translate Flask-Security email subjects [#1413](https://github.com/opendatateam/udata/pull/1413)
- Fix organization admin pagination [#1372](https://github.com/opendatateam/udata/issues/1372)
- Fix missing spinners on loading datatables [#1401](https://github.com/opendatateam/udata/pull/1401)
- Fixes on the search facets [#1410](https://github.com/opendatateam/udata/pull/1410)

## 1.2.10 (2018-01-24)

- Markdown rendering is now the same between the back and the frontend. [#604](https://github.com/opendatateam/udata/issues/604)
- Make the dataset page reuses section and cards themable. [#1378](https://github.com/opendatateam/udata/pull/1378)
- `ValueError` is not hidden anymore by the Bad Request error page, it is logged. [#1382](https://github.com/opendatateam/udata/pull/1382)
- Spatial encoding fixes: prevent breaking unicode errors. [#1381](https://github.com/opendatateam/udata/pull/1381)
- Ensure the multiple term search uses a `AND` operator [#1384](https://github.com/opendatateam/udata/pull/1384)
- Facets encoding fixes: ensure lazy strings are propery encoded. [#1388](https://github.com/opendatateam/udata/pull/1388)
- Markdown content is now easily themable (namespaced into a `markdown` class) [#1389](https://github.com/opendatateam/udata/pull/1389)
- Fix discussions and community resources alignment on datasets and reuses pages [#1390](https://github.com/opendatateam/udata/pull/1390)
- Fix discussions style on default theme [#1393](https://github.com/opendatateam/udata/pull/1393)
- Ensure empty harvest jobs properly end [#1395](https://github.com/opendatateam/udata/pull/1395)

## 1.2.9 (2018-01-17)

- Add extras field in discussions [#1360](https://github.com/opendatateam/udata/pull/1360)
- Fix datepicker [#1370](https://github.com/opendatateam/udata/pull/1370)
- Fix error on forbidden scheme in `is_url` harvest filter [#1376](https://github.com/opendatateam/udata/pull/1376)
- Fix an error on rendering present territory date [#1377](https://github.com/opendatateam/udata/pull/1377)

## 1.2.8 (2018-01-10)

- Fix html2text dependency version [#1362](https://github.com/opendatateam/udata/pull/1362)

## 1.2.7 (2018-01-10)

- Bump chartjs version to 2.x [#1352](https://github.com/opendatateam/udata/pull/1352)
- Sanitize mdstrip [#1351](https://github.com/opendatateam/udata/pull/1351)

## 1.2.6 (2018-01-04)

- Fix wrongly timed notification on dataset creation with misformed tags [#1332](https://github.com/opendatateam/udata/pull/1332)
- Fix topic creation [#1333](https://github.com/opendatateam/udata/pull/1333)
- Add a `udata worker status` command to list pending tasks.[breaking] The `udata worker` command is replaced by `udata worker start`. [#1324](https://github.com/opendatateam/udata/pull/1324)
- Prevent crawlers from indexing spammy datasets, reuses and organizations [#1334](https://github.com/opendatateam/udata/pull/1334) [#1335](https://github.com/opendatateam/udata/pull/1335)
- Ensure Swagger.js properly set jQuery.ajax contentType parameter (and so data is properly serialized) [#1126](https://github.com/opendatateam/udata/issues/1126)
- Allows theme to easily access the `owner_avatar_url` template filter [#1336](https://github.com/opendatateam/udata/pull/1336)

## 1.2.5 (2017-12-14)

- Fix misused hand cursor over the spatial coverage map in dataset admin [#1296](https://github.com/opendatateam/udata/pull/1296)
- Fix broken post edit page [#1295](https://github.com/opendatateam/udata/pull/1295)
- Display date of comments in dataset discussions [#1283](https://github.com/opendatateam/udata/pull/1283)
- Prevent `reindex` command from failing on a specific object and log error instead. [#1293](https://github.com/opendatateam/udata/pull/1293)
- Position the community resource link icon correctly [#1298](https://github.com/opendatateam/udata/pull/1298)
- Add a sort option to query of list of posts in API [#1301](https://github.com/opendatateam/udata/pull/1301)
- Import dropdown behavior from `udata-gouvfr` and fix hidden submenus on mobile [#1297](https://github.com/opendatateam/udata/pull/1297)
- show message for emtpy dataset search [#1044](https://github.com/opendatateam/udata/pull/1284)

## 1.2.4 (2017-12-06)

- Fix flask_security celery tasks context [#1249](https://github.com/opendatateam/udata/pull/1249)
- Fix `dataset.quality` handling when no format filled [#1265](https://github.com/opendatateam/udata/pull/1265)
- Ignore celery tasks results except for tasks which require it and lower the default results expiration to 6 hours [#1281](https://github.com/opendatateam/udata/pull/1281)
- Import community resource avatar style from udata-gouvfr [#1288](https://github.com/opendatateam/udata/pull/1288)
- Terms are now handled from markdown and customizable with the `SITE_TERMS_LOCATION` setting. [#1285](https://github.com/opendatateam/udata/pull/1285)
- Deeplink to resource [#1289](https://github.com/opendatateam/udata/pull/1289)

## 1.2.3 (2017-10-27)

- Check only the uncollapsed resources at first on dataset view [#1246](https://github.com/opendatateam/udata/pull/1246)

## 1.2.2 (2017-10-26)

- Fixes on the `search index command` [#1245](https://github.com/opendatateam/udata/pull/1245)

## 1.2.1 (2017-10-26)

- Introduce `udata search index` commmand to replace both deprecated `udata search init` and `udata search reindex` commands. They will be removed in udata 1.4. [#1233](https://github.com/opendatateam/udata/pull/1233)
- Rollback oauthlib from 2.0.5 to 2.0.2, pending a permanent solution [#1237](https://github.com/opendatateam/udata/pull/1237)
- Get cached linkchecker result before hitting API [#1235](https://github.com/opendatateam/udata/pull/1235)
- Cleanup resources checksum (migration) [#1239](https://github.com/opendatateam/udata/pull/1239)
- Show check results in resource modal [#1242](https://github.com/opendatateam/udata/pull/1242)
- Cache avatar rendering [#1243](https://github.com/opendatateam/udata/pull/1243)

## 1.2.0 (2017-10-20)

### New features and big improvements

- Expose harvester scheduling through the API and the admin interface [#1123](https://github.com/opendatateam/udata/pull/1123)
- Added a `udata info` command for diagnostic purpose [#1179](https://github.com/opendatateam/udata/pull/1179)
- Switch from static theme avatars/placeholders to [identicons](https://en.wikipedia.org/wiki/Identicon) for readability (mostly on discussions) [#1193](https://github.com/opendatateam/udata/pull/1193)
- Move croquemort features to a generic link checker architecture [#1110](https://github.com/opendatateam/udata/pull/1110)
- CKAN and OpenDataSoft backends are now optional separate udata extensions [#1213](https://github.com/opendatateam/udata/pull/1213)
- Better search autocomplete [#1222](https://github.com/opendatateam/udata/pull/1222)
- Big post improvements (discussions support, navigation, fixes...) [#1224](https://github.com/opendatateam/udata/pull/1224)

### Breaking changes

- Upgrade to Celery 4.1.0. All celery parameters should be updated. (See [Celery options documentation](https://udata.readthedocs.io/en/stable/adapting-settings/#celery-options) [#1150](https://github.com/opendatateam/udata/pull/1050)
- Switch to [Crowdin](https://crowdin.com) to manage translations [#1171](https://github.com/opendatateam/udata/pull/1171)
- Switch to `Flask-Security`. `Flask-Security-Fork` should be uninstalled before installing the new requirements [#958](https://github.com/opendatateam/udata/pull/958)

### Miscellaneous changes and fixes

- Display organization metrics in the organization page tab labels [#1022](https://github.com/opendatateam/udata/pull/1022)
- Organization dashboard page has been merged into the main organization page [#1023](https://github.com/opendatateam/udata/pull/1023)
- Fix an issue causing a loss of data input at the global search input level [#1019](https://github.com/opendatateam/udata/pull/1019)
- Fixes a lot of encoding issues [#1146](https://github.com/opendatateam/udata/pull/1146)
- Add `.ttl` and `.n3` as supported file extensions [#1183](https://github.com/opendatateam/udata/pull/1183)
- Improve logging for adhoc scripts [#1184](https://github.com/opendatateam/udata/pull/1184)
- Improve URLs validation (support new tlds, unicode URLs...) [#1182](https://github.com/opendatateam/udata/pull/1182)
- Properly serialize empty geometries for zones missing it and prevent leaflet crash on invalid bounds [#1188](https://github.com/opendatateam/udata/pull/1188)
- Start validating some configuration parameters [#1197](https://github.com/opendatateam/udata/pull/1197)
- Remove resources without title or url [migration] [#1200](https://github.com/opendatateam/udata/pull/1200)
- Improve harvesting licenses detection [#1203](https://github.com/opendatateam/udata/pull/1203)
- Added missing delete post and topic admin actions [#1202](https://github.com/opendatateam/udata/pull/1202)
- Fix the scroll to a discussion sub-thread [#1206](https://github.com/opendatateam/udata/pull/1206)
- Fix duplication in discussions [migration] [#1209](https://github.com/opendatateam/udata/pull/1209)
- Display that a discussion has been closed [#1216](https://github.com/opendatateam/udata/pull/1216)
- Explicit dataset search reuse facet context (only known reuses) [#1219](https://github.com/opendatateam/udata/pull/1219)
- Optimize indexation a little bit [#1215](https://github.com/opendatateam/udata/pull/1215)
- Fix some reversed temporal coverage [migration] [#1214](https://github.com/opendatateam/udata/pull/1214)


## 1.1.8 (2017-09-28)

- Display membership modal actions buttons for site administrators and on membership display. [#1176](https://github.com/opendatateam/udata/pull/1176)
- Fix organization avatar in admin profile [#1175](https://github.com/opendatateam/udata/issues/1175)

## 1.1.7 (2017-09-25)

- Prevent a random territory from being displayed when query doesn't match [#1124](https://github.com/opendatateam/udata/pull/1124)
- Display avatar when the community resource owner is an organization [#1125](https://github.com/opendatateam/udata/pull/1125)
- Refactor the "publish as" screen to make it more obvious that an user is publishing under its own name [#1122](https://github.com/opendatateam/udata/pull/1122)
- Make the "find your organization" screen cards clickable (send to the organization page) [#1129](https://github.com/opendatateam/udata/pull/1129)
- Fix "Center the full picture" on user avatar upload [#1130](https://github.com/opendatateam/udata/issues/1130)
- Hide issue modal forbidden actions [#1128](https://github.com/opendatateam/udata/pull/1128)
- Ensure spatial coverage zones are resolved when submitted from the API or when querying oembed API. [#1140](https://github.com/opendatateam/udata/pull/1140)
- Prevent user metrics computation when the object owner is an organization (and vice versa) [#1152](https://github.com/opendatateam/udata/pull/1152)

## 1.1.6 (2017-09-11)

- Fix CircleCI automated publication on release tags
  [#1120](https://github.com/opendatateam/udata/pull/1120)

## 1.1.5 (2017-09-11)

- Fix the organization members grid in admin
  [#934](https://github.com/opendatateam/udata/issues/934)
- Fix and tune harvest admin loading state and payload size
  [#1113](https://github.com/opendatateam/udata/issues/1113)
- Automatically schedule validated harvesters and allow to (re)schedule them
  [#1114](https://github.com/opendatateam/udata/pull/1114)
- Raise the minimum `raven` version to ensure sentry is filtering legit HTTP exceptions
  [#774](https://github.com/opendatateam/udata/issues/774)
- Pin GeoJSON version to avoid breaking changes
  [#1118](https://github.com/opendatateam/udata/pull/1118)
- Deduplicate organization members
  [#1111](https://github.com/opendatateam/udata/issues/1111)

## 1.1.4 (2017-09-05)

- Fix packaging

## 1.1.3 (2017-09-05)

- Make the spatial search levels exclusion list configurable through `SPATIAL_SEARCH_EXCLUDE_LEVELS`.
  [#1101](https://github.com/opendatateam/udata/pull/1101)
- Fix facets labelizer with html handling
  [#1102](https://github.com/opendatateam/udata/issues/1102)
- Ensure territories pages have image defined in metadatas
  [#1103](https://github.com/opendatateam/udata/issues/1103)
- Strip tags in autocomplete results
  [#1104](https://github.com/opendatateam/udata/pull/1104)
- Transmit link checker status to frontend
  [#1048](https://github.com/opendatateam/udata/issues/1048)
- Remove plus signs from search query
  [#1048](https://github.com/opendatateam/udata/issues/987)

## 1.1.2 (2017-09-04)

- Handle territory URLs generation without validity
  [#1068](https://github.com/opendatateam/udata/issues/1068)
- Added a contact button to trigger discussions
  [#1076](https://github.com/opendatateam/udata/pull/1076)
- Improve harvest error handling
  [#1078](https://github.com/opendatateam/udata/pull/1078)
- Improve elasticsearch configurability
  [#1096](https://github.com/opendatateam/udata/pull/1096)
- Lots of fixes admin files upload
  [1094](https://github.com/opendatateam/udata/pull/1094)
- Prevent the "Bad request error" happening on search but only on some servers
  [#1097](https://github.com/opendatateam/udata/pull/1097)
- Migrate spatial granularities to new identifiers
- Migrate remaining legacy spatial identifiers
  [#1080](https://github.com/opendatateam/udata/pull/1080)
- Fix the discussion API documention
  [#1093](https://github.com/opendatateam/udata/pull/1093)

## 1.1.1 (2017-07-31)

- Fix an issue preventing reuse edition:
  [#1027](https://github.com/opendatateam/udata/issues/1027)
- Fix an issue preventing user display and edit in admin:
  [#1030](https://github.com/opendatateam/udata/issues/1030)
- Fix an error when a membership request is accepted:
  [#1028](https://github.com/opendatateam/udata/issues/1028)
- Fix issue modal on a reuse:
  [#1026](https://github.com/opendatateam/udata/issues/1026)
- Fix sort by date on admin users list:
  [#1029](https://github.com/opendatateam/udata/issues/1029)
- Improve the `purge` command
  [#1039](https://github.com/opendatateam/udata/pull/1039)
- Ensure search does not fail when a deleted object has not been
  unindexed yet
  [#1063](https://github.com/opendatateam/udata/issues/1063)
- Start using Celery queues to handle task priorities
  [#1067](https://github.com/opendatateam/udata/pull/1067)
- Updated translations

## 1.1.0 (2017-07-05)

### New features and improvements

- Added a [DCAT](https://www.w3.org/TR/vocab-dcat/) harvester
  and expose metadata as RDF/DCAT.
  [#966](https://github.com/opendatateam/udata/pull/966)
  See the dedicated documentions:

  - [RDF](https://udata.readthedocs.io/en/stable/rdf/)
  - [Harvesting](https://udata.readthedocs.io/en/stable/harvesting/)

- Images are now optimized and you can force rerendering using the `udata images render` command.
- Allowed files extensions are now configurable via the `ALLOWED_RESOURCES_EXTENSIONS` setting
  and both admin and API will have the same behavior
  [#833](https://github.com/opendatateam/udata/pull/833).
- Improve and fix notifications:
  [#928](https://github.com/opendatateam/udata/issues/928)

  - Changed notification style to toast
  - Fix notifications that weren't displayed on form submission
- Add a toggle indicator on dataset quality blocks that are collapsible
  [#915](https://github.com/opendatateam/udata/issues/915)
- Integrating latest versions of GeoZones and GeoLogos for territories.
  Especially using history of towns, counties and regions from GeoHisto.
  [#499](https://github.com/opendatateam/udata/issues/499)

### Breaking Changes

- Themes are now entrypoint-based [#829](https://github.com/opendatateam/udata/pull/829).
  There is also a new [theming documention](https://udata.readthedocs.io/en/stable/creating-theme/).
- Images placeholders are now entirely provided by themes
  [#707](https://github.com/opendatateam/udata/issues/707)
  [#1006](https://github.com/opendatateam/udata/issues/1006)
- Harvester declaration is now entrypoint-based
  [#1004](https://github.com/opendatateam/udata/pull/1004)

### Fixes

- Ensure URLs are stripped [#823](https://github.com/opendatateam/udata/pull/823)
- Lot of fixes and improvements on Harvest admin UI
  [#817](https://github.com/opendatateam/udata/pull/817):

  - harvester edition fixed (and missing API added)
  - harvester deletion fixed
  - harvester listing is now paginated
  - more detailed harvesters widgets
  - ensure harvest source are owned by a user or an organization, not both [migration]

- Pure Vue.js search facets
  [#880](https://github.com/opendatateam/udata/pull/880).
  Improve and fix the datepicker:

  - Proper sizing and positionning in dropdowns
  - Fix initial value not being displayed
  - Make it usable on keyboard
  - Allows to define `min` and `max` values to disable some dates
  - Keyboard input is reflected into the calendar
    [#615](https://github.com/opendatateam/udata/issues/615)
- Disable `next` button when no file has been uploaded
  [#930](https://github.com/opendatateam/udata/issues/930)
- Fix badges notification mails
  [#894](https://github.com/opendatateam/udata/issues/894)
- Fix the `udata search reindex` command
  [#1009](https://github.com/opendatateam/udata/issues/1009)
- Reindex datasets when their parent organization is purged
  [#1008](https://github.com/opendatateam/udata/issues/1008)

### Miscellaneous / Internal

- Upgrade to Flask-Mongoengine 0.9.3, Flask-WTF 0.14.2, mongoengine 0.13.0.
  [#812](https://github.com/opendatateam/udata/pull/812)
  [#871](https://github.com/opendatateam/udata/pull/871)
  [#903](https://github.com/opendatateam/udata/pull/903)
- Upgrade to Flask-Login 0.4.0 and switch from Flask-Security to the latest
  [Flask-Security-Fork](https://pypi.org/project/Flask-Security-Fork)
  [#813](https://github.com/opendatateam/udata/pull/813)
- Migrated remaining widgets to Vue.js [#828](https://github.com/opendatateam/udata/pull/828):

  - bug fixes on migrated widgets (Issues button/modal, integrate popover, coverage map)
  - more coherent JS environment for developpers
  - lighter assets
  - drop Handlebars dependency

- bleach and html5lib have been updated leading to more secure html/markdown cleanup
  and [better performances](http://bluesock.org/~willkg/blog/dev/bleach_2_0.html)
  [#838](https://github.com/opendatateam/udata/pull/838)
- Drop `jquery-slimscroll` and fix admin menu scrolling
  [#851](https://github.com/opendatateam/udata/pull/851)
- drop jquery.dotdotdot for a lighter css-only solution (less memory consumption)
  [#853](https://github.com/opendatateam/udata/pull/853)
- Lighter style [#869](https://github.com/opendatateam/udata/pull/869):

  - Drop glyphicons and use only Font-Awesome (more coherence, less fonts)
  - lighter bootstrap style by importing only what's needed
  - make use of bootstrap and admin-lte variables (easier for theming)
  - proper separation between front and admin style
- Drop `ExtractTextPlugin` on Vue components style:

  - faster (re)compilation time
  - resolves most compilation and missing style issues
    [#555](https://github.com/opendatateam/udata/issues/555)
    [#710](https://github.com/opendatateam/udata/issues/710)
  - allows use of hot components reloading.
- Pure Vue.js modals. Fix the default membership role. Added contribute modal.
  [#873](https://github.com/opendatateam/udata/pull/873)
- Easier Vue.js development/debugging:

  - Drop `Vue.config.replace = false`: compatible with Vue.js 1/2 and no more style guessing
    [#760](https://github.com/opendatateam/udata/pull/760)
  - `name` on all components: no more `Anonymous Component` in Vue debugger
  - No more `Fragments`
  - More ES6 everywhere
- Make metrics deactivable for tests
  [#905](https://github.com/opendatateam/udata/pull/905)

## 1.0.11 (2017-05-25)

- Fix presubmit form errors handling
  [#909](https://github.com/opendatateam/udata/pull/909)
- Fix producer sidebar image sizing
  [#913](https://github.com/opendatateam/udata/issues/913)
- Fix js `Model.save()` not updating in some cases
  [#910](https://github.com/opendatateam/udata/pull/910)

## 1.0.10 (2017-05-11)

- Fix bad stored (community) resources URLs [migration]
  [#882](https://github.com/opendatateam/udata/issues/882)
- Proper producer logo display on dataset pages
- Fix CKAN harvester empty notes and `metadata` file type handling
- Remove (temporary) badges metrics
  [#885](https://github.com/opendatateam/udata/issues/885)
- Test and fix topic search
  [#892](https://github.com/opendatateam/udata/pull/892)

## 1.0.9 (2017-04-23)

- Fix broken post view
  [#877](https://github.com/opendatateam/udata/pull/877)
- Fix new issue submission
  [#874](https://github.com/opendatateam/udata/issues/874)
- Display full images/logo/avatars URL in references too
  [#824](https://github.com/opendatateam/udata/issues/824)

## 1.0.8 (2017-04-14)

- Allow more headers in cors preflight headers
  [#857](https://github.com/opendatateam/udata/pull/857)
  [#860](https://github.com/opendatateam/udata/pull/860)
- Fix editorialization admin
  [#863](https://github.com/opendatateam/udata/pull/863)
- Fix missing completer images and ensure completion API is usable on a different domain
  [#864](https://github.com/opendatateam/udata/pull/864)

## 1.0.7 (2017-04-07)

- Fix display for zone completer existing values
  [#845](https://github.com/opendatateam/udata/issues/845)
- Proper badge display on dataset and organization page
  [#849](https://github.com/opendatateam/udata/issues/849)
- Remove useless `discussions` from views contexts.
  [#850](https://github.com/opendatateam/udata/pull/850)
- Fix the inline resource edit button not redirecting to admin
  [#852](https://github.com/opendatateam/udata/pull/852)
- Fix broken checksum component
  [#846](https://github.com/opendatateam/udata/issues/846)

## 1.0.6 (2017-04-01)

- Default values are properly displayed on dataset form
  [#745](https://github.com/opendatateam/udata/issues/745)
- Prevent a redirect on discussion fetch
  [#795](https://github.com/opendatateam/udata/issues/795)
- API exposes both original and biggest thumbnail for organization logo, reuse image and user avatar
  [#824](https://github.com/opendatateam/udata/issues/824)
- Restore the broken URL check feature
  [#840](https://github.com/opendatateam/udata/issues/840)
- Temporarily ignore INSPIRE in ODS harvester
  [#837](https://github.com/opendatateam/udata/pull/837)
- Allow `X-API-KEY` and `X-Fields` in cors preflight headers
  [#841](https://github.com/opendatateam/udata/pull/841)

## 1.0.5 (2017-03-27)

- Fixes error display in forms [#830](https://github.com/opendatateam/udata/pull/830)
- Fixes date range picker dates validation [#830](https://github.com/opendatateam/udata/pull/830)
- Fix badges entries not showing in admin [#825](https://github.com/opendatateam/udata/pull/825)

## 1.0.4 (2017-03-01)

- Fix badges trying to use API too early
  [#799](https://github.com/opendatateam/udata/pull/799)
- Some minor tuning on generic references
  [#801](https://github.com/opendatateam/udata/pull/801)
- Cleanup factories
  [#808](https://github.com/opendatateam/udata/pull/808)
- Fix user default metrics not being set [migration]
  [#809](https://github.com/opendatateam/udata/pull/809)
- Fix metric update after transfer
  [#810](https://github.com/opendatateam/udata/pull/810)
- Improve spatial completion ponderation (spatial zones reindexation required)
  [#811](https://github.com/opendatateam/udata/pull/811)

## 1.0.3 (2017-02-21)

- Fix JavaScript locales handling [#786](https://github.com/opendatateam/udata/pull/786)
- Optimize images sizes for territory placeholders [#788](https://github.com/opendatateam/udata/issues/788)
- Restore placeholders in search suggestions, fix [#790](https://github.com/opendatateam/udata/issues/790)
- Fix share popover in production build [#793](https://github.com/opendatateam/udata/pull/793)

## 1.0.2 (2017-02-20)

- Fix assets packaging for production [#763](https://github.com/opendatateam/udata/pull/763) [#765](https://github.com/opendatateam/udata/pull/765)
- Transform `udata_version` jinja global into a reusable (by themes) `package_version` [#768](https://github.com/opendatateam/udata/pull/768)
- Ensure topics datasets and reuses can display event with a topic parameter [#769](https://github.com/opendatateam/udata/pull/769)
- Raise a `400 Bad Request` when a bad `class` attribute is provided to the API
  (for entry point not using forms). [#772](https://github.com/opendatateam/udata/issues/772)
- Fix datasets with spatial coverage not being indexed [#778](https://github.com/opendatateam/udata/issues/778)
- Ensure theme assets cache is versioned (and flushed when necessary)
  [#781](https://github.com/opendatateam/udata/pull/781)
- Raise maximum tag length to 96 in order to at least support
  [official INSPIRE tags](http://inspire.ec.europa.eu/theme)
  [#782](https://github.com/opendatateam/udata/pull/782)
- Properly raise 400 error on transfer API in case of bad subject or recipient
  [#784](https://github.com/opendatateam/udata/pull/784)
- Fix broken OEmbed rendering [#783](https://github.com/opendatateam/udata/issues/783)
- Improve crawlers behavior by adding some `meta[name=robots]` on pages requiring it
  [#777](https://github.com/opendatateam/udata/pull/777)

## 1.0.1 (2017-02-16)

- Pin PyMongo version (only compatible with PyMongo 3+)

## 1.0.0 (2017-02-16)

### Breaking Changes

* 2016-05-11: Upgrade of ElasticSearch from 1.7 to 2.3 [#449](https://github.com/opendatateam/udata/pull/449)

You have to re-initialize the index from scratch, not just use the `reindex` command given that ElasticSearch 2+ doesn't provide a way to [delete mappings](https://www.elastic.co/guide/en/elasticsearch/reference/current/indices-delete-mapping.html) anymore. The command is `udata search init` and may take some time given the amount of data you are dealing with.

* 2017-01-18: User search and listing has been removed (privacy concern)

### New & Improved

* 2017-01-06: Add some dataset ponderation factor: temporal coverage, spatial coverage,
  certified provenance and more weight for featured ones. Need reindexation to be taken into account.

* 2016-12-20: Use all the [Dublin Core Frequencies](http://dublincore.org/groups/collections/frequency/)
  plus some extra frequencies.

* 2016-12-01: Add the possibility for a user to delete its account in the admin interface

In some configurations, this feature should be deactivated, typically when
there is an SSO in front of udata which may cause some inconsistencies. In
that case, the configuration parameter DELETE_ME should be set to False (True
by default).

* 2016-05-12: Add fields masks to reduce API payloads [#451](https://github.com/opendatateam/udata/pull/451)

The addition of [fields masks](http://flask-restplus.readthedocs.io/en/stable/mask.html) in Flask-RESTPlus allows us to reduce the retrieved payload within the admin — especially for datasets — and results in a performances boost.

### Fixes

* 2016-11-29: Mark active users as confirmed [#619](https://github.com/opendatateam/udata/pull/618)
* 2016-11-28: Merge duplicate users [#617](https://github.com/opendatateam/udata/pull/617)
  (A reindexation is necessary after this migration)

### Deprecation

Theses are deprecated and support will be removed in some feature release.
See [Deprecation Policy](https://udata.readthedocs.io/en/stable/versioning/#deprecation-policy).

* Theses frequencies are deprecated for their Dublin Core counter part:
    * `fortnighly` ⇨ `biweekly`
    * `biannual` ⇨ `semiannual`
    * `realtime` ⇨ `continuous`


## 0.9.0 (2017-01-10)

- First published version<|MERGE_RESOLUTION|>--- conflicted
+++ resolved
@@ -7,13 +7,10 @@
 - Fix reuses metrics [#2531](https://github.com/opendatateam/udata/pull/2531):
   - Reuses "datasets" metrics are now triggered correctly
   - New job to update the datasets "reuses" metrics: `update-datasets-reuses-metrics` to be scheduled
-<<<<<<< HEAD
+- Add a specific dataset's method for resource removal [#2534](https://github.com/opendatateam/udata/pull/2534)
 - Flask-Security update [#2535](https://github.com/opendatateam/udata/pull/2535):
   - Switch to fork Flask-Security-Too
   - New settings to set the required password length and complexity
-=======
-- Add a specific dataset's method for resource removal [#2534](https://github.com/opendatateam/udata/pull/2534)
->>>>>>> f5ebfbb2
 
 ## 2.2.1 (2020-08-25)
 
