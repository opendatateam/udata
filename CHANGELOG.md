--- conflicted
+++ resolved
@@ -2,11 +2,8 @@
 
 ## Current (in progress)
 
-<<<<<<< HEAD
 - Clean up event code [#2751](https://github.com/opendatateam/udata/pull/2751)
-=======
 - Replace mongo legacy image in CI [#2754](https://github.com/opendatateam/udata/pull/2754)
->>>>>>> 2b2d9b49
 
 ## 4.1.1 (2022-07-08)
 
