--- conflicted
+++ resolved
@@ -2,7 +2,7 @@
 
 ## Current (in progress)
 
-- Nothing yet
+- Fix: return the correct error when no `Content-Type` is sent instead of 500 [#2967](https://github.com/opendatateam/udata/pull/2967)
 
 ## 7.0.4 (2024-02-27)
 
@@ -17,15 +17,11 @@
 - Fix: do not send mail about discussions when there is no owner / no organisation members [#2962](https://github.com/opendatateam/udata/pull/2962)
 - Fix: 'backend' is now required in `HarvestSource` [#2962](https://github.com/opendatateam/udata/pull/2962)
 - Fix: URL to organizations in mails are now independent from `udata-front` (show the URL of the API if no `udata-front`) [#2962](https://github.com/opendatateam/udata/pull/2962)
-<<<<<<< HEAD
-- Fix: return the correct error when no `Content-Type` is sent instead of 500 [#2967](https://github.com/opendatateam/udata/pull/2967)
-=======
 - Add harvested dcat properties as extras [#2968](https://github.com/opendatateam/udata/pull/2968):
   - DCT.provenance [0..n]
   - DCT.accessRights [0..1]
 - Generate translations file [#2974](https://github.com/opendatateam/udata/pull/2974)
 - Fix contact point test with missing translation [#2977](https://github.com/opendatateam/udata/pull/2977)
->>>>>>> bae3582d
 
 ## 7.0.3 (2024-02-15)
 
