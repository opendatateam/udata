--- conflicted
+++ resolved
@@ -4,13 +4,10 @@
 
 - Plugin's translations are now correctly loaded [#2529](https://github.com/opendatateam/udata/pull/2529)
 - Vine version is now pinned in requirements [#2532](https://github.com/opendatateam/udata/pull/2532)
-<<<<<<< HEAD
-- Add a specific dataset's method for resource removal [#2534](https://github.com/opendatateam/udata/pull/2534)
-=======
 - Fix reuses metrics [#2531](https://github.com/opendatateam/udata/pull/2531):
   - Reuses "datasets" metrics are now triggered correctly
   - New job to update the datasets "reuses" metrics: `update-datasets-reuses-metrics` to be scheduled
->>>>>>> 8a7a6818
+- Add a specific dataset's method for resource removal [#2534](https://github.com/opendatateam/udata/pull/2534)
 
 ## 2.2.1 (2020-08-25)
 
