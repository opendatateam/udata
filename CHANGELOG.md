--- conflicted
+++ resolved
@@ -4,11 +4,8 @@
 
 - Fix reuses inside database without private information (default to public)
 - Fix: you can now remove schema from a resource in the admin
-<<<<<<< HEAD
 - Fix: refuse an organisation access request when multiple access requests are pending
-=======
 - Add downloads count in datasets' CSV
->>>>>>> 04c304cf
 
 ## 7.0.2 (2024-01-23)
 
