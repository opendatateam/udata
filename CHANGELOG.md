# Changelog

## Current (in progress)

- Adds latest `sentry-sdk[flask]` as an install dependency, and update Sentry logic to be able to send environment, app version and profiling/performance info [#3086](https://github.com/opendatateam/udata/pull/3086)
<<<<<<< HEAD
- Add report get endpoint and make report get and list admin only [#3115](https://github.com/opendatateam/udata/pull/3115)
=======
- Fix the version of udata-fixtures used by `udata import-fixtures` [#3114](https://github.com/opendatateam/udata/pull/3114)
- Update to the version v2.0.0 of udata-fixtures (with the dataservices)
- Add type hints [#3111](https://github.com/opendatateam/udata/pull/3111)
- Make sure requests v2.32.3 is used everywhere consistently [#3116](https://github.com/opendatateam/udata/pull/3116)
>>>>>>> be6f5faf

## 9.1.2 (2024-07-29)

- Add a `archived` field for reuses [#3088](https://github.com/opendatateam/udata/pull/3088)
- Add linter and formatter with `pyproject.toml` config, add lint and formatting step in CI, add pre-commit hook to lint and format, update docs and lint and format the code [#3085](https://github.com/opendatateam/udata/pull/3085)
- Revamp CORS: remove flask-cors to always returns 204 on OPTIONS request [#3074](https://github.com/opendatateam/udata/pull/3074)
- Update pinned dependencies according to project dependencies, without updating any project dependencies [#3089](https://github.com/opendatateam/udata/pull/3089)
- Add "run" button to harvesters (configurable with `HARVEST_ENABLE_MANUAL_RUN`) [#3092](https://github.com/opendatateam/udata/pull/3092)
- Move from `object_type` / `object_id` to `subject_type` / `subject_id` in reports API [#3094](https://github.com/opendatateam/udata/pull/3094)
- Allow to report without being authenticated [#3096](https://github.com/opendatateam/udata/pull/3096)
- Add a warning on harvest source deletion [#3098](https://github.com/opendatateam/udata/pull/3098)
- Fix license in dataservices API (now returns ID instead of title) [#3097](https://github.com/opendatateam/udata/pull/3097)
- Fix missing title on new dataset preview [#3100](https://github.com/opendatateam/udata/pull/3100)
- Fix the fixtures tests which was not running, and then was failing [#3105](https://github.com/opendatateam/udata/pull/3105)
- Refactoring of the fixtures, the `generate-fixtures` command has been renamed to `import-fixtures` [#3106](https://github.com/opendatateam/udata/pull/3106)

## 9.1.1 (2024-07-16)

- Add correct owner permissions on harvest sources [#3091](https://github.com/opendatateam/udata/pull/3091)

## 9.1.0 (2024-07-11)

- Add reports backend [#3069](https://github.com/opendatateam/udata/pull/3069) and [#3078](https://github.com/opendatateam/udata/pull/3078)
- Improve `udata db check-integrity` (perfs, Sentry notifications…) [#3026](https://github.com/opendatateam/udata/pull/3026)
- Harvest dataservices [#3029](https://github.com/opendatateam/udata/pull/3029)
- Refactor catalog exports [#3052](https://github.com/opendatateam/udata/pull/3052)
- Add a filter to filter dataservices by dataset [#3056](https://github.com/opendatateam/udata/pull/3056)
- Fix reuses' datasets references [#3057](https://github.com/opendatateam/udata/pull/3057)
- Save and show harvest logs [#3053](https://github.com/opendatateam/udata/pull/3053)
- Fix missing `ObjectId` validation on `/sources` endpoint [#3060](https://github.com/opendatateam/udata/pull/3060)
- Improve URL validation errors [#3063](https://github.com/opendatateam/udata/pull/3063) [#2768](https://github.com/opendatateam/udata/pull/2768)
- Do not return full dataset objects on dataservices endpoints [#3068](https://github.com/opendatateam/udata/pull/3068)
- Update markdown base settings [#3067](https://github.com/opendatateam/udata/pull/3067)
- Prevent tagging as spam owners' messages [#3071](https://github.com/opendatateam/udata/pull/3071)[#3076](https://github.com/opendatateam/udata/pull/3076)
- Add api endpoint /me/org_topics/ [#3070](https://github.com/opendatateam/udata/pull/3070)
- Expose dataservices in RDF catalog [#3058](https://github.com/opendatateam/udata/pull/3058) [#3075](https://github.com/opendatateam/udata/pull/3075)
- CORS: always returns 204 on OPTIONS request [#3046](https://github.com/opendatateam/udata/pull/3046)

## 9.0.0 (2024-06-07)

- **breaking change** Harvest backend is now sync [#3030](https://github.com/opendatateam/udata/pull/3030)
- Add DCAT-AP HVD properties in RDF output if the dataset is tagged hvd [#3050](https://github.com/opendatateam/udata/pull/3050)
- Allow dataservices to be discussed and followed [#3049](https://github.com/opendatateam/udata/pull/3049)
- Add purge-dataservices job [#3049](https://github.com/opendatateam/udata/pull/3049)
- Harvest all the available polygons from a spatial coverage [#3039](https://github.com/opendatateam/udata/pull/3039)

## 8.0.1 (2024-05-28)

- Add dataservices in beta [#2986](https://github.com/opendatateam/udata/pull/2986)
- Remove deprecated `metrics_for` route [#3022](https://github.com/opendatateam/udata/pull/3022)
- Fix spatial coverage fetching perfs. Need to schedule `compute-geozones-metrics` [#3018](https://github.com/opendatateam/udata/pull/3018)
- Delete a user without sending mail [#3031](https://github.com/opendatateam/udata/pull/3031)
- Convert known HVD categories used as theme to keywords [#3014](https://github.com/opendatateam/udata/pull/3014)
- Allow for series in CSW ISO 19139 DCAT backend [#3028](https://github.com/opendatateam/udata/pull/3028)
- Add `email` to membership request list API response, add `since` to org members API responses, add `email` to members of org on show org endpoint for org's admins and editors [#3038](https://github.com/opendatateam/udata/pull/3038)
- Add `resources_downloads` to datasets metrics [#3042](https://github.com/opendatateam/udata/pull/3042)
- Fix do not override resources extras on admin during update [#3043](https://github.com/opendatateam/udata/pull/3043)
- Endpoint /users is now protected by admin permissions [#3047](https://github.com/opendatateam/udata/pull/3047)
- Fix trailing `/` inside `GeoZone` routes not redirecting. Disallow `/` inside `GeoZone` ids [#3045](https://github.com/opendatateam/udata/pull/3045)

## 8.0.0 (2024-04-23)

- **breaking change** Migrate to Python 3.11 [#2992](https://github.com/opendatateam/udata/pull/2992) [#3021](https://github.com/opendatateam/udata/pull/3021)
- **breaking change** Fix datetime serialization in extras (return ISO string in JSON). Warning, `ujson` shouldn't be installed anymore on the project to allow `cls` parameter to override the JSONEncoder [#3019](https://github.com/opendatateam/udata/pull/3019)
- Fix missing `bcrypt` dependency [#3019](https://github.com/opendatateam/udata/pull/3019)

## 7.0.7 (2024-04-16)

- :warning: **breaking change** `DATASET_MAX_RESOURCES_UNCOLLAPSED` config is removed.
- Replace schemas API with a simple proxy to the `schemas.json` file [#2989](https://github.com/opendatateam/udata/pull/2989)
- Topic: add filters in API [#3007](https://github.com/opendatateam/udata/pull/3007)
- Move constants outside `models.py` files to `constants.py` [#3001](https://github.com/opendatateam/udata/pull/3001)
- Move `db` and Mongo fields classes outside `udata.models` [#3005](https://github.com/opendatateam/udata/pull/3005)
- :warning: Update LICENSE_GROUPS config layout [#3010](https://github.com/opendatateam/udata/pull/3010)
- Remove unused dependencies [#3006](https://github.com/opendatateam/udata/pull/3006)
- Move `FieldValidationError` into its own module and add an error handler [#3012](https://github.com/opendatateam/udata/pull/3012)
- Move some `import User` to runtime imports [#3013](https://github.com/opendatateam/udata/pull/3013)
- Move `Owned` mixin to its own module [#3008](https://github.com/opendatateam/udata/pull/3008)
- Move `badge_fields` to separate module than `models.py` [#3011](https://github.com/opendatateam/udata/pull/3011)

## 7.0.6 (2024-03-29)

- Add new harvester for ISO DCAT with XSLT transform [#2982](https://github.com/opendatateam/udata/pull/2982)
- Fix, do not fail on spatial coverage harvesting exception and allow literal spatial BBOX from Arcgis [2998](https://github.com/opendatateam/udata/pull/2998)
- Mock calls to example.com [#3000](https://github.com/opendatateam/udata/pull/3000)
- Fix duplicate logs in console commands [#2996](https://github.com/opendatateam/udata/pull/2996)
- Refactor `Activity.kwargs` into `Activity.extras` to facilitate its usage [#2999](https://github.com/opendatateam/udata/pull/2999)
- :warning: Datasets without resources are now visible and indexable [#2997](https://github.com/opendatateam/udata/pull/2997)

## 7.0.5 (2024-03-20)

- Add spatial coverage harvesting [#2959](https://github.com/opendatateam/udata/pull/2959) [#2991](https://github.com/opendatateam/udata/pull/2991)
- Fix: updating a dataset without `private` do not reset `private` to `False`, the previous saved value is kept [#2955](https://github.com/opendatateam/udata/pull/2955)
- Fix: return the correct error when no `Content-Type` is sent instead of 500 [#2967](https://github.com/opendatateam/udata/pull/2967)
- Improve documentation for API errors [#2952](https://github.com/opendatateam/udata/pull/2965)
- Allow harvesting of big catalog (bigger than 16MB) [#2980](https://github.com/opendatateam/udata/pull/2980) [2985](https://github.com/opendatateam/udata/pull/2985)
- Add downloads' count to organizations CSV [#2973](https://github.com/opendatateam/udata/pull/2973)
- Add 3 new badges to the organization model : `company`, `association` and `local authority` [#2984](https://github.com/opendatateam/udata/pull/2984)
- Prevent geozones listed ad `deleted` to be loaded [#2983](https://github.com/opendatateam/udata/pull/2983) [#2993](https://github.com/opendatateam/udata/pull/2993)
- Topic: add spatial field [#2988](https://github.com/opendatateam/udata/pull/2988)
- Topic: add last_modified field [#2987](https://github.com/opendatateam/udata/pull/2987)
- Add stacktraces to CSV errors [#2990](https://github.com/opendatateam/udata/pull/2990)
- Fix harvesting of DCT.conformsTo for complex inner information [#2994](https://github.com/opendatateam/udata/pull/2994)

## 7.0.4 (2024-02-27)

- Add rotate password command [#2966](https://github.com/opendatateam/udata/pull/2966)
- Custom extras metadata [#2921](https://github.com/opendatateam/udata/pull/2921):
  - Organization can nom define a custom metadata of a choosen type
  - Dataset belonging to the organization can assign a value to the defined metadata
  - Metadata value must match the choosen type by the organization
- Harvest DCAT conformsTo into schemas for resources and datasets [#2949](https://github.com/opendatateam/udata/pull/2949) [#2970](https://github.com/opendatateam/udata/pull/2970) [#2972](https://github.com/opendatateam/udata/pull/2972) [#2976](https://github.com/opendatateam/udata/pull/2976)
- Better reporting in spam detection (show the writer of the discussion/message) [#2965](https://github.com/opendatateam/udata/pull/2965)
- Fix: spam lang detection not lowering input resulting in false positives [#2965](https://github.com/opendatateam/udata/pull/2965)
- Fix: do not send mail about discussions when there is no owner / no organisation members [#2962](https://github.com/opendatateam/udata/pull/2962)
- Fix: 'backend' is now required in `HarvestSource` [#2962](https://github.com/opendatateam/udata/pull/2962)
- Fix: URL to organizations in mails are now independent from `udata-front` (show the URL of the API if no `udata-front`) [#2962](https://github.com/opendatateam/udata/pull/2962)
- Add harvested dcat properties as extras [#2968](https://github.com/opendatateam/udata/pull/2968):
  - DCT.provenance [0..n]
  - DCT.accessRights [0..1]
- Generate translations file [#2974](https://github.com/opendatateam/udata/pull/2974)
- Fix contact point test with missing translation [#2977](https://github.com/opendatateam/udata/pull/2977)
- Remove documentation about maintenance branches [#2979](https://github.com/opendatateam/udata/pull/2979)

## 7.0.3 (2024-02-15)

- Add spam detection and prevention logic on discussion model [#2954](https://github.com/opendatateam/udata/pull/2954) [#2963](https://github.com/opendatateam/udata/pull/2963)
- Fix reuses inside database without private information (default to public) [#2951](https://github.com/opendatateam/udata/pull/2951)
- Fix: you can now remove schema from a resource in the admin [#2950](https://github.com/opendatateam/udata/pull/2950)
- Fix: refuse an organisation access request when multiple access requests are pending [#2960](https://github.com/opendatateam/udata/pull/2960)
- Add downloads count in datasets' CSV [#2953](https://github.com/opendatateam/udata/pull/2953)
- Allow dicts in datasets' extras [#2958](https://github.com/opendatateam/udata/pull/2958)


## 7.0.2 (2024-01-23)

- Improve search serialization perfs for datasets in big topics [#2937](https://github.com/opendatateam/udata/pull/2937)
- Migrate to Flask-Babel because of Flask-BabelEx deprecation [#2897](https://github.com/opendatateam/udata/pull/2897)
- Contact points feature [#2914](https://github.com/opendatateam/udata/pull/2914) [#2943](https://github.com/opendatateam/udata/pull/2943):
  - Users and Organizations can now define a list of contact points
  - Api endpoint for creating, updating and deleting contact points
  - Datasets can define one contact point, among the list of the organization or the user owning the dataset.
  - Defining a contact point for a dataset is done throught a form field
- Allow wildcards in redirect_uris for Oauth2Client [#2935](https://github.com/opendatateam/udata/pull/2935)
- Allow for being one day late on update fulfilled in time [#2941](https://github.com/opendatateam/udata/pull/2941)
- When a topic is deleted, corresponding discussions are purged [#2944](https://github.com/opendatateam/udata/pull/2944)

## 7.0.1 (2023-12-06)

- Add sorting in geozone suggest API endpoint to return zones based on their admin level [#2936](https://github.com/opendatateam/udata/pull/2936)

## 7.0.0 (2023-12-04)

- Prevent sending post_save signals on extras update [#2919](https://github.com/opendatateam/udata/pull/2919)
- Add topic filter on datasets list [#2915](https://github.com/opendatateam/udata/pull/2915)
- Topics: API v2 endpoints [#2913](https://github.com/opendatateam/udata/pull/2913)
- Allow for discussions on Topics [#2922](https://github.com/opendatateam/udata/pull/2922)
- Raise for status on DCAT harvester calls [#2927](https://github.com/opendatateam/udata/pull/2927)
- Harvest dcterms:hasPart as 'other' resource in DCAT [#2928](https://github.com/opendatateam/udata/pull/2928)
- Make sure harvested resources are marked as remote [#2931](https://github.com/opendatateam/udata/pull/2931)
- Use GET and POST harvest BaseBackend utility to have user-agent [#2930](https://github.com/opendatateam/udata/pull/2930)
- Use LazyReferenceField on Topic datasets and reuses [#2924](https://github.com/opendatateam/udata/pull/2924)
- Use harvested dates and not max with internal [#2932](https://github.com/opendatateam/udata/pull/2932)
- Better rdf frequency resilience [#2933](https://github.com/opendatateam/udata/pull/2933)
- :warning: **breaking change** Geozone refactor [#2878](https://github.com/opendatateam/udata/pull/2878):
  - Complete Geozone model refactor, keeping only fields `slug`, `name`, `code`, `level` and adding `uri`
  - Removed parent and validity concept
  - To deploy:
    - Datasets with geozone will return a 500 due to `mongoengine.errors.FieldDoesNotExist: The fields "{'flag', 'dbpedia', ...}" do not exist on the document "GeoZone"`
    - `udata spatial load -d` to load new geozones into the database
    - `udata spatial migrate` to migrate datasets geozones to new ones
    - Reindex datasets (`udata search index dataset`) if using [udata-search-service](https://github.com/opendatateam/udata-search-service)
  - Removed forgotten fields in search [#2934](https://github.com/opendatateam/udata/pull/2934)

## 6.2.0 (2023-10-26)

### New & Improved

- Topics have been refactored and are no more deprecated:
  - Topics creation, update and deletion are now opened to all users [#2898](https://github.com/opendatateam/udata/pull/2898)
  - Topics are now `db.Owned` and searchable by `id` in dataset search [#2901](https://github.com/opendatateam/udata/pull/2901) [#2917](https://github.com/opendatateam/udata/pull/2917)
  - Remove `deleted` api field that does not exist [#2903](https://github.com/opendatateam/udata/pull/2903)
  - Add `created_at`field to topic's model [#2904](https://github.com/opendatateam/udata/pull/2904)
  - Topics can now be filtered by `tag` field [#2904](https://github.com/opendatateam/udata/pull/2904)
  - Topics can now be queried by test search in `name` field with `q` argument [#2904](https://github.com/opendatateam/udata/pull/2904)
- Add support for a CSW harvester using DCAT format [#2800](https://github.com/opendatateam/udata/pull/2800)
- Add German to udata translations [2899](https://github.com/opendatateam/udata/pull/2899)[2909](https://github.com/opendatateam/udata/pull/2909)
- Add harvesters count to site metrics [#2890](https://github.com/opendatateam/udata/pull/2890)
- Use a single session for reindex [#2891](https://github.com/opendatateam/udata/pull/2891)

- Fix site title and keywords never get updated [#2900](https://github.com/opendatateam/udata/pull/2900)
- Reuse's extras are now exposed by API [#2905](https://github.com/opendatateam/udata/pull/2905)
- Add configuration settings to enhance cookies security [#2910](https://github.com/opendatateam/udata/pull/2910)
- Add items.dataset to HarvestJob indexes [#2907](https://github.com/opendatateam/udata/pull/2907)
- Consider acronym when suggesting organization [#2918](https://github.com/opendatateam/udata/pull/2918)

### Fixes

- Return 400 instead of 500 in case of not ObjectID arg in API [#2889](https://github.com/opendatateam/udata/pull/2889)
- Fix default community resource sort parser [#2908](https://github.com/opendatateam/udata/pull/2908)

### Deprecation

- Python 3.7 is now deprecated and will be removed in upcoming release [#2859](https://github.com/opendatateam/udata/pull/2859)
- GeoZone model will be heavily refactored for a simplified version [#2878](https://github.com/opendatateam/udata/pull/2878)

## 6.1.7 (2023-09-01)

- Fix slug overflow with index suffix when reaching max_length [#2874](https://github.com/opendatateam/udata/pull/2874)
- Add extra field to topic model and add it to the dataset search adapter [#2876](https://github.com/opendatateam/udata/pull/2876)
- Upgrade pyyaml in develop and doc deps [#2880](https://github.com/opendatateam/udata/pull/2880)
- Expose dataset's `*_internal` dates in a nested `internal` nested field in api marshalling [#2862](https://github.com/opendatateam/udata/pull/2862)
- Add `business_number_id` metadata for organizations [#2871](https://github.com/opendatateam/udata/pull/2871) [#2887](https://github.com/opendatateam/udata/pull/2887)
- Return 403 when posting comment on discussion closed [#2881](https://github.com/opendatateam/udata/pull/2881)
- Ensure rdf parsed frequency is lowercase [#2883](https://github.com/opendatateam/udata/pull/2883)
- Add a dict of URIs to replace in a RDF graph at harvest time [#2884](https://github.com/opendatateam/udata/pull/2884)
- Fix duplicate recipients in new comments mail [#2886](https://github.com/opendatateam/udata/pull/2886)
- Add type to resource csv adapter [#2888](https://github.com/opendatateam/udata/pull/2888)

## 6.1.6 (2023-07-19)

- Improve DCAT harvest of mime type [#2857](https://github.com/opendatateam/udata/pull/2857)
- Don't crash on files not found when purging resources [2858](https://github.com/opendatateam/udata/pull/2858)
- Improve DCAT catalog exposed [#2860](https://github.com/opendatateam/udata/pull/2860)
- Use the resource's extra `analysis:last-modified-at` in the `last_modified` property [#2863](https://github.com/opendatateam/udata/pull/2863)
- Add optionnal harvest validation form [#2864](https://github.com/opendatateam/udata/pull/2864)
- Fix dataset list default sorting [#2867](https://github.com/opendatateam/udata/pull/2867)
- Update API doc link [#2866](https://github.com/opendatateam/udata/pull/2866)
- Update admin quality progress bar [#2872](https://github.com/opendatateam/udata/pull/2872)

## 6.1.5 (2023-06-19)

- Specify *public* datasets and reuses in admin count [#2852](https://github.com/opendatateam/udata/pull/2852)
- Fix url params being stripped in markdown for internal URLs [#2855](https://github.com/opendatateam/udata/pull/2855)

## 6.1.4 (2023-05-16)

- Upgrade development dependencies [#2844](https://github.com/opendatateam/udata/pull/2844)
- Compile translations for testing [#2845](https://github.com/opendatateam/udata/pull/2845)
- Add user arg to discussion list API [#2842](https://github.com/opendatateam/udata/pull/2842)
- No more sending email, slug and user name to sentry [#2846](https://github.com/opendatateam/udata/pull/2846)
- Add test for passwordless user [#2848](https://github.com/opendatateam/udata/pull/2848)
- Parse IANA and EUROPA URIs format [#2849](https://github.com/opendatateam/udata/pull/2849)
- Dataset last update sorting:
    - Transmit dataset's `last_update` field to search service [#2847](https://github.com/opendatateam/udata/pull/2847)
    - Check if dataset's and resource's harvesting date `modified_at` are ealier than today's date [#2850](https://github.com/opendatateam/udata/pull/2850)
- Upgrade mongoengine and storage deps [#2839](https://github.com/opendatateam/udata/pull/2839):
    - Upgrade flask-storage 1.0.0 -> 1.3.2
    - Upgrade flask-mongoengine 0.9.5 -> 1.0.0, now returning a ValidationError on get_or_404 on invalid id
    - Upgrade mongoengine 0.26.0 -> 0.27.0
-  Prevent raising unecessary error in index command [#2851](https://github.com/opendatateam/udata/pull/2851)
-  Use `datetime.utcnow` to make sure to handle utc datetimes [#2853](https://github.com/opendatateam/udata/pull/2853)

## 6.1.3 (2023-04-18)

- Fix XSS vulnerability: escape user content in selectize items in admin [#2843](https://github.com/opendatateam/udata/pull/2843)
- Fix schema is undefined when checking for schema.url in admin resource form [#2837](https://github.com/opendatateam/udata/pull/2837)
- Fix to_naive_datetime in harvest preview [#2835](https://github.com/opendatateam/udata/pull/2835)
- :warning: Flask-Security update to enable `GenericResponses` [#2826](https://github.com/opendatateam/udata/pull/2826):
    - Upgrade Flask-Security 4.5.1 -> 5.1.1
    - Upgrade WTForms 2.2.1 -> 3.0.1
    - Upgrade WTForms-json 0.3.3 -> 0.3.5
    - New security email template for existing users
- Fix SelectField validation failure following WTForms upgrade [#2841](https://github.com/opendatateam/udata/pull/2841)
- Add `format_timedelta` to `udata.i18n` [#2836](https://github.com/opendatateam/udata/pull/2836)
- Improve send_mail resilience with refused address among recipients [#2840](https://github.com/opendatateam/udata/pull/2840)

## 6.1.2 (2023-03-28)

- Resources schema can now have an URL field. [#2825](https://github.com/opendatateam/udata/pull/2825)
- Fix URLField validation error message [#2831](https://github.com/opendatateam/udata/pull/2831)
- Dates renaming to provide more relevant computed dates between internal and harvested dates [#2815](https://github.com/opendatateam/udata/pull/2815):
    - Removed `published` attribute from Resource model
    - Renamed `created_at` and `last_modified` of Dataset model to `created_at_internal` and `last_modified_internal`
    - Renamed `created_at` and `modified` of Resource model to `created_at_internal` and `last_modified_internal`
    - Added `created_at` computed property in Dataset and Resource model to provide harvested date if present and internal otherwise
    - Added `last_modified` computed property in Dataset and Resource model to provide max date between internal and harvested date
- Fix for PR [#2815](https://github.com/opendatateam/udata/pull/2815) [#2832](https://github.com/opendatateam/udata/pull/2832)
- Fix following dates refactoring [#2815](https://github.com/opendatateam/udata/pull/2815) [#2832](https://github.com/opendatateam/udata/pull/2832)
- Fix dcat harvesting on dcat:Dataset with blank nodes [#2834](https://github.com/opendatateam/udata/pull/2834)
- Add dataset archived field in resource catalog [#2833](https://github.com/opendatateam/udata/pull/2833)

## 6.1.1 (2023-03-17)

- Fix edge case on aware datetime string [#2827](https://github.com/opendatateam/udata/pull/2827)
- :warning: MongoDB support up to 6.0.4 [#2819](https://github.com/opendatateam/udata/pull/2819):
    - Older versions of MongoDB >=3.6 are still supported
    - Upgrade must be done release by release to set the `FeatureCompatibilityVersion` variable like stated in [this](https://www.mongodb.com/docs/v4.2/release-notes/4.0/#upgrade-procedures) documentation.
    - Upgrade pymongo 3.10.1 -> 4.3.3
    - Upgrade mongoengine 0.20.0 -> 0.26.0
- Add IATA `ssim` among allowed file extensions [#2828](https://github.com/opendatateam/udata/pull/2828)
- Copy user mail card back from udata-front [#2822](https://github.com/opendatateam/udata/pull/2822)
- Upgrade node to a version still available [#2830](https://github.com/opendatateam/udata/pull/2830)

## 6.1.0 (2023-03-07)

- :warning: Upgrading Flask to 2.1.2, leading to an upgrade of click (8.0), Flask-BabelEx (0.9.4), Flask-Caching (2.0.2), flask-storage (1.0.0) instead of flask-fs, Flask-Login (0.6.2), flask-restx (1.0.5), Flask-Security-Too (4.1.5), Jinja2 (3.1.2), pillow (9.2.0), werkzeug (2.2.2) [#2816](https://github.com/opendatateam/udata/pull/2816)
  - Use the full path to the caching backend in `CACHE_TYPE`, ex: `flask_caching.backends.redis`. Named backends are deprecated.
  - Werkzeug redirect now returns the relative url as location in response (https://github.com/pallets/werkzeug/issues/2352).
  - Removed functions have been replaced (`contextfilter` and `contextfunction` from Jinja, root imports and `Href` from Werkzeug, `JSONWebSignatureSerializer` from itsdangerous)
  - Prevent multiple blueprint with same name registration (not supported anymore in Flask).
- Removed all code logic related to the `published` date in resource model, now deprecated. :warning: The attribute itself was left in the model because of the complexity of the migration [#2807](https://github.com/opendatateam/udata/pull/2807)
- Add `xlsx` and `docx` as closed format for quality score [#2814](https://github.com/opendatateam/udata/pull/2814)
- Flush latest rows in csv catalog export before storing file [#2818](https://github.com/opendatateam/udata/pull/2818)
- Exposed dates through API are now timezone aware [#2810](https://github.com/opendatateam/udata/pull/2810)
- Fix frequency reminder [#2821](https://github.com/opendatateam/udata/pull/2821)

## 6.0.2 (2023-02-06)

- Handle None values in dataset and resource extras endpoints [#2805](https://github.com/opendatateam/udata/pull/2805)
- Fix default license being selected in form in optional select group [#2809](https://github.com/opendatateam/udata/pull/2809)
- Fix only SHA1 checksum is accepted when uploading resources [#2808](https://github.com/opendatateam/udata/pull/2808)
- Fix organization metrics count [#2811](https://github.com/opendatateam/udata/pull/2811)
- Fix setuptools version used in CI [#2813](https://github.com/opendatateam/udata/pull/2813)
- Add `udata harvest clean` command [#2812](https://github.com/opendatateam/udata/pull/2812)

## 6.0.1 (2023-01-18)

- Add python version requirement <3.10 [#2798](https://github.com/opendatateam/udata/pull/2798)
- Fix date timezone and format for harvest previz [#2799](https://github.com/opendatateam/udata/pull/2799)
- Add support for DCAT startDate and endDate in temporal coverage [#2801](https://github.com/opendatateam/udata/pull/2801)
- New feature: Users can now change their email by themselves [#2792](https://github.com/opendatateam/udata/pull/2792)

## 6.0.0 (2023-01-09)

- :warning: Kafka removal [#2783](https://github.com/opendatateam/udata/pull/2783)[#2794](https://github.com/opendatateam/udata/pull/2794):
  - Resources events publication now uses webhooks
  - Search indexation (at runtime and with index command) are now made through HTTP requests.
  - If you use [udata-search-service](https://pypi.org/project/udata-search-service/), you need to upgrade to the >=2.0.0 version
- Add dedicated extras endpoints on resources and datasets [#2779](https://github.com/opendatateam/udata/pull/2779)
- Enrich catalog with harvest infos [#2789](https://github.com/opendatateam/udata/pull/2789)
- Add optionnal license select group custom setting for admin [#2786](https://github.com/opendatateam/udata/pull/2786)
- Make index setup optional on init based on config [#2797](https://github.com/opendatateam/udata/pull/2797)

## 5.0.2 (2022-11-29)

- :warning: Upgrade to `Flask-Security-Too` version 4.0.0 [#2772](https://github.com/opendatateam/udata/pull/2772):
  - New User model attribute `fs_uniquifier`, migration needed.
  - The `fs_uniquifier` is used to invalidate existing session in case of password reset.
  - The user's `fs_uniquifier` is used instead of the `id` for auth mecanism including permissions.
  - Exhaustive list of changes [here](https://flask-security-too.readthedocs.io/en/stable/changelog.html#version-4-0-0).
- Fix apiv2 swagger with harvest metadata and add apiv2 swagger tests [#2782](https://github.com/opendatateam/udata/pull/2782)
- Improve frequency criterion in quality score [#2771](https://github.com/opendatateam/udata/pull/2771)
- Add quality score to csv catalogs [#2785](https://github.com/opendatateam/udata/pull/2785)
- Optimize DCAT harvesting on large multiple-paged catalogs, introduce `HARVEST_MAX_ITEMS` development setting [#2781](https://github.com/opendatateam/udata/pull/2781)
- Add condition in security mail utils class to avoid mail sending according to config var [#2788](https://github.com/opendatateam/udata/pull/2788)

## 5.0.1 (2022-11-14)

- Fix resource harvest uri validation error [#2780](https://github.com/opendatateam/udata/pull/2780)

## 5.0.0 (2022-11-14)

- :warning: **Breaking change** Use dedicated dynamic harvest metadata for dataset and resources. A migration copies identifying fields from extras to this dedicated metadata field. Extras won't be used anymore for harvest-related information. udata-ckan, udata-ods and udata-front packages are impacted and should be upgraded accordingly [#2762](https://github.com/opendatateam/udata/pull/2762)

## 4.1.3 (2022-11-02)

- Fix image URLs for suggest endpoints [#2761](https://github.com/opendatateam/udata/pull/2761)
- Switch from `Flask-restplus` to its fork `Flask-rest-x` [2770](https://github.com/opendatateam/udata/pull/2770)
- Clean inactive harvest datasets. :warning: a migration archives datasets linked to inactive harvest sources [#2764](https://github.com/opendatateam/udata/pull/2764) [#2773](https://github.com/opendatateam/udata/pull/2773) [#2777](https://github.com/opendatateam/udata/pull/2777)
- Fix randomly failing suggest tests [#2775](https://github.com/opendatateam/udata/pull/2775)
- Fix alt attribute not shown on image [#2776](https://github.com/opendatateam/udata/pull/2776)

## 4.1.2 (2022-09-01)

- Clean up event code [#2751](https://github.com/opendatateam/udata/pull/2751)
- Replace mongo legacy image in CI [#2754](https://github.com/opendatateam/udata/pull/2754)
- Fixes test `test_suggest_datasets_api` by modifying condition [#2759](https://github.com/opendatateam/udata/pull/2759)
- Fix doc name duplicate on rdf endpoints [#2763](https://github.com/opendatateam/udata/pull/2763)

## 4.1.1 (2022-07-08)

- Quality score computation refactoring and now returning it in list datasets endpoint. Update was made in admin too. [#2746](https://github.com/opendatateam/udata/pull/2746)
- :warning: Manifest logic was removed and udata does now work as standalone [#2747](https://github.com/opendatateam/udata/pull/2747)
- Remove map related stuff [#2749](https://github.com/opendatateam/udata/pull/2749)
- Add library udata_event_service to produce Kafka messages [#2743](https://github.com/opendatateam/udata/pull/2743)

## 4.1.0 (2022-06-09)

- Add html support for posts [#2731](https://github.com/opendatateam/udata/pull/2731)
- Use mongo search if `SEARCH_SERVICE_API_URL` variable is not set [#2728](https://github.com/opendatateam/udata/pull/2728)
- Improve resource extension detection [#2729](https://github.com/opendatateam/udata/pull/2729/files)
- Remove resources in dataset search serialization [#2730](https://github.com/opendatateam/udata/pull/2730)
- Add endpoint to directly get specific resource by rid [#2732](https://github.com/opendatateam/udata/pull/2732).
- Publish kafka message when resource is created, modified or deleted [#2733](https://github.com/opendatateam/udata/pull/2733)
- Clean documentation and code with respect to independent search service [#2738](https://github.com/opendatateam/udata/pull/2738)
- Fix size argument in suggests endpoint and corresponding tests [#2739](https://github.com/opendatateam/udata/pull/2739)
- Add udata instance name prefix and action suffix for kafka topics [#2736](https://github.com/opendatateam/udata/pull/2736)
- Fix tokenisation by building an `AND` query (see comments in code) for mongo text search and pagination [#2740](https://github.com/opendatateam/udata/pull/2740)

## 4.0.2 (2022-05-04)

- Remove unused `_total_pages` search property [#2726](https://github.com/opendatateam/udata/pull/2726)
- Use -followers as default suggest sort on datasets, reuses and orgas [#2727](https://github.com/opendatateam/udata/pull/2727)
- Reintroduce user suggest with mongo contains [#2725](https://github.com/opendatateam/udata/pull/2725)

## 4.0.1 (2022-04-11)

- Removed `post_save` signal within `add_resource` and `update_resource` methods. [#2720](https://github.com/opendatateam/udata/pull/2720)
- Refactor and update documentation with latest udata updates [#2717](https://github.com/opendatateam/udata/pull/2717)
- Add harvest csv adapter for a catalog of harvesters [#2722](https://github.com/opendatateam/udata/pull/2722)

## 4.0.0 (2022-03-30)

### Breaking change

Search refactor [#2680](https://github.com/opendatateam/udata/pull/2680)
- :warning: Search changes [#2692](https://github.com/opendatateam/udata/pull/2692):
  - The search feature is not within udata anymore and queries a distant service.
  - The search feature is now optional and is enabled by setting the `SEARCH_SERVICE_API_URL` setting.
  - When search is not enabled, the search endpoints will return a `501 Not Implemented` error.
  - The ModelAdapter, SearchQuery and SearchResult patterns were kept but heavily refactored.
  - udata uses a Kafka producer to send documents to index to the search service.
  - udata uses HTTP request to query the search service.
- :warning: API changes [#2669](https://github.com/opendatateam/udata/pull/2669):
  - List endpoints for organizations, datasets, reuses and users are now querying MongoDB instead of ElasticSearch.
  - Those endpoints use MongoDB full text search when `q` argument is used. Some unused filters on this route were dropped.
  - A new API parser was implemented to replace the search one.
  - The previous ElasticSearch endpoints were moved to APIv2 with the following url pattern: `/{object}/search` (ex: `/datasets/search`).
- :warning: Suggest changes [#2685](https://github.com/opendatateam/udata/pull/2685) and [#2696](https://github.com/opendatateam/udata/pull/2696):
  - Current suggest implementation moved from an Elasticsearch index to a MongoDB query using the term `contains`.
  - The user suggest was entirely removed, as its existence is now less relevant because of the full text search.

## 3.3.3 (2022-03-29)

- Extend dcat properties support (frequency litteral, creation and modification date, landing page and abstract description) [#2715](https://github.com/opendatateam/udata/pull/2715)


## 3.3.2 (2022-03-01)

- **Deprecation**: Topics are now deprecated and will be removed in upcoming releases.
- Use title to improve License guess [#2697](https://github.com/opendatateam/udata/pull/2697)
- Add a `q` argument to the paginated datasets resources endpoint, to search through resources titles. [#2701](https://github.com/opendatateam/udata/pull/2701)
- Delete discussion with deleted user as only participant [#2702](https://github.com/opendatateam/udata/pull/2702)
- Fix error on post creation when adding related reuse [#2704](https://github.com/opendatateam/udata/pull/2704)
- Redirect in endpoints routing now returns 308 instead of 302 in order to keep the method and body. [#2706](https://github.com/opendatateam/udata/pull/2706)
- Delete badges from datasets fixtures. [2709](https://github.com/opendatateam/udata/pull/2709)

## 3.3.1 (2022-01-11)

- Fix fields empty value in admin form to allow for unsetting fields [#2691](https://github.com/opendatateam/udata/pull/2691)
- :warning: Add a new required topic string field on reuses. The associated migration set default topic to `others` [#2689](https://github.com/opendatateam/udata/pull/2689)

## 3.3.0 (2021-12-10)

- :warning: Removed `Issues` code and logic. The corresponding MongoDB collection should be deleted when upgrading Udata. [#2681](https://github.com/opendatateam/udata/pull/2681)
- Fix transfer ownership from org to user [#2678](https://github.com/opendatateam/udata/pull/2678)
- Fix discussion creation on posts [#2687](https://github.com/opendatateam/udata/pull/2687)

## 3.2.2 (2021-11-23)

- Move template hook logic back to udata [#2671](https://github.com/opendatateam/udata/pull/2671) [#2679](https://github.com/opendatateam/udata/pull/2679)
- Add dataset's acronym to catalog [#2675](https://github.com/opendatateam/udata/pull/2675)
- Better URL-based License guess [#2672](https://github.com/opendatateam/udata/pull/2672)
- New way of fixtures generation [#2677](https://github.com/opendatateam/udata/pull/2677):
  - The command now uses a remote file (default) if a URL is provided or a local one if a path is provided.
  - This file can be generated by using the command `generate-fixtures-file`, which takes as an argument the URL of the source queried to retieve the data dumped to the file.
  - The command `generate-fixtures-file` uses a customizable list of datasets slugs to know which datasets to query.
- Fixed the Geomform check for a GeoZone instance in formdata [#2683](https://github.com/opendatateam/udata/pull/2683)

## 3.2.1 (2021-10-22)

- Fix default sort with right sort column creation date name, for posts in back-office editorial page [#2665](https://github.com/opendatateam/udata/pull/2665)
- Meta read-only-enabled is back [#2664](https://github.com/opendatateam/udata/pull/2664)
- First endpoints for APIv2! Add datasets hateoas and resources pagination endpoints [#2663](https://github.com/opendatateam/udata/pull/2663) [#2667](https://github.com/opendatateam/udata/pull/2667)
- Add `archived` and `resources_count` fields in the dataset catalog [#2668](https://github.com/opendatateam/udata/pull/2668)

## 3.2.0 (2021-09-14)

- Update dependencies following setuptools 58.0.2 release that drop support for `use_2to3` [#2660](https://github.com/opendatateam/udata/pull/2660):
  - :warning: **breaking change** `rdfs` is not supported anymore
  - `jsonld` endpoints have a `@context` dict directly instead of an url to the context endpoint
- Update documentation with [udata-front plugin renaming](https://github.com/etalab/data.gouv.fr/issues/393) [#2661](https://github.com/opendatateam/udata/pull/2661)
- Various DCAT fixes (geonetwork compatibility) and debug command [#2662](https://github.com/opendatateam/udata/pull/2662)

## 3.1.0 (2021-08-31)

- :warning: Use pip-tools for requirements management [#2642](https://github.com/opendatateam/udata/pull/2642)[#2650](https://github.com/opendatateam/udata/pull/2650)[#2651](https://github.com/opendatateam/udata/pull/2651). Please [read the doc](https://github.com/opendatateam/udata/blob/master/docs/development-environment.md#python-and-virtual-environment) if you are a udata developer.
- :warning: Check db integrity and apply temporary and permanent fixes [#2644](https://github.com/opendatateam/udata/pull/2644) :warning: the associated migrations can take a long time to run.
- :warning: Upgrade to Flask-1.1.4 [#2639](https://github.com/opendatateam/udata/pull/2639)
- Safeguard `User.delete()` [#2646](https://github.com/opendatateam/udata/pull/2646)
- Fix user delete command [#2647](https://github.com/opendatateam/udata/pull/2647)
- Protect `test_ignore_post_save_signal` from weak ref error while testing [#2649](https://github.com/opendatateam/udata/pull/2649)
- Update translations following frontend refactoring (a lot of translations have been moved to udata-gouvfr) [#2648](https://github.com/opendatateam/udata/pull/2648)
- Fix RDF output content negociation [#2652](https://github.com/opendatateam/udata/pull/2652)
- Update Pillow dependency to 8.0.0 [#2654](https://github.com/opendatateam/udata/pull/2654)
- Add more fixes on HarvestSource and HarvestJobs for db integrity [#2653](https://github.com/opendatateam/udata/pull/2653/files)

## 3.0.4 (2021-08-12)

- Now returning notfound() http exception when router does not match any territory object instead of None [#2637](https://github.com/opendatateam/udata/pull/2637)
- Add larger reuse thumbnail image [#2638](https://github.com/opendatateam/udata/pull/2638)
- Activate plugins before creating app when testing [#2643](https://github.com/opendatateam/udata/pull/2643)

## 3.0.3 (2021-07-30)

- Remove mail sending task on follow [#2635](https://github.com/opendatateam/udata/pull/2635)
- Fix root api endpoint error [#2636](https://github.com/opendatateam/udata/pull/2636)

## 3.0.2 (2021-07-19)

- Fix sentry id event logging [#2364](https://github.com/opendatateam/udata/pull/2634)
- Fix remote resource upload [#2632](https://github.com/opendatateam/udata/pull/2632)

## 3.0.1 (2021-07-09)

- Remove apidoc blueprint, moved to udata-gouvfr [#2628](https://github.com/opendatateam/udata/pull/2628)
- New migration to update community resources schema from string to dict [#2629](https://github.com/opendatateam/udata/pull/2629)

## 3.0.0 (2021-07-07)

- :warning: **breaking change**: most of the theme/templates logic has been moved to https://github.com/etalab/udata-gouvfr. `udata` no longer contains a default theme. In the 3.x series, we hope it will be usable as a "headless" open data platform, but for now you probably need to plug your own theme or use udata-gouvfr. [More info about this change here](https://github.com/opendatateam/udata/blob/master/docs/roadmap/udata-3.md#the-road-to-udata3). [#2522](https://github.com/opendatateam/udata/pull/2522)
- Migrate from raven to sentry-sdk [#2620](https://github.com/opendatateam/udata/pull/2620)
- Add a UdataCleaner class to use udata's markdown configuration on SafeMarkup as well [#2619](https://github.com/opendatateam/udata/pull/2619)
- Fix schema name display in resource modal [#2617](https://github.com/opendatateam/udata/pull/2617)

## 2.7.1 (2021-05-27)

- Add migration to roolback on resource's schema's name to None [#2615](https://github.com/opendatateam/udata/pull/2615)

## 2.7.0 (2021-05-25)

- Modify `schema` field to resource. This field is now a nested field containing two sub-properties `name` and `version` [#2600](https://github.com/opendatateam/udata/pull/2600).
- Add a `schema_version` facet to the dataset search (need to be reindex to appear in results) [#2600](https://github.com/opendatateam/udata/pull/2600).

## 2.6.5 (2021-05-19)

- Fix create user by API [#2609](https://github.com/opendatateam/udata/pull/2609)
- Add sqlite, db and ics to allowed extensions [#2610](https://github.com/opendatateam/udata/pull/2610)
- Better markup parsing [#2611](https://github.com/opendatateam/udata/pull/2611):
  - Geozone's and Resource type's labelize function return None if no object is found.
  - New SafeMarkup class, which inherits from Markup, uses Bleach to sanitize Markup class.

## 2.6.4 (2021-03-24)

- Enhance self endpoint verification [#2604](https://github.com/opendatateam/udata/pull/2604)

## 2.6.3 (2021-03-23)

- Extraction of translation's strings [#2602](https://github.com/opendatateam/udata/pull/2602)

## 2.6.2 (2021-03-22)

- Fix SECURITY_CONFIRMABLE=False [#2588](https://github.com/opendatateam/udata/pull/2588)
- Support dct:license on DCAT harvester [#2589](https://github.com/opendatateam/udata/pull/2589)
- Admin small enhancements [#2591](https://github.com/opendatateam/udata/pull/2591):
  - The sidebar "Me" label has been renamed "Profile"
  - The user's profile now displays the user's email
  - The button "Edit" and the dropdown were merged. The button is now only a dropdown listing the actions.
  - "Edit" action has been renamed to "Edit the dataset/reuse/organization/profile" according to the current object to edit.
- Add `nofollow` attribute to links in discussions comments [#2593](https://github.com/opendatateam/udata/pull/2593)
- Add pip upgrade in circle's publish step [#2596](https://github.com/opendatateam/udata/pull/2596)
- Pin Twine's version [#2597](https://github.com/opendatateam/udata/pull/2597)
- Pin twine'version in circle's publish step [#2598](https://github.com/opendatateam/udata/pull/2598)

## 2.6.1 (2021-01-26)

- Fix url_for method in organization's catalog's view [#2587](https://github.com/opendatateam/udata/pull/2587)

## 2.6.0 (2021-01-25)

- Add resource's description and title size limit [#2586](https://github.com/opendatateam/udata/pull/2586)
- Add RDF catalog view for organizations [#2583](https://github.com/opendatateam/udata/pull/2583)

## 2.5.1 (2020-12-31)

- Add title's and description's length limit in forms [#2585](https://github.com/opendatateam/udata/pull/2585)

## 2.5.0 (2020-11-30)

- Change reuse's form's label name to title [#2575](https://github.com/opendatateam/udata/pull/2575)
- Unpublished posts are no longer served by the `Post.list` API endpoint [#2578](https://github.com/opendatateam/udata/pull/2578)
- Read only mode can now be toggled in settings [#2565](https://github.com/opendatateam/udata/pull/2565):
  - Toggles a warning banner on the frontend view and a warning toast on the admin view.
  - Prevents new users to register.
  - Prevents non admin users to create new content such as organizations, datasets, community resources or discussions.
  - Will return a `423` response code to any non-admin request to endpoints specified in `METHOD_BLOCKLIST` setting.
  - Existing content can still be updated.
- Add an alert block in layout template, to be overrided in installed theme [#2580](https://github.com/opendatateam/udata/pull/2580)

## 2.4.1 (2020-11-09)

- Escaping XML's forbidden characters [#2562](https://github.com/opendatateam/udata/pull/2562)
- Ignore pattern feature for linkchecker [#2564](https://github.com/opendatateam/udata/pull/2564)
- Fix TypeError when creating a superuser with an incorrect password [#2567](https://github.com/opendatateam/udata/pull/2567)

## 2.4.0 (2020-10-16)

- :warning: Resources and community resources creation API change [#2545](https://github.com/opendatateam/udata/pull/2545):
  - Remove the RESOURCES_FILE_ALLOWED_DOMAINS setting and mechanism.
  - The community resource's/resource's url could be set from the client side, even in the case of a hosted one, which is illogical.
    A hosted community resource's/resource's url should only be the sole responsibility of the backend.
  - Consequently, the POST endpoint of the community resources/resources API is only meant for the remote ones and the PUT endpoint of the community resources/resources API will take the existing resource's url to override the one sent by the client.
- Community resources changes [#2546](https://github.com/opendatateam/udata/pull/2546):
  - Dataset is now correctly set at community resource creation
  - Remove now useless job 'purge-orphan-community-resources'
- Using the fs_filename logic when uploading a new resource on the data catalog.[#2547](https://github.com/opendatateam/udata/pull/2547)
- Remove old file when updating resources and community resources from API [#2548](https://github.com/opendatateam/udata/pull/2548)
- Sortable.js upgrade to fix an issue in udata's editorial page when reordering featured datasets [#2550](https://github.com/opendatateam/udata/pull/2550)
- Password rotation mechanism [#2551](https://github.com/opendatateam/udata/pull/2551):
  - Datetime fields `password_rotation_demanded` and `password_rotation_performed` added to user model.
  - Override Flask-Security's login and reset password forms to implement the password rotation checks.
- Password complexity settings hardening [#2554](https://github.com/opendatateam/udata/pull/2554)
- Migrate ODS datasets urls [#2559](https://github.com/opendatateam/udata/pull/2559)

## 2.3.0 (2020-09-29)

- Plugin's translations are now correctly loaded [#2529](https://github.com/opendatateam/udata/pull/2529)
- Vine version is now pinned in requirements [#2532](https://github.com/opendatateam/udata/pull/2532)
- Fix reuses metrics [#2531](https://github.com/opendatateam/udata/pull/2531):
  - Reuses "datasets" metrics are now triggered correctly
  - New job to update the datasets "reuses" metrics: `update-datasets-reuses-metrics` to be scheduled
- Add a migration to set the reuses datasets metrics to the correct value [#2540](https://github.com/opendatateam/udata/pull/2540)
- Add a specific dataset's method for resource removal [#2534](https://github.com/opendatateam/udata/pull/2534)
- Flask-Security update [#2535](https://github.com/opendatateam/udata/pull/2535):
  - Switch to fork Flask-Security-Too
  - New settings to set the required password length and complexity
- Fix Flask-security sendmail overriding [#2536](https://github.com/opendatateam/udata/pull/2536)
- Add a custom password complexity checker to Flask-Security [#2537](https://github.com/opendatateam/udata/pull/2537)
- Change too short password error message [#2538](https://github.com/opendatateam/udata/pull/2538)

## 2.2.1 (2020-08-25)

- Some fixes for the static files deletion [#2526](https://github.com/opendatateam/udata/pull/2526):
  - New static files migration replacing the older one:
    - The migration now uses FS_URL.
    - Fixed the fs_filename string formating.
    - Now checks the community ressource's URLs too.
  - Removing the deletion script link in the CHANGELOG previous entry.
- Add a schema facet to the dataset search 🚧 requires datasets reindexation [#2523](https://github.com/opendatateam/udata/pull/2523)

## 2.2.0 (2020-08-05)

- CORS are now handled by Flask-CORS instead of Flask-RestPlus[#2485](https://github.com/opendatateam/udata/pull/2485)
- Oauth changes [#2510](https://github.com/opendatateam/udata/pull/2510):
  - Authorization code Grant now support PKCE flow
  - New command to create an OAuth client
  - :warning: Implicit grant is no longer supported
- :warning: Deletion workflow changes [#2488](https://github.com/opendatateam/udata/pull/2488):
  - Deleting a resource now triggers the deletion of the corresponding static file
  - Deleting a dataset now triggers the deletion of the corresponding resources (including community resources) and their static files
  - Adding a celery job `purge-orphan-community-resources` to remove community resources not linked to a dataset. This should be scheduled regularly.
  - Adding a migration file to populate resources fs_filename new field. Deleting the orphaned files is pretty deployment specific.
    A custom script should be writen in order to find and delete those files.
- Show traceback for migration errors [#2513](https://github.com/opendatateam/udata/pull/2513)
- Add `schema` field to ressources. This field can be filled based on an external schema catalog [#2512](https://github.com/opendatateam/udata/pull/2512)
- Add 2 new template hooks: `base.modals` (base template) and `dataset.resource.card.extra-buttons` (dataset resource card) [#2514](https://github.com/opendatateam/udata/pull/2514)

## 2.1.3 (2020-06-29)

- Fix internal links in markdown when not starting w/ slash [#2500](https://github.com/opendatateam/udata/pull/2500)
- Fix JS error when uploading a resource in certain conditions [#2483](https://github.com/opendatateam/udata/pull/2483)

## 2.1.2 (2020-06-17)

- Decoded api key byte string [#2482](https://github.com/opendatateam/udata/pull/2482)
- Removed now useless metric fetching [#2482](https://github.com/opendatateam/udata/pull/2484)
- Fix bug in harvester's cron schedule [#2493](https://github.com/opendatateam/udata/pull/2493)
- Adding banner options in settings for a potential use in an udata's theme [#2492](https://github.com/opendatateam/udata/pull/2492)

## 2.1.1 (2020-06-16)

- Broken release, use 2.1.2

## 2.1.0 (2020-05-12)

### Breaking changes

- Full metrics refactoring [2459](https://github.com/opendatateam/udata/pull/2459):
  - Metric collection is now useless and will not be filled anymore, you can remove it or keep it for archival sake. It will not be automatically removed.
  - [udata-piwik](https://github.com/opendatateam/udata-piwik) now uses InfluxDB as a buffer for trafic data before injecting them into udata's models.
  - Most of celery's tasks related to metrics are removed, this should help performance-wise on a big instance.
  - Charts related to metrics are removed from admin and dashboard panel until we have accurate data to populate them.
  - Site's metrics computation are not triggered by signals anymore.
  - A specific celery job needs to be run periodically to compute site's metrics.

### New features

- Nothing yet

## 2.0.4 (2020-05-04)

- Fix export-csv command (py3 compat) [#2472](https://github.com/opendatateam/udata/pull/2472)

## 2.0.3 (2020-04-30)

- :warning: Security fix: fix XSS in markdown w/ length JS filter [#2471](https://github.com/opendatateam/udata/pull/2471)

## 2.0.2 (2020-04-07)

- :warning: Breaking change / security fix: disallow html tags in markdown-it (JS markdown rendering) [#2465](https://github.com/opendatateam/udata/pull/2465)

## 2.0.1 (2020-03-24)

- Allow images to be displayed in markdown by default [#2462](https://github.com/opendatateam/udata/pull/2462)
- Fix deleted user's authentication on backend side [#2460](https://github.com/opendatateam/udata/pull/2460)

## 2.0.0 (2020-03-11)

### Breaking changes

- Migration to Python 3.7 [#1766](https://github.com/opendatateam/udata/pull/1766)
- The new migration system ([#1956](https://github.com/opendatateam/udata/pull/1956)) uses a new python based format. Pre-2.0 migrations are not compatible so you might need to upgrade to the latest `udata` version `<2.0.0`, execute migrations and then upgrade to `udata` 2+.
- The targeted mongo version is now Mongo 3.6. Backward support is not guaranteed
- Deprecated celery tasks have been removed, please ensure all old-style tasks (pre 1.6.20) have been consumed before migrating [#2452](https://github.com/opendatateam/udata/pull/2452)

### New features

- New migration system [#1956](https://github.com/opendatateam/udata/pull/1956):
  - Use python based migrations instead of relying on mongo internal and deprecated `js_exec`
  - Handle rollback (optionnal)
  - Detailled history
- Template hooks generalization: allows to dynamically extend template with widgets and snippets from extensions. See [the dedicated documentation section](https://udata.readthedocs.io/en/stable/extending/#hooks) [#2323](https://github.com/opendatateam/udata/pull/2323)
- Markdown now supports [Github Flavored Markdown (GFM) specs](https://github.github.com/gfm/) (ie. the already supported [CommonMark specs](https://spec.commonmark.org) plus tables, strikethrough, autolinks support and predefined disallowed raw HTML) [#2341](https://github.com/opendatateam/udata/pull/2341)

## 1.6.20 (2020-01-21)

- New Crowdin translations [#2360](https://github.com/opendatateam/udata/pull/2360)
- Fix territory routing for @latest [#2447](https://github.com/opendatateam/udata/pull/2447)
- Refactor Celery: py2/py3 compatibility, use ids as payload [#2305](https://github.com/opendatateam/udata/pull/2305)
- Automatically archive dangling harvested datasets :warning: this is enabled by default [#2368](https://github.com/opendatateam/udata/pull/2368)
- Refactor celery tasks to avoid models/documents in the transport layer [#2305](https://github.com/opendatateam/udata/pull/2305)

## 1.6.19 (2020-01-06)

- `rel=nofollow` on remote source links [#2364](https://github.com/opendatateam/udata/pull/2364)
- Fix admin messages and fix user roles selector default value [#2365](https://github.com/opendatateam/udata/pull/2365)
- Fix new harvester's form tooltip showup [#2371](https://github.com/opendatateam/udata/pull/2371)
- Fix responsive design of search results [#2372](https://github.com/opendatateam/udata/pull/2372)
- Fix non-unique ids in datasets' comments [#2374](https://github.com/opendatateam/udata/pull/2374)
- Case insensitive license matching [#2378](https://github.com/opendatateam/udata/pull/2378)

## 1.6.18 (2019-12-13)

- Remove embedded API doc [#2343](https://github.com/opendatateam/udata/pull/2343) :warning: Breaking change, please customize `API_DOC_EXTERNAL_LINK` for your needs.
- Removed published date from community ressources [#2350](https://github.com/opendatateam/udata/pull/2350)
- Added new size for avatars in user's model (`udata images render` must be run in order to update the size of existing images) [#2353](https://github.com/opendatateam/udata/pull/2353)
- Fixed user's avatar change [#2351](https://github.com/opendatateam/udata/issues/2351)
- Removed dead code [#2355](https://github.com/opendatateam/udata/pull/2355)
- Resolved conflict between id and slug [#2356](https://github.com/opendatateam/udata/pull/2356)
- Fix next link in posts pagination [#2358](https://github.com/opendatateam/udata/pull/2358)
- Fix organization's members roles translation [#2359](https://github.com/opendatateam/udata/pull/2359)
## 1.6.17 (2019-10-28)

- Disallow URLs in first and last names [#2345](https://github.com/opendatateam/udata/pull/2345)

## 1.6.16 (2019-10-22)

- Prevent Google ranking spam attacks on reuse pages (`rel=nofollow` on reuse link) [#2320](https://github.com/opendatateam/udata/pull/2320)
- Display admin resources list actions only if user has permissions to edit [#2326](https://github.com/opendatateam/udata/pull/2326)
- Fix non-admin user not being able to change their profile picture [#2327](https://github.com/opendatateam/udata/pull/2327)

## 1.6.15 (2019-09-11)

- Style links in admin modals [#2292](https://github.com/opendatateam/udata/pull/2292)
- Add activity.key filter to activity.atom feed [#2293](https://github.com/opendatateam/udata/pull/2293)
- Allow `Authorization` as CORS header and OAuth minor fixes [#2298](https://github.com/opendatateam/udata/pull/2298)
- Set dataset.private to False by default (and fix stock) [#2307](https://github.com/opendatateam/udata/pull/2307)
- Fixes some inconsistencies between admin display (buttons, actions...) and real permissions [#2308](https://github.com/opendatateam/udata/pull/2308)


## 1.6.14 (2019-08-14)

- Cleanup `permitted_reuses` data (migration) [#2244](https://github.com/opendatateam/udata/pull/2244)
- Proper form errors handling on nested fields [#2246](https://github.com/opendatateam/udata/pull/2246)
- JS models load/save/update consistency (`loading` always `true` on query, always handle error, no more silent errors) [#2247](https://github.com/opendatateam/udata/pull/2247)
- Ensures that date ranges are always positive (ie. `start` < `end`) [#2253](https://github.com/opendatateam/udata/pull/2253)
- Enable completion on the "`MIME type`" resource form field (needs reindexing) [#2238](https://github.com/opendatateam/udata/pull/2238)
- Ensure oembed rendering errors are not hidden by default error handlers and have cors headers [#2254](https://github.com/opendatateam/udata/pull/2254)
- Handle dates before 1900 during indexing [#2256](https://github.com/opendatateam/udata/pull/2256)
- `spatial load` command is more resilient: make use of a temporary collection when `--drop` option is provided (avoid downtime during the load), in case of exception or keybord interrupt, temporary files and collections are cleaned up [#2261](https://github.com/opendatateam/udata/pull/2261)
- Configurable Elasticsearch timeouts. Introduce `ELASTICSEARCH_TIMEOUT` as default/read timeout and `ELASTICSEARCH_INDEX_TIMEOUT` as indexing/write timeout [#2265](https://github.com/opendatateam/udata/pull/2265)
- OEmbed support for organizations [#2273](https://github.com/opendatateam/udata/pull/2273)
- Extract search parameters as settings allowing fine tuning search without repackaging udata (see [the **Search configuration** documentation](https://udata.readthedocs.io/en/stable/adapting-settings/#search-configuration)) [#2275](https://github.com/opendatateam/udata/pull/2275)
- Prevent `DoesNotExist` error in activity API: silence the error for the consumer but log it (ie. visible in Sentry) [#2268](https://github.com/opendatateam/udata/pull/2268)
- Optimize CSV export generation memory wise [#2277](https://github.com/opendatateam/udata/pull/2277)

## 1.6.13 (2019-07-11)

- Rename og:image target :warning: this will break your custom theme, please rename your logo image file to `logo-social.png` instead of `logo-600x600.png` [#2217](https://github.com/opendatateam/udata/pull/2217)
- Don't automatically overwrite `last_update` field if manually set [#2020](https://github.com/opendatateam/udata/pull/2220)
- Spatial completion: only index last version of each zone and prevent completion cluttering [#2140](https://github.com/opendatateam/udata/pull/2140)
- Init: prompt to loads countries [#2140](https://github.com/opendatateam/udata/pull/2140)
- Handle UTF-8 filenames in `spatial load_logos` command [#2223](https://github.com/opendatateam/udata/pull/2223)
- Display the datasets, reuses and harvesters deleted state on listing when possible [#2228](https://github.com/opendatateam/udata/pull/2228)
- Fix queryless (no `q` text parameter) search results scoring (or lack of scoring) [#2231](https://github.com/opendatateam/udata/pull/2231)
- Miscellaneous fixes on completers [#2215](https://github.com/opendatateam/udata/pull/2215)
- Ensure `filetype='remote'` is set when using the manual ressource form [#2236](https://github.com/opendatateam/udata/pull/2236)
- Improve harvest sources listing (limit `last_job` fetched and serialized fields, reduce payload) [#2214](https://github.com/opendatateam/udata/pull/2214)
- Ensure HarvestItems are cleaned up on dataset deletion [#2214](https://github.com/opendatateam/udata/pull/2214)
- Added `config.HARVEST_JOBS_RETENTION_DAYS` and a `harvest-purge-jobs` job to apply it [#2214](https://github.com/opendatateam/udata/pull/2214) (migration). **Warning, the migration will enforce `config.HARVEST_JOBS_RETENTION_DAYS` and can take some time on a big `HarvestJob` collection**
- Drop `no_dereference` on indexing to avoid the "`dictionary changed size during iteration`" error until another solution is found. **Warning: this might result in more resources consumption while indexing** [#2237](https://github.com/opendatateam/udata/pull/2237)
- Fix various issues around discussions UI [#2190](https://github.com/opendatateam/udata/pull/2190)


## 1.6.12 (2019-06-26)

- Archive dataset feature [#2172](https://github.com/opendatateam/udata/pull/2172)
- Refactor breadcrum includes [#2173](https://github.com/opendatateam/udata/pull/2173)
- Better dependencies management [#2182](https://github.com/opendatateam/udata/pull/2182) and [#2172/install.pip](https://github.com/opendatateam/udata/pull/2172/files#diff-d7b45472f3465d62f857d14cf59ea8a2)
- Reduce following to staring [#2192](https://github.com/opendatateam/udata/pull/2192/files)
- Simplify display of spatial coverage in search results [#2192](https://github.com/opendatateam/udata/pull/2192/files)
- Add cache for organization and topic display pages [#2194](https://github.com/opendatateam/udata/pull/2194)
- Dataset of datasets: id as ref instead of slug [#2195](https://github.com/opendatateam/udata/pull/2195) :warning: this introduces some settings changes, cf [documentation for EXPORT_CSV](https://github.com/opendatateam/udata/blob/master/docs/adapting-settings.md).
- Add meta og:type: make twitter cards work [#2196](https://github.com/opendatateam/udata/pull/2196)
- Fix UI responsiveness [#2199](https://github.com/opendatateam/udata/pull/2199)
- Remove social media sharing feature [#2200](https://github.com/opendatateam/udata/pull/2200)
- Quick fix for activity.atom [#2203](https://github.com/opendatateam/udata/pull/2203)
- Remove diff from js dependencies to fix CVE [#2204](https://github.com/opendatateam/udata/pull/2204)
- Replace default sort label for better readability [#2206](https://github.com/opendatateam/udata/pull/2206)
- Add a condition to up-to-dateness of a dataset [#2208](https://github.com/opendatateam/udata/pull/2208)
- Prevent deleted harvesters from running until purged. Harvest jobs history is deleted too on purge. [#2209](https://github.com/opendatateam/udata/pull/2209)
- Better quality.frequency management [#2211](https://github.com/opendatateam/udata/pull/2211)
- Fix caching of topic pages [#2213](https://github.com/opendatateam/udata/pull/2213)

## 1.6.11 (2019-05-29)

- Center incomplete rows of cards [#2162](https://github.com/opendatateam/udata/pull/2162)
- Allow .dxf upload [#2164](https://github.com/opendatateam/udata/pull/2164)
- Always use remote_url as harvesting source [#2165](https://github.com/opendatateam/udata/pull/2165)
- Update jquery to ~3.4.1 [#2161](https://github.com/opendatateam/udata/pull/2161)
- Fix various issues with search result page [#2166](https://github.com/opendatateam/udata/pull/2166)
- Restore notbroken facet includes [#2169](https://github.com/opendatateam/udata/pull/2169)

## 1.6.10 (2019-05-23)

- Remove `<br>` in badge display [#2156](https://github.com/opendatateam/udata/pull/2156)
- Display user avatar and fix its sizing [#2157](https://github.com/opendatateam/udata/pull/2157)
- Redirect unfiltered csv exports to dataset of datasets [#2158](https://github.com/opendatateam/udata/pull/2158)
- Show organization id in a modal and add hyperlinks to ids in detail modal [#2159](https://github.com/opendatateam/udata/pull/2159)

## 1.6.9 (2019-05-20)

- Add user slug to dataset cache key [#2146](https://github.com/opendatateam/udata/pull/2146)
- Change display of cards of reuses on topic pages [#2148](https://github.com/opendatateam/udata/pull/2148)
- Display remote source of harvested dataset [#2150](https://github.com/opendatateam/udata/pull/2150)
- Prefill community resource type on upload form [#2151](https://github.com/opendatateam/udata/pull/2151)
- Fix user profile UI [#2152](https://github.com/opendatateam/udata/pull/2152)
- Remove concept of permitted reuse [#2153](https://github.com/opendatateam/udata/pull/2153)

## 1.6.8 (2019-05-13)

- Configurable search autocomplete [#2138](https://github.com/opendatateam/udata/pull/2138)

## 1.6.7 (2019-05-10)

- Refactor DCAT harvesting to store only one graph (and prevent MongoDB document size overflow) [#2096](https://github.com/opendatateam/udata/pull/2096)
- Expose sane defaults for `TRACKING_BLACKLIST` [#2098](https://github.com/opendatateam/udata/pull/2098)
- Bubble up uploader errors [#2102](https://github.com/opendatateam/udata/pull/2102)
- Ensure `udata worker status --munin` always outputs zero values so munin won't see it has a "no data" response [#2103](https://github.com/opendatateam/udata/pull/2103)
- Metrics tuning: breaks circular dependencies, drop exec_js/eval usage, proper logging... [#2113](https://github.com/opendatateam/udata/pull/2113)
- Change reuse icon from "retweet" to "recycle" [#2122](https://github.com/opendatateam/udata/pull/2122)
- Admins can delete a single comment in a discussion thread [#2087](https://github.com/opendatateam/udata/pull/2087)
- Add cache directives to dataset display blocks [#2129](https://github.com/opendatateam/udata/pull/2129)
- Export multiple models objects to CSV (dataset of datasets) [#2124](https://github.com/opendatateam/udata/pull/2124)


## 1.6.6 (2019-03-27)

- Automatically loads default settings from plugins (if `plugin.settings` module exists) [#2058](https://github.com/opendatateam/udata/pull/2058)
- Fixes some memory leaks on reindexing [#2070](https://github.com/opendatateam/udata/pull/2070)
- Fixes minor UI bug [#2072](https://github.com/opendatateam/udata/pull/2072)
- Prevent ExtrasField failure on null value [#2074](https://github.com/opendatateam/udata/pull/2074)
- Improve ModelField errors handling [#2075](https://github.com/opendatateam/udata/pull/2075)
- Fix territories home map [#2077](https://github.com/opendatateam/udata/pull/2077)
- Prevent timeout on `udata index` in some cases [#2079](https://github.com/opendatateam/udata/pull/2079)
- Pin werkzeug dependency to `0.14.1` until incompatibilities are fixed [#2081](https://github.com/opendatateam/udata/pull/2081)
- Prevent client-side error while handling unparseable API response [#2076](https://github.com/opendatateam/udata/pull/2076)
- Fix the `udata job schedule` erroneous help message [#2083](https://github.com/opendatateam/udata/pull/2083)
- Fix upload button on replace resource file [#2085](https://github.com/opendatateam/udata/pull/2085)
- Ensure harvest items statuses are updated on the right job [#2089](https://github.com/opendatateam/udata/pull/2089)
- Added Serbian translations [#2055](https://github.com/opendatateam/udata/pull/2055)

## 1.6.5 (2019-02-27)

- Replace "An user" by "A user" [#2033](https://github.com/opendatateam/udata/pull/2033)
- Use "udata" and fix a few other typos in documentation and UI/translation strings [#2023](https://github.com/opendatateam/udata/pull/2023)
- Add a surrounding block declaration around community section [2039](https://github.com/opendatateam/udata/pull/2039)
- Fix broken form validation on admin discussions and issues [#2045](https://github.com/opendatateam/udata/pull/2045)
- Fix full reindexation by avoiding `SlugField.instance` deepcopy in `no_dereference()` querysets [#2048](https://github.com/opendatateam/udata/pull/2048)
- Ensure deleted user slug is pseudonymized [#2049](https://github.com/opendatateam/udata/pull/2049)
- Prevent the "Add resource" modal from closing when using the frontend "Add resource" button [#2052](https://github.com/opendatateam/udata/pull/2052)

## 1.6.4 (2019-02-02)

- Fix workers: pin redis version for Celery compatibility [#2019](https://github.com/opendatateam/udata/pull/2019)

## 1.6.3 (2019-02-01)

- Remove extra attributes on user deletion [#1961](https://github.com/opendatateam/udata/pull/1961)
- Pin phantomjs to version `2.1.7` [#1975](https://github.com/opendatateam/udata/pull/1975)
- Protect membership accept route against flood [#1984](https://github.com/opendatateam/udata/pull/1984)
- Ensure compatibility with IE11 and Firefox ESR [#1990](https://github.com/opendatateam/udata/pull/1990)
- Lots of fixes on the resource form. Be explicit about uploading a new file [#1991](https://github.com/opendatateam/udata/pull/1991)
- Centralize `selectize` handling and style in `base-completer` and apply some fixes [1992](https://github.com/opendatateam/udata/pull/1992)
- Added the missing `number` input field widget [#1993](https://github.com/opendatateam/udata/pull/1993)
- Fix the organization private datasets and reuses counters [#1994](https://github.com/opendatateam/udata/pull/1994)
- Disable autocorrect, spellcheck... on search and completion fields [#1995](https://github.com/opendatateam/udata/pull/1995)
- Fix harvest preview in edit form not taking configuration (features and filters) [#1996](https://github.com/opendatateam/udata/pull/1996)
- Ensure organization page react to URL hash changes (including those from right sidebar) [#1997](https://github.com/opendatateam/udata/pull/1997)
- Updating community resource as admin keeps original owner [#1999](https://github.com/opendatateam/udata/pull/1999)
- Major form fixes [#2000](https://github.com/opendatateam/udata/pull/2000)
- Improved admin errors handling: visual feedback on all errors, `Sentry-ID` header if present, hide organization unauthorized actions [#2005](https://github.com/opendatateam/udata/pull/2005)
- Expose and import licenses `alternate_urls` and `alternate_titles` fields [#2006](https://github.com/opendatateam/udata/pull/2006)
- Be consistent on search results wording and icons (Stars vs Followers) [#2013](https://github.com/opendatateam/udata/pull/2013)
- Switch from a "full facet reset" to a "by term reset" approach in search facets [#2014](https://github.com/opendatateam/udata/pull/2014)
- Ensures all modals have the same buttons styles and orders, same color code... [#2012](https://github.com/opendatateam/udata/pull/2012)
- Ensure URLs from assets stored on `CDN_DOMAINS` are considered as valid and that associated error message is properly translated [#2017](https://github.com/opendatateam/udata/pull/2017)

## 1.6.2 (2018-11-05)

- Display the owner/organization on harvester view [#1921](https://github.com/opendatateam/udata/pull/1921)
- Improve harvest validation errors handling [#1920](https://github.com/opendatateam/udata/pull/1920)
- Make extra TOS text customizable [#1922](https://github.com/opendatateam/udata/pull/1922)
- Fixes an `UnicodeEncodeError` occuring when parsing RDF with unicode URLs [#1919](https://github.com/opendatateam/udata/pull/1919)
- Fix some external assets handling cases [#1918](https://github.com/opendatateam/udata/pull/1918)
- Harvest items can now match `source.id` before `source.domain` — no more duplicates when changing an harvester URL [#1923](https://github.com/opendatateam/udata/pull/1923)
- Ensure image picker/cropper only allows images [#1925](https://github.com/opendatateam/udata/pull/1925)
- Make tags min and max length configurable and ensure admin takes its configuration from the backend [#1935](https://github.com/opendatateam/udata/pull/1935)
- Prevent errors when there is no date available to focus on the calendar [#1937](https://github.com/opendatateam/udata/pull/1937)

### Internals

- Update authlib to 0.10 [#1916](https://github.com/opendatateam/udata/pull/1916)

## 1.6.1 (2018-10-11)

- Allows arguments and keyword arguments in the task `@connect` decorator [#1908](https://github.com/opendatateam/udata/pull/1908)
- Allows to restore assets after being deleted (Datasets, Organizations and Reuses) [#1901](https://github.com/opendatateam/udata/pull/1901)
- Fixes form events not bubbling (and so fixes harvester config not displaying) [#1914](https://github.com/opendatateam/udata/pull/1914)

## 1.6.0 (2018-10-02)

### New features

- Harvest sources are now filterable through the harvest source create/edit admin form [#1812](https://github.com/opendatateam/udata/pull/1812)
- Harvest sources can now enable or disable some optional backend features [#1875](https://github.com/opendatateam/udata/pull/1875)
- Post UIs have been reworked: publication date, publish/unpublish action, save and continue editing, dynamic sidebar, alignments fixes... [#1857](https://github.com/opendatateam/udata/pull/1857)

### Minor changes

- Only display temporal coverage years on cards and search results [#1833](https://github.com/opendatateam/udata/pull/1833)
- Add publisher's name on dataset template [#1847](https://github.com/opendatateam/udata/pull/1847)
- Improved upload error handling: deduplicate notifications, localized generic error message, sentry identifier... [#1842](https://github.com/opendatateam/udata/pull/1842)
- Allows to filter datasets on resource `type` (needs reindexing) [#1848](https://github.com/opendatateam/udata/pull/1848)
- Switch the admin sidebar collapse icon from "hamburger"to left and right arrows [#1855](https://github.com/opendatateam/udata/pull/1855)
- Discussion add card style coherence [#1884](https://github.com/opendatateam/udata/pull/1884)
- `LINKCHECKING_UNCHECKED_TYPES` setting to prevent linkchecking on some ressource types [#1892](https://github.com/opendatateam/udata/pull/1892)
- `swagger.json` API specifications now pass validation [#1898](https://github.com/opendatateam/udata/pull/1898)

### Breaking changes

- Static assets are now compatible with long-term caching (ie. their hash is present in the filename). :warning: On your development environment you need to run `inv assets-build` to generate an initial `manifest.json`, both in `udata` and in your theme extension if it uses manifest. See [#1826](https://github.com/opendatateam/udata/pull/1826) for full details.
- Theme are now responsible for adding their CSS markup on template (no more assumptions on `theme.css` and `admin.css`). Most of the time, overriding `raw.html` and `admin.html` should be sufficient
- The discussions API `posted_by` attribute is now an embedded user instead of an user ID to avoid extra API calls [#1839](https://github.com/opendatateam/udata/pull/1839)

### Bugfixes

- Hide the `resource.type` attribute from JSON-LD output until handled by a dedicated vocabulary/property [#1865](https://github.com/opendatateam/udata/pull/1865)
- RDFs, CSVs and resource redirect views are now handling CORS properly [#1866](https://github.com/opendatateam/udata/pull/1866)
- Fix broken sorts on organization's datasets list in admin [#1873](https://github.com/opendatateam/udata/pull/1873)
- Ensure harvest previewing is done against current form content [#1888](https://github.com/opendatateam/udata/pull/1888)
- Ensure deleted objects are unindexed [#1891](https://github.com/opendatateam/udata/pull/1891)
- Fix the dataset resources list layout wrapping [#1893](https://github.com/opendatateam/udata/pull/1893)
- Fix wrong behavior for weblinks [#1894](https://github.com/opendatateam/udata/pull/1894)
- Ensure `info config` command only displays configuration variables [#1897](https://github.com/opendatateam/udata/pull/1897)

### Internal

- Upgrade to Authlib 0.9 [#1760](https://github.com/opendatateam/udata/pull/1760) [#1827](https://github.com/opendatateam/udata/pull/1827)
- Add a `Dataset.on_resource_added` signal

## 1.5.3 (2018-08-27)

- Prevent UnicodeError on unicode URL validation error [#1844](https://github.com/opendatateam/udata/pull/1844)
- Hide save button in "Add resource" modal until form is visible (and prevent error) [#1846](https://github.com/opendatateam/udata/pull/1846)
- The purge chunks tasks also remove the directory [#1845](https://github.com/opendatateam/udata/pull/1845)
- Upgrade to latest Fine-Uploader version to benefit from bug fixes [#1849](https://github.com/opendatateam/udata/pull/1849)
- Prevent front views from downloading `swagger.json` [#1838](https://github.com/opendatateam/udata/pull/1838)
- Ensure API docs works without data [#1840](https://github.com/opendatateam/udata/pull/1840)
- Expose the default spatial granularity in API specs [#1841](https://github.com/opendatateam/udata/pull/1841)
- Fix missing dataset title on client-side card listing [#1834](https://github.com/opendatateam/udata/pull/1834)
- Allows to clear the dataset form temporal coverage. [#1832](https://github.com/opendatateam/udata/pull/1832)
- Ensure that admin notifications are displayed once and with a constant width. [#1831](https://github.com/opendatateam/udata/pull/1831)
- Fix broken date range picker date parsing (ie. manual keyboard input) [#1863](https://github.com/opendatateam/udata/pull/1853)
- Normalize uploaded filenames to avoid encoding issues, filesystem incompatibilities... [#1852](https://github.com/opendatateam/udata/pull/1852)

## 1.5.2 (2018-08-08)

- Fix client-side temporal coverage rendering [#1821](https://github.com/opendatateam/udata/pull/1821)
- Prevent word breaking when wrapping discussions messages [#1822](https://github.com/opendatateam/udata/pull/1822)
- Properly render message content on issues and discussions mails [#1823](https://github.com/opendatateam/udata/pull/1823)

## 1.5.1 (2018-08-03)

- Ensure OEmbed compatibility with external CDN [#1815](https://github.com/opendatateam/udata/pull/1815)
- Fixes some static URL serialization [#1815](https://github.com/opendatateam/udata/pull/1815)

## 1.5.0 (2018-07-30)

### New features

- Slugs are now redirected on change when changed until old slug are free [#1771](https://github.com/opendatateam/udata/pull/1771)
- Improve usability of new organization form [#1777](https://github.com/opendatateam/udata/pull/1777)
- Allows to serve assets on an external CDN domain using `CDN_DOMAIN` [#1804](https://github.com/opendatateam/udata/pull/1804)

### Breaking changes

None

### Bug fixes and minor changes

- Sort dataset update frequencies by ascending frequency [#1758](https://github.com/opendatateam/udata/pull/1758)
- Skip gov.uk references tests when site is unreachable [#1767](https://github.com/opendatateam/udata/pull/1767)
- Fix resources reorder (registered extras validation logic) [#1796](https://github.com/opendatateam/udata/pull/1796)
- Fix checksum display on resource modal [#1797](https://github.com/opendatateam/udata/pull/1797)
- Use metrics.views on resource card [#1778](https://github.com/opendatateam/udata/pull/1778)
- Fix dataset collapse on ie11 [#1802](https://github.com/opendatateam/udata/pull/1802)
- Upgrade i18next (security) [#1803](https://github.com/opendatateam/udata/pull/1803)

### Internals

- Backports some Python 3 forward compatible changes and fixes some bugs [#1769](https://github.com/opendatateam/udata/pull/1769):
    - avoid `filter` and `map` usage instead of list comprehension
    - explicit encoding handling
    - avoid comparison to `None`
    - use `next()` instead of `.next()` to iterate
    - unhide some implicit casts (in particular search weight)
- Tests are now run against `local.test` instead of `localhost` to avoid pytest warnings

## 1.4.1 (2018-06-15)

- Fix community resource creation and display [#1733](https://github.com/opendatateam/udata/pull/1733)
- Failsafe JS cache storage: use a custom in-memory storage as fallback when access to `sessionStorage` is not allowed [#1742](https://github.com/opendatateam/udata/pull/1742)
- Prevent errors when handling API errors without data/payload [#1743](https://github.com/opendatateam/udata/pull/1743)
- Improve/fix validation error formatting on harvesting [#1745](https://github.com/opendatateam/udata/pull/1745)
- Ensure daterange can be parsed from full iso datetime [#1748](https://github.com/opendatateam/udata/pull/1748)
- API: enforce application/json content-type for forms [#1751](https://github.com/opendatateam/udata/pull/1751)
- RDF parser can now process [european frequencies](https://publications.europa.eu/en/web/eu-vocabularies/at-dataset/-/resource/dataset/frequency) [#1752](https://github.com/opendatateam/udata/pull/1752)
- Fix images upload broken by chunked upload [#1756](https://github.com/opendatateam/udata/pull/1756)

## 1.4.0 (2018-06-06)

### New features

- Typed resources [#1398](https://github.com/opendatateam/udata/issues/1398)
- Initial data preview implementation [#1581](https://github.com/opendatateam/udata/pull/1581) [#1632](https://github.com/opendatateam/udata/pull/1632)
- Handle some alternate titles and alternate URLs on licenses for improved match on harvesting [#1592](https://github.com/opendatateam/udata/pull/1592)
- Allow to specify a dataset acronym [#1217](https://github.com/opendatateam/udata/pull/1217)
- Starts using harvest backend `config` (validation, API exposition, `HarvestFilters`...) [#1716](https://github.com/opendatateam/udata/pull/1716)
- The map widget can now be configured (tiles URL, initial position...) [#1672](https://github.com/opendatateam/udata/pull/1672)
- New discussions layout [#1623](https://github.com/opendatateam/udata/pull/1623)
- Dynamic API documentation, Enhancement to Pull #1542 - [#1542](https://github.com/opendatateam/udata/pull/1542)
- Resource modal overhaul with markdown support [#1547](https://github.com/opendatateam/udata/pull/1547)

### Breaking changes

- Normalize resource.format (migration - :warning: need reindexing). [#1563](https://github.com/opendatateam/udata/pull/1563)
- Enforce a domain whitelist when resource.filetype is file. See [`RESOURCES_FILE_ALLOWED_DOMAINS`](https://udata.readthedocs.io/en/latest/adapting-settings/#resources_file_allowed_domains) settings variable for details and configuration. [#1567](https://github.com/opendatateam/udata/issues/1567)
- Remove extras from datasets search index (needs reindexation) [#1718](https://github.com/opendatateam/udata/pull/1718)

### Bug fixes and minor changes

- Switch to PyPI.org for package links [#1583](https://github.com/opendatateam/udata/pull/1583)
- Show resource type in modal (front) [#1714](https://github.com/opendatateam/udata/pull/1714)
- Adds ETag to internal avatar for efficient caching control [#1712](https://github.com/opendatateam/udata/pull/1712)
- Fix 404/missing css on front pages [#1709](https://github.com/opendatateam/udata/pull/1709)
- Fix markdown max image width (front) [#1707](https://github.com/opendatateam/udata/pull/1707)
- Ensure registered extras types are properly parsed from JSON. Remove the need for custom `db.Extra` classes [#1699](https://github.com/opendatateam/udata/pull/1699)
- Fix the temporal coverage facet query string parsing [#1676](https://github.com/opendatateam/udata/pull/1676)
- Fix search auto-complete hitbox [#1687](https://github.com/opendatateam/udata/pull/1687)
- Fix Firefox custom error handling, part 2 [#1671](https://github.com/opendatateam/udata/pull/1671)
- Add resend confirmation email link to login screen [#1653](https://github.com/opendatateam/udata/pull/1653)
- Audience metrics: use only `views` [#1607](https://github.com/opendatateam/udata/pull/1607)
- Add missing spatial granularities translations [#1636](https://github.com/opendatateam/udata/pull/1636)
- Protocol-relative URLs support [#1599](https://github.com/opendatateam/udata/pull/1599)

### Internals

- Simplify `ExtrasField` form field signature (no need anymore for the `extras` parameter) [#1698](https://github.com/opendatateam/udata/pull/1698)
- Register known extras types [#1700](https://github.com/opendatateam/udata/pull/1700)

## 1.3.12 (2018-05-31)

- Fix side menu on mobile [#1701](https://github.com/opendatateam/udata/pull/1701)
- Fix update frequency field [#1702](https://github.com/opendatateam/udata/pull/1702)

## 1.3.11 (2018-05-29)

- Protect Resource.need_check against malformed/string dates [#1691](https://github.com/opendatateam/udata/pull/1691)
- Fix search auto-complete loading on new page [#1693](https://github.com/opendatateam/udata/pull/1693)

## 1.3.10 (2018-05-11)

- Expose Resource.extras as writable in the API [#1660](https://github.com/opendatateam/udata/pull/1660)
- Fix Firefox custom errors handling [#1662](https://github.com/opendatateam/udata/pull/1662)

## 1.3.9 (2018-05-07)

- Prevent linkchecker to pollute timeline as a side-effect. (migration). **Warning, the migration will delete all dataset update activities** [#1643](https://github.com/opendatateam/udata/pull/1643)
- Fix OAuth authorization screen failing with unicode `SITE_TITLE` [#1624](https://github.com/opendatateam/udata/pull/1624)
- Fix markdown handling of autolinks with angle brackets and factorize (and test) markdown `parse_html()` [#1625](https://github.com/opendatateam/udata/pull/1625)
- Fix timeline order [#1642](https://github.com/opendatateam/udata/pull/1642)
- Fix markdown rendering on IE11 [#1645](https://github.com/opendatateam/udata/pull/1645)
- Consider bad UUID as 404 in routing [#1646](https://github.com/opendatateam/udata/pull/1646)
- Add missing email templates [#1647](https://github.com/opendatateam/udata/pull/1647)
- Polyfill `ChildNode.remove()` for IE11 [#1648](https://github.com/opendatateam/udata/pull/1648)
- Improve Raven-js/Sentry error handling [#1649](https://github.com/opendatateam/udata/pull/1649)
- Prevent regex special characters to break site search [#1650](https://github.com/opendatateam/udata/pull/1650)

## 1.3.8 (2018-04-25)

- Fix sendmail regression [#1620](https://github.com/opendatateam/udata/pull/1620)

## 1.3.7 (2018-04-24)

- Fix some search parameters validation [#1601](https://github.com/opendatateam/udata/pull/1601)
- Prevent API tracking errors with unicode [#1602](https://github.com/opendatateam/udata/pull/1602)
- Prevent a race condition error when uploading file with concurrent chunking [#1606](https://github.com/opendatateam/udata/pull/1606)
- Disallow resources dict in API [#1603](https://github.com/opendatateam/udata/pull/1603)
- Test and fix territories routing [#1611](https://github.com/opendatateam/udata/pull/1611)
- Fix the client-side Raven/Sentry configuration [#1612](https://github.com/opendatateam/udata/pull/1612)
- Raise a 404 in case of unknown RDF content type [#1613](https://github.com/opendatateam/udata/pull/1613)
- Ensure current theme is available to macros requiring it in mails [#1614](https://github.com/opendatateam/udata/pull/1614)
- Fix documentation about NGinx configuration for https [#1615](https://github.com/opendatateam/udata/pull/1615)
- Remove unwanted commas in default `SECURITY_EMAIL_SUBJECT_*` parameters [#1616](https://github.com/opendatateam/udata/pull/1616)

## 1.3.6 (2018-04-16)

- Prevent OEmbed card to be styled when loaded in bootstrap 4 [#1569](https://github.com/opendatateam/udata/pull/1569)
- Fix organizations sort by last_modified [#1576](https://github.com/opendatateam/udata/pull/1576)
- Fix dataset creation form (and any other form) [#1584](https://github.com/opendatateam/udata/pull/1584)
- Fix an XSS on client-side markdown parsing [#1585](https://github.com/opendatateam/udata/pull/1585)
- Ensure URLs validation is the same everywhere [#1586](https://github.com/opendatateam/udata/pull/1586)

## 1.3.5 (2018-04-03)

- Upgrade `sifter` to `0.5.3` [#1548](https://github.com/opendatateam/udata/pull/1548)
- Upgrade `jquery-validation` to 1.17.0 and fixes some issues with client-side URL validation [#1550](https://github.com/opendatateam/udata/pull/1550)
- Minor change on OEmbed cards to avoid theme to override the cards `font-family` [#1549](https://github.com/opendatateam/udata/pull/1549)
- Improve cli unicode handling [#1551](https://github.com/opendatateam/udata/pull/1551)
- Fix DCAT harvester mime type detection [#1552](https://github.com/opendatateam/udata/pull/1552)
- Add the missing harvester URL in admin [#1554](https://github.com/opendatateam/udata/pull/1554)
- Fix harvester preview/job layout [#1553](https://github.com/opendatateam/udata/pull/1553)
- Fix some search unicode issues [#1555](https://github.com/opendatateam/udata/pull/1555)
- Small fixes on OEmbed URL detection [#1556](https://github.com/opendatateam/udata/pull/1556)
- Use nb_hits instead of views to count downloads [#1560](https://github.com/opendatateam/udata/pull/1560)
- Prevent an XSS in TermFacet [#1561](https://github.com/opendatateam/udata/pull/1561)
- Fix breadcrumb bar layout on empty search result [#1562](https://github.com/opendatateam/udata/pull/1562)

## 1.3.4 (2018-03-28)

- Remove territory claim banner [#1521](https://github.com/opendatateam/udata/pull/1521)
- Expose an [OEmbed](https://oembed.com/) API endpoint using the new cards [#1525](https://github.com/opendatateam/udata/pull/1525)
- Small topic fixes [#1529](https://github.com/opendatateam/udata/pull/1529)
- Fixes the search result vertical cut off [#1530](https://github.com/opendatateam/udata/pull/1530)
- Prevent visually disabled pagination buttons from being clicked [#1539](https://github.com/opendatateam/udata/pull/1539)
- Fixes "sort organization by name" not working [#1537](https://github.com/opendatateam/udata/pull/1537)
- Non-admin users should not see the "publish as anyone" filter field on "publish as" screen [#1538](https://github.com/opendatateam/udata/pull/1538)

## 1.3.3 (2018-03-20)

- Fixes on upload: prevent double upload and bad chunks upload [#1516](https://github.com/opendatateam/udata/pull/1516)
- Ensure OAuth2 tokens can be saved without `refresh_token` [#1517](https://github.com/opendatateam/udata/pull/1517)

## 1.3.2 (2018-03-20)

- Support request-body credential in OAuth2 (Fix a regression introduced in 1.3.0) [#1511](https://github.com/opendatateam/udata/pull/1511)

## 1.3.1 (2018-03-15)

- Fix some geozones/geoids bugs [#1505](https://github.com/opendatateam/udata/pull/1505)
- Fix oauth scopes serialization in authorization template [#1506](https://github.com/opendatateam/udata/pull/1506)
- Prevent error on site ressources metric [#1507](https://github.com/opendatateam/udata/pull/1507)
- Fix some routing errors [#1508](https://github.com/opendatateam/udata/pull/1508)
- Mongo connection is now lazy by default, preventing non fork-safe usage in celery as well as preventing commands not using the database to hit it [#1509](https://github.com/opendatateam/udata/pull/1509)
- Fix udata version not exposed on Sentry [#1510](https://github.com/opendatateam/udata/pull/1510)

## 1.3.0 (2018-03-13)

### Breaking changes

- Switch to `flask-cli` and drop `flask-script`. Deprecated commands have been removed. [#1364](https://github.com/opendatateam/udata/pull/1364)
- Update card components to make them more consistent [#1383](https://github.com/opendatateam/udata/pull/1383) [#1460](https://github.com/opendatateam/udata/pull/1460)
- udata is now protocol (`http`/`https`) agnostic. This is now fully the reverse-proxy responsibility (please ensure that you are using SSL only in production for security purpose). [#1463](https://github.com/opendatateam/udata/pull/1463)
- Added more entrypoints and document them. There is no more automatically enabled plugin by installation. Plugins can now properly contribute translations. [#1431](https://github.com/opendatateam/udata/pull/1431)

### New features

- Soft breaks in markdown is rendered as line return as allowed by the [commonmark specifications](http://spec.commonmark.org/0.28/#soft-line-breaks), client-side rendering follows the same security rules [#1432](https://github.com/opendatateam/udata/pull/1432)
- Switch from OAuthlib/Flask-OUAhtlib to Authlib and support all grants type as well as token revocation [#1434](https://github.com/opendatateam/udata/pull/1434)
- Chunked upload support (big files support) [#1468](https://github.com/opendatateam/udata/pull/1468)
- Improve tasks/jobs queues routing [#1487](https://github.com/opendatateam/udata/pull/1487)
- Add the `udata schedule|unschedule|scheduled` commands [#1497](https://github.com/opendatateam/udata/pull/1497)

### Bug fixes and minor changes

- Added Geopackage as default allowed file formats [#1425](https://github.com/opendatateam/udata/pull/1425)
- Fix completion/suggestion unicode handling [#1452](https://github.com/opendatateam/udata/pull/1452)
- Added a link to change password into the admin [#1462](https://github.com/opendatateam/udata/pull/1462)
- Fix organization widget (embed) [#1474](https://github.com/opendatateam/udata/pull/1474)
- High priority for sendmail tasks [#1484](https://github.com/opendatateam/udata/pull/1484)
- Add security.send_confirmation template [#1475](https://github.com/opendatateam/udata/pull/1475)

### Internals

- Switch to pytest as testing tool and expose a `udata` pytest plugin [#1400](https://github.com/opendatateam/udata/pull/1400)


## 1.2.11 (2018-02-05)

- Translate Flask-Security email subjects [#1413](https://github.com/opendatateam/udata/pull/1413)
- Fix organization admin pagination [#1372](https://github.com/opendatateam/udata/issues/1372)
- Fix missing spinners on loading datatables [#1401](https://github.com/opendatateam/udata/pull/1401)
- Fixes on the search facets [#1410](https://github.com/opendatateam/udata/pull/1410)

## 1.2.10 (2018-01-24)

- Markdown rendering is now the same between the back and the frontend. [#604](https://github.com/opendatateam/udata/issues/604)
- Make the dataset page reuses section and cards themable. [#1378](https://github.com/opendatateam/udata/pull/1378)
- `ValueError` is not hidden anymore by the Bad Request error page, it is logged. [#1382](https://github.com/opendatateam/udata/pull/1382)
- Spatial encoding fixes: prevent breaking unicode errors. [#1381](https://github.com/opendatateam/udata/pull/1381)
- Ensure the multiple term search uses a `AND` operator [#1384](https://github.com/opendatateam/udata/pull/1384)
- Facets encoding fixes: ensure lazy strings are propery encoded. [#1388](https://github.com/opendatateam/udata/pull/1388)
- Markdown content is now easily themable (namespaced into a `markdown` class) [#1389](https://github.com/opendatateam/udata/pull/1389)
- Fix discussions and community resources alignment on datasets and reuses pages [#1390](https://github.com/opendatateam/udata/pull/1390)
- Fix discussions style on default theme [#1393](https://github.com/opendatateam/udata/pull/1393)
- Ensure empty harvest jobs properly end [#1395](https://github.com/opendatateam/udata/pull/1395)

## 1.2.9 (2018-01-17)

- Add extras field in discussions [#1360](https://github.com/opendatateam/udata/pull/1360)
- Fix datepicker [#1370](https://github.com/opendatateam/udata/pull/1370)
- Fix error on forbidden scheme in `is_url` harvest filter [#1376](https://github.com/opendatateam/udata/pull/1376)
- Fix an error on rendering present territory date [#1377](https://github.com/opendatateam/udata/pull/1377)

## 1.2.8 (2018-01-10)

- Fix html2text dependency version [#1362](https://github.com/opendatateam/udata/pull/1362)

## 1.2.7 (2018-01-10)

- Bump chartjs version to 2.x [#1352](https://github.com/opendatateam/udata/pull/1352)
- Sanitize mdstrip [#1351](https://github.com/opendatateam/udata/pull/1351)

## 1.2.6 (2018-01-04)

- Fix wrongly timed notification on dataset creation with misformed tags [#1332](https://github.com/opendatateam/udata/pull/1332)
- Fix topic creation [#1333](https://github.com/opendatateam/udata/pull/1333)
- Add a `udata worker status` command to list pending tasks.[breaking] The `udata worker` command is replaced by `udata worker start`. [#1324](https://github.com/opendatateam/udata/pull/1324)
- Prevent crawlers from indexing spammy datasets, reuses and organizations [#1334](https://github.com/opendatateam/udata/pull/1334) [#1335](https://github.com/opendatateam/udata/pull/1335)
- Ensure Swagger.js properly set jQuery.ajax contentType parameter (and so data is properly serialized) [#1126](https://github.com/opendatateam/udata/issues/1126)
- Allows theme to easily access the `owner_avatar_url` template filter [#1336](https://github.com/opendatateam/udata/pull/1336)

## 1.2.5 (2017-12-14)

- Fix misused hand cursor over the spatial coverage map in dataset admin [#1296](https://github.com/opendatateam/udata/pull/1296)
- Fix broken post edit page [#1295](https://github.com/opendatateam/udata/pull/1295)
- Display date of comments in dataset discussions [#1283](https://github.com/opendatateam/udata/pull/1283)
- Prevent `reindex` command from failing on a specific object and log error instead. [#1293](https://github.com/opendatateam/udata/pull/1293)
- Position the community resource link icon correctly [#1298](https://github.com/opendatateam/udata/pull/1298)
- Add a sort option to query of list of posts in API [#1301](https://github.com/opendatateam/udata/pull/1301)
- Import dropdown behavior from `udata-gouvfr` and fix hidden submenus on mobile [#1297](https://github.com/opendatateam/udata/pull/1297)
- show message for emtpy dataset search [#1044](https://github.com/opendatateam/udata/pull/1284)

## 1.2.4 (2017-12-06)

- Fix flask_security celery tasks context [#1249](https://github.com/opendatateam/udata/pull/1249)
- Fix `dataset.quality` handling when no format filled [#1265](https://github.com/opendatateam/udata/pull/1265)
- Ignore celery tasks results except for tasks which require it and lower the default results expiration to 6 hours [#1281](https://github.com/opendatateam/udata/pull/1281)
- Import community resource avatar style from udata-gouvfr [#1288](https://github.com/opendatateam/udata/pull/1288)
- Terms are now handled from markdown and customizable with the `SITE_TERMS_LOCATION` setting. [#1285](https://github.com/opendatateam/udata/pull/1285)
- Deeplink to resource [#1289](https://github.com/opendatateam/udata/pull/1289)

## 1.2.3 (2017-10-27)

- Check only the uncollapsed resources at first on dataset view [#1246](https://github.com/opendatateam/udata/pull/1246)

## 1.2.2 (2017-10-26)

- Fixes on the `search index command` [#1245](https://github.com/opendatateam/udata/pull/1245)

## 1.2.1 (2017-10-26)

- Introduce `udata search index` commmand to replace both deprecated `udata search init` and `udata search reindex` commands. They will be removed in udata 1.4. [#1233](https://github.com/opendatateam/udata/pull/1233)
- Rollback oauthlib from 2.0.5 to 2.0.2, pending a permanent solution [#1237](https://github.com/opendatateam/udata/pull/1237)
- Get cached linkchecker result before hitting API [#1235](https://github.com/opendatateam/udata/pull/1235)
- Cleanup resources checksum (migration) [#1239](https://github.com/opendatateam/udata/pull/1239)
- Show check results in resource modal [#1242](https://github.com/opendatateam/udata/pull/1242)
- Cache avatar rendering [#1243](https://github.com/opendatateam/udata/pull/1243)

## 1.2.0 (2017-10-20)

### New features and big improvements

- Expose harvester scheduling through the API and the admin interface [#1123](https://github.com/opendatateam/udata/pull/1123)
- Added a `udata info` command for diagnostic purpose [#1179](https://github.com/opendatateam/udata/pull/1179)
- Switch from static theme avatars/placeholders to [identicons](https://en.wikipedia.org/wiki/Identicon) for readability (mostly on discussions) [#1193](https://github.com/opendatateam/udata/pull/1193)
- Move croquemort features to a generic link checker architecture [#1110](https://github.com/opendatateam/udata/pull/1110)
- CKAN and OpenDataSoft backends are now optional separate udata extensions [#1213](https://github.com/opendatateam/udata/pull/1213)
- Better search autocomplete [#1222](https://github.com/opendatateam/udata/pull/1222)
- Big post improvements (discussions support, navigation, fixes...) [#1224](https://github.com/opendatateam/udata/pull/1224)

### Breaking changes

- Upgrade to Celery 4.1.0. All celery parameters should be updated. (See [Celery options documentation](https://udata.readthedocs.io/en/stable/adapting-settings/#celery-options) [#1150](https://github.com/opendatateam/udata/pull/1050)
- Switch to [Crowdin](https://crowdin.com) to manage translations [#1171](https://github.com/opendatateam/udata/pull/1171)
- Switch to `Flask-Security`. `Flask-Security-Fork` should be uninstalled before installing the new requirements [#958](https://github.com/opendatateam/udata/pull/958)

### Miscellaneous changes and fixes

- Display organization metrics in the organization page tab labels [#1022](https://github.com/opendatateam/udata/pull/1022)
- Organization dashboard page has been merged into the main organization page [#1023](https://github.com/opendatateam/udata/pull/1023)
- Fix an issue causing a loss of data input at the global search input level [#1019](https://github.com/opendatateam/udata/pull/1019)
- Fixes a lot of encoding issues [#1146](https://github.com/opendatateam/udata/pull/1146)
- Add `.ttl` and `.n3` as supported file extensions [#1183](https://github.com/opendatateam/udata/pull/1183)
- Improve logging for adhoc scripts [#1184](https://github.com/opendatateam/udata/pull/1184)
- Improve URLs validation (support new tlds, unicode URLs...) [#1182](https://github.com/opendatateam/udata/pull/1182)
- Properly serialize empty geometries for zones missing it and prevent leaflet crash on invalid bounds [#1188](https://github.com/opendatateam/udata/pull/1188)
- Start validating some configuration parameters [#1197](https://github.com/opendatateam/udata/pull/1197)
- Remove resources without title or url [migration] [#1200](https://github.com/opendatateam/udata/pull/1200)
- Improve harvesting licenses detection [#1203](https://github.com/opendatateam/udata/pull/1203)
- Added missing delete post and topic admin actions [#1202](https://github.com/opendatateam/udata/pull/1202)
- Fix the scroll to a discussion sub-thread [#1206](https://github.com/opendatateam/udata/pull/1206)
- Fix duplication in discussions [migration] [#1209](https://github.com/opendatateam/udata/pull/1209)
- Display that a discussion has been closed [#1216](https://github.com/opendatateam/udata/pull/1216)
- Explicit dataset search reuse facet context (only known reuses) [#1219](https://github.com/opendatateam/udata/pull/1219)
- Optimize indexation a little bit [#1215](https://github.com/opendatateam/udata/pull/1215)
- Fix some reversed temporal coverage [migration] [#1214](https://github.com/opendatateam/udata/pull/1214)


## 1.1.8 (2017-09-28)

- Display membership modal actions buttons for site administrators and on membership display. [#1176](https://github.com/opendatateam/udata/pull/1176)
- Fix organization avatar in admin profile [#1175](https://github.com/opendatateam/udata/issues/1175)

## 1.1.7 (2017-09-25)

- Prevent a random territory from being displayed when query doesn't match [#1124](https://github.com/opendatateam/udata/pull/1124)
- Display avatar when the community resource owner is an organization [#1125](https://github.com/opendatateam/udata/pull/1125)
- Refactor the "publish as" screen to make it more obvious that an user is publishing under its own name [#1122](https://github.com/opendatateam/udata/pull/1122)
- Make the "find your organization" screen cards clickable (send to the organization page) [#1129](https://github.com/opendatateam/udata/pull/1129)
- Fix "Center the full picture" on user avatar upload [#1130](https://github.com/opendatateam/udata/issues/1130)
- Hide issue modal forbidden actions [#1128](https://github.com/opendatateam/udata/pull/1128)
- Ensure spatial coverage zones are resolved when submitted from the API or when querying oembed API. [#1140](https://github.com/opendatateam/udata/pull/1140)
- Prevent user metrics computation when the object owner is an organization (and vice versa) [#1152](https://github.com/opendatateam/udata/pull/1152)

## 1.1.6 (2017-09-11)

- Fix CircleCI automated publication on release tags
  [#1120](https://github.com/opendatateam/udata/pull/1120)

## 1.1.5 (2017-09-11)

- Fix the organization members grid in admin
  [#934](https://github.com/opendatateam/udata/issues/934)
- Fix and tune harvest admin loading state and payload size
  [#1113](https://github.com/opendatateam/udata/issues/1113)
- Automatically schedule validated harvesters and allow to (re)schedule them
  [#1114](https://github.com/opendatateam/udata/pull/1114)
- Raise the minimum `raven` version to ensure sentry is filtering legit HTTP exceptions
  [#774](https://github.com/opendatateam/udata/issues/774)
- Pin GeoJSON version to avoid breaking changes
  [#1118](https://github.com/opendatateam/udata/pull/1118)
- Deduplicate organization members
  [#1111](https://github.com/opendatateam/udata/issues/1111)

## 1.1.4 (2017-09-05)

- Fix packaging

## 1.1.3 (2017-09-05)

- Make the spatial search levels exclusion list configurable through `SPATIAL_SEARCH_EXCLUDE_LEVELS`.
  [#1101](https://github.com/opendatateam/udata/pull/1101)
- Fix facets labelizer with html handling
  [#1102](https://github.com/opendatateam/udata/issues/1102)
- Ensure territories pages have image defined in metadatas
  [#1103](https://github.com/opendatateam/udata/issues/1103)
- Strip tags in autocomplete results
  [#1104](https://github.com/opendatateam/udata/pull/1104)
- Transmit link checker status to frontend
  [#1048](https://github.com/opendatateam/udata/issues/1048)
- Remove plus signs from search query
  [#1048](https://github.com/opendatateam/udata/issues/987)

## 1.1.2 (2017-09-04)

- Handle territory URLs generation without validity
  [#1068](https://github.com/opendatateam/udata/issues/1068)
- Added a contact button to trigger discussions
  [#1076](https://github.com/opendatateam/udata/pull/1076)
- Improve harvest error handling
  [#1078](https://github.com/opendatateam/udata/pull/1078)
- Improve elasticsearch configurability
  [#1096](https://github.com/opendatateam/udata/pull/1096)
- Lots of fixes admin files upload
  [1094](https://github.com/opendatateam/udata/pull/1094)
- Prevent the "Bad request error" happening on search but only on some servers
  [#1097](https://github.com/opendatateam/udata/pull/1097)
- Migrate spatial granularities to new identifiers
- Migrate remaining legacy spatial identifiers
  [#1080](https://github.com/opendatateam/udata/pull/1080)
- Fix the discussion API documention
  [#1093](https://github.com/opendatateam/udata/pull/1093)

## 1.1.1 (2017-07-31)

- Fix an issue preventing reuse edition:
  [#1027](https://github.com/opendatateam/udata/issues/1027)
- Fix an issue preventing user display and edit in admin:
  [#1030](https://github.com/opendatateam/udata/issues/1030)
- Fix an error when a membership request is accepted:
  [#1028](https://github.com/opendatateam/udata/issues/1028)
- Fix issue modal on a reuse:
  [#1026](https://github.com/opendatateam/udata/issues/1026)
- Fix sort by date on admin users list:
  [#1029](https://github.com/opendatateam/udata/issues/1029)
- Improve the `purge` command
  [#1039](https://github.com/opendatateam/udata/pull/1039)
- Ensure search does not fail when a deleted object has not been
  unindexed yet
  [#1063](https://github.com/opendatateam/udata/issues/1063)
- Start using Celery queues to handle task priorities
  [#1067](https://github.com/opendatateam/udata/pull/1067)
- Updated translations

## 1.1.0 (2017-07-05)

### New features and improvements

- Added a [DCAT](https://www.w3.org/TR/vocab-dcat/) harvester
  and expose metadata as RDF/DCAT.
  [#966](https://github.com/opendatateam/udata/pull/966)
  See the dedicated documentions:

  - [RDF](https://udata.readthedocs.io/en/stable/rdf/)
  - [Harvesting](https://udata.readthedocs.io/en/stable/harvesting/)

- Images are now optimized and you can force rerendering using the `udata images render` command.
- Allowed files extensions are now configurable via the `ALLOWED_RESOURCES_EXTENSIONS` setting
  and both admin and API will have the same behavior
  [#833](https://github.com/opendatateam/udata/pull/833).
- Improve and fix notifications:
  [#928](https://github.com/opendatateam/udata/issues/928)

  - Changed notification style to toast
  - Fix notifications that weren't displayed on form submission
- Add a toggle indicator on dataset quality blocks that are collapsible
  [#915](https://github.com/opendatateam/udata/issues/915)
- Integrating latest versions of GeoZones and GeoLogos for territories.
  Especially using history of towns, counties and regions from GeoHisto.
  [#499](https://github.com/opendatateam/udata/issues/499)

### Breaking Changes

- Themes are now entrypoint-based [#829](https://github.com/opendatateam/udata/pull/829).
  There is also a new [theming documention](https://udata.readthedocs.io/en/stable/creating-theme/).
- Images placeholders are now entirely provided by themes
  [#707](https://github.com/opendatateam/udata/issues/707)
  [#1006](https://github.com/opendatateam/udata/issues/1006)
- Harvester declaration is now entrypoint-based
  [#1004](https://github.com/opendatateam/udata/pull/1004)

### Fixes

- Ensure URLs are stripped [#823](https://github.com/opendatateam/udata/pull/823)
- Lot of fixes and improvements on Harvest admin UI
  [#817](https://github.com/opendatateam/udata/pull/817):

  - harvester edition fixed (and missing API added)
  - harvester deletion fixed
  - harvester listing is now paginated
  - more detailed harvesters widgets
  - ensure harvest source are owned by a user or an organization, not both [migration]

- Pure Vue.js search facets
  [#880](https://github.com/opendatateam/udata/pull/880).
  Improve and fix the datepicker:

  - Proper sizing and positionning in dropdowns
  - Fix initial value not being displayed
  - Make it usable on keyboard
  - Allows to define `min` and `max` values to disable some dates
  - Keyboard input is reflected into the calendar
    [#615](https://github.com/opendatateam/udata/issues/615)
- Disable `next` button when no file has been uploaded
  [#930](https://github.com/opendatateam/udata/issues/930)
- Fix badges notification mails
  [#894](https://github.com/opendatateam/udata/issues/894)
- Fix the `udata search reindex` command
  [#1009](https://github.com/opendatateam/udata/issues/1009)
- Reindex datasets when their parent organization is purged
  [#1008](https://github.com/opendatateam/udata/issues/1008)

### Miscellaneous / Internal

- Upgrade to Flask-Mongoengine 0.9.3, Flask-WTF 0.14.2, mongoengine 0.13.0.
  [#812](https://github.com/opendatateam/udata/pull/812)
  [#871](https://github.com/opendatateam/udata/pull/871)
  [#903](https://github.com/opendatateam/udata/pull/903)
- Upgrade to Flask-Login 0.4.0 and switch from Flask-Security to the latest
  [Flask-Security-Fork](https://pypi.org/project/Flask-Security-Fork)
  [#813](https://github.com/opendatateam/udata/pull/813)
- Migrated remaining widgets to Vue.js [#828](https://github.com/opendatateam/udata/pull/828):

  - bug fixes on migrated widgets (Issues button/modal, integrate popover, coverage map)
  - more coherent JS environment for developpers
  - lighter assets
  - drop Handlebars dependency

- bleach and html5lib have been updated leading to more secure html/markdown cleanup
  and [better performances](http://bluesock.org/~willkg/blog/dev/bleach_2_0.html)
  [#838](https://github.com/opendatateam/udata/pull/838)
- Drop `jquery-slimscroll` and fix admin menu scrolling
  [#851](https://github.com/opendatateam/udata/pull/851)
- drop jquery.dotdotdot for a lighter css-only solution (less memory consumption)
  [#853](https://github.com/opendatateam/udata/pull/853)
- Lighter style [#869](https://github.com/opendatateam/udata/pull/869):

  - Drop glyphicons and use only Font-Awesome (more coherence, less fonts)
  - lighter bootstrap style by importing only what's needed
  - make use of bootstrap and admin-lte variables (easier for theming)
  - proper separation between front and admin style
- Drop `ExtractTextPlugin` on Vue components style:

  - faster (re)compilation time
  - resolves most compilation and missing style issues
    [#555](https://github.com/opendatateam/udata/issues/555)
    [#710](https://github.com/opendatateam/udata/issues/710)
  - allows use of hot components reloading.
- Pure Vue.js modals. Fix the default membership role. Added contribute modal.
  [#873](https://github.com/opendatateam/udata/pull/873)
- Easier Vue.js development/debugging:

  - Drop `Vue.config.replace = false`: compatible with Vue.js 1/2 and no more style guessing
    [#760](https://github.com/opendatateam/udata/pull/760)
  - `name` on all components: no more `Anonymous Component` in Vue debugger
  - No more `Fragments`
  - More ES6 everywhere
- Make metrics deactivable for tests
  [#905](https://github.com/opendatateam/udata/pull/905)

## 1.0.11 (2017-05-25)

- Fix presubmit form errors handling
  [#909](https://github.com/opendatateam/udata/pull/909)
- Fix producer sidebar image sizing
  [#913](https://github.com/opendatateam/udata/issues/913)
- Fix js `Model.save()` not updating in some cases
  [#910](https://github.com/opendatateam/udata/pull/910)

## 1.0.10 (2017-05-11)

- Fix bad stored (community) resources URLs [migration]
  [#882](https://github.com/opendatateam/udata/issues/882)
- Proper producer logo display on dataset pages
- Fix CKAN harvester empty notes and `metadata` file type handling
- Remove (temporary) badges metrics
  [#885](https://github.com/opendatateam/udata/issues/885)
- Test and fix topic search
  [#892](https://github.com/opendatateam/udata/pull/892)

## 1.0.9 (2017-04-23)

- Fix broken post view
  [#877](https://github.com/opendatateam/udata/pull/877)
- Fix new issue submission
  [#874](https://github.com/opendatateam/udata/issues/874)
- Display full images/logo/avatars URL in references too
  [#824](https://github.com/opendatateam/udata/issues/824)

## 1.0.8 (2017-04-14)

- Allow more headers in cors preflight headers
  [#857](https://github.com/opendatateam/udata/pull/857)
  [#860](https://github.com/opendatateam/udata/pull/860)
- Fix editorialization admin
  [#863](https://github.com/opendatateam/udata/pull/863)
- Fix missing completer images and ensure completion API is usable on a different domain
  [#864](https://github.com/opendatateam/udata/pull/864)

## 1.0.7 (2017-04-07)

- Fix display for zone completer existing values
  [#845](https://github.com/opendatateam/udata/issues/845)
- Proper badge display on dataset and organization page
  [#849](https://github.com/opendatateam/udata/issues/849)
- Remove useless `discussions` from views contexts.
  [#850](https://github.com/opendatateam/udata/pull/850)
- Fix the inline resource edit button not redirecting to admin
  [#852](https://github.com/opendatateam/udata/pull/852)
- Fix broken checksum component
  [#846](https://github.com/opendatateam/udata/issues/846)

## 1.0.6 (2017-04-01)

- Default values are properly displayed on dataset form
  [#745](https://github.com/opendatateam/udata/issues/745)
- Prevent a redirect on discussion fetch
  [#795](https://github.com/opendatateam/udata/issues/795)
- API exposes both original and biggest thumbnail for organization logo, reuse image and user avatar
  [#824](https://github.com/opendatateam/udata/issues/824)
- Restore the broken URL check feature
  [#840](https://github.com/opendatateam/udata/issues/840)
- Temporarily ignore INSPIRE in ODS harvester
  [#837](https://github.com/opendatateam/udata/pull/837)
- Allow `X-API-KEY` and `X-Fields` in cors preflight headers
  [#841](https://github.com/opendatateam/udata/pull/841)

## 1.0.5 (2017-03-27)

- Fixes error display in forms [#830](https://github.com/opendatateam/udata/pull/830)
- Fixes date range picker dates validation [#830](https://github.com/opendatateam/udata/pull/830)
- Fix badges entries not showing in admin [#825](https://github.com/opendatateam/udata/pull/825)

## 1.0.4 (2017-03-01)

- Fix badges trying to use API too early
  [#799](https://github.com/opendatateam/udata/pull/799)
- Some minor tuning on generic references
  [#801](https://github.com/opendatateam/udata/pull/801)
- Cleanup factories
  [#808](https://github.com/opendatateam/udata/pull/808)
- Fix user default metrics not being set [migration]
  [#809](https://github.com/opendatateam/udata/pull/809)
- Fix metric update after transfer
  [#810](https://github.com/opendatateam/udata/pull/810)
- Improve spatial completion ponderation (spatial zones reindexation required)
  [#811](https://github.com/opendatateam/udata/pull/811)

## 1.0.3 (2017-02-21)

- Fix JavaScript locales handling [#786](https://github.com/opendatateam/udata/pull/786)
- Optimize images sizes for territory placeholders [#788](https://github.com/opendatateam/udata/issues/788)
- Restore placeholders in search suggestions, fix [#790](https://github.com/opendatateam/udata/issues/790)
- Fix share popover in production build [#793](https://github.com/opendatateam/udata/pull/793)

## 1.0.2 (2017-02-20)

- Fix assets packaging for production [#763](https://github.com/opendatateam/udata/pull/763) [#765](https://github.com/opendatateam/udata/pull/765)
- Transform `udata_version` jinja global into a reusable (by themes) `package_version` [#768](https://github.com/opendatateam/udata/pull/768)
- Ensure topics datasets and reuses can display event with a topic parameter [#769](https://github.com/opendatateam/udata/pull/769)
- Raise a `400 Bad Request` when a bad `class` attribute is provided to the API
  (for entry point not using forms). [#772](https://github.com/opendatateam/udata/issues/772)
- Fix datasets with spatial coverage not being indexed [#778](https://github.com/opendatateam/udata/issues/778)
- Ensure theme assets cache is versioned (and flushed when necessary)
  [#781](https://github.com/opendatateam/udata/pull/781)
- Raise maximum tag length to 96 in order to at least support
  [official INSPIRE tags](http://inspire.ec.europa.eu/theme)
  [#782](https://github.com/opendatateam/udata/pull/782)
- Properly raise 400 error on transfer API in case of bad subject or recipient
  [#784](https://github.com/opendatateam/udata/pull/784)
- Fix broken OEmbed rendering [#783](https://github.com/opendatateam/udata/issues/783)
- Improve crawlers behavior by adding some `meta[name=robots]` on pages requiring it
  [#777](https://github.com/opendatateam/udata/pull/777)

## 1.0.1 (2017-02-16)

- Pin PyMongo version (only compatible with PyMongo 3+)

## 1.0.0 (2017-02-16)

### Breaking Changes

* 2016-05-11: Upgrade of ElasticSearch from 1.7 to 2.3 [#449](https://github.com/opendatateam/udata/pull/449)

You have to re-initialize the index from scratch, not just use the `reindex` command given that ElasticSearch 2+ doesn't provide a way to [delete mappings](https://www.elastic.co/guide/en/elasticsearch/reference/current/indices-delete-mapping.html) anymore. The command is `udata search init` and may take some time given the amount of data you are dealing with.

* 2017-01-18: User search and listing has been removed (privacy concern)

### New & Improved

* 2017-01-06: Add some dataset ponderation factor: temporal coverage, spatial coverage,
  certified provenance and more weight for featured ones. Need reindexation to be taken into account.

* 2016-12-20: Use all the [Dublin Core Frequencies](http://dublincore.org/groups/collections/frequency/)
  plus some extra frequencies.

* 2016-12-01: Add the possibility for a user to delete its account in the admin interface

In some configurations, this feature should be deactivated, typically when
there is an SSO in front of udata which may cause some inconsistencies. In
that case, the configuration parameter DELETE_ME should be set to False (True
by default).

* 2016-05-12: Add fields masks to reduce API payloads [#451](https://github.com/opendatateam/udata/pull/451)

The addition of [fields masks](http://flask-restplus.readthedocs.io/en/stable/mask.html) in Flask-RESTPlus allows us to reduce the retrieved payload within the admin — especially for datasets — and results in a performances boost.

### Fixes

* 2016-11-29: Mark active users as confirmed [#619](https://github.com/opendatateam/udata/pull/618)
* 2016-11-28: Merge duplicate users [#617](https://github.com/opendatateam/udata/pull/617)
  (A reindexation is necessary after this migration)

### Deprecation

Theses are deprecated and support will be removed in some feature release.
See [Deprecation Policy](https://udata.readthedocs.io/en/stable/versioning/#deprecation-policy).

* Theses frequencies are deprecated for their Dublin Core counter part:
    * `fortnighly` ⇨ `biweekly`
    * `biannual` ⇨ `semiannual`
    * `realtime` ⇨ `continuous`


## 0.9.0 (2017-01-10)

- First published version<|MERGE_RESOLUTION|>--- conflicted
+++ resolved
@@ -3,14 +3,11 @@
 ## Current (in progress)
 
 - Adds latest `sentry-sdk[flask]` as an install dependency, and update Sentry logic to be able to send environment, app version and profiling/performance info [#3086](https://github.com/opendatateam/udata/pull/3086)
-<<<<<<< HEAD
 - Add report get endpoint and make report get and list admin only [#3115](https://github.com/opendatateam/udata/pull/3115)
-=======
 - Fix the version of udata-fixtures used by `udata import-fixtures` [#3114](https://github.com/opendatateam/udata/pull/3114)
 - Update to the version v2.0.0 of udata-fixtures (with the dataservices)
 - Add type hints [#3111](https://github.com/opendatateam/udata/pull/3111)
 - Make sure requests v2.32.3 is used everywhere consistently [#3116](https://github.com/opendatateam/udata/pull/3116)
->>>>>>> be6f5faf
 
 ## 9.1.2 (2024-07-29)
 
