--- conflicted
+++ resolved
@@ -2,11 +2,8 @@
 
 ## Current (in progress)
 
-<<<<<<< HEAD
 - Meta read-only-enabled is back [#2664](https://github.com/opendatateam/udata/pull/2664)
-=======
 - First endpoints for APIv2! Add datasets hateoas and resources pagination endpoints [#2663](https://github.com/opendatateam/udata/pull/2663)
->>>>>>> 6fa41101
 
 ## 3.2.0 (2021-09-14)
 
