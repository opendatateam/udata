--- conflicted
+++ resolved
@@ -9,6 +9,7 @@
     - Upgrade pymongo 3.10.1 -> 4.3.3
     - Upgrade mongoengine 0.20.0 -> 0.26.0
 - Add IATA `ssim` among allowed file extensions [#2828](https://github.com/opendatateam/udata/pull/2828)
+- Copy user mail card back from udata-front [#2822](https://github.com/opendatateam/udata/pull/2822)
 
 ## 6.1.0 (2023-03-07)
 
@@ -21,11 +22,7 @@
 - Add `xlsx` and `docx` as closed format for quality score [#2814](https://github.com/opendatateam/udata/pull/2814)
 - Flush latest rows in csv catalog export before storing file [#2818](https://github.com/opendatateam/udata/pull/2818)
 - Exposed dates through API are now timezone aware [#2810](https://github.com/opendatateam/udata/pull/2810)
-<<<<<<< HEAD
-- Copy user mail card back from udata-front [#2822](https://github.com/opendatateam/udata/pull/2822)
-=======
 - Fix frequency reminder [#2821](https://github.com/opendatateam/udata/pull/2821)
->>>>>>> 16eccfcd
 
 ## 6.0.2 (2023-02-06)
 
