# Changelog

## Current (in progress)

<<<<<<< HEAD
- Revamp CORS: remove flask-cors to always returns 204 on OPTIONS request [#3074](https://github.com/opendatateam/udata/pull/3074)
=======
- Update pinned dependencies according to project dependencies, without updating any project dependencies [#3089](https://github.com/opendatateam/udata/pull/3089)
>>>>>>> fbd5fe02

## 9.1.1 (2024-07-16)

- Add correct owner permissions on harvest sources [#3091](https://github.com/opendatateam/udata/pull/3091)

## 9.1.0 (2024-07-11)

- Add reports backend [#3069](https://github.com/opendatateam/udata/pull/3069) and [#3078](https://github.com/opendatateam/udata/pull/3078)
- Improve `udata db check-integrity` (perfs, Sentry notifications…) [#3026](https://github.com/opendatateam/udata/pull/3026)
- Harvest dataservices [#3029](https://github.com/opendatateam/udata/pull/3029)
- Refactor catalog exports [#3052](https://github.com/opendatateam/udata/pull/3052)
- Add a filter to filter dataservices by dataset [#3056](https://github.com/opendatateam/udata/pull/3056)
- Fix reuses' datasets references [#3057](https://github.com/opendatateam/udata/pull/3057)
- Save and show harvest logs [#3053](https://github.com/opendatateam/udata/pull/3053)
- Fix missing `ObjectId` validation on `/sources` endpoint [#3060](https://github.com/opendatateam/udata/pull/3060)
- Improve URL validation errors [#3063](https://github.com/opendatateam/udata/pull/3063) [#2768](https://github.com/opendatateam/udata/pull/2768)
- Do not return full dataset objects on dataservices endpoints [#3068](https://github.com/opendatateam/udata/pull/3068)
- Update markdown base settings [#3067](https://github.com/opendatateam/udata/pull/3067)
- Prevent tagging as spam owners' messages [#3071](https://github.com/opendatateam/udata/pull/3071)[#3076](https://github.com/opendatateam/udata/pull/3076)
- Add api endpoint /me/org_topics/ [#3070](https://github.com/opendatateam/udata/pull/3070)
- Expose dataservices in RDF catalog [#3058](https://github.com/opendatateam/udata/pull/3058) [#3075](https://github.com/opendatateam/udata/pull/3075)
- CORS: always returns 204 on OPTIONS request [#3046](https://github.com/opendatateam/udata/pull/3046) 

## 9.0.0 (2024-06-07)

- **breaking change** Harvest backend is now sync [#3030](https://github.com/opendatateam/udata/pull/3030)
- Add DCAT-AP HVD properties in RDF output if the dataset is tagged hvd [#3050](https://github.com/opendatateam/udata/pull/3050)
- Allow dataservices to be discussed and followed [#3049](https://github.com/opendatateam/udata/pull/3049)
- Add purge-dataservices job [#3049](https://github.com/opendatateam/udata/pull/3049)
- Harvest all the available polygons from a spatial coverage [#3039](https://github.com/opendatateam/udata/pull/3039)

## 8.0.1 (2024-05-28)

- Add dataservices in beta [#2986](https://github.com/opendatateam/udata/pull/2986)
- Remove deprecated `metrics_for` route [#3022](https://github.com/opendatateam/udata/pull/3022)
- Fix spatial coverage fetching perfs. Need to schedule `compute-geozones-metrics` [#3018](https://github.com/opendatateam/udata/pull/3018)
- Delete a user without sending mail [#3031](https://github.com/opendatateam/udata/pull/3031)
- Convert known HVD categories used as theme to keywords [#3014](https://github.com/opendatateam/udata/pull/3014)
- Allow for series in CSW ISO 19139 DCAT backend [#3028](https://github.com/opendatateam/udata/pull/3028)
- Add `email` to membership request list API response, add `since` to org members API responses, add `email` to members of org on show org endpoint for org's admins and editors [#3038](https://github.com/opendatateam/udata/pull/3038)
- Add `resources_downloads` to datasets metrics [#3042](https://github.com/opendatateam/udata/pull/3042)
- Fix do not override resources extras on admin during update [#3043](https://github.com/opendatateam/udata/pull/3043)
- Endpoint /users is now protected by admin permissions [#3047](https://github.com/opendatateam/udata/pull/3047)
- Fix trailing `/` inside `GeoZone` routes not redirecting. Disallow `/` inside `GeoZone` ids [#3045](https://github.com/opendatateam/udata/pull/3045)

## 8.0.0 (2024-04-23)

- **breaking change** Migrate to Python 3.11 [#2992](https://github.com/opendatateam/udata/pull/2992) [#3021](https://github.com/opendatateam/udata/pull/3021)
- **breaking change** Fix datetime serialization in extras (return ISO string in JSON). Warning, `ujson` shouldn't be installed anymore on the project to allow `cls` parameter to override the JSONEncoder [#3019](https://github.com/opendatateam/udata/pull/3019)
- Fix missing `bcrypt` dependency [#3019](https://github.com/opendatateam/udata/pull/3019)

## 7.0.7 (2024-04-16)

- :warning: **breaking change** `DATASET_MAX_RESOURCES_UNCOLLAPSED` config is removed.
- Replace schemas API with a simple proxy to the `schemas.json` file [#2989](https://github.com/opendatateam/udata/pull/2989)
- Topic: add filters in API [#3007](https://github.com/opendatateam/udata/pull/3007)
- Move constants outside `models.py` files to `constants.py` [#3001](https://github.com/opendatateam/udata/pull/3001)
- Move `db` and Mongo fields classes outside `udata.models` [#3005](https://github.com/opendatateam/udata/pull/3005)
- :warning: Update LICENSE_GROUPS config layout [#3010](https://github.com/opendatateam/udata/pull/3010)
- Remove unused dependencies [#3006](https://github.com/opendatateam/udata/pull/3006)
- Move `FieldValidationError` into its own module and add an error handler [#3012](https://github.com/opendatateam/udata/pull/3012)
- Move some `import User` to runtime imports [#3013](https://github.com/opendatateam/udata/pull/3013)
- Move `Owned` mixin to its own module [#3008](https://github.com/opendatateam/udata/pull/3008)
- Move `badge_fields` to separate module than `models.py` [#3011](https://github.com/opendatateam/udata/pull/3011)

## 7.0.6 (2024-03-29)

- Add new harvester for ISO DCAT with XSLT transform [#2982](https://github.com/opendatateam/udata/pull/2982)
- Fix, do not fail on spatial coverage harvesting exception and allow literal spatial BBOX from Arcgis [2998](https://github.com/opendatateam/udata/pull/2998)
- Mock calls to example.com [#3000](https://github.com/opendatateam/udata/pull/3000)
- Fix duplicate logs in console commands [#2996](https://github.com/opendatateam/udata/pull/2996)
- Refactor `Activity.kwargs` into `Activity.extras` to facilitate its usage [#2999](https://github.com/opendatateam/udata/pull/2999)
- :warning: Datasets without resources are now visible and indexable [#2997](https://github.com/opendatateam/udata/pull/2997)

## 7.0.5 (2024-03-20)

- Add spatial coverage harvesting [#2959](https://github.com/opendatateam/udata/pull/2959) [#2991](https://github.com/opendatateam/udata/pull/2991)
- Fix: updating a dataset without `private` do not reset `private` to `False`, the previous saved value is kept [#2955](https://github.com/opendatateam/udata/pull/2955)
- Fix: return the correct error when no `Content-Type` is sent instead of 500 [#2967](https://github.com/opendatateam/udata/pull/2967)
- Improve documentation for API errors [#2952](https://github.com/opendatateam/udata/pull/2965)
- Allow harvesting of big catalog (bigger than 16MB) [#2980](https://github.com/opendatateam/udata/pull/2980) [2985](https://github.com/opendatateam/udata/pull/2985)
- Add downloads' count to organizations CSV [#2973](https://github.com/opendatateam/udata/pull/2973)
- Add 3 new badges to the organization model : `company`, `association` and `local authority` [#2984](https://github.com/opendatateam/udata/pull/2984)
- Prevent geozones listed ad `deleted` to be loaded [#2983](https://github.com/opendatateam/udata/pull/2983) [#2993](https://github.com/opendatateam/udata/pull/2993)
- Topic: add spatial field [#2988](https://github.com/opendatateam/udata/pull/2988)
- Topic: add last_modified field [#2987](https://github.com/opendatateam/udata/pull/2987)
- Add stacktraces to CSV errors [#2990](https://github.com/opendatateam/udata/pull/2990)
- Fix harvesting of DCT.conformsTo for complex inner information [#2994](https://github.com/opendatateam/udata/pull/2994)

## 7.0.4 (2024-02-27)

- Add rotate password command [#2966](https://github.com/opendatateam/udata/pull/2966)
- Custom extras metadata [#2921](https://github.com/opendatateam/udata/pull/2921):
  - Organization can nom define a custom metadata of a choosen type
  - Dataset belonging to the organization can assign a value to the defined metadata
  - Metadata value must match the choosen type by the organization
- Harvest DCAT conformsTo into schemas for resources and datasets [#2949](https://github.com/opendatateam/udata/pull/2949) [#2970](https://github.com/opendatateam/udata/pull/2970) [#2972](https://github.com/opendatateam/udata/pull/2972) [#2976](https://github.com/opendatateam/udata/pull/2976)
- Better reporting in spam detection (show the writer of the discussion/message) [#2965](https://github.com/opendatateam/udata/pull/2965)
- Fix: spam lang detection not lowering input resulting in false positives [#2965](https://github.com/opendatateam/udata/pull/2965)
- Fix: do not send mail about discussions when there is no owner / no organisation members [#2962](https://github.com/opendatateam/udata/pull/2962)
- Fix: 'backend' is now required in `HarvestSource` [#2962](https://github.com/opendatateam/udata/pull/2962)
- Fix: URL to organizations in mails are now independent from `udata-front` (show the URL of the API if no `udata-front`) [#2962](https://github.com/opendatateam/udata/pull/2962)
- Add harvested dcat properties as extras [#2968](https://github.com/opendatateam/udata/pull/2968):
  - DCT.provenance [0..n]
  - DCT.accessRights [0..1]
- Generate translations file [#2974](https://github.com/opendatateam/udata/pull/2974)
- Fix contact point test with missing translation [#2977](https://github.com/opendatateam/udata/pull/2977)
- Remove documentation about maintenance branches [#2979](https://github.com/opendatateam/udata/pull/2979)

## 7.0.3 (2024-02-15)

- Add spam detection and prevention logic on discussion model [#2954](https://github.com/opendatateam/udata/pull/2954) [#2963](https://github.com/opendatateam/udata/pull/2963)
- Fix reuses inside database without private information (default to public) [#2951](https://github.com/opendatateam/udata/pull/2951)
- Fix: you can now remove schema from a resource in the admin [#2950](https://github.com/opendatateam/udata/pull/2950)
- Fix: refuse an organisation access request when multiple access requests are pending [#2960](https://github.com/opendatateam/udata/pull/2960)
- Add downloads count in datasets' CSV [#2953](https://github.com/opendatateam/udata/pull/2953)
- Allow dicts in datasets' extras [#2958](https://github.com/opendatateam/udata/pull/2958)


## 7.0.2 (2024-01-23)

- Improve search serialization perfs for datasets in big topics [#2937](https://github.com/opendatateam/udata/pull/2937)
- Migrate to Flask-Babel because of Flask-BabelEx deprecation [#2897](https://github.com/opendatateam/udata/pull/2897)
- Contact points feature [#2914](https://github.com/opendatateam/udata/pull/2914) [#2943](https://github.com/opendatateam/udata/pull/2943):
  - Users and Organizations can now define a list of contact points
  - Api endpoint for creating, updating and deleting contact points
  - Datasets can define one contact point, among the list of the organization or the user owning the dataset.
  - Defining a contact point for a dataset is done throught a form field
- Allow wildcards in redirect_uris for Oauth2Client [#2935](https://github.com/opendatateam/udata/pull/2935)
- Allow for being one day late on update fulfilled in time [#2941](https://github.com/opendatateam/udata/pull/2941)
- When a topic is deleted, corresponding discussions are purged [#2944](https://github.com/opendatateam/udata/pull/2944)

## 7.0.1 (2023-12-06)

- Add sorting in geozone suggest API endpoint to return zones based on their admin level [#2936](https://github.com/opendatateam/udata/pull/2936)

## 7.0.0 (2023-12-04)

- Prevent sending post_save signals on extras update [#2919](https://github.com/opendatateam/udata/pull/2919)
- Add topic filter on datasets list [#2915](https://github.com/opendatateam/udata/pull/2915)
- Topics: API v2 endpoints [#2913](https://github.com/opendatateam/udata/pull/2913)
- Allow for discussions on Topics [#2922](https://github.com/opendatateam/udata/pull/2922)
- Raise for status on DCAT harvester calls [#2927](https://github.com/opendatateam/udata/pull/2927)
- Harvest dcterms:hasPart as 'other' resource in DCAT [#2928](https://github.com/opendatateam/udata/pull/2928)
- Make sure harvested resources are marked as remote [#2931](https://github.com/opendatateam/udata/pull/2931)
- Use GET and POST harvest BaseBackend utility to have user-agent [#2930](https://github.com/opendatateam/udata/pull/2930)
- Use LazyReferenceField on Topic datasets and reuses [#2924](https://github.com/opendatateam/udata/pull/2924)
- Use harvested dates and not max with internal [#2932](https://github.com/opendatateam/udata/pull/2932)
- Better rdf frequency resilience [#2933](https://github.com/opendatateam/udata/pull/2933)
- :warning: **breaking change** Geozone refactor [#2878](https://github.com/opendatateam/udata/pull/2878):
  - Complete Geozone model refactor, keeping only fields `slug`, `name`, `code`, `level` and adding `uri`
  - Removed parent and validity concept
  - To deploy:
    - Datasets with geozone will return a 500 due to `mongoengine.errors.FieldDoesNotExist: The fields "{'flag', 'dbpedia', ...}" do not exist on the document "GeoZone"`
    - `udata spatial load -d` to load new geozones into the database
    - `udata spatial migrate` to migrate datasets geozones to new ones
    - Reindex datasets (`udata search index dataset`) if using [udata-search-service](https://github.com/opendatateam/udata-search-service)
  - Removed forgotten fields in search [#2934](https://github.com/opendatateam/udata/pull/2934)

## 6.2.0 (2023-10-26)

### New & Improved

- Topics have been refactored and are no more deprecated:
  - Topics creation, update and deletion are now opened to all users [#2898](https://github.com/opendatateam/udata/pull/2898)
  - Topics are now `db.Owned` and searchable by `id` in dataset search [#2901](https://github.com/opendatateam/udata/pull/2901) [#2917](https://github.com/opendatateam/udata/pull/2917)
  - Remove `deleted` api field that does not exist [#2903](https://github.com/opendatateam/udata/pull/2903)
  - Add `created_at`field to topic's model [#2904](https://github.com/opendatateam/udata/pull/2904)
  - Topics can now be filtered by `tag` field [#2904](https://github.com/opendatateam/udata/pull/2904)
  - Topics can now be queried by test search in `name` field with `q` argument [#2904](https://github.com/opendatateam/udata/pull/2904)
- Add support for a CSW harvester using DCAT format [#2800](https://github.com/opendatateam/udata/pull/2800)
- Add German to udata translations [2899](https://github.com/opendatateam/udata/pull/2899)[2909](https://github.com/opendatateam/udata/pull/2909)
- Add harvesters count to site metrics [#2890](https://github.com/opendatateam/udata/pull/2890)
- Use a single session for reindex [#2891](https://github.com/opendatateam/udata/pull/2891)

- Fix site title and keywords never get updated [#2900](https://github.com/opendatateam/udata/pull/2900)
- Reuse's extras are now exposed by API [#2905](https://github.com/opendatateam/udata/pull/2905)
- Add configuration settings to enhance cookies security [#2910](https://github.com/opendatateam/udata/pull/2910)
- Add items.dataset to HarvestJob indexes [#2907](https://github.com/opendatateam/udata/pull/2907)
- Consider acronym when suggesting organization [#2918](https://github.com/opendatateam/udata/pull/2918)

### Fixes

- Return 400 instead of 500 in case of not ObjectID arg in API [#2889](https://github.com/opendatateam/udata/pull/2889)
- Fix default community resource sort parser [#2908](https://github.com/opendatateam/udata/pull/2908)

### Deprecation

- Python 3.7 is now deprecated and will be removed in upcoming release [#2859](https://github.com/opendatateam/udata/pull/2859)
- GeoZone model will be heavily refactored for a simplified version [#2878](https://github.com/opendatateam/udata/pull/2878)

## 6.1.7 (2023-09-01)

- Fix slug overflow with index suffix when reaching max_length [#2874](https://github.com/opendatateam/udata/pull/2874)
- Add extra field to topic model and add it to the dataset search adapter [#2876](https://github.com/opendatateam/udata/pull/2876)
- Upgrade pyyaml in develop and doc deps [#2880](https://github.com/opendatateam/udata/pull/2880)
- Expose dataset's `*_internal` dates in a nested `internal` nested field in api marshalling [#2862](https://github.com/opendatateam/udata/pull/2862)
- Add `business_number_id` metadata for organizations [#2871](https://github.com/opendatateam/udata/pull/2871) [#2887](https://github.com/opendatateam/udata/pull/2887)
- Return 403 when posting comment on discussion closed [#2881](https://github.com/opendatateam/udata/pull/2881)
- Ensure rdf parsed frequency is lowercase [#2883](https://github.com/opendatateam/udata/pull/2883)
- Add a dict of URIs to replace in a RDF graph at harvest time [#2884](https://github.com/opendatateam/udata/pull/2884)
- Fix duplicate recipients in new comments mail [#2886](https://github.com/opendatateam/udata/pull/2886)
- Add type to resource csv adapter [#2888](https://github.com/opendatateam/udata/pull/2888)

## 6.1.6 (2023-07-19)

- Improve DCAT harvest of mime type [#2857](https://github.com/opendatateam/udata/pull/2857)
- Don't crash on files not found when purging resources [2858](https://github.com/opendatateam/udata/pull/2858)
- Improve DCAT catalog exposed [#2860](https://github.com/opendatateam/udata/pull/2860)
- Use the resource's extra `analysis:last-modified-at` in the `last_modified` property [#2863](https://github.com/opendatateam/udata/pull/2863)
- Add optionnal harvest validation form [#2864](https://github.com/opendatateam/udata/pull/2864)
- Fix dataset list default sorting [#2867](https://github.com/opendatateam/udata/pull/2867)
- Update API doc link [#2866](https://github.com/opendatateam/udata/pull/2866)
- Update admin quality progress bar [#2872](https://github.com/opendatateam/udata/pull/2872)

## 6.1.5 (2023-06-19)

- Specify *public* datasets and reuses in admin count [#2852](https://github.com/opendatateam/udata/pull/2852)
- Fix url params being stripped in markdown for internal URLs [#2855](https://github.com/opendatateam/udata/pull/2855)

## 6.1.4 (2023-05-16)

- Upgrade development dependencies [#2844](https://github.com/opendatateam/udata/pull/2844)
- Compile translations for testing [#2845](https://github.com/opendatateam/udata/pull/2845)
- Add user arg to discussion list API [#2842](https://github.com/opendatateam/udata/pull/2842)
- No more sending email, slug and user name to sentry [#2846](https://github.com/opendatateam/udata/pull/2846)
- Add test for passwordless user [#2848](https://github.com/opendatateam/udata/pull/2848)
- Parse IANA and EUROPA URIs format [#2849](https://github.com/opendatateam/udata/pull/2849)
- Dataset last update sorting:
    - Transmit dataset's `last_update` field to search service [#2847](https://github.com/opendatateam/udata/pull/2847)
    - Check if dataset's and resource's harvesting date `modified_at` are ealier than today's date [#2850](https://github.com/opendatateam/udata/pull/2850)
- Upgrade mongoengine and storage deps [#2839](https://github.com/opendatateam/udata/pull/2839):
    - Upgrade flask-storage 1.0.0 -> 1.3.2
    - Upgrade flask-mongoengine 0.9.5 -> 1.0.0, now returning a ValidationError on get_or_404 on invalid id
    - Upgrade mongoengine 0.26.0 -> 0.27.0
-  Prevent raising unecessary error in index command [#2851](https://github.com/opendatateam/udata/pull/2851)
-  Use `datetime.utcnow` to make sure to handle utc datetimes [#2853](https://github.com/opendatateam/udata/pull/2853)

## 6.1.3 (2023-04-18)

- Fix XSS vulnerability: escape user content in selectize items in admin [#2843](https://github.com/opendatateam/udata/pull/2843)
- Fix schema is undefined when checking for schema.url in admin resource form [#2837](https://github.com/opendatateam/udata/pull/2837)
- Fix to_naive_datetime in harvest preview [#2835](https://github.com/opendatateam/udata/pull/2835)
- :warning: Flask-Security update to enable `GenericResponses` [#2826](https://github.com/opendatateam/udata/pull/2826):
    - Upgrade Flask-Security 4.5.1 -> 5.1.1
    - Upgrade WTForms 2.2.1 -> 3.0.1
    - Upgrade WTForms-json 0.3.3 -> 0.3.5
    - New security email template for existing users
- Fix SelectField validation failure following WTForms upgrade [#2841](https://github.com/opendatateam/udata/pull/2841)
- Add `format_timedelta` to `udata.i18n` [#2836](https://github.com/opendatateam/udata/pull/2836)
- Improve send_mail resilience with refused address among recipients [#2840](https://github.com/opendatateam/udata/pull/2840)

## 6.1.2 (2023-03-28)

- Resources schema can now have an URL field. [#2825](https://github.com/opendatateam/udata/pull/2825)
- Fix URLField validation error message [#2831](https://github.com/opendatateam/udata/pull/2831)
- Dates renaming to provide more relevant computed dates between internal and harvested dates [#2815](https://github.com/opendatateam/udata/pull/2815):
    - Removed `published` attribute from Resource model
    - Renamed `created_at` and `last_modified` of Dataset model to `created_at_internal` and `last_modified_internal`
    - Renamed `created_at` and `modified` of Resource model to `created_at_internal` and `last_modified_internal`
    - Added `created_at` computed property in Dataset and Resource model to provide harvested date if present and internal otherwise
    - Added `last_modified` computed property in Dataset and Resource model to provide max date between internal and harvested date
- Fix for PR [#2815](https://github.com/opendatateam/udata/pull/2815) [#2832](https://github.com/opendatateam/udata/pull/2832)
- Fix following dates refactoring [#2815](https://github.com/opendatateam/udata/pull/2815) [#2832](https://github.com/opendatateam/udata/pull/2832)
- Fix dcat harvesting on dcat:Dataset with blank nodes [#2834](https://github.com/opendatateam/udata/pull/2834)
- Add dataset archived field in resource catalog [#2833](https://github.com/opendatateam/udata/pull/2833)

## 6.1.1 (2023-03-17)

- Fix edge case on aware datetime string [#2827](https://github.com/opendatateam/udata/pull/2827)
- :warning: MongoDB support up to 6.0.4 [#2819](https://github.com/opendatateam/udata/pull/2819):
    - Older versions of MongoDB >=3.6 are still supported
    - Upgrade must be done release by release to set the `FeatureCompatibilityVersion` variable like stated in [this](https://www.mongodb.com/docs/v4.2/release-notes/4.0/#upgrade-procedures) documentation.
    - Upgrade pymongo 3.10.1 -> 4.3.3
    - Upgrade mongoengine 0.20.0 -> 0.26.0
- Add IATA `ssim` among allowed file extensions [#2828](https://github.com/opendatateam/udata/pull/2828)
- Copy user mail card back from udata-front [#2822](https://github.com/opendatateam/udata/pull/2822)
- Upgrade node to a version still available [#2830](https://github.com/opendatateam/udata/pull/2830)

## 6.1.0 (2023-03-07)

- :warning: Upgrading Flask to 2.1.2, leading to an upgrade of click (8.0), Flask-BabelEx (0.9.4), Flask-Caching (2.0.2), flask-storage (1.0.0) instead of flask-fs, Flask-Login (0.6.2), flask-restx (1.0.5), Flask-Security-Too (4.1.5), Jinja2 (3.1.2), pillow (9.2.0), werkzeug (2.2.2) [#2816](https://github.com/opendatateam/udata/pull/2816)
  - Use the full path to the caching backend in `CACHE_TYPE`, ex: `flask_caching.backends.redis`. Named backends are deprecated.
  - Werkzeug redirect now returns the relative url as location in response (https://github.com/pallets/werkzeug/issues/2352).
  - Removed functions have been replaced (`contextfilter` and `contextfunction` from Jinja, root imports and `Href` from Werkzeug, `JSONWebSignatureSerializer` from itsdangerous)
  - Prevent multiple blueprint with same name registration (not supported anymore in Flask).
- Removed all code logic related to the `published` date in resource model, now deprecated. :warning: The attribute itself was left in the model because of the complexity of the migration [#2807](https://github.com/opendatateam/udata/pull/2807)
- Add `xlsx` and `docx` as closed format for quality score [#2814](https://github.com/opendatateam/udata/pull/2814)
- Flush latest rows in csv catalog export before storing file [#2818](https://github.com/opendatateam/udata/pull/2818)
- Exposed dates through API are now timezone aware [#2810](https://github.com/opendatateam/udata/pull/2810)
- Fix frequency reminder [#2821](https://github.com/opendatateam/udata/pull/2821)

## 6.0.2 (2023-02-06)

- Handle None values in dataset and resource extras endpoints [#2805](https://github.com/opendatateam/udata/pull/2805)
- Fix default license being selected in form in optional select group [#2809](https://github.com/opendatateam/udata/pull/2809)
- Fix only SHA1 checksum is accepted when uploading resources [#2808](https://github.com/opendatateam/udata/pull/2808)
- Fix organization metrics count [#2811](https://github.com/opendatateam/udata/pull/2811)
- Fix setuptools version used in CI [#2813](https://github.com/opendatateam/udata/pull/2813)
- Add `udata harvest clean` command [#2812](https://github.com/opendatateam/udata/pull/2812)

## 6.0.1 (2023-01-18)

- Add python version requirement <3.10 [#2798](https://github.com/opendatateam/udata/pull/2798)
- Fix date timezone and format for harvest previz [#2799](https://github.com/opendatateam/udata/pull/2799)
- Add support for DCAT startDate and endDate in temporal coverage [#2801](https://github.com/opendatateam/udata/pull/2801)
- New feature: Users can now change their email by themselves [#2792](https://github.com/opendatateam/udata/pull/2792)

## 6.0.0 (2023-01-09)

- :warning: Kafka removal [#2783](https://github.com/opendatateam/udata/pull/2783)[#2794](https://github.com/opendatateam/udata/pull/2794):
  - Resources events publication now uses webhooks
  - Search indexation (at runtime and with index command) are now made through HTTP requests.
  - If you use [udata-search-service](https://pypi.org/project/udata-search-service/), you need to upgrade to the >=2.0.0 version
- Add dedicated extras endpoints on resources and datasets [#2779](https://github.com/opendatateam/udata/pull/2779)
- Enrich catalog with harvest infos [#2789](https://github.com/opendatateam/udata/pull/2789)
- Add optionnal license select group custom setting for admin [#2786](https://github.com/opendatateam/udata/pull/2786)
- Make index setup optional on init based on config [#2797](https://github.com/opendatateam/udata/pull/2797)

## 5.0.2 (2022-11-29)

- :warning: Upgrade to `Flask-Security-Too` version 4.0.0 [#2772](https://github.com/opendatateam/udata/pull/2772):
  - New User model attribute `fs_uniquifier`, migration needed.
  - The `fs_uniquifier` is used to invalidate existing session in case of password reset.
  - The user's `fs_uniquifier` is used instead of the `id` for auth mecanism including permissions.
  - Exhaustive list of changes [here](https://flask-security-too.readthedocs.io/en/stable/changelog.html#version-4-0-0).
- Fix apiv2 swagger with harvest metadata and add apiv2 swagger tests [#2782](https://github.com/opendatateam/udata/pull/2782)
- Improve frequency criterion in quality score [#2771](https://github.com/opendatateam/udata/pull/2771)
- Add quality score to csv catalogs [#2785](https://github.com/opendatateam/udata/pull/2785)
- Optimize DCAT harvesting on large multiple-paged catalogs, introduce `HARVEST_MAX_ITEMS` development setting [#2781](https://github.com/opendatateam/udata/pull/2781)
- Add condition in security mail utils class to avoid mail sending according to config var [#2788](https://github.com/opendatateam/udata/pull/2788)

## 5.0.1 (2022-11-14)

- Fix resource harvest uri validation error [#2780](https://github.com/opendatateam/udata/pull/2780)

## 5.0.0 (2022-11-14)

- :warning: **Breaking change** Use dedicated dynamic harvest metadata for dataset and resources. A migration copies identifying fields from extras to this dedicated metadata field. Extras won't be used anymore for harvest-related information. udata-ckan, udata-ods and udata-front packages are impacted and should be upgraded accordingly [#2762](https://github.com/opendatateam/udata/pull/2762)

## 4.1.3 (2022-11-02)

- Fix image URLs for suggest endpoints [#2761](https://github.com/opendatateam/udata/pull/2761)
- Switch from `Flask-restplus` to its fork `Flask-rest-x` [2770](https://github.com/opendatateam/udata/pull/2770)
- Clean inactive harvest datasets. :warning: a migration archives datasets linked to inactive harvest sources [#2764](https://github.com/opendatateam/udata/pull/2764) [#2773](https://github.com/opendatateam/udata/pull/2773) [#2777](https://github.com/opendatateam/udata/pull/2777)
- Fix randomly failing suggest tests [#2775](https://github.com/opendatateam/udata/pull/2775)
- Fix alt attribute not shown on image [#2776](https://github.com/opendatateam/udata/pull/2776)

## 4.1.2 (2022-09-01)

- Clean up event code [#2751](https://github.com/opendatateam/udata/pull/2751)
- Replace mongo legacy image in CI [#2754](https://github.com/opendatateam/udata/pull/2754)
- Fixes test `test_suggest_datasets_api` by modifying condition [#2759](https://github.com/opendatateam/udata/pull/2759)
- Fix doc name duplicate on rdf endpoints [#2763](https://github.com/opendatateam/udata/pull/2763)

## 4.1.1 (2022-07-08)

- Quality score computation refactoring and now returning it in list datasets endpoint. Update was made in admin too. [#2746](https://github.com/opendatateam/udata/pull/2746)
- :warning: Manifest logic was removed and udata does now work as standalone [#2747](https://github.com/opendatateam/udata/pull/2747)
- Remove map related stuff [#2749](https://github.com/opendatateam/udata/pull/2749)
- Add library udata_event_service to produce Kafka messages [#2743](https://github.com/opendatateam/udata/pull/2743)

## 4.1.0 (2022-06-09)

- Add html support for posts [#2731](https://github.com/opendatateam/udata/pull/2731)
- Use mongo search if `SEARCH_SERVICE_API_URL` variable is not set [#2728](https://github.com/opendatateam/udata/pull/2728)
- Improve resource extension detection [#2729](https://github.com/opendatateam/udata/pull/2729/files)
- Remove resources in dataset search serialization [#2730](https://github.com/opendatateam/udata/pull/2730)
- Add endpoint to directly get specific resource by rid [#2732](https://github.com/opendatateam/udata/pull/2732).
- Publish kafka message when resource is created, modified or deleted [#2733](https://github.com/opendatateam/udata/pull/2733)
- Clean documentation and code with respect to independent search service [#2738](https://github.com/opendatateam/udata/pull/2738)
- Fix size argument in suggests endpoint and corresponding tests [#2739](https://github.com/opendatateam/udata/pull/2739)
- Add udata instance name prefix and action suffix for kafka topics [#2736](https://github.com/opendatateam/udata/pull/2736)
- Fix tokenisation by building an `AND` query (see comments in code) for mongo text search and pagination [#2740](https://github.com/opendatateam/udata/pull/2740)

## 4.0.2 (2022-05-04)

- Remove unused `_total_pages` search property [#2726](https://github.com/opendatateam/udata/pull/2726)
- Use -followers as default suggest sort on datasets, reuses and orgas [#2727](https://github.com/opendatateam/udata/pull/2727)
- Reintroduce user suggest with mongo contains [#2725](https://github.com/opendatateam/udata/pull/2725)

## 4.0.1 (2022-04-11)

- Removed `post_save` signal within `add_resource` and `update_resource` methods. [#2720](https://github.com/opendatateam/udata/pull/2720)
- Refactor and update documentation with latest udata updates [#2717](https://github.com/opendatateam/udata/pull/2717)
- Add harvest csv adapter for a catalog of harvesters [#2722](https://github.com/opendatateam/udata/pull/2722)

## 4.0.0 (2022-03-30)

### Breaking change

Search refactor [#2680](https://github.com/opendatateam/udata/pull/2680)
- :warning: Search changes [#2692](https://github.com/opendatateam/udata/pull/2692):
  - The search feature is not within udata anymore and queries a distant service.
  - The search feature is now optional and is enabled by setting the `SEARCH_SERVICE_API_URL` setting.
  - When search is not enabled, the search endpoints will return a `501 Not Implemented` error.
  - The ModelAdapter, SearchQuery and SearchResult patterns were kept but heavily refactored.
  - udata uses a Kafka producer to send documents to index to the search service.
  - udata uses HTTP request to query the search service.
- :warning: API changes [#2669](https://github.com/opendatateam/udata/pull/2669):
  - List endpoints for organizations, datasets, reuses and users are now querying MongoDB instead of ElasticSearch.
  - Those endpoints use MongoDB full text search when `q` argument is used. Some unused filters on this route were dropped.
  - A new API parser was implemented to replace the search one.
  - The previous ElasticSearch endpoints were moved to APIv2 with the following url pattern: `/{object}/search` (ex: `/datasets/search`).
- :warning: Suggest changes [#2685](https://github.com/opendatateam/udata/pull/2685) and [#2696](https://github.com/opendatateam/udata/pull/2696):
  - Current suggest implementation moved from an Elasticsearch index to a MongoDB query using the term `contains`.
  - The user suggest was entirely removed, as its existence is now less relevant because of the full text search.

## 3.3.3 (2022-03-29)

- Extend dcat properties support (frequency litteral, creation and modification date, landing page and abstract description) [#2715](https://github.com/opendatateam/udata/pull/2715)


## 3.3.2 (2022-03-01)

- **Deprecation**: Topics are now deprecated and will be removed in upcoming releases.
- Use title to improve License guess [#2697](https://github.com/opendatateam/udata/pull/2697)
- Add a `q` argument to the paginated datasets resources endpoint, to search through resources titles. [#2701](https://github.com/opendatateam/udata/pull/2701)
- Delete discussion with deleted user as only participant [#2702](https://github.com/opendatateam/udata/pull/2702)
- Fix error on post creation when adding related reuse [#2704](https://github.com/opendatateam/udata/pull/2704)
- Redirect in endpoints routing now returns 308 instead of 302 in order to keep the method and body. [#2706](https://github.com/opendatateam/udata/pull/2706)
- Delete badges from datasets fixtures. [2709](https://github.com/opendatateam/udata/pull/2709)

## 3.3.1 (2022-01-11)

- Fix fields empty value in admin form to allow for unsetting fields [#2691](https://github.com/opendatateam/udata/pull/2691)
- :warning: Add a new required topic string field on reuses. The associated migration set default topic to `others` [#2689](https://github.com/opendatateam/udata/pull/2689)

## 3.3.0 (2021-12-10)

- :warning: Removed `Issues` code and logic. The corresponding MongoDB collection should be deleted when upgrading Udata. [#2681](https://github.com/opendatateam/udata/pull/2681)
- Fix transfer ownership from org to user [#2678](https://github.com/opendatateam/udata/pull/2678)
- Fix discussion creation on posts [#2687](https://github.com/opendatateam/udata/pull/2687)

## 3.2.2 (2021-11-23)

- Move template hook logic back to udata [#2671](https://github.com/opendatateam/udata/pull/2671) [#2679](https://github.com/opendatateam/udata/pull/2679)
- Add dataset's acronym to catalog [#2675](https://github.com/opendatateam/udata/pull/2675)
- Better URL-based License guess [#2672](https://github.com/opendatateam/udata/pull/2672)
- New way of fixtures generation [#2677](https://github.com/opendatateam/udata/pull/2677):
  - The command now uses a remote file (default) if a URL is provided or a local one if a path is provided.
  - This file can be generated by using the command `generate-fixtures-file`, which takes as an argument the URL of the source queried to retieve the data dumped to the file.
  - The command `generate-fixtures-file` uses a customizable list of datasets slugs to know which datasets to query.
- Fixed the Geomform check for a GeoZone instance in formdata [#2683](https://github.com/opendatateam/udata/pull/2683)

## 3.2.1 (2021-10-22)

- Fix default sort with right sort column creation date name, for posts in back-office editorial page [#2665](https://github.com/opendatateam/udata/pull/2665)
- Meta read-only-enabled is back [#2664](https://github.com/opendatateam/udata/pull/2664)
- First endpoints for APIv2! Add datasets hateoas and resources pagination endpoints [#2663](https://github.com/opendatateam/udata/pull/2663) [#2667](https://github.com/opendatateam/udata/pull/2667)
- Add `archived` and `resources_count` fields in the dataset catalog [#2668](https://github.com/opendatateam/udata/pull/2668)

## 3.2.0 (2021-09-14)

- Update dependencies following setuptools 58.0.2 release that drop support for `use_2to3` [#2660](https://github.com/opendatateam/udata/pull/2660):
  - :warning: **breaking change** `rdfs` is not supported anymore
  - `jsonld` endpoints have a `@context` dict directly instead of an url to the context endpoint
- Update documentation with [udata-front plugin renaming](https://github.com/etalab/data.gouv.fr/issues/393) [#2661](https://github.com/opendatateam/udata/pull/2661)
- Various DCAT fixes (geonetwork compatibility) and debug command [#2662](https://github.com/opendatateam/udata/pull/2662)

## 3.1.0 (2021-08-31)

- :warning: Use pip-tools for requirements management [#2642](https://github.com/opendatateam/udata/pull/2642)[#2650](https://github.com/opendatateam/udata/pull/2650)[#2651](https://github.com/opendatateam/udata/pull/2651). Please [read the doc](https://github.com/opendatateam/udata/blob/master/docs/development-environment.md#python-and-virtual-environment) if you are a udata developer.
- :warning: Check db integrity and apply temporary and permanent fixes [#2644](https://github.com/opendatateam/udata/pull/2644) :warning: the associated migrations can take a long time to run.
- :warning: Upgrade to Flask-1.1.4 [#2639](https://github.com/opendatateam/udata/pull/2639)
- Safeguard `User.delete()` [#2646](https://github.com/opendatateam/udata/pull/2646)
- Fix user delete command [#2647](https://github.com/opendatateam/udata/pull/2647)
- Protect `test_ignore_post_save_signal` from weak ref error while testing [#2649](https://github.com/opendatateam/udata/pull/2649)
- Update translations following frontend refactoring (a lot of translations have been moved to udata-gouvfr) [#2648](https://github.com/opendatateam/udata/pull/2648)
- Fix RDF output content negociation [#2652](https://github.com/opendatateam/udata/pull/2652)
- Update Pillow dependency to 8.0.0 [#2654](https://github.com/opendatateam/udata/pull/2654)
- Add more fixes on HarvestSource and HarvestJobs for db integrity [#2653](https://github.com/opendatateam/udata/pull/2653/files)

## 3.0.4 (2021-08-12)

- Now returning notfound() http exception when router does not match any territory object instead of None [#2637](https://github.com/opendatateam/udata/pull/2637)
- Add larger reuse thumbnail image [#2638](https://github.com/opendatateam/udata/pull/2638)
- Activate plugins before creating app when testing [#2643](https://github.com/opendatateam/udata/pull/2643)

## 3.0.3 (2021-07-30)

- Remove mail sending task on follow [#2635](https://github.com/opendatateam/udata/pull/2635)
- Fix root api endpoint error [#2636](https://github.com/opendatateam/udata/pull/2636)

## 3.0.2 (2021-07-19)

- Fix sentry id event logging [#2364](https://github.com/opendatateam/udata/pull/2634)
- Fix remote resource upload [#2632](https://github.com/opendatateam/udata/pull/2632)

## 3.0.1 (2021-07-09)

- Remove apidoc blueprint, moved to udata-gouvfr [#2628](https://github.com/opendatateam/udata/pull/2628)
- New migration to update community resources schema from string to dict [#2629](https://github.com/opendatateam/udata/pull/2629)

## 3.0.0 (2021-07-07)

- :warning: **breaking change**: most of the theme/templates logic has been moved to https://github.com/etalab/udata-gouvfr. `udata` no longer contains a default theme. In the 3.x series, we hope it will be usable as a "headless" open data platform, but for now you probably need to plug your own theme or use udata-gouvfr. [More info about this change here](https://github.com/opendatateam/udata/blob/master/docs/roadmap/udata-3.md#the-road-to-udata3). [#2522](https://github.com/opendatateam/udata/pull/2522)
- Migrate from raven to sentry-sdk [#2620](https://github.com/opendatateam/udata/pull/2620)
- Add a UdataCleaner class to use udata's markdown configuration on SafeMarkup as well [#2619](https://github.com/opendatateam/udata/pull/2619)
- Fix schema name display in resource modal [#2617](https://github.com/opendatateam/udata/pull/2617)

## 2.7.1 (2021-05-27)

- Add migration to roolback on resource's schema's name to None [#2615](https://github.com/opendatateam/udata/pull/2615)

## 2.7.0 (2021-05-25)

- Modify `schema` field to resource. This field is now a nested field containing two sub-properties `name` and `version` [#2600](https://github.com/opendatateam/udata/pull/2600).
- Add a `schema_version` facet to the dataset search (need to be reindex to appear in results) [#2600](https://github.com/opendatateam/udata/pull/2600).

## 2.6.5 (2021-05-19)

- Fix create user by API [#2609](https://github.com/opendatateam/udata/pull/2609)
- Add sqlite, db and ics to allowed extensions [#2610](https://github.com/opendatateam/udata/pull/2610)
- Better markup parsing [#2611](https://github.com/opendatateam/udata/pull/2611):
  - Geozone's and Resource type's labelize function return None if no object is found.
  - New SafeMarkup class, which inherits from Markup, uses Bleach to sanitize Markup class.

## 2.6.4 (2021-03-24)

- Enhance self endpoint verification [#2604](https://github.com/opendatateam/udata/pull/2604)

## 2.6.3 (2021-03-23)

- Extraction of translation's strings [#2602](https://github.com/opendatateam/udata/pull/2602)

## 2.6.2 (2021-03-22)

- Fix SECURITY_CONFIRMABLE=False [#2588](https://github.com/opendatateam/udata/pull/2588)
- Support dct:license on DCAT harvester [#2589](https://github.com/opendatateam/udata/pull/2589)
- Admin small enhancements [#2591](https://github.com/opendatateam/udata/pull/2591):
  - The sidebar "Me" label has been renamed "Profile"
  - The user's profile now displays the user's email
  - The button "Edit" and the dropdown were merged. The button is now only a dropdown listing the actions.
  - "Edit" action has been renamed to "Edit the dataset/reuse/organization/profile" according to the current object to edit.
- Add `nofollow` attribute to links in discussions comments [#2593](https://github.com/opendatateam/udata/pull/2593)
- Add pip upgrade in circle's publish step [#2596](https://github.com/opendatateam/udata/pull/2596)
- Pin Twine's version [#2597](https://github.com/opendatateam/udata/pull/2597)
- Pin twine'version in circle's publish step [#2598](https://github.com/opendatateam/udata/pull/2598)

## 2.6.1 (2021-01-26)

- Fix url_for method in organization's catalog's view [#2587](https://github.com/opendatateam/udata/pull/2587)

## 2.6.0 (2021-01-25)

- Add resource's description and title size limit [#2586](https://github.com/opendatateam/udata/pull/2586)
- Add RDF catalog view for organizations [#2583](https://github.com/opendatateam/udata/pull/2583)

## 2.5.1 (2020-12-31)

- Add title's and description's length limit in forms [#2585](https://github.com/opendatateam/udata/pull/2585)

## 2.5.0 (2020-11-30)

- Change reuse's form's label name to title [#2575](https://github.com/opendatateam/udata/pull/2575)
- Unpublished posts are no longer served by the `Post.list` API endpoint [#2578](https://github.com/opendatateam/udata/pull/2578)
- Read only mode can now be toggled in settings [#2565](https://github.com/opendatateam/udata/pull/2565):
  - Toggles a warning banner on the frontend view and a warning toast on the admin view.
  - Prevents new users to register.
  - Prevents non admin users to create new content such as organizations, datasets, community resources or discussions.
  - Will return a `423` response code to any non-admin request to endpoints specified in `METHOD_BLOCKLIST` setting.
  - Existing content can still be updated.
- Add an alert block in layout template, to be overrided in installed theme [#2580](https://github.com/opendatateam/udata/pull/2580)

## 2.4.1 (2020-11-09)

- Escaping XML's forbidden characters [#2562](https://github.com/opendatateam/udata/pull/2562)
- Ignore pattern feature for linkchecker [#2564](https://github.com/opendatateam/udata/pull/2564)
- Fix TypeError when creating a superuser with an incorrect password [#2567](https://github.com/opendatateam/udata/pull/2567)

## 2.4.0 (2020-10-16)

- :warning: Resources and community resources creation API change [#2545](https://github.com/opendatateam/udata/pull/2545):
  - Remove the RESOURCES_FILE_ALLOWED_DOMAINS setting and mechanism.
  - The community resource's/resource's url could be set from the client side, even in the case of a hosted one, which is illogical.
    A hosted community resource's/resource's url should only be the sole responsibility of the backend.
  - Consequently, the POST endpoint of the community resources/resources API is only meant for the remote ones and the PUT endpoint of the community resources/resources API will take the existing resource's url to override the one sent by the client.
- Community resources changes [#2546](https://github.com/opendatateam/udata/pull/2546):
  - Dataset is now correctly set at community resource creation
  - Remove now useless job 'purge-orphan-community-resources'
- Using the fs_filename logic when uploading a new resource on the data catalog.[#2547](https://github.com/opendatateam/udata/pull/2547)
- Remove old file when updating resources and community resources from API [#2548](https://github.com/opendatateam/udata/pull/2548)
- Sortable.js upgrade to fix an issue in udata's editorial page when reordering featured datasets [#2550](https://github.com/opendatateam/udata/pull/2550)
- Password rotation mechanism [#2551](https://github.com/opendatateam/udata/pull/2551):
  - Datetime fields `password_rotation_demanded` and `password_rotation_performed` added to user model.
  - Override Flask-Security's login and reset password forms to implement the password rotation checks.
- Password complexity settings hardening [#2554](https://github.com/opendatateam/udata/pull/2554)
- Migrate ODS datasets urls [#2559](https://github.com/opendatateam/udata/pull/2559)

## 2.3.0 (2020-09-29)

- Plugin's translations are now correctly loaded [#2529](https://github.com/opendatateam/udata/pull/2529)
- Vine version is now pinned in requirements [#2532](https://github.com/opendatateam/udata/pull/2532)
- Fix reuses metrics [#2531](https://github.com/opendatateam/udata/pull/2531):
  - Reuses "datasets" metrics are now triggered correctly
  - New job to update the datasets "reuses" metrics: `update-datasets-reuses-metrics` to be scheduled
- Add a migration to set the reuses datasets metrics to the correct value [#2540](https://github.com/opendatateam/udata/pull/2540)
- Add a specific dataset's method for resource removal [#2534](https://github.com/opendatateam/udata/pull/2534)
- Flask-Security update [#2535](https://github.com/opendatateam/udata/pull/2535):
  - Switch to fork Flask-Security-Too
  - New settings to set the required password length and complexity
- Fix Flask-security sendmail overriding [#2536](https://github.com/opendatateam/udata/pull/2536)
- Add a custom password complexity checker to Flask-Security [#2537](https://github.com/opendatateam/udata/pull/2537)
- Change too short password error message [#2538](https://github.com/opendatateam/udata/pull/2538)

## 2.2.1 (2020-08-25)

- Some fixes for the static files deletion [#2526](https://github.com/opendatateam/udata/pull/2526):
  - New static files migration replacing the older one:
    - The migration now uses FS_URL.
    - Fixed the fs_filename string formating.
    - Now checks the community ressource's URLs too.
  - Removing the deletion script link in the CHANGELOG previous entry.
- Add a schema facet to the dataset search 🚧 requires datasets reindexation [#2523](https://github.com/opendatateam/udata/pull/2523)

## 2.2.0 (2020-08-05)

- CORS are now handled by Flask-CORS instead of Flask-RestPlus[#2485](https://github.com/opendatateam/udata/pull/2485)
- Oauth changes [#2510](https://github.com/opendatateam/udata/pull/2510):
  - Authorization code Grant now support PKCE flow
  - New command to create an OAuth client
  - :warning: Implicit grant is no longer supported
- :warning: Deletion workflow changes [#2488](https://github.com/opendatateam/udata/pull/2488):
  - Deleting a resource now triggers the deletion of the corresponding static file
  - Deleting a dataset now triggers the deletion of the corresponding resources (including community resources) and their static files
  - Adding a celery job `purge-orphan-community-resources` to remove community resources not linked to a dataset. This should be scheduled regularly.
  - Adding a migration file to populate resources fs_filename new field. Deleting the orphaned files is pretty deployment specific.
    A custom script should be writen in order to find and delete those files.
- Show traceback for migration errors [#2513](https://github.com/opendatateam/udata/pull/2513)
- Add `schema` field to ressources. This field can be filled based on an external schema catalog [#2512](https://github.com/opendatateam/udata/pull/2512)
- Add 2 new template hooks: `base.modals` (base template) and `dataset.resource.card.extra-buttons` (dataset resource card) [#2514](https://github.com/opendatateam/udata/pull/2514)

## 2.1.3 (2020-06-29)

- Fix internal links in markdown when not starting w/ slash [#2500](https://github.com/opendatateam/udata/pull/2500)
- Fix JS error when uploading a resource in certain conditions [#2483](https://github.com/opendatateam/udata/pull/2483)

## 2.1.2 (2020-06-17)

- Decoded api key byte string [#2482](https://github.com/opendatateam/udata/pull/2482)
- Removed now useless metric fetching [#2482](https://github.com/opendatateam/udata/pull/2484)
- Fix bug in harvester's cron schedule [#2493](https://github.com/opendatateam/udata/pull/2493)
- Adding banner options in settings for a potential use in an udata's theme [#2492](https://github.com/opendatateam/udata/pull/2492)

## 2.1.1 (2020-06-16)

- Broken release, use 2.1.2

## 2.1.0 (2020-05-12)

### Breaking changes

- Full metrics refactoring [2459](https://github.com/opendatateam/udata/pull/2459):
  - Metric collection is now useless and will not be filled anymore, you can remove it or keep it for archival sake. It will not be automatically removed.
  - [udata-piwik](https://github.com/opendatateam/udata-piwik) now uses InfluxDB as a buffer for trafic data before injecting them into udata's models.
  - Most of celery's tasks related to metrics are removed, this should help performance-wise on a big instance.
  - Charts related to metrics are removed from admin and dashboard panel until we have accurate data to populate them.
  - Site's metrics computation are not triggered by signals anymore.
  - A specific celery job needs to be run periodically to compute site's metrics.

### New features

- Nothing yet

## 2.0.4 (2020-05-04)

- Fix export-csv command (py3 compat) [#2472](https://github.com/opendatateam/udata/pull/2472)

## 2.0.3 (2020-04-30)

- :warning: Security fix: fix XSS in markdown w/ length JS filter [#2471](https://github.com/opendatateam/udata/pull/2471)

## 2.0.2 (2020-04-07)

- :warning: Breaking change / security fix: disallow html tags in markdown-it (JS markdown rendering) [#2465](https://github.com/opendatateam/udata/pull/2465)

## 2.0.1 (2020-03-24)

- Allow images to be displayed in markdown by default [#2462](https://github.com/opendatateam/udata/pull/2462)
- Fix deleted user's authentication on backend side [#2460](https://github.com/opendatateam/udata/pull/2460)

## 2.0.0 (2020-03-11)

### Breaking changes

- Migration to Python 3.7 [#1766](https://github.com/opendatateam/udata/pull/1766)
- The new migration system ([#1956](https://github.com/opendatateam/udata/pull/1956)) uses a new python based format. Pre-2.0 migrations are not compatible so you might need to upgrade to the latest `udata` version `<2.0.0`, execute migrations and then upgrade to `udata` 2+.
- The targeted mongo version is now Mongo 3.6. Backward support is not guaranteed
- Deprecated celery tasks have been removed, please ensure all old-style tasks (pre 1.6.20) have been consumed before migrating [#2452](https://github.com/opendatateam/udata/pull/2452)

### New features

- New migration system [#1956](https://github.com/opendatateam/udata/pull/1956):
  - Use python based migrations instead of relying on mongo internal and deprecated `js_exec`
  - Handle rollback (optionnal)
  - Detailled history
- Template hooks generalization: allows to dynamically extend template with widgets and snippets from extensions. See [the dedicated documentation section](https://udata.readthedocs.io/en/stable/extending/#hooks) [#2323](https://github.com/opendatateam/udata/pull/2323)
- Markdown now supports [Github Flavored Markdown (GFM) specs](https://github.github.com/gfm/) (ie. the already supported [CommonMark specs](https://spec.commonmark.org) plus tables, strikethrough, autolinks support and predefined disallowed raw HTML) [#2341](https://github.com/opendatateam/udata/pull/2341)

## 1.6.20 (2020-01-21)

- New Crowdin translations [#2360](https://github.com/opendatateam/udata/pull/2360)
- Fix territory routing for @latest [#2447](https://github.com/opendatateam/udata/pull/2447)
- Refactor Celery: py2/py3 compatibility, use ids as payload [#2305](https://github.com/opendatateam/udata/pull/2305)
- Automatically archive dangling harvested datasets :warning: this is enabled by default [#2368](https://github.com/opendatateam/udata/pull/2368)
- Refactor celery tasks to avoid models/documents in the transport layer [#2305](https://github.com/opendatateam/udata/pull/2305)

## 1.6.19 (2020-01-06)

- `rel=nofollow` on remote source links [#2364](https://github.com/opendatateam/udata/pull/2364)
- Fix admin messages and fix user roles selector default value [#2365](https://github.com/opendatateam/udata/pull/2365)
- Fix new harvester's form tooltip showup [#2371](https://github.com/opendatateam/udata/pull/2371)
- Fix responsive design of search results [#2372](https://github.com/opendatateam/udata/pull/2372)
- Fix non-unique ids in datasets' comments [#2374](https://github.com/opendatateam/udata/pull/2374)
- Case insensitive license matching [#2378](https://github.com/opendatateam/udata/pull/2378)

## 1.6.18 (2019-12-13)

- Remove embedded API doc [#2343](https://github.com/opendatateam/udata/pull/2343) :warning: Breaking change, please customize `API_DOC_EXTERNAL_LINK` for your needs.
- Removed published date from community ressources [#2350](https://github.com/opendatateam/udata/pull/2350)
- Added new size for avatars in user's model (`udata images render` must be run in order to update the size of existing images) [#2353](https://github.com/opendatateam/udata/pull/2353)
- Fixed user's avatar change [#2351](https://github.com/opendatateam/udata/issues/2351)
- Removed dead code [#2355](https://github.com/opendatateam/udata/pull/2355)
- Resolved conflict between id and slug [#2356](https://github.com/opendatateam/udata/pull/2356)
- Fix next link in posts pagination [#2358](https://github.com/opendatateam/udata/pull/2358)
- Fix organization's members roles translation [#2359](https://github.com/opendatateam/udata/pull/2359)
## 1.6.17 (2019-10-28)

- Disallow URLs in first and last names [#2345](https://github.com/opendatateam/udata/pull/2345)

## 1.6.16 (2019-10-22)

- Prevent Google ranking spam attacks on reuse pages (`rel=nofollow` on reuse link) [#2320](https://github.com/opendatateam/udata/pull/2320)
- Display admin resources list actions only if user has permissions to edit [#2326](https://github.com/opendatateam/udata/pull/2326)
- Fix non-admin user not being able to change their profile picture [#2327](https://github.com/opendatateam/udata/pull/2327)

## 1.6.15 (2019-09-11)

- Style links in admin modals [#2292](https://github.com/opendatateam/udata/pull/2292)
- Add activity.key filter to activity.atom feed [#2293](https://github.com/opendatateam/udata/pull/2293)
- Allow `Authorization` as CORS header and OAuth minor fixes [#2298](https://github.com/opendatateam/udata/pull/2298)
- Set dataset.private to False by default (and fix stock) [#2307](https://github.com/opendatateam/udata/pull/2307)
- Fixes some inconsistencies between admin display (buttons, actions...) and real permissions [#2308](https://github.com/opendatateam/udata/pull/2308)


## 1.6.14 (2019-08-14)

- Cleanup `permitted_reuses` data (migration) [#2244](https://github.com/opendatateam/udata/pull/2244)
- Proper form errors handling on nested fields [#2246](https://github.com/opendatateam/udata/pull/2246)
- JS models load/save/update consistency (`loading` always `true` on query, always handle error, no more silent errors) [#2247](https://github.com/opendatateam/udata/pull/2247)
- Ensures that date ranges are always positive (ie. `start` < `end`) [#2253](https://github.com/opendatateam/udata/pull/2253)
- Enable completion on the "`MIME type`" resource form field (needs reindexing) [#2238](https://github.com/opendatateam/udata/pull/2238)
- Ensure oembed rendering errors are not hidden by default error handlers and have cors headers [#2254](https://github.com/opendatateam/udata/pull/2254)
- Handle dates before 1900 during indexing [#2256](https://github.com/opendatateam/udata/pull/2256)
- `spatial load` command is more resilient: make use of a temporary collection when `--drop` option is provided (avoid downtime during the load), in case of exception or keybord interrupt, temporary files and collections are cleaned up [#2261](https://github.com/opendatateam/udata/pull/2261)
- Configurable Elasticsearch timeouts. Introduce `ELASTICSEARCH_TIMEOUT` as default/read timeout and `ELASTICSEARCH_INDEX_TIMEOUT` as indexing/write timeout [#2265](https://github.com/opendatateam/udata/pull/2265)
- OEmbed support for organizations [#2273](https://github.com/opendatateam/udata/pull/2273)
- Extract search parameters as settings allowing fine tuning search without repackaging udata (see [the **Search configuration** documentation](https://udata.readthedocs.io/en/stable/adapting-settings/#search-configuration)) [#2275](https://github.com/opendatateam/udata/pull/2275)
- Prevent `DoesNotExist` error in activity API: silence the error for the consumer but log it (ie. visible in Sentry) [#2268](https://github.com/opendatateam/udata/pull/2268)
- Optimize CSV export generation memory wise [#2277](https://github.com/opendatateam/udata/pull/2277)

## 1.6.13 (2019-07-11)

- Rename og:image target :warning: this will break your custom theme, please rename your logo image file to `logo-social.png` instead of `logo-600x600.png` [#2217](https://github.com/opendatateam/udata/pull/2217)
- Don't automatically overwrite `last_update` field if manually set [#2020](https://github.com/opendatateam/udata/pull/2220)
- Spatial completion: only index last version of each zone and prevent completion cluttering [#2140](https://github.com/opendatateam/udata/pull/2140)
- Init: prompt to loads countries [#2140](https://github.com/opendatateam/udata/pull/2140)
- Handle UTF-8 filenames in `spatial load_logos` command [#2223](https://github.com/opendatateam/udata/pull/2223)
- Display the datasets, reuses and harvesters deleted state on listing when possible [#2228](https://github.com/opendatateam/udata/pull/2228)
- Fix queryless (no `q` text parameter) search results scoring (or lack of scoring) [#2231](https://github.com/opendatateam/udata/pull/2231)
- Miscellaneous fixes on completers [#2215](https://github.com/opendatateam/udata/pull/2215)
- Ensure `filetype='remote'` is set when using the manual ressource form [#2236](https://github.com/opendatateam/udata/pull/2236)
- Improve harvest sources listing (limit `last_job` fetched and serialized fields, reduce payload) [#2214](https://github.com/opendatateam/udata/pull/2214)
- Ensure HarvestItems are cleaned up on dataset deletion [#2214](https://github.com/opendatateam/udata/pull/2214)
- Added `config.HARVEST_JOBS_RETENTION_DAYS` and a `harvest-purge-jobs` job to apply it [#2214](https://github.com/opendatateam/udata/pull/2214) (migration). **Warning, the migration will enforce `config.HARVEST_JOBS_RETENTION_DAYS` and can take some time on a big `HarvestJob` collection**
- Drop `no_dereference` on indexing to avoid the "`dictionary changed size during iteration`" error until another solution is found. **Warning: this might result in more resources consumption while indexing** [#2237](https://github.com/opendatateam/udata/pull/2237)
- Fix various issues around discussions UI [#2190](https://github.com/opendatateam/udata/pull/2190)


## 1.6.12 (2019-06-26)

- Archive dataset feature [#2172](https://github.com/opendatateam/udata/pull/2172)
- Refactor breadcrum includes [#2173](https://github.com/opendatateam/udata/pull/2173)
- Better dependencies management [#2182](https://github.com/opendatateam/udata/pull/2182) and [#2172/install.pip](https://github.com/opendatateam/udata/pull/2172/files#diff-d7b45472f3465d62f857d14cf59ea8a2)
- Reduce following to staring [#2192](https://github.com/opendatateam/udata/pull/2192/files)
- Simplify display of spatial coverage in search results [#2192](https://github.com/opendatateam/udata/pull/2192/files)
- Add cache for organization and topic display pages [#2194](https://github.com/opendatateam/udata/pull/2194)
- Dataset of datasets: id as ref instead of slug [#2195](https://github.com/opendatateam/udata/pull/2195) :warning: this introduces some settings changes, cf [documentation for EXPORT_CSV](https://github.com/opendatateam/udata/blob/master/docs/adapting-settings.md).
- Add meta og:type: make twitter cards work [#2196](https://github.com/opendatateam/udata/pull/2196)
- Fix UI responsiveness [#2199](https://github.com/opendatateam/udata/pull/2199)
- Remove social media sharing feature [#2200](https://github.com/opendatateam/udata/pull/2200)
- Quick fix for activity.atom [#2203](https://github.com/opendatateam/udata/pull/2203)
- Remove diff from js dependencies to fix CVE [#2204](https://github.com/opendatateam/udata/pull/2204)
- Replace default sort label for better readability [#2206](https://github.com/opendatateam/udata/pull/2206)
- Add a condition to up-to-dateness of a dataset [#2208](https://github.com/opendatateam/udata/pull/2208)
- Prevent deleted harvesters from running until purged. Harvest jobs history is deleted too on purge. [#2209](https://github.com/opendatateam/udata/pull/2209)
- Better quality.frequency management [#2211](https://github.com/opendatateam/udata/pull/2211)
- Fix caching of topic pages [#2213](https://github.com/opendatateam/udata/pull/2213)

## 1.6.11 (2019-05-29)

- Center incomplete rows of cards [#2162](https://github.com/opendatateam/udata/pull/2162)
- Allow .dxf upload [#2164](https://github.com/opendatateam/udata/pull/2164)
- Always use remote_url as harvesting source [#2165](https://github.com/opendatateam/udata/pull/2165)
- Update jquery to ~3.4.1 [#2161](https://github.com/opendatateam/udata/pull/2161)
- Fix various issues with search result page [#2166](https://github.com/opendatateam/udata/pull/2166)
- Restore notbroken facet includes [#2169](https://github.com/opendatateam/udata/pull/2169)

## 1.6.10 (2019-05-23)

- Remove `<br>` in badge display [#2156](https://github.com/opendatateam/udata/pull/2156)
- Display user avatar and fix its sizing [#2157](https://github.com/opendatateam/udata/pull/2157)
- Redirect unfiltered csv exports to dataset of datasets [#2158](https://github.com/opendatateam/udata/pull/2158)
- Show organization id in a modal and add hyperlinks to ids in detail modal [#2159](https://github.com/opendatateam/udata/pull/2159)

## 1.6.9 (2019-05-20)

- Add user slug to dataset cache key [#2146](https://github.com/opendatateam/udata/pull/2146)
- Change display of cards of reuses on topic pages [#2148](https://github.com/opendatateam/udata/pull/2148)
- Display remote source of harvested dataset [#2150](https://github.com/opendatateam/udata/pull/2150)
- Prefill community resource type on upload form [#2151](https://github.com/opendatateam/udata/pull/2151)
- Fix user profile UI [#2152](https://github.com/opendatateam/udata/pull/2152)
- Remove concept of permitted reuse [#2153](https://github.com/opendatateam/udata/pull/2153)

## 1.6.8 (2019-05-13)

- Configurable search autocomplete [#2138](https://github.com/opendatateam/udata/pull/2138)

## 1.6.7 (2019-05-10)

- Refactor DCAT harvesting to store only one graph (and prevent MongoDB document size overflow) [#2096](https://github.com/opendatateam/udata/pull/2096)
- Expose sane defaults for `TRACKING_BLACKLIST` [#2098](https://github.com/opendatateam/udata/pull/2098)
- Bubble up uploader errors [#2102](https://github.com/opendatateam/udata/pull/2102)
- Ensure `udata worker status --munin` always outputs zero values so munin won't see it has a "no data" response [#2103](https://github.com/opendatateam/udata/pull/2103)
- Metrics tuning: breaks circular dependencies, drop exec_js/eval usage, proper logging... [#2113](https://github.com/opendatateam/udata/pull/2113)
- Change reuse icon from "retweet" to "recycle" [#2122](https://github.com/opendatateam/udata/pull/2122)
- Admins can delete a single comment in a discussion thread [#2087](https://github.com/opendatateam/udata/pull/2087)
- Add cache directives to dataset display blocks [#2129](https://github.com/opendatateam/udata/pull/2129)
- Export multiple models objects to CSV (dataset of datasets) [#2124](https://github.com/opendatateam/udata/pull/2124)


## 1.6.6 (2019-03-27)

- Automatically loads default settings from plugins (if `plugin.settings` module exists) [#2058](https://github.com/opendatateam/udata/pull/2058)
- Fixes some memory leaks on reindexing [#2070](https://github.com/opendatateam/udata/pull/2070)
- Fixes minor UI bug [#2072](https://github.com/opendatateam/udata/pull/2072)
- Prevent ExtrasField failure on null value [#2074](https://github.com/opendatateam/udata/pull/2074)
- Improve ModelField errors handling [#2075](https://github.com/opendatateam/udata/pull/2075)
- Fix territories home map [#2077](https://github.com/opendatateam/udata/pull/2077)
- Prevent timeout on `udata index` in some cases [#2079](https://github.com/opendatateam/udata/pull/2079)
- Pin werkzeug dependency to `0.14.1` until incompatibilities are fixed [#2081](https://github.com/opendatateam/udata/pull/2081)
- Prevent client-side error while handling unparseable API response [#2076](https://github.com/opendatateam/udata/pull/2076)
- Fix the `udata job schedule` erroneous help message [#2083](https://github.com/opendatateam/udata/pull/2083)
- Fix upload button on replace resource file [#2085](https://github.com/opendatateam/udata/pull/2085)
- Ensure harvest items statuses are updated on the right job [#2089](https://github.com/opendatateam/udata/pull/2089)
- Added Serbian translations [#2055](https://github.com/opendatateam/udata/pull/2055)

## 1.6.5 (2019-02-27)

- Replace "An user" by "A user" [#2033](https://github.com/opendatateam/udata/pull/2033)
- Use "udata" and fix a few other typos in documentation and UI/translation strings [#2023](https://github.com/opendatateam/udata/pull/2023)
- Add a surrounding block declaration around community section [2039](https://github.com/opendatateam/udata/pull/2039)
- Fix broken form validation on admin discussions and issues [#2045](https://github.com/opendatateam/udata/pull/2045)
- Fix full reindexation by avoiding `SlugField.instance` deepcopy in `no_dereference()` querysets [#2048](https://github.com/opendatateam/udata/pull/2048)
- Ensure deleted user slug is pseudonymized [#2049](https://github.com/opendatateam/udata/pull/2049)
- Prevent the "Add resource" modal from closing when using the frontend "Add resource" button [#2052](https://github.com/opendatateam/udata/pull/2052)

## 1.6.4 (2019-02-02)

- Fix workers: pin redis version for Celery compatibility [#2019](https://github.com/opendatateam/udata/pull/2019)

## 1.6.3 (2019-02-01)

- Remove extra attributes on user deletion [#1961](https://github.com/opendatateam/udata/pull/1961)
- Pin phantomjs to version `2.1.7` [#1975](https://github.com/opendatateam/udata/pull/1975)
- Protect membership accept route against flood [#1984](https://github.com/opendatateam/udata/pull/1984)
- Ensure compatibility with IE11 and Firefox ESR [#1990](https://github.com/opendatateam/udata/pull/1990)
- Lots of fixes on the resource form. Be explicit about uploading a new file [#1991](https://github.com/opendatateam/udata/pull/1991)
- Centralize `selectize` handling and style in `base-completer` and apply some fixes [1992](https://github.com/opendatateam/udata/pull/1992)
- Added the missing `number` input field widget [#1993](https://github.com/opendatateam/udata/pull/1993)
- Fix the organization private datasets and reuses counters [#1994](https://github.com/opendatateam/udata/pull/1994)
- Disable autocorrect, spellcheck... on search and completion fields [#1995](https://github.com/opendatateam/udata/pull/1995)
- Fix harvest preview in edit form not taking configuration (features and filters) [#1996](https://github.com/opendatateam/udata/pull/1996)
- Ensure organization page react to URL hash changes (including those from right sidebar) [#1997](https://github.com/opendatateam/udata/pull/1997)
- Updating community resource as admin keeps original owner [#1999](https://github.com/opendatateam/udata/pull/1999)
- Major form fixes [#2000](https://github.com/opendatateam/udata/pull/2000)
- Improved admin errors handling: visual feedback on all errors, `Sentry-ID` header if present, hide organization unauthorized actions [#2005](https://github.com/opendatateam/udata/pull/2005)
- Expose and import licenses `alternate_urls` and `alternate_titles` fields [#2006](https://github.com/opendatateam/udata/pull/2006)
- Be consistent on search results wording and icons (Stars vs Followers) [#2013](https://github.com/opendatateam/udata/pull/2013)
- Switch from a "full facet reset" to a "by term reset" approach in search facets [#2014](https://github.com/opendatateam/udata/pull/2014)
- Ensures all modals have the same buttons styles and orders, same color code... [#2012](https://github.com/opendatateam/udata/pull/2012)
- Ensure URLs from assets stored on `CDN_DOMAINS` are considered as valid and that associated error message is properly translated [#2017](https://github.com/opendatateam/udata/pull/2017)

## 1.6.2 (2018-11-05)

- Display the owner/organization on harvester view [#1921](https://github.com/opendatateam/udata/pull/1921)
- Improve harvest validation errors handling [#1920](https://github.com/opendatateam/udata/pull/1920)
- Make extra TOS text customizable [#1922](https://github.com/opendatateam/udata/pull/1922)
- Fixes an `UnicodeEncodeError` occuring when parsing RDF with unicode URLs [#1919](https://github.com/opendatateam/udata/pull/1919)
- Fix some external assets handling cases [#1918](https://github.com/opendatateam/udata/pull/1918)
- Harvest items can now match `source.id` before `source.domain` — no more duplicates when changing an harvester URL [#1923](https://github.com/opendatateam/udata/pull/1923)
- Ensure image picker/cropper only allows images [#1925](https://github.com/opendatateam/udata/pull/1925)
- Make tags min and max length configurable and ensure admin takes its configuration from the backend [#1935](https://github.com/opendatateam/udata/pull/1935)
- Prevent errors when there is no date available to focus on the calendar [#1937](https://github.com/opendatateam/udata/pull/1937)

### Internals

- Update authlib to 0.10 [#1916](https://github.com/opendatateam/udata/pull/1916)

## 1.6.1 (2018-10-11)

- Allows arguments and keyword arguments in the task `@connect` decorator [#1908](https://github.com/opendatateam/udata/pull/1908)
- Allows to restore assets after being deleted (Datasets, Organizations and Reuses) [#1901](https://github.com/opendatateam/udata/pull/1901)
- Fixes form events not bubbling (and so fixes harvester config not displaying) [#1914](https://github.com/opendatateam/udata/pull/1914)

## 1.6.0 (2018-10-02)

### New features

- Harvest sources are now filterable through the harvest source create/edit admin form [#1812](https://github.com/opendatateam/udata/pull/1812)
- Harvest sources can now enable or disable some optional backend features [#1875](https://github.com/opendatateam/udata/pull/1875)
- Post UIs have been reworked: publication date, publish/unpublish action, save and continue editing, dynamic sidebar, alignments fixes... [#1857](https://github.com/opendatateam/udata/pull/1857)

### Minor changes

- Only display temporal coverage years on cards and search results [#1833](https://github.com/opendatateam/udata/pull/1833)
- Add publisher's name on dataset template [#1847](https://github.com/opendatateam/udata/pull/1847)
- Improved upload error handling: deduplicate notifications, localized generic error message, sentry identifier... [#1842](https://github.com/opendatateam/udata/pull/1842)
- Allows to filter datasets on resource `type` (needs reindexing) [#1848](https://github.com/opendatateam/udata/pull/1848)
- Switch the admin sidebar collapse icon from "hamburger"to left and right arrows [#1855](https://github.com/opendatateam/udata/pull/1855)
- Discussion add card style coherence [#1884](https://github.com/opendatateam/udata/pull/1884)
- `LINKCHECKING_UNCHECKED_TYPES` setting to prevent linkchecking on some ressource types [#1892](https://github.com/opendatateam/udata/pull/1892)
- `swagger.json` API specifications now pass validation [#1898](https://github.com/opendatateam/udata/pull/1898)

### Breaking changes

- Static assets are now compatible with long-term caching (ie. their hash is present in the filename). :warning: On your development environment you need to run `inv assets-build` to generate an initial `manifest.json`, both in `udata` and in your theme extension if it uses manifest. See [#1826](https://github.com/opendatateam/udata/pull/1826) for full details.
- Theme are now responsible for adding their CSS markup on template (no more assumptions on `theme.css` and `admin.css`). Most of the time, overriding `raw.html` and `admin.html` should be sufficient
- The discussions API `posted_by` attribute is now an embedded user instead of an user ID to avoid extra API calls [#1839](https://github.com/opendatateam/udata/pull/1839)

### Bugfixes

- Hide the `resource.type` attribute from JSON-LD output until handled by a dedicated vocabulary/property [#1865](https://github.com/opendatateam/udata/pull/1865)
- RDFs, CSVs and resource redirect views are now handling CORS properly [#1866](https://github.com/opendatateam/udata/pull/1866)
- Fix broken sorts on organization's datasets list in admin [#1873](https://github.com/opendatateam/udata/pull/1873)
- Ensure harvest previewing is done against current form content [#1888](https://github.com/opendatateam/udata/pull/1888)
- Ensure deleted objects are unindexed [#1891](https://github.com/opendatateam/udata/pull/1891)
- Fix the dataset resources list layout wrapping [#1893](https://github.com/opendatateam/udata/pull/1893)
- Fix wrong behavior for weblinks [#1894](https://github.com/opendatateam/udata/pull/1894)
- Ensure `info config` command only displays configuration variables [#1897](https://github.com/opendatateam/udata/pull/1897)

### Internal

- Upgrade to Authlib 0.9 [#1760](https://github.com/opendatateam/udata/pull/1760) [#1827](https://github.com/opendatateam/udata/pull/1827)
- Add a `Dataset.on_resource_added` signal

## 1.5.3 (2018-08-27)

- Prevent UnicodeError on unicode URL validation error [#1844](https://github.com/opendatateam/udata/pull/1844)
- Hide save button in "Add resource" modal until form is visible (and prevent error) [#1846](https://github.com/opendatateam/udata/pull/1846)
- The purge chunks tasks also remove the directory [#1845](https://github.com/opendatateam/udata/pull/1845)
- Upgrade to latest Fine-Uploader version to benefit from bug fixes [#1849](https://github.com/opendatateam/udata/pull/1849)
- Prevent front views from downloading `swagger.json` [#1838](https://github.com/opendatateam/udata/pull/1838)
- Ensure API docs works without data [#1840](https://github.com/opendatateam/udata/pull/1840)
- Expose the default spatial granularity in API specs [#1841](https://github.com/opendatateam/udata/pull/1841)
- Fix missing dataset title on client-side card listing [#1834](https://github.com/opendatateam/udata/pull/1834)
- Allows to clear the dataset form temporal coverage. [#1832](https://github.com/opendatateam/udata/pull/1832)
- Ensure that admin notifications are displayed once and with a constant width. [#1831](https://github.com/opendatateam/udata/pull/1831)
- Fix broken date range picker date parsing (ie. manual keyboard input) [#1863](https://github.com/opendatateam/udata/pull/1853)
- Normalize uploaded filenames to avoid encoding issues, filesystem incompatibilities... [#1852](https://github.com/opendatateam/udata/pull/1852)

## 1.5.2 (2018-08-08)

- Fix client-side temporal coverage rendering [#1821](https://github.com/opendatateam/udata/pull/1821)
- Prevent word breaking when wrapping discussions messages [#1822](https://github.com/opendatateam/udata/pull/1822)
- Properly render message content on issues and discussions mails [#1823](https://github.com/opendatateam/udata/pull/1823)

## 1.5.1 (2018-08-03)

- Ensure OEmbed compatibility with external CDN [#1815](https://github.com/opendatateam/udata/pull/1815)
- Fixes some static URL serialization [#1815](https://github.com/opendatateam/udata/pull/1815)

## 1.5.0 (2018-07-30)

### New features

- Slugs are now redirected on change when changed until old slug are free [#1771](https://github.com/opendatateam/udata/pull/1771)
- Improve usability of new organization form [#1777](https://github.com/opendatateam/udata/pull/1777)
- Allows to serve assets on an external CDN domain using `CDN_DOMAIN` [#1804](https://github.com/opendatateam/udata/pull/1804)

### Breaking changes

None

### Bug fixes and minor changes

- Sort dataset update frequencies by ascending frequency [#1758](https://github.com/opendatateam/udata/pull/1758)
- Skip gov.uk references tests when site is unreachable [#1767](https://github.com/opendatateam/udata/pull/1767)
- Fix resources reorder (registered extras validation logic) [#1796](https://github.com/opendatateam/udata/pull/1796)
- Fix checksum display on resource modal [#1797](https://github.com/opendatateam/udata/pull/1797)
- Use metrics.views on resource card [#1778](https://github.com/opendatateam/udata/pull/1778)
- Fix dataset collapse on ie11 [#1802](https://github.com/opendatateam/udata/pull/1802)
- Upgrade i18next (security) [#1803](https://github.com/opendatateam/udata/pull/1803)

### Internals

- Backports some Python 3 forward compatible changes and fixes some bugs [#1769](https://github.com/opendatateam/udata/pull/1769):
    - avoid `filter` and `map` usage instead of list comprehension
    - explicit encoding handling
    - avoid comparison to `None`
    - use `next()` instead of `.next()` to iterate
    - unhide some implicit casts (in particular search weight)
- Tests are now run against `local.test` instead of `localhost` to avoid pytest warnings

## 1.4.1 (2018-06-15)

- Fix community resource creation and display [#1733](https://github.com/opendatateam/udata/pull/1733)
- Failsafe JS cache storage: use a custom in-memory storage as fallback when access to `sessionStorage` is not allowed [#1742](https://github.com/opendatateam/udata/pull/1742)
- Prevent errors when handling API errors without data/payload [#1743](https://github.com/opendatateam/udata/pull/1743)
- Improve/fix validation error formatting on harvesting [#1745](https://github.com/opendatateam/udata/pull/1745)
- Ensure daterange can be parsed from full iso datetime [#1748](https://github.com/opendatateam/udata/pull/1748)
- API: enforce application/json content-type for forms [#1751](https://github.com/opendatateam/udata/pull/1751)
- RDF parser can now process [european frequencies](https://publications.europa.eu/en/web/eu-vocabularies/at-dataset/-/resource/dataset/frequency) [#1752](https://github.com/opendatateam/udata/pull/1752)
- Fix images upload broken by chunked upload [#1756](https://github.com/opendatateam/udata/pull/1756)

## 1.4.0 (2018-06-06)

### New features

- Typed resources [#1398](https://github.com/opendatateam/udata/issues/1398)
- Initial data preview implementation [#1581](https://github.com/opendatateam/udata/pull/1581) [#1632](https://github.com/opendatateam/udata/pull/1632)
- Handle some alternate titles and alternate URLs on licenses for improved match on harvesting [#1592](https://github.com/opendatateam/udata/pull/1592)
- Allow to specify a dataset acronym [#1217](https://github.com/opendatateam/udata/pull/1217)
- Starts using harvest backend `config` (validation, API exposition, `HarvestFilters`...) [#1716](https://github.com/opendatateam/udata/pull/1716)
- The map widget can now be configured (tiles URL, initial position...) [#1672](https://github.com/opendatateam/udata/pull/1672)
- New discussions layout [#1623](https://github.com/opendatateam/udata/pull/1623)
- Dynamic API documentation, Enhancement to Pull #1542 - [#1542](https://github.com/opendatateam/udata/pull/1542)
- Resource modal overhaul with markdown support [#1547](https://github.com/opendatateam/udata/pull/1547)

### Breaking changes

- Normalize resource.format (migration - :warning: need reindexing). [#1563](https://github.com/opendatateam/udata/pull/1563)
- Enforce a domain whitelist when resource.filetype is file. See [`RESOURCES_FILE_ALLOWED_DOMAINS`](https://udata.readthedocs.io/en/latest/adapting-settings/#resources_file_allowed_domains) settings variable for details and configuration. [#1567](https://github.com/opendatateam/udata/issues/1567)
- Remove extras from datasets search index (needs reindexation) [#1718](https://github.com/opendatateam/udata/pull/1718)

### Bug fixes and minor changes

- Switch to PyPI.org for package links [#1583](https://github.com/opendatateam/udata/pull/1583)
- Show resource type in modal (front) [#1714](https://github.com/opendatateam/udata/pull/1714)
- Adds ETag to internal avatar for efficient caching control [#1712](https://github.com/opendatateam/udata/pull/1712)
- Fix 404/missing css on front pages [#1709](https://github.com/opendatateam/udata/pull/1709)
- Fix markdown max image width (front) [#1707](https://github.com/opendatateam/udata/pull/1707)
- Ensure registered extras types are properly parsed from JSON. Remove the need for custom `db.Extra` classes [#1699](https://github.com/opendatateam/udata/pull/1699)
- Fix the temporal coverage facet query string parsing [#1676](https://github.com/opendatateam/udata/pull/1676)
- Fix search auto-complete hitbox [#1687](https://github.com/opendatateam/udata/pull/1687)
- Fix Firefox custom error handling, part 2 [#1671](https://github.com/opendatateam/udata/pull/1671)
- Add resend confirmation email link to login screen [#1653](https://github.com/opendatateam/udata/pull/1653)
- Audience metrics: use only `views` [#1607](https://github.com/opendatateam/udata/pull/1607)
- Add missing spatial granularities translations [#1636](https://github.com/opendatateam/udata/pull/1636)
- Protocol-relative URLs support [#1599](https://github.com/opendatateam/udata/pull/1599)

### Internals

- Simplify `ExtrasField` form field signature (no need anymore for the `extras` parameter) [#1698](https://github.com/opendatateam/udata/pull/1698)
- Register known extras types [#1700](https://github.com/opendatateam/udata/pull/1700)

## 1.3.12 (2018-05-31)

- Fix side menu on mobile [#1701](https://github.com/opendatateam/udata/pull/1701)
- Fix update frequency field [#1702](https://github.com/opendatateam/udata/pull/1702)

## 1.3.11 (2018-05-29)

- Protect Resource.need_check against malformed/string dates [#1691](https://github.com/opendatateam/udata/pull/1691)
- Fix search auto-complete loading on new page [#1693](https://github.com/opendatateam/udata/pull/1693)

## 1.3.10 (2018-05-11)

- Expose Resource.extras as writable in the API [#1660](https://github.com/opendatateam/udata/pull/1660)
- Fix Firefox custom errors handling [#1662](https://github.com/opendatateam/udata/pull/1662)

## 1.3.9 (2018-05-07)

- Prevent linkchecker to pollute timeline as a side-effect. (migration). **Warning, the migration will delete all dataset update activities** [#1643](https://github.com/opendatateam/udata/pull/1643)
- Fix OAuth authorization screen failing with unicode `SITE_TITLE` [#1624](https://github.com/opendatateam/udata/pull/1624)
- Fix markdown handling of autolinks with angle brackets and factorize (and test) markdown `parse_html()` [#1625](https://github.com/opendatateam/udata/pull/1625)
- Fix timeline order [#1642](https://github.com/opendatateam/udata/pull/1642)
- Fix markdown rendering on IE11 [#1645](https://github.com/opendatateam/udata/pull/1645)
- Consider bad UUID as 404 in routing [#1646](https://github.com/opendatateam/udata/pull/1646)
- Add missing email templates [#1647](https://github.com/opendatateam/udata/pull/1647)
- Polyfill `ChildNode.remove()` for IE11 [#1648](https://github.com/opendatateam/udata/pull/1648)
- Improve Raven-js/Sentry error handling [#1649](https://github.com/opendatateam/udata/pull/1649)
- Prevent regex special characters to break site search [#1650](https://github.com/opendatateam/udata/pull/1650)

## 1.3.8 (2018-04-25)

- Fix sendmail regression [#1620](https://github.com/opendatateam/udata/pull/1620)

## 1.3.7 (2018-04-24)

- Fix some search parameters validation [#1601](https://github.com/opendatateam/udata/pull/1601)
- Prevent API tracking errors with unicode [#1602](https://github.com/opendatateam/udata/pull/1602)
- Prevent a race condition error when uploading file with concurrent chunking [#1606](https://github.com/opendatateam/udata/pull/1606)
- Disallow resources dict in API [#1603](https://github.com/opendatateam/udata/pull/1603)
- Test and fix territories routing [#1611](https://github.com/opendatateam/udata/pull/1611)
- Fix the client-side Raven/Sentry configuration [#1612](https://github.com/opendatateam/udata/pull/1612)
- Raise a 404 in case of unknown RDF content type [#1613](https://github.com/opendatateam/udata/pull/1613)
- Ensure current theme is available to macros requiring it in mails [#1614](https://github.com/opendatateam/udata/pull/1614)
- Fix documentation about NGinx configuration for https [#1615](https://github.com/opendatateam/udata/pull/1615)
- Remove unwanted commas in default `SECURITY_EMAIL_SUBJECT_*` parameters [#1616](https://github.com/opendatateam/udata/pull/1616)

## 1.3.6 (2018-04-16)

- Prevent OEmbed card to be styled when loaded in bootstrap 4 [#1569](https://github.com/opendatateam/udata/pull/1569)
- Fix organizations sort by last_modified [#1576](https://github.com/opendatateam/udata/pull/1576)
- Fix dataset creation form (and any other form) [#1584](https://github.com/opendatateam/udata/pull/1584)
- Fix an XSS on client-side markdown parsing [#1585](https://github.com/opendatateam/udata/pull/1585)
- Ensure URLs validation is the same everywhere [#1586](https://github.com/opendatateam/udata/pull/1586)

## 1.3.5 (2018-04-03)

- Upgrade `sifter` to `0.5.3` [#1548](https://github.com/opendatateam/udata/pull/1548)
- Upgrade `jquery-validation` to 1.17.0 and fixes some issues with client-side URL validation [#1550](https://github.com/opendatateam/udata/pull/1550)
- Minor change on OEmbed cards to avoid theme to override the cards `font-family` [#1549](https://github.com/opendatateam/udata/pull/1549)
- Improve cli unicode handling [#1551](https://github.com/opendatateam/udata/pull/1551)
- Fix DCAT harvester mime type detection [#1552](https://github.com/opendatateam/udata/pull/1552)
- Add the missing harvester URL in admin [#1554](https://github.com/opendatateam/udata/pull/1554)
- Fix harvester preview/job layout [#1553](https://github.com/opendatateam/udata/pull/1553)
- Fix some search unicode issues [#1555](https://github.com/opendatateam/udata/pull/1555)
- Small fixes on OEmbed URL detection [#1556](https://github.com/opendatateam/udata/pull/1556)
- Use nb_hits instead of views to count downloads [#1560](https://github.com/opendatateam/udata/pull/1560)
- Prevent an XSS in TermFacet [#1561](https://github.com/opendatateam/udata/pull/1561)
- Fix breadcrumb bar layout on empty search result [#1562](https://github.com/opendatateam/udata/pull/1562)

## 1.3.4 (2018-03-28)

- Remove territory claim banner [#1521](https://github.com/opendatateam/udata/pull/1521)
- Expose an [OEmbed](https://oembed.com/) API endpoint using the new cards [#1525](https://github.com/opendatateam/udata/pull/1525)
- Small topic fixes [#1529](https://github.com/opendatateam/udata/pull/1529)
- Fixes the search result vertical cut off [#1530](https://github.com/opendatateam/udata/pull/1530)
- Prevent visually disabled pagination buttons from being clicked [#1539](https://github.com/opendatateam/udata/pull/1539)
- Fixes "sort organization by name" not working [#1537](https://github.com/opendatateam/udata/pull/1537)
- Non-admin users should not see the "publish as anyone" filter field on "publish as" screen [#1538](https://github.com/opendatateam/udata/pull/1538)

## 1.3.3 (2018-03-20)

- Fixes on upload: prevent double upload and bad chunks upload [#1516](https://github.com/opendatateam/udata/pull/1516)
- Ensure OAuth2 tokens can be saved without `refresh_token` [#1517](https://github.com/opendatateam/udata/pull/1517)

## 1.3.2 (2018-03-20)

- Support request-body credential in OAuth2 (Fix a regression introduced in 1.3.0) [#1511](https://github.com/opendatateam/udata/pull/1511)

## 1.3.1 (2018-03-15)

- Fix some geozones/geoids bugs [#1505](https://github.com/opendatateam/udata/pull/1505)
- Fix oauth scopes serialization in authorization template [#1506](https://github.com/opendatateam/udata/pull/1506)
- Prevent error on site ressources metric [#1507](https://github.com/opendatateam/udata/pull/1507)
- Fix some routing errors [#1508](https://github.com/opendatateam/udata/pull/1508)
- Mongo connection is now lazy by default, preventing non fork-safe usage in celery as well as preventing commands not using the database to hit it [#1509](https://github.com/opendatateam/udata/pull/1509)
- Fix udata version not exposed on Sentry [#1510](https://github.com/opendatateam/udata/pull/1510)

## 1.3.0 (2018-03-13)

### Breaking changes

- Switch to `flask-cli` and drop `flask-script`. Deprecated commands have been removed. [#1364](https://github.com/opendatateam/udata/pull/1364)
- Update card components to make them more consistent [#1383](https://github.com/opendatateam/udata/pull/1383) [#1460](https://github.com/opendatateam/udata/pull/1460)
- udata is now protocol (`http`/`https`) agnostic. This is now fully the reverse-proxy responsibility (please ensure that you are using SSL only in production for security purpose). [#1463](https://github.com/opendatateam/udata/pull/1463)
- Added more entrypoints and document them. There is no more automatically enabled plugin by installation. Plugins can now properly contribute translations. [#1431](https://github.com/opendatateam/udata/pull/1431)

### New features

- Soft breaks in markdown is rendered as line return as allowed by the [commonmark specifications](http://spec.commonmark.org/0.28/#soft-line-breaks), client-side rendering follows the same security rules [#1432](https://github.com/opendatateam/udata/pull/1432)
- Switch from OAuthlib/Flask-OUAhtlib to Authlib and support all grants type as well as token revocation [#1434](https://github.com/opendatateam/udata/pull/1434)
- Chunked upload support (big files support) [#1468](https://github.com/opendatateam/udata/pull/1468)
- Improve tasks/jobs queues routing [#1487](https://github.com/opendatateam/udata/pull/1487)
- Add the `udata schedule|unschedule|scheduled` commands [#1497](https://github.com/opendatateam/udata/pull/1497)

### Bug fixes and minor changes

- Added Geopackage as default allowed file formats [#1425](https://github.com/opendatateam/udata/pull/1425)
- Fix completion/suggestion unicode handling [#1452](https://github.com/opendatateam/udata/pull/1452)
- Added a link to change password into the admin [#1462](https://github.com/opendatateam/udata/pull/1462)
- Fix organization widget (embed) [#1474](https://github.com/opendatateam/udata/pull/1474)
- High priority for sendmail tasks [#1484](https://github.com/opendatateam/udata/pull/1484)
- Add security.send_confirmation template [#1475](https://github.com/opendatateam/udata/pull/1475)

### Internals

- Switch to pytest as testing tool and expose a `udata` pytest plugin [#1400](https://github.com/opendatateam/udata/pull/1400)


## 1.2.11 (2018-02-05)

- Translate Flask-Security email subjects [#1413](https://github.com/opendatateam/udata/pull/1413)
- Fix organization admin pagination [#1372](https://github.com/opendatateam/udata/issues/1372)
- Fix missing spinners on loading datatables [#1401](https://github.com/opendatateam/udata/pull/1401)
- Fixes on the search facets [#1410](https://github.com/opendatateam/udata/pull/1410)

## 1.2.10 (2018-01-24)

- Markdown rendering is now the same between the back and the frontend. [#604](https://github.com/opendatateam/udata/issues/604)
- Make the dataset page reuses section and cards themable. [#1378](https://github.com/opendatateam/udata/pull/1378)
- `ValueError` is not hidden anymore by the Bad Request error page, it is logged. [#1382](https://github.com/opendatateam/udata/pull/1382)
- Spatial encoding fixes: prevent breaking unicode errors. [#1381](https://github.com/opendatateam/udata/pull/1381)
- Ensure the multiple term search uses a `AND` operator [#1384](https://github.com/opendatateam/udata/pull/1384)
- Facets encoding fixes: ensure lazy strings are propery encoded. [#1388](https://github.com/opendatateam/udata/pull/1388)
- Markdown content is now easily themable (namespaced into a `markdown` class) [#1389](https://github.com/opendatateam/udata/pull/1389)
- Fix discussions and community resources alignment on datasets and reuses pages [#1390](https://github.com/opendatateam/udata/pull/1390)
- Fix discussions style on default theme [#1393](https://github.com/opendatateam/udata/pull/1393)
- Ensure empty harvest jobs properly end [#1395](https://github.com/opendatateam/udata/pull/1395)

## 1.2.9 (2018-01-17)

- Add extras field in discussions [#1360](https://github.com/opendatateam/udata/pull/1360)
- Fix datepicker [#1370](https://github.com/opendatateam/udata/pull/1370)
- Fix error on forbidden scheme in `is_url` harvest filter [#1376](https://github.com/opendatateam/udata/pull/1376)
- Fix an error on rendering present territory date [#1377](https://github.com/opendatateam/udata/pull/1377)

## 1.2.8 (2018-01-10)

- Fix html2text dependency version [#1362](https://github.com/opendatateam/udata/pull/1362)

## 1.2.7 (2018-01-10)

- Bump chartjs version to 2.x [#1352](https://github.com/opendatateam/udata/pull/1352)
- Sanitize mdstrip [#1351](https://github.com/opendatateam/udata/pull/1351)

## 1.2.6 (2018-01-04)

- Fix wrongly timed notification on dataset creation with misformed tags [#1332](https://github.com/opendatateam/udata/pull/1332)
- Fix topic creation [#1333](https://github.com/opendatateam/udata/pull/1333)
- Add a `udata worker status` command to list pending tasks.[breaking] The `udata worker` command is replaced by `udata worker start`. [#1324](https://github.com/opendatateam/udata/pull/1324)
- Prevent crawlers from indexing spammy datasets, reuses and organizations [#1334](https://github.com/opendatateam/udata/pull/1334) [#1335](https://github.com/opendatateam/udata/pull/1335)
- Ensure Swagger.js properly set jQuery.ajax contentType parameter (and so data is properly serialized) [#1126](https://github.com/opendatateam/udata/issues/1126)
- Allows theme to easily access the `owner_avatar_url` template filter [#1336](https://github.com/opendatateam/udata/pull/1336)

## 1.2.5 (2017-12-14)

- Fix misused hand cursor over the spatial coverage map in dataset admin [#1296](https://github.com/opendatateam/udata/pull/1296)
- Fix broken post edit page [#1295](https://github.com/opendatateam/udata/pull/1295)
- Display date of comments in dataset discussions [#1283](https://github.com/opendatateam/udata/pull/1283)
- Prevent `reindex` command from failing on a specific object and log error instead. [#1293](https://github.com/opendatateam/udata/pull/1293)
- Position the community resource link icon correctly [#1298](https://github.com/opendatateam/udata/pull/1298)
- Add a sort option to query of list of posts in API [#1301](https://github.com/opendatateam/udata/pull/1301)
- Import dropdown behavior from `udata-gouvfr` and fix hidden submenus on mobile [#1297](https://github.com/opendatateam/udata/pull/1297)
- show message for emtpy dataset search [#1044](https://github.com/opendatateam/udata/pull/1284)

## 1.2.4 (2017-12-06)

- Fix flask_security celery tasks context [#1249](https://github.com/opendatateam/udata/pull/1249)
- Fix `dataset.quality` handling when no format filled [#1265](https://github.com/opendatateam/udata/pull/1265)
- Ignore celery tasks results except for tasks which require it and lower the default results expiration to 6 hours [#1281](https://github.com/opendatateam/udata/pull/1281)
- Import community resource avatar style from udata-gouvfr [#1288](https://github.com/opendatateam/udata/pull/1288)
- Terms are now handled from markdown and customizable with the `SITE_TERMS_LOCATION` setting. [#1285](https://github.com/opendatateam/udata/pull/1285)
- Deeplink to resource [#1289](https://github.com/opendatateam/udata/pull/1289)

## 1.2.3 (2017-10-27)

- Check only the uncollapsed resources at first on dataset view [#1246](https://github.com/opendatateam/udata/pull/1246)

## 1.2.2 (2017-10-26)

- Fixes on the `search index command` [#1245](https://github.com/opendatateam/udata/pull/1245)

## 1.2.1 (2017-10-26)

- Introduce `udata search index` commmand to replace both deprecated `udata search init` and `udata search reindex` commands. They will be removed in udata 1.4. [#1233](https://github.com/opendatateam/udata/pull/1233)
- Rollback oauthlib from 2.0.5 to 2.0.2, pending a permanent solution [#1237](https://github.com/opendatateam/udata/pull/1237)
- Get cached linkchecker result before hitting API [#1235](https://github.com/opendatateam/udata/pull/1235)
- Cleanup resources checksum (migration) [#1239](https://github.com/opendatateam/udata/pull/1239)
- Show check results in resource modal [#1242](https://github.com/opendatateam/udata/pull/1242)
- Cache avatar rendering [#1243](https://github.com/opendatateam/udata/pull/1243)

## 1.2.0 (2017-10-20)

### New features and big improvements

- Expose harvester scheduling through the API and the admin interface [#1123](https://github.com/opendatateam/udata/pull/1123)
- Added a `udata info` command for diagnostic purpose [#1179](https://github.com/opendatateam/udata/pull/1179)
- Switch from static theme avatars/placeholders to [identicons](https://en.wikipedia.org/wiki/Identicon) for readability (mostly on discussions) [#1193](https://github.com/opendatateam/udata/pull/1193)
- Move croquemort features to a generic link checker architecture [#1110](https://github.com/opendatateam/udata/pull/1110)
- CKAN and OpenDataSoft backends are now optional separate udata extensions [#1213](https://github.com/opendatateam/udata/pull/1213)
- Better search autocomplete [#1222](https://github.com/opendatateam/udata/pull/1222)
- Big post improvements (discussions support, navigation, fixes...) [#1224](https://github.com/opendatateam/udata/pull/1224)

### Breaking changes

- Upgrade to Celery 4.1.0. All celery parameters should be updated. (See [Celery options documentation](https://udata.readthedocs.io/en/stable/adapting-settings/#celery-options) [#1150](https://github.com/opendatateam/udata/pull/1050)
- Switch to [Crowdin](https://crowdin.com) to manage translations [#1171](https://github.com/opendatateam/udata/pull/1171)
- Switch to `Flask-Security`. `Flask-Security-Fork` should be uninstalled before installing the new requirements [#958](https://github.com/opendatateam/udata/pull/958)

### Miscellaneous changes and fixes

- Display organization metrics in the organization page tab labels [#1022](https://github.com/opendatateam/udata/pull/1022)
- Organization dashboard page has been merged into the main organization page [#1023](https://github.com/opendatateam/udata/pull/1023)
- Fix an issue causing a loss of data input at the global search input level [#1019](https://github.com/opendatateam/udata/pull/1019)
- Fixes a lot of encoding issues [#1146](https://github.com/opendatateam/udata/pull/1146)
- Add `.ttl` and `.n3` as supported file extensions [#1183](https://github.com/opendatateam/udata/pull/1183)
- Improve logging for adhoc scripts [#1184](https://github.com/opendatateam/udata/pull/1184)
- Improve URLs validation (support new tlds, unicode URLs...) [#1182](https://github.com/opendatateam/udata/pull/1182)
- Properly serialize empty geometries for zones missing it and prevent leaflet crash on invalid bounds [#1188](https://github.com/opendatateam/udata/pull/1188)
- Start validating some configuration parameters [#1197](https://github.com/opendatateam/udata/pull/1197)
- Remove resources without title or url [migration] [#1200](https://github.com/opendatateam/udata/pull/1200)
- Improve harvesting licenses detection [#1203](https://github.com/opendatateam/udata/pull/1203)
- Added missing delete post and topic admin actions [#1202](https://github.com/opendatateam/udata/pull/1202)
- Fix the scroll to a discussion sub-thread [#1206](https://github.com/opendatateam/udata/pull/1206)
- Fix duplication in discussions [migration] [#1209](https://github.com/opendatateam/udata/pull/1209)
- Display that a discussion has been closed [#1216](https://github.com/opendatateam/udata/pull/1216)
- Explicit dataset search reuse facet context (only known reuses) [#1219](https://github.com/opendatateam/udata/pull/1219)
- Optimize indexation a little bit [#1215](https://github.com/opendatateam/udata/pull/1215)
- Fix some reversed temporal coverage [migration] [#1214](https://github.com/opendatateam/udata/pull/1214)


## 1.1.8 (2017-09-28)

- Display membership modal actions buttons for site administrators and on membership display. [#1176](https://github.com/opendatateam/udata/pull/1176)
- Fix organization avatar in admin profile [#1175](https://github.com/opendatateam/udata/issues/1175)

## 1.1.7 (2017-09-25)

- Prevent a random territory from being displayed when query doesn't match [#1124](https://github.com/opendatateam/udata/pull/1124)
- Display avatar when the community resource owner is an organization [#1125](https://github.com/opendatateam/udata/pull/1125)
- Refactor the "publish as" screen to make it more obvious that an user is publishing under its own name [#1122](https://github.com/opendatateam/udata/pull/1122)
- Make the "find your organization" screen cards clickable (send to the organization page) [#1129](https://github.com/opendatateam/udata/pull/1129)
- Fix "Center the full picture" on user avatar upload [#1130](https://github.com/opendatateam/udata/issues/1130)
- Hide issue modal forbidden actions [#1128](https://github.com/opendatateam/udata/pull/1128)
- Ensure spatial coverage zones are resolved when submitted from the API or when querying oembed API. [#1140](https://github.com/opendatateam/udata/pull/1140)
- Prevent user metrics computation when the object owner is an organization (and vice versa) [#1152](https://github.com/opendatateam/udata/pull/1152)

## 1.1.6 (2017-09-11)

- Fix CircleCI automated publication on release tags
  [#1120](https://github.com/opendatateam/udata/pull/1120)

## 1.1.5 (2017-09-11)

- Fix the organization members grid in admin
  [#934](https://github.com/opendatateam/udata/issues/934)
- Fix and tune harvest admin loading state and payload size
  [#1113](https://github.com/opendatateam/udata/issues/1113)
- Automatically schedule validated harvesters and allow to (re)schedule them
  [#1114](https://github.com/opendatateam/udata/pull/1114)
- Raise the minimum `raven` version to ensure sentry is filtering legit HTTP exceptions
  [#774](https://github.com/opendatateam/udata/issues/774)
- Pin GeoJSON version to avoid breaking changes
  [#1118](https://github.com/opendatateam/udata/pull/1118)
- Deduplicate organization members
  [#1111](https://github.com/opendatateam/udata/issues/1111)

## 1.1.4 (2017-09-05)

- Fix packaging

## 1.1.3 (2017-09-05)

- Make the spatial search levels exclusion list configurable through `SPATIAL_SEARCH_EXCLUDE_LEVELS`.
  [#1101](https://github.com/opendatateam/udata/pull/1101)
- Fix facets labelizer with html handling
  [#1102](https://github.com/opendatateam/udata/issues/1102)
- Ensure territories pages have image defined in metadatas
  [#1103](https://github.com/opendatateam/udata/issues/1103)
- Strip tags in autocomplete results
  [#1104](https://github.com/opendatateam/udata/pull/1104)
- Transmit link checker status to frontend
  [#1048](https://github.com/opendatateam/udata/issues/1048)
- Remove plus signs from search query
  [#1048](https://github.com/opendatateam/udata/issues/987)

## 1.1.2 (2017-09-04)

- Handle territory URLs generation without validity
  [#1068](https://github.com/opendatateam/udata/issues/1068)
- Added a contact button to trigger discussions
  [#1076](https://github.com/opendatateam/udata/pull/1076)
- Improve harvest error handling
  [#1078](https://github.com/opendatateam/udata/pull/1078)
- Improve elasticsearch configurability
  [#1096](https://github.com/opendatateam/udata/pull/1096)
- Lots of fixes admin files upload
  [1094](https://github.com/opendatateam/udata/pull/1094)
- Prevent the "Bad request error" happening on search but only on some servers
  [#1097](https://github.com/opendatateam/udata/pull/1097)
- Migrate spatial granularities to new identifiers
- Migrate remaining legacy spatial identifiers
  [#1080](https://github.com/opendatateam/udata/pull/1080)
- Fix the discussion API documention
  [#1093](https://github.com/opendatateam/udata/pull/1093)

## 1.1.1 (2017-07-31)

- Fix an issue preventing reuse edition:
  [#1027](https://github.com/opendatateam/udata/issues/1027)
- Fix an issue preventing user display and edit in admin:
  [#1030](https://github.com/opendatateam/udata/issues/1030)
- Fix an error when a membership request is accepted:
  [#1028](https://github.com/opendatateam/udata/issues/1028)
- Fix issue modal on a reuse:
  [#1026](https://github.com/opendatateam/udata/issues/1026)
- Fix sort by date on admin users list:
  [#1029](https://github.com/opendatateam/udata/issues/1029)
- Improve the `purge` command
  [#1039](https://github.com/opendatateam/udata/pull/1039)
- Ensure search does not fail when a deleted object has not been
  unindexed yet
  [#1063](https://github.com/opendatateam/udata/issues/1063)
- Start using Celery queues to handle task priorities
  [#1067](https://github.com/opendatateam/udata/pull/1067)
- Updated translations

## 1.1.0 (2017-07-05)

### New features and improvements

- Added a [DCAT](https://www.w3.org/TR/vocab-dcat/) harvester
  and expose metadata as RDF/DCAT.
  [#966](https://github.com/opendatateam/udata/pull/966)
  See the dedicated documentions:

  - [RDF](https://udata.readthedocs.io/en/stable/rdf/)
  - [Harvesting](https://udata.readthedocs.io/en/stable/harvesting/)

- Images are now optimized and you can force rerendering using the `udata images render` command.
- Allowed files extensions are now configurable via the `ALLOWED_RESOURCES_EXTENSIONS` setting
  and both admin and API will have the same behavior
  [#833](https://github.com/opendatateam/udata/pull/833).
- Improve and fix notifications:
  [#928](https://github.com/opendatateam/udata/issues/928)

  - Changed notification style to toast
  - Fix notifications that weren't displayed on form submission
- Add a toggle indicator on dataset quality blocks that are collapsible
  [#915](https://github.com/opendatateam/udata/issues/915)
- Integrating latest versions of GeoZones and GeoLogos for territories.
  Especially using history of towns, counties and regions from GeoHisto.
  [#499](https://github.com/opendatateam/udata/issues/499)

### Breaking Changes

- Themes are now entrypoint-based [#829](https://github.com/opendatateam/udata/pull/829).
  There is also a new [theming documention](https://udata.readthedocs.io/en/stable/creating-theme/).
- Images placeholders are now entirely provided by themes
  [#707](https://github.com/opendatateam/udata/issues/707)
  [#1006](https://github.com/opendatateam/udata/issues/1006)
- Harvester declaration is now entrypoint-based
  [#1004](https://github.com/opendatateam/udata/pull/1004)

### Fixes

- Ensure URLs are stripped [#823](https://github.com/opendatateam/udata/pull/823)
- Lot of fixes and improvements on Harvest admin UI
  [#817](https://github.com/opendatateam/udata/pull/817):

  - harvester edition fixed (and missing API added)
  - harvester deletion fixed
  - harvester listing is now paginated
  - more detailed harvesters widgets
  - ensure harvest source are owned by a user or an organization, not both [migration]

- Pure Vue.js search facets
  [#880](https://github.com/opendatateam/udata/pull/880).
  Improve and fix the datepicker:

  - Proper sizing and positionning in dropdowns
  - Fix initial value not being displayed
  - Make it usable on keyboard
  - Allows to define `min` and `max` values to disable some dates
  - Keyboard input is reflected into the calendar
    [#615](https://github.com/opendatateam/udata/issues/615)
- Disable `next` button when no file has been uploaded
  [#930](https://github.com/opendatateam/udata/issues/930)
- Fix badges notification mails
  [#894](https://github.com/opendatateam/udata/issues/894)
- Fix the `udata search reindex` command
  [#1009](https://github.com/opendatateam/udata/issues/1009)
- Reindex datasets when their parent organization is purged
  [#1008](https://github.com/opendatateam/udata/issues/1008)

### Miscellaneous / Internal

- Upgrade to Flask-Mongoengine 0.9.3, Flask-WTF 0.14.2, mongoengine 0.13.0.
  [#812](https://github.com/opendatateam/udata/pull/812)
  [#871](https://github.com/opendatateam/udata/pull/871)
  [#903](https://github.com/opendatateam/udata/pull/903)
- Upgrade to Flask-Login 0.4.0 and switch from Flask-Security to the latest
  [Flask-Security-Fork](https://pypi.org/project/Flask-Security-Fork)
  [#813](https://github.com/opendatateam/udata/pull/813)
- Migrated remaining widgets to Vue.js [#828](https://github.com/opendatateam/udata/pull/828):

  - bug fixes on migrated widgets (Issues button/modal, integrate popover, coverage map)
  - more coherent JS environment for developpers
  - lighter assets
  - drop Handlebars dependency

- bleach and html5lib have been updated leading to more secure html/markdown cleanup
  and [better performances](http://bluesock.org/~willkg/blog/dev/bleach_2_0.html)
  [#838](https://github.com/opendatateam/udata/pull/838)
- Drop `jquery-slimscroll` and fix admin menu scrolling
  [#851](https://github.com/opendatateam/udata/pull/851)
- drop jquery.dotdotdot for a lighter css-only solution (less memory consumption)
  [#853](https://github.com/opendatateam/udata/pull/853)
- Lighter style [#869](https://github.com/opendatateam/udata/pull/869):

  - Drop glyphicons and use only Font-Awesome (more coherence, less fonts)
  - lighter bootstrap style by importing only what's needed
  - make use of bootstrap and admin-lte variables (easier for theming)
  - proper separation between front and admin style
- Drop `ExtractTextPlugin` on Vue components style:

  - faster (re)compilation time
  - resolves most compilation and missing style issues
    [#555](https://github.com/opendatateam/udata/issues/555)
    [#710](https://github.com/opendatateam/udata/issues/710)
  - allows use of hot components reloading.
- Pure Vue.js modals. Fix the default membership role. Added contribute modal.
  [#873](https://github.com/opendatateam/udata/pull/873)
- Easier Vue.js development/debugging:

  - Drop `Vue.config.replace = false`: compatible with Vue.js 1/2 and no more style guessing
    [#760](https://github.com/opendatateam/udata/pull/760)
  - `name` on all components: no more `Anonymous Component` in Vue debugger
  - No more `Fragments`
  - More ES6 everywhere
- Make metrics deactivable for tests
  [#905](https://github.com/opendatateam/udata/pull/905)

## 1.0.11 (2017-05-25)

- Fix presubmit form errors handling
  [#909](https://github.com/opendatateam/udata/pull/909)
- Fix producer sidebar image sizing
  [#913](https://github.com/opendatateam/udata/issues/913)
- Fix js `Model.save()` not updating in some cases
  [#910](https://github.com/opendatateam/udata/pull/910)

## 1.0.10 (2017-05-11)

- Fix bad stored (community) resources URLs [migration]
  [#882](https://github.com/opendatateam/udata/issues/882)
- Proper producer logo display on dataset pages
- Fix CKAN harvester empty notes and `metadata` file type handling
- Remove (temporary) badges metrics
  [#885](https://github.com/opendatateam/udata/issues/885)
- Test and fix topic search
  [#892](https://github.com/opendatateam/udata/pull/892)

## 1.0.9 (2017-04-23)

- Fix broken post view
  [#877](https://github.com/opendatateam/udata/pull/877)
- Fix new issue submission
  [#874](https://github.com/opendatateam/udata/issues/874)
- Display full images/logo/avatars URL in references too
  [#824](https://github.com/opendatateam/udata/issues/824)

## 1.0.8 (2017-04-14)

- Allow more headers in cors preflight headers
  [#857](https://github.com/opendatateam/udata/pull/857)
  [#860](https://github.com/opendatateam/udata/pull/860)
- Fix editorialization admin
  [#863](https://github.com/opendatateam/udata/pull/863)
- Fix missing completer images and ensure completion API is usable on a different domain
  [#864](https://github.com/opendatateam/udata/pull/864)

## 1.0.7 (2017-04-07)

- Fix display for zone completer existing values
  [#845](https://github.com/opendatateam/udata/issues/845)
- Proper badge display on dataset and organization page
  [#849](https://github.com/opendatateam/udata/issues/849)
- Remove useless `discussions` from views contexts.
  [#850](https://github.com/opendatateam/udata/pull/850)
- Fix the inline resource edit button not redirecting to admin
  [#852](https://github.com/opendatateam/udata/pull/852)
- Fix broken checksum component
  [#846](https://github.com/opendatateam/udata/issues/846)

## 1.0.6 (2017-04-01)

- Default values are properly displayed on dataset form
  [#745](https://github.com/opendatateam/udata/issues/745)
- Prevent a redirect on discussion fetch
  [#795](https://github.com/opendatateam/udata/issues/795)
- API exposes both original and biggest thumbnail for organization logo, reuse image and user avatar
  [#824](https://github.com/opendatateam/udata/issues/824)
- Restore the broken URL check feature
  [#840](https://github.com/opendatateam/udata/issues/840)
- Temporarily ignore INSPIRE in ODS harvester
  [#837](https://github.com/opendatateam/udata/pull/837)
- Allow `X-API-KEY` and `X-Fields` in cors preflight headers
  [#841](https://github.com/opendatateam/udata/pull/841)

## 1.0.5 (2017-03-27)

- Fixes error display in forms [#830](https://github.com/opendatateam/udata/pull/830)
- Fixes date range picker dates validation [#830](https://github.com/opendatateam/udata/pull/830)
- Fix badges entries not showing in admin [#825](https://github.com/opendatateam/udata/pull/825)

## 1.0.4 (2017-03-01)

- Fix badges trying to use API too early
  [#799](https://github.com/opendatateam/udata/pull/799)
- Some minor tuning on generic references
  [#801](https://github.com/opendatateam/udata/pull/801)
- Cleanup factories
  [#808](https://github.com/opendatateam/udata/pull/808)
- Fix user default metrics not being set [migration]
  [#809](https://github.com/opendatateam/udata/pull/809)
- Fix metric update after transfer
  [#810](https://github.com/opendatateam/udata/pull/810)
- Improve spatial completion ponderation (spatial zones reindexation required)
  [#811](https://github.com/opendatateam/udata/pull/811)

## 1.0.3 (2017-02-21)

- Fix JavaScript locales handling [#786](https://github.com/opendatateam/udata/pull/786)
- Optimize images sizes for territory placeholders [#788](https://github.com/opendatateam/udata/issues/788)
- Restore placeholders in search suggestions, fix [#790](https://github.com/opendatateam/udata/issues/790)
- Fix share popover in production build [#793](https://github.com/opendatateam/udata/pull/793)

## 1.0.2 (2017-02-20)

- Fix assets packaging for production [#763](https://github.com/opendatateam/udata/pull/763) [#765](https://github.com/opendatateam/udata/pull/765)
- Transform `udata_version` jinja global into a reusable (by themes) `package_version` [#768](https://github.com/opendatateam/udata/pull/768)
- Ensure topics datasets and reuses can display event with a topic parameter [#769](https://github.com/opendatateam/udata/pull/769)
- Raise a `400 Bad Request` when a bad `class` attribute is provided to the API
  (for entry point not using forms). [#772](https://github.com/opendatateam/udata/issues/772)
- Fix datasets with spatial coverage not being indexed [#778](https://github.com/opendatateam/udata/issues/778)
- Ensure theme assets cache is versioned (and flushed when necessary)
  [#781](https://github.com/opendatateam/udata/pull/781)
- Raise maximum tag length to 96 in order to at least support
  [official INSPIRE tags](http://inspire.ec.europa.eu/theme)
  [#782](https://github.com/opendatateam/udata/pull/782)
- Properly raise 400 error on transfer API in case of bad subject or recipient
  [#784](https://github.com/opendatateam/udata/pull/784)
- Fix broken OEmbed rendering [#783](https://github.com/opendatateam/udata/issues/783)
- Improve crawlers behavior by adding some `meta[name=robots]` on pages requiring it
  [#777](https://github.com/opendatateam/udata/pull/777)

## 1.0.1 (2017-02-16)

- Pin PyMongo version (only compatible with PyMongo 3+)

## 1.0.0 (2017-02-16)

### Breaking Changes

* 2016-05-11: Upgrade of ElasticSearch from 1.7 to 2.3 [#449](https://github.com/opendatateam/udata/pull/449)

You have to re-initialize the index from scratch, not just use the `reindex` command given that ElasticSearch 2+ doesn't provide a way to [delete mappings](https://www.elastic.co/guide/en/elasticsearch/reference/current/indices-delete-mapping.html) anymore. The command is `udata search init` and may take some time given the amount of data you are dealing with.

* 2017-01-18: User search and listing has been removed (privacy concern)

### New & Improved

* 2017-01-06: Add some dataset ponderation factor: temporal coverage, spatial coverage,
  certified provenance and more weight for featured ones. Need reindexation to be taken into account.

* 2016-12-20: Use all the [Dublin Core Frequencies](http://dublincore.org/groups/collections/frequency/)
  plus some extra frequencies.

* 2016-12-01: Add the possibility for a user to delete its account in the admin interface

In some configurations, this feature should be deactivated, typically when
there is an SSO in front of udata which may cause some inconsistencies. In
that case, the configuration parameter DELETE_ME should be set to False (True
by default).

* 2016-05-12: Add fields masks to reduce API payloads [#451](https://github.com/opendatateam/udata/pull/451)

The addition of [fields masks](http://flask-restplus.readthedocs.io/en/stable/mask.html) in Flask-RESTPlus allows us to reduce the retrieved payload within the admin — especially for datasets — and results in a performances boost.

### Fixes

* 2016-11-29: Mark active users as confirmed [#619](https://github.com/opendatateam/udata/pull/618)
* 2016-11-28: Merge duplicate users [#617](https://github.com/opendatateam/udata/pull/617)
  (A reindexation is necessary after this migration)

### Deprecation

Theses are deprecated and support will be removed in some feature release.
See [Deprecation Policy](https://udata.readthedocs.io/en/stable/versioning/#deprecation-policy).

* Theses frequencies are deprecated for their Dublin Core counter part:
    * `fortnighly` ⇨ `biweekly`
    * `biannual` ⇨ `semiannual`
    * `realtime` ⇨ `continuous`


## 0.9.0 (2017-01-10)

- First published version<|MERGE_RESOLUTION|>--- conflicted
+++ resolved
@@ -2,11 +2,8 @@
 
 ## Current (in progress)
 
-<<<<<<< HEAD
 - Revamp CORS: remove flask-cors to always returns 204 on OPTIONS request [#3074](https://github.com/opendatateam/udata/pull/3074)
-=======
 - Update pinned dependencies according to project dependencies, without updating any project dependencies [#3089](https://github.com/opendatateam/udata/pull/3089)
->>>>>>> fbd5fe02
 
 ## 9.1.1 (2024-07-16)
 
