# Changelog

## Current (in progress)

- Expose OGC services distributions as dataservice [#3203](https://github.com/opendatateam/udata/pull/3203)
- Add a matomo "campaign" parameter on links in emails if `MAIL_CAMPAIGN` is configured [#3190](https://github.com/opendatateam/udata/pull/3190)
- Add DCAT-AP HVD properties in RDF output if the dataservice or its datasets are tagged hvd [#3187](https://github.com/opendatateam/udata/pull/3187)
<<<<<<< HEAD
- Fix dataservice metadata_modified_at update in API [#3207](https://github.com/opendatateam/udata/pull/3207)
=======
- Only keep the "local authority" org badge if it's also a "public service" [#3200](https://github.com/opendatateam/udata/pull/3200)
>>>>>>> 2737335a

## 10.0.2 (2024-11-19)

- Use correct DCAT.service predicate in RDF output [#3199](https://github.com/opendatateam/udata/pull/3199)
- Fix the Badge.badge_label method [#3198](https://github.com/opendatateam/udata/pull/3198)
- Skip servesDataset for tabular API dataservice (temporary fix) [#3196](https://github.com/opendatateam/udata/pull/3196)

## 10.0.1 (2024-11-15)

- Add more comments and types in the `api_field.py` "lib" [#3174](https://github.com/opendatateam/udata/pull/3174)
- Allow overriding of badges (for example in plugins like udata-front) [#3191](https://github.com/opendatateam/udata/pull/3191)
- Add link to new admin in existing udata admin based on `NEW_ADMIN_URL` setting [#3194](https://github.com/opendatateam/udata/pull/3194)
- Add business documentation url property on dataservice [#3193](https://github.com/opendatateam/udata/pull/3193)
- Expose the dataset's alternate identifier in RDF [#3186](https://github.com/opendatateam/udata/pull/3186)

## 10.0.0 (2024-11-07)

- **breaking change** Migrate organization badges label to lowercase [#3182](https://github.com/opendatateam/udata/pull/3182)
- Add contact_form in ContactPoint api fields [#3175](https://github.com/opendatateam/udata/pull/3175)
- Expose contact point in DCAT RDF [#3179](https://github.com/opendatateam/udata/pull/3179)
- Use trailing slashes for the upload files URLs [#3177](https://github.com/opendatateam/udata/pull/3177)
- Use hydra's RESTful endpoint URLs [#3146](https://github.com/opendatateam/udata/pull/3146)
- Return dataservices visible to the user [#3180](https://github.com/opendatateam/udata/pull/3180)
- Fix flaky "duplicated email" importing fixtures tests [#3176](https://github.com/opendatateam/udata/pull/3176)
- Fix deprecated CircleCI config [#3181](https://github.com/opendatateam/udata/pull/3181)
- Use proper RESTful Hydra API endpoints [#3178](https://github.com/opendatateam/udata/pull/3178)
- Add a "filter by organization badge" for datasets, dataservices, reuses and organizations [#3155](https://github.com/opendatateam/udata/pull/3155)
    * you will need https://github.com/opendatateam/udata-search-service/pull/49 for the search service
- Add dataservices search with search-service [#3171](https://github.com/opendatateam/udata/pull/3171)
    * you will need https://github.com/opendatateam/udata-search-service/pull/48
- Expose the "landingPage" in DCAT RDF [#3183](https://github.com/opendatateam/udata/pull/3183)
- Licence.guess: extract first URL for better matching [#3185](https://github.com/opendatateam/udata/pull/3185)

## 9.2.4 (2024-10-22)

- Add a job to bind Tabular API to its datasets [#3162](https://github.com/opendatateam/udata/pull/3162)
- Expose dataservices' datasets by link instead of list [#3156](https://github.com/opendatateam/udata/pull/3156)
- CSW ISO Harvest: add extra_configs.remote_url_prefix [#3157](https://github.com/opendatateam/udata/pull/3157)
- DCAT harvest : Refactor DCAT extras handling in rdf parsing [#3054](https://github.com/opendatateam/udata/pull/3054). `accesRights`, `rights` and `license` are now in `extras["dcat"]` for both datasets and resources. `accessRights` can be infered for a dataset from its resources.

## 9.2.3 (2024-10-14)

- Add migration to delete duplicate resources due to ODS harvesting [#3158](https://github.com/opendatateam/udata/pull/3158)
- Add discussion.posted_on in discussion sort choices [3168](https://github.com/opendatateam/udata/pull/3168)

## 9.2.2 (2024-10-08)

- Add a filter on organization and document sort parameters in the `/discussions` endpoint [#3147](https://github.com/opendatateam/udata/pull/3147)
- Move discussion catalog creation and add fields [#3152](https://github.com/opendatateam/udata/pull/3152) and [#3154](https://github.com/opendatateam/udata/pull/3154)
- Add resources formats and harvest remote_url on dataset catalog [#3159](https://github.com/opendatateam/udata/pull/3159)
- Add contact form in contact point model [#3164](https://github.com/opendatateam/udata/pull/3164)
- Make base_api_url optional in dataservice [https://github.com/opendatateam/udata/pull/3163](#3163)

## 9.2.1 (2024-09-23)

- Enable basic search on dataservices [#3148](https://github.com/opendatateam/udata/pull/3148)

## 9.2.0 (2024-09-13)

- Allow OAuth clients without secrets [#3138](https://github.com/opendatateam/udata/pull/3138)
- Add a `archived` button for datasets and reuses on frontend admin [#3104](https://github.com/opendatateam/udata/pull/3104)
- **breaking change** Return all the reuses available to a user on the /reuses endpoint, including the private and deleted ones they own [#3140](https://github.com/opendatateam/udata/pull/3140).
- Fix undelete reuse and dataservices [#3141](https://github.com/opendatateam/udata/pull/3141)
- Add a minimal publiccode.yml [#3144](https://github.com/opendatateam/udata/pull/3144)
- Fix the boolean filters in the API for the "new system" endpoints [#3139](https://github.com/opendatateam/udata/pull/3139)
- Update authlib dependency from 0.14.3 to 1.3.1 [#3135](https://github.com/opendatateam/udata/pull/3135)
- Add CORS on resource redirect [#3145](https://github.com/opendatateam/udata/pull/3145)

## 9.1.4 (2024-08-26)

- Fix many linting issues reported by ruff [#3118](https://github.com/opendatateam/udata/pull/3118)
- Import the dataservice's organization from the fixtures [#3121](https://github.com/opendatateam/udata/pull/3121)
- Convert reuse to new API system [#3066](https://github.com/opendatateam/udata/pull/3066)
- Fix circular import error [#3128](https://github.com/opendatateam/udata/pull/3128)
- Add an option to specify the port when using `inv serve` [#3123](https://github.com/opendatateam/udata/pull/3123)
- Add a new `related_to` filter parameter to the activities API endpoint [#3127](https://github.com/opendatateam/udata/pull/3127)
- Properly import the `Discussion.closed_by` from the fixtures [#3125](https://github.com/opendatateam/udata/pull/3125)
- Send an API token to Hydra when publishing resource events [#3130](https://github.com/opendatateam/udata/pull/3130)
- Add `last_login_at` to org members API [#3133](https://github.com/opendatateam/udata/pull/3133)
- Always add Vary even for non CORS requests [#3132](https://github.com/opendatateam/udata/pull/3132)
- Add acronym in organization csv catalog [#3134](https://github.com/opendatateam/udata/pull/3134)
- Limit the number of user suggestions [#3131](https://github.com/opendatateam/udata/pull/3131)

## 9.1.3 (2024-08-01)

- Adds latest `sentry-sdk[flask]` as an install dependency, and update Sentry logic to be able to send environment, app version and profiling/performance info [#3086](https://github.com/opendatateam/udata/pull/3086)
- Add report get endpoint and make report get and list admin only [#3115](https://github.com/opendatateam/udata/pull/3115)
- Fix the version of udata-fixtures used by `udata import-fixtures` [#3114](https://github.com/opendatateam/udata/pull/3114)
- Update to the version v2.0.0 of udata-fixtures (with the dataservices)
- Add type hints [#3111](https://github.com/opendatateam/udata/pull/3111)
- Make sure requests v2.32.3 is used everywhere consistently [#3116](https://github.com/opendatateam/udata/pull/3116)
- Expose a dataservice in its organization's catalog, and expose a dataservice's catalog [#3122](https://github.com/opendatateam/udata/pull/3122)

## 9.1.2 (2024-07-29)

- Add a `archived` field for reuses [#3088](https://github.com/opendatateam/udata/pull/3088)
- Add linter and formatter with `pyproject.toml` config, add lint and formatting step in CI, add pre-commit hook to lint and format, update docs and lint and format the code [#3085](https://github.com/opendatateam/udata/pull/3085)
- Revamp CORS: remove flask-cors to always returns 204 on OPTIONS request [#3074](https://github.com/opendatateam/udata/pull/3074)
- Update pinned dependencies according to project dependencies, without updating any project dependencies [#3089](https://github.com/opendatateam/udata/pull/3089)
- Add "run" button to harvesters (configurable with `HARVEST_ENABLE_MANUAL_RUN`) [#3092](https://github.com/opendatateam/udata/pull/3092)
- Move from `object_type` / `object_id` to `subject_type` / `subject_id` in reports API [#3094](https://github.com/opendatateam/udata/pull/3094)
- Allow to report without being authenticated [#3096](https://github.com/opendatateam/udata/pull/3096)
- Add a warning on harvest source deletion [#3098](https://github.com/opendatateam/udata/pull/3098)
- Fix license in dataservices API (now returns ID instead of title) [#3097](https://github.com/opendatateam/udata/pull/3097)
- Fix missing title on new dataset preview [#3100](https://github.com/opendatateam/udata/pull/3100)
- Fix the fixtures tests which was not running, and then was failing [#3105](https://github.com/opendatateam/udata/pull/3105)
- Refactoring of the fixtures, the `generate-fixtures` command has been renamed to `import-fixtures` [#3106](https://github.com/opendatateam/udata/pull/3106)

## 9.1.1 (2024-07-16)

- Add correct owner permissions on harvest sources [#3091](https://github.com/opendatateam/udata/pull/3091)

## 9.1.0 (2024-07-11)

- Add reports backend [#3069](https://github.com/opendatateam/udata/pull/3069) and [#3078](https://github.com/opendatateam/udata/pull/3078)
- Improve `udata db check-integrity` (perfs, Sentry notifications…) [#3026](https://github.com/opendatateam/udata/pull/3026)
- Harvest dataservices [#3029](https://github.com/opendatateam/udata/pull/3029)
- Refactor catalog exports [#3052](https://github.com/opendatateam/udata/pull/3052)
- Add a filter to filter dataservices by dataset [#3056](https://github.com/opendatateam/udata/pull/3056)
- Fix reuses' datasets references [#3057](https://github.com/opendatateam/udata/pull/3057)
- Save and show harvest logs [#3053](https://github.com/opendatateam/udata/pull/3053)
- Fix missing `ObjectId` validation on `/sources` endpoint [#3060](https://github.com/opendatateam/udata/pull/3060)
- Improve URL validation errors [#3063](https://github.com/opendatateam/udata/pull/3063) [#2768](https://github.com/opendatateam/udata/pull/2768)
- Do not return full dataset objects on dataservices endpoints [#3068](https://github.com/opendatateam/udata/pull/3068)
- Update markdown base settings [#3067](https://github.com/opendatateam/udata/pull/3067)
- Prevent tagging as spam owners' messages [#3071](https://github.com/opendatateam/udata/pull/3071)[#3076](https://github.com/opendatateam/udata/pull/3076)
- Add api endpoint /me/org_topics/ [#3070](https://github.com/opendatateam/udata/pull/3070)
- Expose dataservices in RDF catalog [#3058](https://github.com/opendatateam/udata/pull/3058) [#3075](https://github.com/opendatateam/udata/pull/3075)
- CORS: always returns 204 on OPTIONS request [#3046](https://github.com/opendatateam/udata/pull/3046)

## 9.0.0 (2024-06-07)

- **breaking change** Harvest backend is now sync [#3030](https://github.com/opendatateam/udata/pull/3030)
- Add DCAT-AP HVD properties in RDF output if the dataset is tagged hvd [#3050](https://github.com/opendatateam/udata/pull/3050)
- Allow dataservices to be discussed and followed [#3049](https://github.com/opendatateam/udata/pull/3049)
- Add purge-dataservices job [#3049](https://github.com/opendatateam/udata/pull/3049)
- Harvest all the available polygons from a spatial coverage [#3039](https://github.com/opendatateam/udata/pull/3039)

## 8.0.1 (2024-05-28)

- Add dataservices in beta [#2986](https://github.com/opendatateam/udata/pull/2986)
- Remove deprecated `metrics_for` route [#3022](https://github.com/opendatateam/udata/pull/3022)
- Fix spatial coverage fetching perfs. Need to schedule `compute-geozones-metrics` [#3018](https://github.com/opendatateam/udata/pull/3018)
- Delete a user without sending mail [#3031](https://github.com/opendatateam/udata/pull/3031)
- Convert known HVD categories used as theme to keywords [#3014](https://github.com/opendatateam/udata/pull/3014)
- Allow for series in CSW ISO 19139 DCAT backend [#3028](https://github.com/opendatateam/udata/pull/3028)
- Add `email` to membership request list API response, add `since` to org members API responses, add `email` to members of org on show org endpoint for org's admins and editors [#3038](https://github.com/opendatateam/udata/pull/3038)
- Add `resources_downloads` to datasets metrics [#3042](https://github.com/opendatateam/udata/pull/3042)
- Fix do not override resources extras on admin during update [#3043](https://github.com/opendatateam/udata/pull/3043)
- Endpoint /users is now protected by admin permissions [#3047](https://github.com/opendatateam/udata/pull/3047)
- Fix trailing `/` inside `GeoZone` routes not redirecting. Disallow `/` inside `GeoZone` ids [#3045](https://github.com/opendatateam/udata/pull/3045)

## 8.0.0 (2024-04-23)

- **breaking change** Migrate to Python 3.11 [#2992](https://github.com/opendatateam/udata/pull/2992) [#3021](https://github.com/opendatateam/udata/pull/3021)
- **breaking change** Fix datetime serialization in extras (return ISO string in JSON). Warning, `ujson` shouldn't be installed anymore on the project to allow `cls` parameter to override the JSONEncoder [#3019](https://github.com/opendatateam/udata/pull/3019)
- Fix missing `bcrypt` dependency [#3019](https://github.com/opendatateam/udata/pull/3019)

## 7.0.7 (2024-04-16)

- :warning: **breaking change** `DATASET_MAX_RESOURCES_UNCOLLAPSED` config is removed.
- Replace schemas API with a simple proxy to the `schemas.json` file [#2989](https://github.com/opendatateam/udata/pull/2989)
- Topic: add filters in API [#3007](https://github.com/opendatateam/udata/pull/3007)
- Move constants outside `models.py` files to `constants.py` [#3001](https://github.com/opendatateam/udata/pull/3001)
- Move `db` and Mongo fields classes outside `udata.models` [#3005](https://github.com/opendatateam/udata/pull/3005)
- :warning: Update LICENSE_GROUPS config layout [#3010](https://github.com/opendatateam/udata/pull/3010)
- Remove unused dependencies [#3006](https://github.com/opendatateam/udata/pull/3006)
- Move `FieldValidationError` into its own module and add an error handler [#3012](https://github.com/opendatateam/udata/pull/3012)
- Move some `import User` to runtime imports [#3013](https://github.com/opendatateam/udata/pull/3013)
- Move `Owned` mixin to its own module [#3008](https://github.com/opendatateam/udata/pull/3008)
- Move `badge_fields` to separate module than `models.py` [#3011](https://github.com/opendatateam/udata/pull/3011)

## 7.0.6 (2024-03-29)

- Add new harvester for ISO DCAT with XSLT transform [#2982](https://github.com/opendatateam/udata/pull/2982)
- Fix, do not fail on spatial coverage harvesting exception and allow literal spatial BBOX from Arcgis [2998](https://github.com/opendatateam/udata/pull/2998)
- Mock calls to example.com [#3000](https://github.com/opendatateam/udata/pull/3000)
- Fix duplicate logs in console commands [#2996](https://github.com/opendatateam/udata/pull/2996)
- Refactor `Activity.kwargs` into `Activity.extras` to facilitate its usage [#2999](https://github.com/opendatateam/udata/pull/2999)
- :warning: Datasets without resources are now visible and indexable [#2997](https://github.com/opendatateam/udata/pull/2997)

## 7.0.5 (2024-03-20)

- Add spatial coverage harvesting [#2959](https://github.com/opendatateam/udata/pull/2959) [#2991](https://github.com/opendatateam/udata/pull/2991)
- Fix: updating a dataset without `private` do not reset `private` to `False`, the previous saved value is kept [#2955](https://github.com/opendatateam/udata/pull/2955)
- Fix: return the correct error when no `Content-Type` is sent instead of 500 [#2967](https://github.com/opendatateam/udata/pull/2967)
- Improve documentation for API errors [#2952](https://github.com/opendatateam/udata/pull/2965)
- Allow harvesting of big catalog (bigger than 16MB) [#2980](https://github.com/opendatateam/udata/pull/2980) [2985](https://github.com/opendatateam/udata/pull/2985)
- Add downloads' count to organizations CSV [#2973](https://github.com/opendatateam/udata/pull/2973)
- Add 3 new badges to the organization model : `company`, `association` and `local authority` [#2984](https://github.com/opendatateam/udata/pull/2984)
- Prevent geozones listed ad `deleted` to be loaded [#2983](https://github.com/opendatateam/udata/pull/2983) [#2993](https://github.com/opendatateam/udata/pull/2993)
- Topic: add spatial field [#2988](https://github.com/opendatateam/udata/pull/2988)
- Topic: add last_modified field [#2987](https://github.com/opendatateam/udata/pull/2987)
- Add stacktraces to CSV errors [#2990](https://github.com/opendatateam/udata/pull/2990)
- Fix harvesting of DCT.conformsTo for complex inner information [#2994](https://github.com/opendatateam/udata/pull/2994)

## 7.0.4 (2024-02-27)

- Add rotate password command [#2966](https://github.com/opendatateam/udata/pull/2966)
- Custom extras metadata [#2921](https://github.com/opendatateam/udata/pull/2921):
  - Organization can nom define a custom metadata of a choosen type
  - Dataset belonging to the organization can assign a value to the defined metadata
  - Metadata value must match the choosen type by the organization
- Harvest DCAT conformsTo into schemas for resources and datasets [#2949](https://github.com/opendatateam/udata/pull/2949) [#2970](https://github.com/opendatateam/udata/pull/2970) [#2972](https://github.com/opendatateam/udata/pull/2972) [#2976](https://github.com/opendatateam/udata/pull/2976)
- Better reporting in spam detection (show the writer of the discussion/message) [#2965](https://github.com/opendatateam/udata/pull/2965)
- Fix: spam lang detection not lowering input resulting in false positives [#2965](https://github.com/opendatateam/udata/pull/2965)
- Fix: do not send mail about discussions when there is no owner / no organisation members [#2962](https://github.com/opendatateam/udata/pull/2962)
- Fix: 'backend' is now required in `HarvestSource` [#2962](https://github.com/opendatateam/udata/pull/2962)
- Fix: URL to organizations in mails are now independent from `udata-front` (show the URL of the API if no `udata-front`) [#2962](https://github.com/opendatateam/udata/pull/2962)
- Add harvested dcat properties as extras [#2968](https://github.com/opendatateam/udata/pull/2968):
  - DCT.provenance [0..n]
  - DCT.accessRights [0..1]
- Generate translations file [#2974](https://github.com/opendatateam/udata/pull/2974)
- Fix contact point test with missing translation [#2977](https://github.com/opendatateam/udata/pull/2977)
- Remove documentation about maintenance branches [#2979](https://github.com/opendatateam/udata/pull/2979)

## 7.0.3 (2024-02-15)

- Add spam detection and prevention logic on discussion model [#2954](https://github.com/opendatateam/udata/pull/2954) [#2963](https://github.com/opendatateam/udata/pull/2963)
- Fix reuses inside database without private information (default to public) [#2951](https://github.com/opendatateam/udata/pull/2951)
- Fix: you can now remove schema from a resource in the admin [#2950](https://github.com/opendatateam/udata/pull/2950)
- Fix: refuse an organisation access request when multiple access requests are pending [#2960](https://github.com/opendatateam/udata/pull/2960)
- Add downloads count in datasets' CSV [#2953](https://github.com/opendatateam/udata/pull/2953)
- Allow dicts in datasets' extras [#2958](https://github.com/opendatateam/udata/pull/2958)


## 7.0.2 (2024-01-23)

- Improve search serialization perfs for datasets in big topics [#2937](https://github.com/opendatateam/udata/pull/2937)
- Migrate to Flask-Babel because of Flask-BabelEx deprecation [#2897](https://github.com/opendatateam/udata/pull/2897)
- Contact points feature [#2914](https://github.com/opendatateam/udata/pull/2914) [#2943](https://github.com/opendatateam/udata/pull/2943):
  - Users and Organizations can now define a list of contact points
  - Api endpoint for creating, updating and deleting contact points
  - Datasets can define one contact point, among the list of the organization or the user owning the dataset.
  - Defining a contact point for a dataset is done throught a form field
- Allow wildcards in redirect_uris for Oauth2Client [#2935](https://github.com/opendatateam/udata/pull/2935)
- Allow for being one day late on update fulfilled in time [#2941](https://github.com/opendatateam/udata/pull/2941)
- When a topic is deleted, corresponding discussions are purged [#2944](https://github.com/opendatateam/udata/pull/2944)

## 7.0.1 (2023-12-06)

- Add sorting in geozone suggest API endpoint to return zones based on their admin level [#2936](https://github.com/opendatateam/udata/pull/2936)

## 7.0.0 (2023-12-04)

- Prevent sending post_save signals on extras update [#2919](https://github.com/opendatateam/udata/pull/2919)
- Add topic filter on datasets list [#2915](https://github.com/opendatateam/udata/pull/2915)
- Topics: API v2 endpoints [#2913](https://github.com/opendatateam/udata/pull/2913)
- Allow for discussions on Topics [#2922](https://github.com/opendatateam/udata/pull/2922)
- Raise for status on DCAT harvester calls [#2927](https://github.com/opendatateam/udata/pull/2927)
- Harvest dcterms:hasPart as 'other' resource in DCAT [#2928](https://github.com/opendatateam/udata/pull/2928)
- Make sure harvested resources are marked as remote [#2931](https://github.com/opendatateam/udata/pull/2931)
- Use GET and POST harvest BaseBackend utility to have user-agent [#2930](https://github.com/opendatateam/udata/pull/2930)
- Use LazyReferenceField on Topic datasets and reuses [#2924](https://github.com/opendatateam/udata/pull/2924)
- Use harvested dates and not max with internal [#2932](https://github.com/opendatateam/udata/pull/2932)
- Better rdf frequency resilience [#2933](https://github.com/opendatateam/udata/pull/2933)
- :warning: **breaking change** Geozone refactor [#2878](https://github.com/opendatateam/udata/pull/2878):
  - Complete Geozone model refactor, keeping only fields `slug`, `name`, `code`, `level` and adding `uri`
  - Removed parent and validity concept
  - To deploy:
    - Datasets with geozone will return a 500 due to `mongoengine.errors.FieldDoesNotExist: The fields "{'flag', 'dbpedia', ...}" do not exist on the document "GeoZone"`
    - `udata spatial load -d` to load new geozones into the database
    - `udata spatial migrate` to migrate datasets geozones to new ones
    - Reindex datasets (`udata search index dataset`) if using [udata-search-service](https://github.com/opendatateam/udata-search-service)
  - Removed forgotten fields in search [#2934](https://github.com/opendatateam/udata/pull/2934)

## 6.2.0 (2023-10-26)

### New & Improved

- Topics have been refactored and are no more deprecated:
  - Topics creation, update and deletion are now opened to all users [#2898](https://github.com/opendatateam/udata/pull/2898)
  - Topics are now `db.Owned` and searchable by `id` in dataset search [#2901](https://github.com/opendatateam/udata/pull/2901) [#2917](https://github.com/opendatateam/udata/pull/2917)
  - Remove `deleted` api field that does not exist [#2903](https://github.com/opendatateam/udata/pull/2903)
  - Add `created_at`field to topic's model [#2904](https://github.com/opendatateam/udata/pull/2904)
  - Topics can now be filtered by `tag` field [#2904](https://github.com/opendatateam/udata/pull/2904)
  - Topics can now be queried by test search in `name` field with `q` argument [#2904](https://github.com/opendatateam/udata/pull/2904)
- Add support for a CSW harvester using DCAT format [#2800](https://github.com/opendatateam/udata/pull/2800)
- Add German to udata translations [2899](https://github.com/opendatateam/udata/pull/2899)[2909](https://github.com/opendatateam/udata/pull/2909)
- Add harvesters count to site metrics [#2890](https://github.com/opendatateam/udata/pull/2890)
- Use a single session for reindex [#2891](https://github.com/opendatateam/udata/pull/2891)

- Fix site title and keywords never get updated [#2900](https://github.com/opendatateam/udata/pull/2900)
- Reuse's extras are now exposed by API [#2905](https://github.com/opendatateam/udata/pull/2905)
- Add configuration settings to enhance cookies security [#2910](https://github.com/opendatateam/udata/pull/2910)
- Add items.dataset to HarvestJob indexes [#2907](https://github.com/opendatateam/udata/pull/2907)
- Consider acronym when suggesting organization [#2918](https://github.com/opendatateam/udata/pull/2918)

### Fixes

- Return 400 instead of 500 in case of not ObjectID arg in API [#2889](https://github.com/opendatateam/udata/pull/2889)
- Fix default community resource sort parser [#2908](https://github.com/opendatateam/udata/pull/2908)

### Deprecation

- Python 3.7 is now deprecated and will be removed in upcoming release [#2859](https://github.com/opendatateam/udata/pull/2859)
- GeoZone model will be heavily refactored for a simplified version [#2878](https://github.com/opendatateam/udata/pull/2878)

## 6.1.7 (2023-09-01)

- Fix slug overflow with index suffix when reaching max_length [#2874](https://github.com/opendatateam/udata/pull/2874)
- Add extra field to topic model and add it to the dataset search adapter [#2876](https://github.com/opendatateam/udata/pull/2876)
- Upgrade pyyaml in develop and doc deps [#2880](https://github.com/opendatateam/udata/pull/2880)
- Expose dataset's `*_internal` dates in a nested `internal` nested field in api marshalling [#2862](https://github.com/opendatateam/udata/pull/2862)
- Add `business_number_id` metadata for organizations [#2871](https://github.com/opendatateam/udata/pull/2871) [#2887](https://github.com/opendatateam/udata/pull/2887)
- Return 403 when posting comment on discussion closed [#2881](https://github.com/opendatateam/udata/pull/2881)
- Ensure rdf parsed frequency is lowercase [#2883](https://github.com/opendatateam/udata/pull/2883)
- Add a dict of URIs to replace in a RDF graph at harvest time [#2884](https://github.com/opendatateam/udata/pull/2884)
- Fix duplicate recipients in new comments mail [#2886](https://github.com/opendatateam/udata/pull/2886)
- Add type to resource csv adapter [#2888](https://github.com/opendatateam/udata/pull/2888)

## 6.1.6 (2023-07-19)

- Improve DCAT harvest of mime type [#2857](https://github.com/opendatateam/udata/pull/2857)
- Don't crash on files not found when purging resources [2858](https://github.com/opendatateam/udata/pull/2858)
- Improve DCAT catalog exposed [#2860](https://github.com/opendatateam/udata/pull/2860)
- Use the resource's extra `analysis:last-modified-at` in the `last_modified` property [#2863](https://github.com/opendatateam/udata/pull/2863)
- Add optionnal harvest validation form [#2864](https://github.com/opendatateam/udata/pull/2864)
- Fix dataset list default sorting [#2867](https://github.com/opendatateam/udata/pull/2867)
- Update API doc link [#2866](https://github.com/opendatateam/udata/pull/2866)
- Update admin quality progress bar [#2872](https://github.com/opendatateam/udata/pull/2872)

## 6.1.5 (2023-06-19)

- Specify *public* datasets and reuses in admin count [#2852](https://github.com/opendatateam/udata/pull/2852)
- Fix url params being stripped in markdown for internal URLs [#2855](https://github.com/opendatateam/udata/pull/2855)

## 6.1.4 (2023-05-16)

- Upgrade development dependencies [#2844](https://github.com/opendatateam/udata/pull/2844)
- Compile translations for testing [#2845](https://github.com/opendatateam/udata/pull/2845)
- Add user arg to discussion list API [#2842](https://github.com/opendatateam/udata/pull/2842)
- No more sending email, slug and user name to sentry [#2846](https://github.com/opendatateam/udata/pull/2846)
- Add test for passwordless user [#2848](https://github.com/opendatateam/udata/pull/2848)
- Parse IANA and EUROPA URIs format [#2849](https://github.com/opendatateam/udata/pull/2849)
- Dataset last update sorting:
    - Transmit dataset's `last_update` field to search service [#2847](https://github.com/opendatateam/udata/pull/2847)
    - Check if dataset's and resource's harvesting date `modified_at` are ealier than today's date [#2850](https://github.com/opendatateam/udata/pull/2850)
- Upgrade mongoengine and storage deps [#2839](https://github.com/opendatateam/udata/pull/2839):
    - Upgrade flask-storage 1.0.0 -> 1.3.2
    - Upgrade flask-mongoengine 0.9.5 -> 1.0.0, now returning a ValidationError on get_or_404 on invalid id
    - Upgrade mongoengine 0.26.0 -> 0.27.0
-  Prevent raising unecessary error in index command [#2851](https://github.com/opendatateam/udata/pull/2851)
-  Use `datetime.utcnow` to make sure to handle utc datetimes [#2853](https://github.com/opendatateam/udata/pull/2853)

## 6.1.3 (2023-04-18)

- Fix XSS vulnerability: escape user content in selectize items in admin [#2843](https://github.com/opendatateam/udata/pull/2843)
- Fix schema is undefined when checking for schema.url in admin resource form [#2837](https://github.com/opendatateam/udata/pull/2837)
- Fix to_naive_datetime in harvest preview [#2835](https://github.com/opendatateam/udata/pull/2835)
- :warning: Flask-Security update to enable `GenericResponses` [#2826](https://github.com/opendatateam/udata/pull/2826):
    - Upgrade Flask-Security 4.5.1 -> 5.1.1
    - Upgrade WTForms 2.2.1 -> 3.0.1
    - Upgrade WTForms-json 0.3.3 -> 0.3.5
    - New security email template for existing users
- Fix SelectField validation failure following WTForms upgrade [#2841](https://github.com/opendatateam/udata/pull/2841)
- Add `format_timedelta` to `udata.i18n` [#2836](https://github.com/opendatateam/udata/pull/2836)
- Improve send_mail resilience with refused address among recipients [#2840](https://github.com/opendatateam/udata/pull/2840)

## 6.1.2 (2023-03-28)

- Resources schema can now have an URL field. [#2825](https://github.com/opendatateam/udata/pull/2825)
- Fix URLField validation error message [#2831](https://github.com/opendatateam/udata/pull/2831)
- Dates renaming to provide more relevant computed dates between internal and harvested dates [#2815](https://github.com/opendatateam/udata/pull/2815):
    - Removed `published` attribute from Resource model
    - Renamed `created_at` and `last_modified` of Dataset model to `created_at_internal` and `last_modified_internal`
    - Renamed `created_at` and `modified` of Resource model to `created_at_internal` and `last_modified_internal`
    - Added `created_at` computed property in Dataset and Resource model to provide harvested date if present and internal otherwise
    - Added `last_modified` computed property in Dataset and Resource model to provide max date between internal and harvested date
- Fix for PR [#2815](https://github.com/opendatateam/udata/pull/2815) [#2832](https://github.com/opendatateam/udata/pull/2832)
- Fix following dates refactoring [#2815](https://github.com/opendatateam/udata/pull/2815) [#2832](https://github.com/opendatateam/udata/pull/2832)
- Fix dcat harvesting on dcat:Dataset with blank nodes [#2834](https://github.com/opendatateam/udata/pull/2834)
- Add dataset archived field in resource catalog [#2833](https://github.com/opendatateam/udata/pull/2833)

## 6.1.1 (2023-03-17)

- Fix edge case on aware datetime string [#2827](https://github.com/opendatateam/udata/pull/2827)
- :warning: MongoDB support up to 6.0.4 [#2819](https://github.com/opendatateam/udata/pull/2819):
    - Older versions of MongoDB >=3.6 are still supported
    - Upgrade must be done release by release to set the `FeatureCompatibilityVersion` variable like stated in [this](https://www.mongodb.com/docs/v4.2/release-notes/4.0/#upgrade-procedures) documentation.
    - Upgrade pymongo 3.10.1 -> 4.3.3
    - Upgrade mongoengine 0.20.0 -> 0.26.0
- Add IATA `ssim` among allowed file extensions [#2828](https://github.com/opendatateam/udata/pull/2828)
- Copy user mail card back from udata-front [#2822](https://github.com/opendatateam/udata/pull/2822)
- Upgrade node to a version still available [#2830](https://github.com/opendatateam/udata/pull/2830)

## 6.1.0 (2023-03-07)

- :warning: Upgrading Flask to 2.1.2, leading to an upgrade of click (8.0), Flask-BabelEx (0.9.4), Flask-Caching (2.0.2), flask-storage (1.0.0) instead of flask-fs, Flask-Login (0.6.2), flask-restx (1.0.5), Flask-Security-Too (4.1.5), Jinja2 (3.1.2), pillow (9.2.0), werkzeug (2.2.2) [#2816](https://github.com/opendatateam/udata/pull/2816)
  - Use the full path to the caching backend in `CACHE_TYPE`, ex: `flask_caching.backends.redis`. Named backends are deprecated.
  - Werkzeug redirect now returns the relative url as location in response (https://github.com/pallets/werkzeug/issues/2352).
  - Removed functions have been replaced (`contextfilter` and `contextfunction` from Jinja, root imports and `Href` from Werkzeug, `JSONWebSignatureSerializer` from itsdangerous)
  - Prevent multiple blueprint with same name registration (not supported anymore in Flask).
- Removed all code logic related to the `published` date in resource model, now deprecated. :warning: The attribute itself was left in the model because of the complexity of the migration [#2807](https://github.com/opendatateam/udata/pull/2807)
- Add `xlsx` and `docx` as closed format for quality score [#2814](https://github.com/opendatateam/udata/pull/2814)
- Flush latest rows in csv catalog export before storing file [#2818](https://github.com/opendatateam/udata/pull/2818)
- Exposed dates through API are now timezone aware [#2810](https://github.com/opendatateam/udata/pull/2810)
- Fix frequency reminder [#2821](https://github.com/opendatateam/udata/pull/2821)

## 6.0.2 (2023-02-06)

- Handle None values in dataset and resource extras endpoints [#2805](https://github.com/opendatateam/udata/pull/2805)
- Fix default license being selected in form in optional select group [#2809](https://github.com/opendatateam/udata/pull/2809)
- Fix only SHA1 checksum is accepted when uploading resources [#2808](https://github.com/opendatateam/udata/pull/2808)
- Fix organization metrics count [#2811](https://github.com/opendatateam/udata/pull/2811)
- Fix setuptools version used in CI [#2813](https://github.com/opendatateam/udata/pull/2813)
- Add `udata harvest clean` command [#2812](https://github.com/opendatateam/udata/pull/2812)

## 6.0.1 (2023-01-18)

- Add python version requirement <3.10 [#2798](https://github.com/opendatateam/udata/pull/2798)
- Fix date timezone and format for harvest previz [#2799](https://github.com/opendatateam/udata/pull/2799)
- Add support for DCAT startDate and endDate in temporal coverage [#2801](https://github.com/opendatateam/udata/pull/2801)
- New feature: Users can now change their email by themselves [#2792](https://github.com/opendatateam/udata/pull/2792)

## 6.0.0 (2023-01-09)

- :warning: Kafka removal [#2783](https://github.com/opendatateam/udata/pull/2783)[#2794](https://github.com/opendatateam/udata/pull/2794):
  - Resources events publication now uses webhooks
  - Search indexation (at runtime and with index command) are now made through HTTP requests.
  - If you use [udata-search-service](https://pypi.org/project/udata-search-service/), you need to upgrade to the >=2.0.0 version
- Add dedicated extras endpoints on resources and datasets [#2779](https://github.com/opendatateam/udata/pull/2779)
- Enrich catalog with harvest infos [#2789](https://github.com/opendatateam/udata/pull/2789)
- Add optionnal license select group custom setting for admin [#2786](https://github.com/opendatateam/udata/pull/2786)
- Make index setup optional on init based on config [#2797](https://github.com/opendatateam/udata/pull/2797)

## 5.0.2 (2022-11-29)

- :warning: Upgrade to `Flask-Security-Too` version 4.0.0 [#2772](https://github.com/opendatateam/udata/pull/2772):
  - New User model attribute `fs_uniquifier`, migration needed.
  - The `fs_uniquifier` is used to invalidate existing session in case of password reset.
  - The user's `fs_uniquifier` is used instead of the `id` for auth mecanism including permissions.
  - Exhaustive list of changes [here](https://flask-security-too.readthedocs.io/en/stable/changelog.html#version-4-0-0).
- Fix apiv2 swagger with harvest metadata and add apiv2 swagger tests [#2782](https://github.com/opendatateam/udata/pull/2782)
- Improve frequency criterion in quality score [#2771](https://github.com/opendatateam/udata/pull/2771)
- Add quality score to csv catalogs [#2785](https://github.com/opendatateam/udata/pull/2785)
- Optimize DCAT harvesting on large multiple-paged catalogs, introduce `HARVEST_MAX_ITEMS` development setting [#2781](https://github.com/opendatateam/udata/pull/2781)
- Add condition in security mail utils class to avoid mail sending according to config var [#2788](https://github.com/opendatateam/udata/pull/2788)

## 5.0.1 (2022-11-14)

- Fix resource harvest uri validation error [#2780](https://github.com/opendatateam/udata/pull/2780)

## 5.0.0 (2022-11-14)

- :warning: **Breaking change** Use dedicated dynamic harvest metadata for dataset and resources. A migration copies identifying fields from extras to this dedicated metadata field. Extras won't be used anymore for harvest-related information. udata-ckan, udata-ods and udata-front packages are impacted and should be upgraded accordingly [#2762](https://github.com/opendatateam/udata/pull/2762)

## 4.1.3 (2022-11-02)

- Fix image URLs for suggest endpoints [#2761](https://github.com/opendatateam/udata/pull/2761)
- Switch from `Flask-restplus` to its fork `Flask-rest-x` [2770](https://github.com/opendatateam/udata/pull/2770)
- Clean inactive harvest datasets. :warning: a migration archives datasets linked to inactive harvest sources [#2764](https://github.com/opendatateam/udata/pull/2764) [#2773](https://github.com/opendatateam/udata/pull/2773) [#2777](https://github.com/opendatateam/udata/pull/2777)
- Fix randomly failing suggest tests [#2775](https://github.com/opendatateam/udata/pull/2775)
- Fix alt attribute not shown on image [#2776](https://github.com/opendatateam/udata/pull/2776)

## 4.1.2 (2022-09-01)

- Clean up event code [#2751](https://github.com/opendatateam/udata/pull/2751)
- Replace mongo legacy image in CI [#2754](https://github.com/opendatateam/udata/pull/2754)
- Fixes test `test_suggest_datasets_api` by modifying condition [#2759](https://github.com/opendatateam/udata/pull/2759)
- Fix doc name duplicate on rdf endpoints [#2763](https://github.com/opendatateam/udata/pull/2763)

## 4.1.1 (2022-07-08)

- Quality score computation refactoring and now returning it in list datasets endpoint. Update was made in admin too. [#2746](https://github.com/opendatateam/udata/pull/2746)
- :warning: Manifest logic was removed and udata does now work as standalone [#2747](https://github.com/opendatateam/udata/pull/2747)
- Remove map related stuff [#2749](https://github.com/opendatateam/udata/pull/2749)
- Add library udata_event_service to produce Kafka messages [#2743](https://github.com/opendatateam/udata/pull/2743)

## 4.1.0 (2022-06-09)

- Add html support for posts [#2731](https://github.com/opendatateam/udata/pull/2731)
- Use mongo search if `SEARCH_SERVICE_API_URL` variable is not set [#2728](https://github.com/opendatateam/udata/pull/2728)
- Improve resource extension detection [#2729](https://github.com/opendatateam/udata/pull/2729/files)
- Remove resources in dataset search serialization [#2730](https://github.com/opendatateam/udata/pull/2730)
- Add endpoint to directly get specific resource by rid [#2732](https://github.com/opendatateam/udata/pull/2732).
- Publish kafka message when resource is created, modified or deleted [#2733](https://github.com/opendatateam/udata/pull/2733)
- Clean documentation and code with respect to independent search service [#2738](https://github.com/opendatateam/udata/pull/2738)
- Fix size argument in suggests endpoint and corresponding tests [#2739](https://github.com/opendatateam/udata/pull/2739)
- Add udata instance name prefix and action suffix for kafka topics [#2736](https://github.com/opendatateam/udata/pull/2736)
- Fix tokenisation by building an `AND` query (see comments in code) for mongo text search and pagination [#2740](https://github.com/opendatateam/udata/pull/2740)

## 4.0.2 (2022-05-04)

- Remove unused `_total_pages` search property [#2726](https://github.com/opendatateam/udata/pull/2726)
- Use -followers as default suggest sort on datasets, reuses and orgas [#2727](https://github.com/opendatateam/udata/pull/2727)
- Reintroduce user suggest with mongo contains [#2725](https://github.com/opendatateam/udata/pull/2725)

## 4.0.1 (2022-04-11)

- Removed `post_save` signal within `add_resource` and `update_resource` methods. [#2720](https://github.com/opendatateam/udata/pull/2720)
- Refactor and update documentation with latest udata updates [#2717](https://github.com/opendatateam/udata/pull/2717)
- Add harvest csv adapter for a catalog of harvesters [#2722](https://github.com/opendatateam/udata/pull/2722)

## 4.0.0 (2022-03-30)

### Breaking change

Search refactor [#2680](https://github.com/opendatateam/udata/pull/2680)
- :warning: Search changes [#2692](https://github.com/opendatateam/udata/pull/2692):
  - The search feature is not within udata anymore and queries a distant service.
  - The search feature is now optional and is enabled by setting the `SEARCH_SERVICE_API_URL` setting.
  - When search is not enabled, the search endpoints will return a `501 Not Implemented` error.
  - The ModelAdapter, SearchQuery and SearchResult patterns were kept but heavily refactored.
  - udata uses a Kafka producer to send documents to index to the search service.
  - udata uses HTTP request to query the search service.
- :warning: API changes [#2669](https://github.com/opendatateam/udata/pull/2669):
  - List endpoints for organizations, datasets, reuses and users are now querying MongoDB instead of ElasticSearch.
  - Those endpoints use MongoDB full text search when `q` argument is used. Some unused filters on this route were dropped.
  - A new API parser was implemented to replace the search one.
  - The previous ElasticSearch endpoints were moved to APIv2 with the following url pattern: `/{object}/search` (ex: `/datasets/search`).
- :warning: Suggest changes [#2685](https://github.com/opendatateam/udata/pull/2685) and [#2696](https://github.com/opendatateam/udata/pull/2696):
  - Current suggest implementation moved from an Elasticsearch index to a MongoDB query using the term `contains`.
  - The user suggest was entirely removed, as its existence is now less relevant because of the full text search.

## 3.3.3 (2022-03-29)

- Extend dcat properties support (frequency litteral, creation and modification date, landing page and abstract description) [#2715](https://github.com/opendatateam/udata/pull/2715)


## 3.3.2 (2022-03-01)

- **Deprecation**: Topics are now deprecated and will be removed in upcoming releases.
- Use title to improve License guess [#2697](https://github.com/opendatateam/udata/pull/2697)
- Add a `q` argument to the paginated datasets resources endpoint, to search through resources titles. [#2701](https://github.com/opendatateam/udata/pull/2701)
- Delete discussion with deleted user as only participant [#2702](https://github.com/opendatateam/udata/pull/2702)
- Fix error on post creation when adding related reuse [#2704](https://github.com/opendatateam/udata/pull/2704)
- Redirect in endpoints routing now returns 308 instead of 302 in order to keep the method and body. [#2706](https://github.com/opendatateam/udata/pull/2706)
- Delete badges from datasets fixtures. [2709](https://github.com/opendatateam/udata/pull/2709)

## 3.3.1 (2022-01-11)

- Fix fields empty value in admin form to allow for unsetting fields [#2691](https://github.com/opendatateam/udata/pull/2691)
- :warning: Add a new required topic string field on reuses. The associated migration set default topic to `others` [#2689](https://github.com/opendatateam/udata/pull/2689)

## 3.3.0 (2021-12-10)

- :warning: Removed `Issues` code and logic. The corresponding MongoDB collection should be deleted when upgrading Udata. [#2681](https://github.com/opendatateam/udata/pull/2681)
- Fix transfer ownership from org to user [#2678](https://github.com/opendatateam/udata/pull/2678)
- Fix discussion creation on posts [#2687](https://github.com/opendatateam/udata/pull/2687)

## 3.2.2 (2021-11-23)

- Move template hook logic back to udata [#2671](https://github.com/opendatateam/udata/pull/2671) [#2679](https://github.com/opendatateam/udata/pull/2679)
- Add dataset's acronym to catalog [#2675](https://github.com/opendatateam/udata/pull/2675)
- Better URL-based License guess [#2672](https://github.com/opendatateam/udata/pull/2672)
- New way of fixtures generation [#2677](https://github.com/opendatateam/udata/pull/2677):
  - The command now uses a remote file (default) if a URL is provided or a local one if a path is provided.
  - This file can be generated by using the command `generate-fixtures-file`, which takes as an argument the URL of the source queried to retieve the data dumped to the file.
  - The command `generate-fixtures-file` uses a customizable list of datasets slugs to know which datasets to query.
- Fixed the Geomform check for a GeoZone instance in formdata [#2683](https://github.com/opendatateam/udata/pull/2683)

## 3.2.1 (2021-10-22)

- Fix default sort with right sort column creation date name, for posts in back-office editorial page [#2665](https://github.com/opendatateam/udata/pull/2665)
- Meta read-only-enabled is back [#2664](https://github.com/opendatateam/udata/pull/2664)
- First endpoints for APIv2! Add datasets hateoas and resources pagination endpoints [#2663](https://github.com/opendatateam/udata/pull/2663) [#2667](https://github.com/opendatateam/udata/pull/2667)
- Add `archived` and `resources_count` fields in the dataset catalog [#2668](https://github.com/opendatateam/udata/pull/2668)

## 3.2.0 (2021-09-14)

- Update dependencies following setuptools 58.0.2 release that drop support for `use_2to3` [#2660](https://github.com/opendatateam/udata/pull/2660):
  - :warning: **breaking change** `rdfs` is not supported anymore
  - `jsonld` endpoints have a `@context` dict directly instead of an url to the context endpoint
- Update documentation with [udata-front plugin renaming](https://github.com/etalab/data.gouv.fr/issues/393) [#2661](https://github.com/opendatateam/udata/pull/2661)
- Various DCAT fixes (geonetwork compatibility) and debug command [#2662](https://github.com/opendatateam/udata/pull/2662)

## 3.1.0 (2021-08-31)

- :warning: Use pip-tools for requirements management [#2642](https://github.com/opendatateam/udata/pull/2642)[#2650](https://github.com/opendatateam/udata/pull/2650)[#2651](https://github.com/opendatateam/udata/pull/2651). Please [read the doc](https://github.com/opendatateam/udata/blob/master/docs/development-environment.md#python-and-virtual-environment) if you are a udata developer.
- :warning: Check db integrity and apply temporary and permanent fixes [#2644](https://github.com/opendatateam/udata/pull/2644) :warning: the associated migrations can take a long time to run.
- :warning: Upgrade to Flask-1.1.4 [#2639](https://github.com/opendatateam/udata/pull/2639)
- Safeguard `User.delete()` [#2646](https://github.com/opendatateam/udata/pull/2646)
- Fix user delete command [#2647](https://github.com/opendatateam/udata/pull/2647)
- Protect `test_ignore_post_save_signal` from weak ref error while testing [#2649](https://github.com/opendatateam/udata/pull/2649)
- Update translations following frontend refactoring (a lot of translations have been moved to udata-gouvfr) [#2648](https://github.com/opendatateam/udata/pull/2648)
- Fix RDF output content negociation [#2652](https://github.com/opendatateam/udata/pull/2652)
- Update Pillow dependency to 8.0.0 [#2654](https://github.com/opendatateam/udata/pull/2654)
- Add more fixes on HarvestSource and HarvestJobs for db integrity [#2653](https://github.com/opendatateam/udata/pull/2653/files)

## 3.0.4 (2021-08-12)

- Now returning notfound() http exception when router does not match any territory object instead of None [#2637](https://github.com/opendatateam/udata/pull/2637)
- Add larger reuse thumbnail image [#2638](https://github.com/opendatateam/udata/pull/2638)
- Activate plugins before creating app when testing [#2643](https://github.com/opendatateam/udata/pull/2643)

## 3.0.3 (2021-07-30)

- Remove mail sending task on follow [#2635](https://github.com/opendatateam/udata/pull/2635)
- Fix root api endpoint error [#2636](https://github.com/opendatateam/udata/pull/2636)

## 3.0.2 (2021-07-19)

- Fix sentry id event logging [#2364](https://github.com/opendatateam/udata/pull/2634)
- Fix remote resource upload [#2632](https://github.com/opendatateam/udata/pull/2632)

## 3.0.1 (2021-07-09)

- Remove apidoc blueprint, moved to udata-gouvfr [#2628](https://github.com/opendatateam/udata/pull/2628)
- New migration to update community resources schema from string to dict [#2629](https://github.com/opendatateam/udata/pull/2629)

## 3.0.0 (2021-07-07)

- :warning: **breaking change**: most of the theme/templates logic has been moved to https://github.com/etalab/udata-gouvfr. `udata` no longer contains a default theme. In the 3.x series, we hope it will be usable as a "headless" open data platform, but for now you probably need to plug your own theme or use udata-gouvfr. [More info about this change here](https://github.com/opendatateam/udata/blob/master/docs/roadmap/udata-3.md#the-road-to-udata3). [#2522](https://github.com/opendatateam/udata/pull/2522)
- Migrate from raven to sentry-sdk [#2620](https://github.com/opendatateam/udata/pull/2620)
- Add a UdataCleaner class to use udata's markdown configuration on SafeMarkup as well [#2619](https://github.com/opendatateam/udata/pull/2619)
- Fix schema name display in resource modal [#2617](https://github.com/opendatateam/udata/pull/2617)

## 2.7.1 (2021-05-27)

- Add migration to roolback on resource's schema's name to None [#2615](https://github.com/opendatateam/udata/pull/2615)

## 2.7.0 (2021-05-25)

- Modify `schema` field to resource. This field is now a nested field containing two sub-properties `name` and `version` [#2600](https://github.com/opendatateam/udata/pull/2600).
- Add a `schema_version` facet to the dataset search (need to be reindex to appear in results) [#2600](https://github.com/opendatateam/udata/pull/2600).

## 2.6.5 (2021-05-19)

- Fix create user by API [#2609](https://github.com/opendatateam/udata/pull/2609)
- Add sqlite, db and ics to allowed extensions [#2610](https://github.com/opendatateam/udata/pull/2610)
- Better markup parsing [#2611](https://github.com/opendatateam/udata/pull/2611):
  - Geozone's and Resource type's labelize function return None if no object is found.
  - New SafeMarkup class, which inherits from Markup, uses Bleach to sanitize Markup class.

## 2.6.4 (2021-03-24)

- Enhance self endpoint verification [#2604](https://github.com/opendatateam/udata/pull/2604)

## 2.6.3 (2021-03-23)

- Extraction of translation's strings [#2602](https://github.com/opendatateam/udata/pull/2602)

## 2.6.2 (2021-03-22)

- Fix SECURITY_CONFIRMABLE=False [#2588](https://github.com/opendatateam/udata/pull/2588)
- Support dct:license on DCAT harvester [#2589](https://github.com/opendatateam/udata/pull/2589)
- Admin small enhancements [#2591](https://github.com/opendatateam/udata/pull/2591):
  - The sidebar "Me" label has been renamed "Profile"
  - The user's profile now displays the user's email
  - The button "Edit" and the dropdown were merged. The button is now only a dropdown listing the actions.
  - "Edit" action has been renamed to "Edit the dataset/reuse/organization/profile" according to the current object to edit.
- Add `nofollow` attribute to links in discussions comments [#2593](https://github.com/opendatateam/udata/pull/2593)
- Add pip upgrade in circle's publish step [#2596](https://github.com/opendatateam/udata/pull/2596)
- Pin Twine's version [#2597](https://github.com/opendatateam/udata/pull/2597)
- Pin twine'version in circle's publish step [#2598](https://github.com/opendatateam/udata/pull/2598)

## 2.6.1 (2021-01-26)

- Fix url_for method in organization's catalog's view [#2587](https://github.com/opendatateam/udata/pull/2587)

## 2.6.0 (2021-01-25)

- Add resource's description and title size limit [#2586](https://github.com/opendatateam/udata/pull/2586)
- Add RDF catalog view for organizations [#2583](https://github.com/opendatateam/udata/pull/2583)

## 2.5.1 (2020-12-31)

- Add title's and description's length limit in forms [#2585](https://github.com/opendatateam/udata/pull/2585)

## 2.5.0 (2020-11-30)

- Change reuse's form's label name to title [#2575](https://github.com/opendatateam/udata/pull/2575)
- Unpublished posts are no longer served by the `Post.list` API endpoint [#2578](https://github.com/opendatateam/udata/pull/2578)
- Read only mode can now be toggled in settings [#2565](https://github.com/opendatateam/udata/pull/2565):
  - Toggles a warning banner on the frontend view and a warning toast on the admin view.
  - Prevents new users to register.
  - Prevents non admin users to create new content such as organizations, datasets, community resources or discussions.
  - Will return a `423` response code to any non-admin request to endpoints specified in `METHOD_BLOCKLIST` setting.
  - Existing content can still be updated.
- Add an alert block in layout template, to be overrided in installed theme [#2580](https://github.com/opendatateam/udata/pull/2580)

## 2.4.1 (2020-11-09)

- Escaping XML's forbidden characters [#2562](https://github.com/opendatateam/udata/pull/2562)
- Ignore pattern feature for linkchecker [#2564](https://github.com/opendatateam/udata/pull/2564)
- Fix TypeError when creating a superuser with an incorrect password [#2567](https://github.com/opendatateam/udata/pull/2567)

## 2.4.0 (2020-10-16)

- :warning: Resources and community resources creation API change [#2545](https://github.com/opendatateam/udata/pull/2545):
  - Remove the RESOURCES_FILE_ALLOWED_DOMAINS setting and mechanism.
  - The community resource's/resource's url could be set from the client side, even in the case of a hosted one, which is illogical.
    A hosted community resource's/resource's url should only be the sole responsibility of the backend.
  - Consequently, the POST endpoint of the community resources/resources API is only meant for the remote ones and the PUT endpoint of the community resources/resources API will take the existing resource's url to override the one sent by the client.
- Community resources changes [#2546](https://github.com/opendatateam/udata/pull/2546):
  - Dataset is now correctly set at community resource creation
  - Remove now useless job 'purge-orphan-community-resources'
- Using the fs_filename logic when uploading a new resource on the data catalog.[#2547](https://github.com/opendatateam/udata/pull/2547)
- Remove old file when updating resources and community resources from API [#2548](https://github.com/opendatateam/udata/pull/2548)
- Sortable.js upgrade to fix an issue in udata's editorial page when reordering featured datasets [#2550](https://github.com/opendatateam/udata/pull/2550)
- Password rotation mechanism [#2551](https://github.com/opendatateam/udata/pull/2551):
  - Datetime fields `password_rotation_demanded` and `password_rotation_performed` added to user model.
  - Override Flask-Security's login and reset password forms to implement the password rotation checks.
- Password complexity settings hardening [#2554](https://github.com/opendatateam/udata/pull/2554)
- Migrate ODS datasets urls [#2559](https://github.com/opendatateam/udata/pull/2559)

## 2.3.0 (2020-09-29)

- Plugin's translations are now correctly loaded [#2529](https://github.com/opendatateam/udata/pull/2529)
- Vine version is now pinned in requirements [#2532](https://github.com/opendatateam/udata/pull/2532)
- Fix reuses metrics [#2531](https://github.com/opendatateam/udata/pull/2531):
  - Reuses "datasets" metrics are now triggered correctly
  - New job to update the datasets "reuses" metrics: `update-datasets-reuses-metrics` to be scheduled
- Add a migration to set the reuses datasets metrics to the correct value [#2540](https://github.com/opendatateam/udata/pull/2540)
- Add a specific dataset's method for resource removal [#2534](https://github.com/opendatateam/udata/pull/2534)
- Flask-Security update [#2535](https://github.com/opendatateam/udata/pull/2535):
  - Switch to fork Flask-Security-Too
  - New settings to set the required password length and complexity
- Fix Flask-security sendmail overriding [#2536](https://github.com/opendatateam/udata/pull/2536)
- Add a custom password complexity checker to Flask-Security [#2537](https://github.com/opendatateam/udata/pull/2537)
- Change too short password error message [#2538](https://github.com/opendatateam/udata/pull/2538)

## 2.2.1 (2020-08-25)

- Some fixes for the static files deletion [#2526](https://github.com/opendatateam/udata/pull/2526):
  - New static files migration replacing the older one:
    - The migration now uses FS_URL.
    - Fixed the fs_filename string formating.
    - Now checks the community ressource's URLs too.
  - Removing the deletion script link in the CHANGELOG previous entry.
- Add a schema facet to the dataset search 🚧 requires datasets reindexation [#2523](https://github.com/opendatateam/udata/pull/2523)

## 2.2.0 (2020-08-05)

- CORS are now handled by Flask-CORS instead of Flask-RestPlus[#2485](https://github.com/opendatateam/udata/pull/2485)
- Oauth changes [#2510](https://github.com/opendatateam/udata/pull/2510):
  - Authorization code Grant now support PKCE flow
  - New command to create an OAuth client
  - :warning: Implicit grant is no longer supported
- :warning: Deletion workflow changes [#2488](https://github.com/opendatateam/udata/pull/2488):
  - Deleting a resource now triggers the deletion of the corresponding static file
  - Deleting a dataset now triggers the deletion of the corresponding resources (including community resources) and their static files
  - Adding a celery job `purge-orphan-community-resources` to remove community resources not linked to a dataset. This should be scheduled regularly.
  - Adding a migration file to populate resources fs_filename new field. Deleting the orphaned files is pretty deployment specific.
    A custom script should be writen in order to find and delete those files.
- Show traceback for migration errors [#2513](https://github.com/opendatateam/udata/pull/2513)
- Add `schema` field to ressources. This field can be filled based on an external schema catalog [#2512](https://github.com/opendatateam/udata/pull/2512)
- Add 2 new template hooks: `base.modals` (base template) and `dataset.resource.card.extra-buttons` (dataset resource card) [#2514](https://github.com/opendatateam/udata/pull/2514)

## 2.1.3 (2020-06-29)

- Fix internal links in markdown when not starting w/ slash [#2500](https://github.com/opendatateam/udata/pull/2500)
- Fix JS error when uploading a resource in certain conditions [#2483](https://github.com/opendatateam/udata/pull/2483)

## 2.1.2 (2020-06-17)

- Decoded api key byte string [#2482](https://github.com/opendatateam/udata/pull/2482)
- Removed now useless metric fetching [#2482](https://github.com/opendatateam/udata/pull/2484)
- Fix bug in harvester's cron schedule [#2493](https://github.com/opendatateam/udata/pull/2493)
- Adding banner options in settings for a potential use in an udata's theme [#2492](https://github.com/opendatateam/udata/pull/2492)

## 2.1.1 (2020-06-16)

- Broken release, use 2.1.2

## 2.1.0 (2020-05-12)

### Breaking changes

- Full metrics refactoring [2459](https://github.com/opendatateam/udata/pull/2459):
  - Metric collection is now useless and will not be filled anymore, you can remove it or keep it for archival sake. It will not be automatically removed.
  - [udata-piwik](https://github.com/opendatateam/udata-piwik) now uses InfluxDB as a buffer for trafic data before injecting them into udata's models.
  - Most of celery's tasks related to metrics are removed, this should help performance-wise on a big instance.
  - Charts related to metrics are removed from admin and dashboard panel until we have accurate data to populate them.
  - Site's metrics computation are not triggered by signals anymore.
  - A specific celery job needs to be run periodically to compute site's metrics.

### New features

- Nothing yet

## 2.0.4 (2020-05-04)

- Fix export-csv command (py3 compat) [#2472](https://github.com/opendatateam/udata/pull/2472)

## 2.0.3 (2020-04-30)

- :warning: Security fix: fix XSS in markdown w/ length JS filter [#2471](https://github.com/opendatateam/udata/pull/2471)

## 2.0.2 (2020-04-07)

- :warning: Breaking change / security fix: disallow html tags in markdown-it (JS markdown rendering) [#2465](https://github.com/opendatateam/udata/pull/2465)

## 2.0.1 (2020-03-24)

- Allow images to be displayed in markdown by default [#2462](https://github.com/opendatateam/udata/pull/2462)
- Fix deleted user's authentication on backend side [#2460](https://github.com/opendatateam/udata/pull/2460)

## 2.0.0 (2020-03-11)

### Breaking changes

- Migration to Python 3.7 [#1766](https://github.com/opendatateam/udata/pull/1766)
- The new migration system ([#1956](https://github.com/opendatateam/udata/pull/1956)) uses a new python based format. Pre-2.0 migrations are not compatible so you might need to upgrade to the latest `udata` version `<2.0.0`, execute migrations and then upgrade to `udata` 2+.
- The targeted mongo version is now Mongo 3.6. Backward support is not guaranteed
- Deprecated celery tasks have been removed, please ensure all old-style tasks (pre 1.6.20) have been consumed before migrating [#2452](https://github.com/opendatateam/udata/pull/2452)

### New features

- New migration system [#1956](https://github.com/opendatateam/udata/pull/1956):
  - Use python based migrations instead of relying on mongo internal and deprecated `js_exec`
  - Handle rollback (optionnal)
  - Detailled history
- Template hooks generalization: allows to dynamically extend template with widgets and snippets from extensions. See [the dedicated documentation section](https://udata.readthedocs.io/en/stable/extending/#hooks) [#2323](https://github.com/opendatateam/udata/pull/2323)
- Markdown now supports [Github Flavored Markdown (GFM) specs](https://github.github.com/gfm/) (ie. the already supported [CommonMark specs](https://spec.commonmark.org) plus tables, strikethrough, autolinks support and predefined disallowed raw HTML) [#2341](https://github.com/opendatateam/udata/pull/2341)

## 1.6.20 (2020-01-21)

- New Crowdin translations [#2360](https://github.com/opendatateam/udata/pull/2360)
- Fix territory routing for @latest [#2447](https://github.com/opendatateam/udata/pull/2447)
- Refactor Celery: py2/py3 compatibility, use ids as payload [#2305](https://github.com/opendatateam/udata/pull/2305)
- Automatically archive dangling harvested datasets :warning: this is enabled by default [#2368](https://github.com/opendatateam/udata/pull/2368)
- Refactor celery tasks to avoid models/documents in the transport layer [#2305](https://github.com/opendatateam/udata/pull/2305)

## 1.6.19 (2020-01-06)

- `rel=nofollow` on remote source links [#2364](https://github.com/opendatateam/udata/pull/2364)
- Fix admin messages and fix user roles selector default value [#2365](https://github.com/opendatateam/udata/pull/2365)
- Fix new harvester's form tooltip showup [#2371](https://github.com/opendatateam/udata/pull/2371)
- Fix responsive design of search results [#2372](https://github.com/opendatateam/udata/pull/2372)
- Fix non-unique ids in datasets' comments [#2374](https://github.com/opendatateam/udata/pull/2374)
- Case insensitive license matching [#2378](https://github.com/opendatateam/udata/pull/2378)

## 1.6.18 (2019-12-13)

- Remove embedded API doc [#2343](https://github.com/opendatateam/udata/pull/2343) :warning: Breaking change, please customize `API_DOC_EXTERNAL_LINK` for your needs.
- Removed published date from community ressources [#2350](https://github.com/opendatateam/udata/pull/2350)
- Added new size for avatars in user's model (`udata images render` must be run in order to update the size of existing images) [#2353](https://github.com/opendatateam/udata/pull/2353)
- Fixed user's avatar change [#2351](https://github.com/opendatateam/udata/issues/2351)
- Removed dead code [#2355](https://github.com/opendatateam/udata/pull/2355)
- Resolved conflict between id and slug [#2356](https://github.com/opendatateam/udata/pull/2356)
- Fix next link in posts pagination [#2358](https://github.com/opendatateam/udata/pull/2358)
- Fix organization's members roles translation [#2359](https://github.com/opendatateam/udata/pull/2359)
## 1.6.17 (2019-10-28)

- Disallow URLs in first and last names [#2345](https://github.com/opendatateam/udata/pull/2345)

## 1.6.16 (2019-10-22)

- Prevent Google ranking spam attacks on reuse pages (`rel=nofollow` on reuse link) [#2320](https://github.com/opendatateam/udata/pull/2320)
- Display admin resources list actions only if user has permissions to edit [#2326](https://github.com/opendatateam/udata/pull/2326)
- Fix non-admin user not being able to change their profile picture [#2327](https://github.com/opendatateam/udata/pull/2327)

## 1.6.15 (2019-09-11)

- Style links in admin modals [#2292](https://github.com/opendatateam/udata/pull/2292)
- Add activity.key filter to activity.atom feed [#2293](https://github.com/opendatateam/udata/pull/2293)
- Allow `Authorization` as CORS header and OAuth minor fixes [#2298](https://github.com/opendatateam/udata/pull/2298)
- Set dataset.private to False by default (and fix stock) [#2307](https://github.com/opendatateam/udata/pull/2307)
- Fixes some inconsistencies between admin display (buttons, actions...) and real permissions [#2308](https://github.com/opendatateam/udata/pull/2308)


## 1.6.14 (2019-08-14)

- Cleanup `permitted_reuses` data (migration) [#2244](https://github.com/opendatateam/udata/pull/2244)
- Proper form errors handling on nested fields [#2246](https://github.com/opendatateam/udata/pull/2246)
- JS models load/save/update consistency (`loading` always `true` on query, always handle error, no more silent errors) [#2247](https://github.com/opendatateam/udata/pull/2247)
- Ensures that date ranges are always positive (ie. `start` < `end`) [#2253](https://github.com/opendatateam/udata/pull/2253)
- Enable completion on the "`MIME type`" resource form field (needs reindexing) [#2238](https://github.com/opendatateam/udata/pull/2238)
- Ensure oembed rendering errors are not hidden by default error handlers and have cors headers [#2254](https://github.com/opendatateam/udata/pull/2254)
- Handle dates before 1900 during indexing [#2256](https://github.com/opendatateam/udata/pull/2256)
- `spatial load` command is more resilient: make use of a temporary collection when `--drop` option is provided (avoid downtime during the load), in case of exception or keybord interrupt, temporary files and collections are cleaned up [#2261](https://github.com/opendatateam/udata/pull/2261)
- Configurable Elasticsearch timeouts. Introduce `ELASTICSEARCH_TIMEOUT` as default/read timeout and `ELASTICSEARCH_INDEX_TIMEOUT` as indexing/write timeout [#2265](https://github.com/opendatateam/udata/pull/2265)
- OEmbed support for organizations [#2273](https://github.com/opendatateam/udata/pull/2273)
- Extract search parameters as settings allowing fine tuning search without repackaging udata (see [the **Search configuration** documentation](https://udata.readthedocs.io/en/stable/adapting-settings/#search-configuration)) [#2275](https://github.com/opendatateam/udata/pull/2275)
- Prevent `DoesNotExist` error in activity API: silence the error for the consumer but log it (ie. visible in Sentry) [#2268](https://github.com/opendatateam/udata/pull/2268)
- Optimize CSV export generation memory wise [#2277](https://github.com/opendatateam/udata/pull/2277)

## 1.6.13 (2019-07-11)

- Rename og:image target :warning: this will break your custom theme, please rename your logo image file to `logo-social.png` instead of `logo-600x600.png` [#2217](https://github.com/opendatateam/udata/pull/2217)
- Don't automatically overwrite `last_update` field if manually set [#2020](https://github.com/opendatateam/udata/pull/2220)
- Spatial completion: only index last version of each zone and prevent completion cluttering [#2140](https://github.com/opendatateam/udata/pull/2140)
- Init: prompt to loads countries [#2140](https://github.com/opendatateam/udata/pull/2140)
- Handle UTF-8 filenames in `spatial load_logos` command [#2223](https://github.com/opendatateam/udata/pull/2223)
- Display the datasets, reuses and harvesters deleted state on listing when possible [#2228](https://github.com/opendatateam/udata/pull/2228)
- Fix queryless (no `q` text parameter) search results scoring (or lack of scoring) [#2231](https://github.com/opendatateam/udata/pull/2231)
- Miscellaneous fixes on completers [#2215](https://github.com/opendatateam/udata/pull/2215)
- Ensure `filetype='remote'` is set when using the manual ressource form [#2236](https://github.com/opendatateam/udata/pull/2236)
- Improve harvest sources listing (limit `last_job` fetched and serialized fields, reduce payload) [#2214](https://github.com/opendatateam/udata/pull/2214)
- Ensure HarvestItems are cleaned up on dataset deletion [#2214](https://github.com/opendatateam/udata/pull/2214)
- Added `config.HARVEST_JOBS_RETENTION_DAYS` and a `harvest-purge-jobs` job to apply it [#2214](https://github.com/opendatateam/udata/pull/2214) (migration). **Warning, the migration will enforce `config.HARVEST_JOBS_RETENTION_DAYS` and can take some time on a big `HarvestJob` collection**
- Drop `no_dereference` on indexing to avoid the "`dictionary changed size during iteration`" error until another solution is found. **Warning: this might result in more resources consumption while indexing** [#2237](https://github.com/opendatateam/udata/pull/2237)
- Fix various issues around discussions UI [#2190](https://github.com/opendatateam/udata/pull/2190)


## 1.6.12 (2019-06-26)

- Archive dataset feature [#2172](https://github.com/opendatateam/udata/pull/2172)
- Refactor breadcrum includes [#2173](https://github.com/opendatateam/udata/pull/2173)
- Better dependencies management [#2182](https://github.com/opendatateam/udata/pull/2182) and [#2172/install.pip](https://github.com/opendatateam/udata/pull/2172/files#diff-d7b45472f3465d62f857d14cf59ea8a2)
- Reduce following to staring [#2192](https://github.com/opendatateam/udata/pull/2192/files)
- Simplify display of spatial coverage in search results [#2192](https://github.com/opendatateam/udata/pull/2192/files)
- Add cache for organization and topic display pages [#2194](https://github.com/opendatateam/udata/pull/2194)
- Dataset of datasets: id as ref instead of slug [#2195](https://github.com/opendatateam/udata/pull/2195) :warning: this introduces some settings changes, cf [documentation for EXPORT_CSV](https://github.com/opendatateam/udata/blob/master/docs/adapting-settings.md).
- Add meta og:type: make twitter cards work [#2196](https://github.com/opendatateam/udata/pull/2196)
- Fix UI responsiveness [#2199](https://github.com/opendatateam/udata/pull/2199)
- Remove social media sharing feature [#2200](https://github.com/opendatateam/udata/pull/2200)
- Quick fix for activity.atom [#2203](https://github.com/opendatateam/udata/pull/2203)
- Remove diff from js dependencies to fix CVE [#2204](https://github.com/opendatateam/udata/pull/2204)
- Replace default sort label for better readability [#2206](https://github.com/opendatateam/udata/pull/2206)
- Add a condition to up-to-dateness of a dataset [#2208](https://github.com/opendatateam/udata/pull/2208)
- Prevent deleted harvesters from running until purged. Harvest jobs history is deleted too on purge. [#2209](https://github.com/opendatateam/udata/pull/2209)
- Better quality.frequency management [#2211](https://github.com/opendatateam/udata/pull/2211)
- Fix caching of topic pages [#2213](https://github.com/opendatateam/udata/pull/2213)

## 1.6.11 (2019-05-29)

- Center incomplete rows of cards [#2162](https://github.com/opendatateam/udata/pull/2162)
- Allow .dxf upload [#2164](https://github.com/opendatateam/udata/pull/2164)
- Always use remote_url as harvesting source [#2165](https://github.com/opendatateam/udata/pull/2165)
- Update jquery to ~3.4.1 [#2161](https://github.com/opendatateam/udata/pull/2161)
- Fix various issues with search result page [#2166](https://github.com/opendatateam/udata/pull/2166)
- Restore notbroken facet includes [#2169](https://github.com/opendatateam/udata/pull/2169)

## 1.6.10 (2019-05-23)

- Remove `<br>` in badge display [#2156](https://github.com/opendatateam/udata/pull/2156)
- Display user avatar and fix its sizing [#2157](https://github.com/opendatateam/udata/pull/2157)
- Redirect unfiltered csv exports to dataset of datasets [#2158](https://github.com/opendatateam/udata/pull/2158)
- Show organization id in a modal and add hyperlinks to ids in detail modal [#2159](https://github.com/opendatateam/udata/pull/2159)

## 1.6.9 (2019-05-20)

- Add user slug to dataset cache key [#2146](https://github.com/opendatateam/udata/pull/2146)
- Change display of cards of reuses on topic pages [#2148](https://github.com/opendatateam/udata/pull/2148)
- Display remote source of harvested dataset [#2150](https://github.com/opendatateam/udata/pull/2150)
- Prefill community resource type on upload form [#2151](https://github.com/opendatateam/udata/pull/2151)
- Fix user profile UI [#2152](https://github.com/opendatateam/udata/pull/2152)
- Remove concept of permitted reuse [#2153](https://github.com/opendatateam/udata/pull/2153)

## 1.6.8 (2019-05-13)

- Configurable search autocomplete [#2138](https://github.com/opendatateam/udata/pull/2138)

## 1.6.7 (2019-05-10)

- Refactor DCAT harvesting to store only one graph (and prevent MongoDB document size overflow) [#2096](https://github.com/opendatateam/udata/pull/2096)
- Expose sane defaults for `TRACKING_BLACKLIST` [#2098](https://github.com/opendatateam/udata/pull/2098)
- Bubble up uploader errors [#2102](https://github.com/opendatateam/udata/pull/2102)
- Ensure `udata worker status --munin` always outputs zero values so munin won't see it has a "no data" response [#2103](https://github.com/opendatateam/udata/pull/2103)
- Metrics tuning: breaks circular dependencies, drop exec_js/eval usage, proper logging... [#2113](https://github.com/opendatateam/udata/pull/2113)
- Change reuse icon from "retweet" to "recycle" [#2122](https://github.com/opendatateam/udata/pull/2122)
- Admins can delete a single comment in a discussion thread [#2087](https://github.com/opendatateam/udata/pull/2087)
- Add cache directives to dataset display blocks [#2129](https://github.com/opendatateam/udata/pull/2129)
- Export multiple models objects to CSV (dataset of datasets) [#2124](https://github.com/opendatateam/udata/pull/2124)


## 1.6.6 (2019-03-27)

- Automatically loads default settings from plugins (if `plugin.settings` module exists) [#2058](https://github.com/opendatateam/udata/pull/2058)
- Fixes some memory leaks on reindexing [#2070](https://github.com/opendatateam/udata/pull/2070)
- Fixes minor UI bug [#2072](https://github.com/opendatateam/udata/pull/2072)
- Prevent ExtrasField failure on null value [#2074](https://github.com/opendatateam/udata/pull/2074)
- Improve ModelField errors handling [#2075](https://github.com/opendatateam/udata/pull/2075)
- Fix territories home map [#2077](https://github.com/opendatateam/udata/pull/2077)
- Prevent timeout on `udata index` in some cases [#2079](https://github.com/opendatateam/udata/pull/2079)
- Pin werkzeug dependency to `0.14.1` until incompatibilities are fixed [#2081](https://github.com/opendatateam/udata/pull/2081)
- Prevent client-side error while handling unparseable API response [#2076](https://github.com/opendatateam/udata/pull/2076)
- Fix the `udata job schedule` erroneous help message [#2083](https://github.com/opendatateam/udata/pull/2083)
- Fix upload button on replace resource file [#2085](https://github.com/opendatateam/udata/pull/2085)
- Ensure harvest items statuses are updated on the right job [#2089](https://github.com/opendatateam/udata/pull/2089)
- Added Serbian translations [#2055](https://github.com/opendatateam/udata/pull/2055)

## 1.6.5 (2019-02-27)

- Replace "An user" by "A user" [#2033](https://github.com/opendatateam/udata/pull/2033)
- Use "udata" and fix a few other typos in documentation and UI/translation strings [#2023](https://github.com/opendatateam/udata/pull/2023)
- Add a surrounding block declaration around community section [2039](https://github.com/opendatateam/udata/pull/2039)
- Fix broken form validation on admin discussions and issues [#2045](https://github.com/opendatateam/udata/pull/2045)
- Fix full reindexation by avoiding `SlugField.instance` deepcopy in `no_dereference()` querysets [#2048](https://github.com/opendatateam/udata/pull/2048)
- Ensure deleted user slug is pseudonymized [#2049](https://github.com/opendatateam/udata/pull/2049)
- Prevent the "Add resource" modal from closing when using the frontend "Add resource" button [#2052](https://github.com/opendatateam/udata/pull/2052)

## 1.6.4 (2019-02-02)

- Fix workers: pin redis version for Celery compatibility [#2019](https://github.com/opendatateam/udata/pull/2019)

## 1.6.3 (2019-02-01)

- Remove extra attributes on user deletion [#1961](https://github.com/opendatateam/udata/pull/1961)
- Pin phantomjs to version `2.1.7` [#1975](https://github.com/opendatateam/udata/pull/1975)
- Protect membership accept route against flood [#1984](https://github.com/opendatateam/udata/pull/1984)
- Ensure compatibility with IE11 and Firefox ESR [#1990](https://github.com/opendatateam/udata/pull/1990)
- Lots of fixes on the resource form. Be explicit about uploading a new file [#1991](https://github.com/opendatateam/udata/pull/1991)
- Centralize `selectize` handling and style in `base-completer` and apply some fixes [1992](https://github.com/opendatateam/udata/pull/1992)
- Added the missing `number` input field widget [#1993](https://github.com/opendatateam/udata/pull/1993)
- Fix the organization private datasets and reuses counters [#1994](https://github.com/opendatateam/udata/pull/1994)
- Disable autocorrect, spellcheck... on search and completion fields [#1995](https://github.com/opendatateam/udata/pull/1995)
- Fix harvest preview in edit form not taking configuration (features and filters) [#1996](https://github.com/opendatateam/udata/pull/1996)
- Ensure organization page react to URL hash changes (including those from right sidebar) [#1997](https://github.com/opendatateam/udata/pull/1997)
- Updating community resource as admin keeps original owner [#1999](https://github.com/opendatateam/udata/pull/1999)
- Major form fixes [#2000](https://github.com/opendatateam/udata/pull/2000)
- Improved admin errors handling: visual feedback on all errors, `Sentry-ID` header if present, hide organization unauthorized actions [#2005](https://github.com/opendatateam/udata/pull/2005)
- Expose and import licenses `alternate_urls` and `alternate_titles` fields [#2006](https://github.com/opendatateam/udata/pull/2006)
- Be consistent on search results wording and icons (Stars vs Followers) [#2013](https://github.com/opendatateam/udata/pull/2013)
- Switch from a "full facet reset" to a "by term reset" approach in search facets [#2014](https://github.com/opendatateam/udata/pull/2014)
- Ensures all modals have the same buttons styles and orders, same color code... [#2012](https://github.com/opendatateam/udata/pull/2012)
- Ensure URLs from assets stored on `CDN_DOMAINS` are considered as valid and that associated error message is properly translated [#2017](https://github.com/opendatateam/udata/pull/2017)

## 1.6.2 (2018-11-05)

- Display the owner/organization on harvester view [#1921](https://github.com/opendatateam/udata/pull/1921)
- Improve harvest validation errors handling [#1920](https://github.com/opendatateam/udata/pull/1920)
- Make extra TOS text customizable [#1922](https://github.com/opendatateam/udata/pull/1922)
- Fixes an `UnicodeEncodeError` occuring when parsing RDF with unicode URLs [#1919](https://github.com/opendatateam/udata/pull/1919)
- Fix some external assets handling cases [#1918](https://github.com/opendatateam/udata/pull/1918)
- Harvest items can now match `source.id` before `source.domain` — no more duplicates when changing an harvester URL [#1923](https://github.com/opendatateam/udata/pull/1923)
- Ensure image picker/cropper only allows images [#1925](https://github.com/opendatateam/udata/pull/1925)
- Make tags min and max length configurable and ensure admin takes its configuration from the backend [#1935](https://github.com/opendatateam/udata/pull/1935)
- Prevent errors when there is no date available to focus on the calendar [#1937](https://github.com/opendatateam/udata/pull/1937)

### Internals

- Update authlib to 0.10 [#1916](https://github.com/opendatateam/udata/pull/1916)

## 1.6.1 (2018-10-11)

- Allows arguments and keyword arguments in the task `@connect` decorator [#1908](https://github.com/opendatateam/udata/pull/1908)
- Allows to restore assets after being deleted (Datasets, Organizations and Reuses) [#1901](https://github.com/opendatateam/udata/pull/1901)
- Fixes form events not bubbling (and so fixes harvester config not displaying) [#1914](https://github.com/opendatateam/udata/pull/1914)

## 1.6.0 (2018-10-02)

### New features

- Harvest sources are now filterable through the harvest source create/edit admin form [#1812](https://github.com/opendatateam/udata/pull/1812)
- Harvest sources can now enable or disable some optional backend features [#1875](https://github.com/opendatateam/udata/pull/1875)
- Post UIs have been reworked: publication date, publish/unpublish action, save and continue editing, dynamic sidebar, alignments fixes... [#1857](https://github.com/opendatateam/udata/pull/1857)

### Minor changes

- Only display temporal coverage years on cards and search results [#1833](https://github.com/opendatateam/udata/pull/1833)
- Add publisher's name on dataset template [#1847](https://github.com/opendatateam/udata/pull/1847)
- Improved upload error handling: deduplicate notifications, localized generic error message, sentry identifier... [#1842](https://github.com/opendatateam/udata/pull/1842)
- Allows to filter datasets on resource `type` (needs reindexing) [#1848](https://github.com/opendatateam/udata/pull/1848)
- Switch the admin sidebar collapse icon from "hamburger"to left and right arrows [#1855](https://github.com/opendatateam/udata/pull/1855)
- Discussion add card style coherence [#1884](https://github.com/opendatateam/udata/pull/1884)
- `LINKCHECKING_UNCHECKED_TYPES` setting to prevent linkchecking on some ressource types [#1892](https://github.com/opendatateam/udata/pull/1892)
- `swagger.json` API specifications now pass validation [#1898](https://github.com/opendatateam/udata/pull/1898)

### Breaking changes

- Static assets are now compatible with long-term caching (ie. their hash is present in the filename). :warning: On your development environment you need to run `inv assets-build` to generate an initial `manifest.json`, both in `udata` and in your theme extension if it uses manifest. See [#1826](https://github.com/opendatateam/udata/pull/1826) for full details.
- Theme are now responsible for adding their CSS markup on template (no more assumptions on `theme.css` and `admin.css`). Most of the time, overriding `raw.html` and `admin.html` should be sufficient
- The discussions API `posted_by` attribute is now an embedded user instead of an user ID to avoid extra API calls [#1839](https://github.com/opendatateam/udata/pull/1839)

### Bugfixes

- Hide the `resource.type` attribute from JSON-LD output until handled by a dedicated vocabulary/property [#1865](https://github.com/opendatateam/udata/pull/1865)
- RDFs, CSVs and resource redirect views are now handling CORS properly [#1866](https://github.com/opendatateam/udata/pull/1866)
- Fix broken sorts on organization's datasets list in admin [#1873](https://github.com/opendatateam/udata/pull/1873)
- Ensure harvest previewing is done against current form content [#1888](https://github.com/opendatateam/udata/pull/1888)
- Ensure deleted objects are unindexed [#1891](https://github.com/opendatateam/udata/pull/1891)
- Fix the dataset resources list layout wrapping [#1893](https://github.com/opendatateam/udata/pull/1893)
- Fix wrong behavior for weblinks [#1894](https://github.com/opendatateam/udata/pull/1894)
- Ensure `info config` command only displays configuration variables [#1897](https://github.com/opendatateam/udata/pull/1897)

### Internal

- Upgrade to Authlib 0.9 [#1760](https://github.com/opendatateam/udata/pull/1760) [#1827](https://github.com/opendatateam/udata/pull/1827)
- Add a `Dataset.on_resource_added` signal

## 1.5.3 (2018-08-27)

- Prevent UnicodeError on unicode URL validation error [#1844](https://github.com/opendatateam/udata/pull/1844)
- Hide save button in "Add resource" modal until form is visible (and prevent error) [#1846](https://github.com/opendatateam/udata/pull/1846)
- The purge chunks tasks also remove the directory [#1845](https://github.com/opendatateam/udata/pull/1845)
- Upgrade to latest Fine-Uploader version to benefit from bug fixes [#1849](https://github.com/opendatateam/udata/pull/1849)
- Prevent front views from downloading `swagger.json` [#1838](https://github.com/opendatateam/udata/pull/1838)
- Ensure API docs works without data [#1840](https://github.com/opendatateam/udata/pull/1840)
- Expose the default spatial granularity in API specs [#1841](https://github.com/opendatateam/udata/pull/1841)
- Fix missing dataset title on client-side card listing [#1834](https://github.com/opendatateam/udata/pull/1834)
- Allows to clear the dataset form temporal coverage. [#1832](https://github.com/opendatateam/udata/pull/1832)
- Ensure that admin notifications are displayed once and with a constant width. [#1831](https://github.com/opendatateam/udata/pull/1831)
- Fix broken date range picker date parsing (ie. manual keyboard input) [#1863](https://github.com/opendatateam/udata/pull/1853)
- Normalize uploaded filenames to avoid encoding issues, filesystem incompatibilities... [#1852](https://github.com/opendatateam/udata/pull/1852)

## 1.5.2 (2018-08-08)

- Fix client-side temporal coverage rendering [#1821](https://github.com/opendatateam/udata/pull/1821)
- Prevent word breaking when wrapping discussions messages [#1822](https://github.com/opendatateam/udata/pull/1822)
- Properly render message content on issues and discussions mails [#1823](https://github.com/opendatateam/udata/pull/1823)

## 1.5.1 (2018-08-03)

- Ensure OEmbed compatibility with external CDN [#1815](https://github.com/opendatateam/udata/pull/1815)
- Fixes some static URL serialization [#1815](https://github.com/opendatateam/udata/pull/1815)

## 1.5.0 (2018-07-30)

### New features

- Slugs are now redirected on change when changed until old slug are free [#1771](https://github.com/opendatateam/udata/pull/1771)
- Improve usability of new organization form [#1777](https://github.com/opendatateam/udata/pull/1777)
- Allows to serve assets on an external CDN domain using `CDN_DOMAIN` [#1804](https://github.com/opendatateam/udata/pull/1804)

### Breaking changes

None

### Bug fixes and minor changes

- Sort dataset update frequencies by ascending frequency [#1758](https://github.com/opendatateam/udata/pull/1758)
- Skip gov.uk references tests when site is unreachable [#1767](https://github.com/opendatateam/udata/pull/1767)
- Fix resources reorder (registered extras validation logic) [#1796](https://github.com/opendatateam/udata/pull/1796)
- Fix checksum display on resource modal [#1797](https://github.com/opendatateam/udata/pull/1797)
- Use metrics.views on resource card [#1778](https://github.com/opendatateam/udata/pull/1778)
- Fix dataset collapse on ie11 [#1802](https://github.com/opendatateam/udata/pull/1802)
- Upgrade i18next (security) [#1803](https://github.com/opendatateam/udata/pull/1803)

### Internals

- Backports some Python 3 forward compatible changes and fixes some bugs [#1769](https://github.com/opendatateam/udata/pull/1769):
    - avoid `filter` and `map` usage instead of list comprehension
    - explicit encoding handling
    - avoid comparison to `None`
    - use `next()` instead of `.next()` to iterate
    - unhide some implicit casts (in particular search weight)
- Tests are now run against `local.test` instead of `localhost` to avoid pytest warnings

## 1.4.1 (2018-06-15)

- Fix community resource creation and display [#1733](https://github.com/opendatateam/udata/pull/1733)
- Failsafe JS cache storage: use a custom in-memory storage as fallback when access to `sessionStorage` is not allowed [#1742](https://github.com/opendatateam/udata/pull/1742)
- Prevent errors when handling API errors without data/payload [#1743](https://github.com/opendatateam/udata/pull/1743)
- Improve/fix validation error formatting on harvesting [#1745](https://github.com/opendatateam/udata/pull/1745)
- Ensure daterange can be parsed from full iso datetime [#1748](https://github.com/opendatateam/udata/pull/1748)
- API: enforce application/json content-type for forms [#1751](https://github.com/opendatateam/udata/pull/1751)
- RDF parser can now process [european frequencies](https://publications.europa.eu/en/web/eu-vocabularies/at-dataset/-/resource/dataset/frequency) [#1752](https://github.com/opendatateam/udata/pull/1752)
- Fix images upload broken by chunked upload [#1756](https://github.com/opendatateam/udata/pull/1756)

## 1.4.0 (2018-06-06)

### New features

- Typed resources [#1398](https://github.com/opendatateam/udata/issues/1398)
- Initial data preview implementation [#1581](https://github.com/opendatateam/udata/pull/1581) [#1632](https://github.com/opendatateam/udata/pull/1632)
- Handle some alternate titles and alternate URLs on licenses for improved match on harvesting [#1592](https://github.com/opendatateam/udata/pull/1592)
- Allow to specify a dataset acronym [#1217](https://github.com/opendatateam/udata/pull/1217)
- Starts using harvest backend `config` (validation, API exposition, `HarvestFilters`...) [#1716](https://github.com/opendatateam/udata/pull/1716)
- The map widget can now be configured (tiles URL, initial position...) [#1672](https://github.com/opendatateam/udata/pull/1672)
- New discussions layout [#1623](https://github.com/opendatateam/udata/pull/1623)
- Dynamic API documentation, Enhancement to Pull #1542 - [#1542](https://github.com/opendatateam/udata/pull/1542)
- Resource modal overhaul with markdown support [#1547](https://github.com/opendatateam/udata/pull/1547)

### Breaking changes

- Normalize resource.format (migration - :warning: need reindexing). [#1563](https://github.com/opendatateam/udata/pull/1563)
- Enforce a domain whitelist when resource.filetype is file. See [`RESOURCES_FILE_ALLOWED_DOMAINS`](https://udata.readthedocs.io/en/latest/adapting-settings/#resources_file_allowed_domains) settings variable for details and configuration. [#1567](https://github.com/opendatateam/udata/issues/1567)
- Remove extras from datasets search index (needs reindexation) [#1718](https://github.com/opendatateam/udata/pull/1718)

### Bug fixes and minor changes

- Switch to PyPI.org for package links [#1583](https://github.com/opendatateam/udata/pull/1583)
- Show resource type in modal (front) [#1714](https://github.com/opendatateam/udata/pull/1714)
- Adds ETag to internal avatar for efficient caching control [#1712](https://github.com/opendatateam/udata/pull/1712)
- Fix 404/missing css on front pages [#1709](https://github.com/opendatateam/udata/pull/1709)
- Fix markdown max image width (front) [#1707](https://github.com/opendatateam/udata/pull/1707)
- Ensure registered extras types are properly parsed from JSON. Remove the need for custom `db.Extra` classes [#1699](https://github.com/opendatateam/udata/pull/1699)
- Fix the temporal coverage facet query string parsing [#1676](https://github.com/opendatateam/udata/pull/1676)
- Fix search auto-complete hitbox [#1687](https://github.com/opendatateam/udata/pull/1687)
- Fix Firefox custom error handling, part 2 [#1671](https://github.com/opendatateam/udata/pull/1671)
- Add resend confirmation email link to login screen [#1653](https://github.com/opendatateam/udata/pull/1653)
- Audience metrics: use only `views` [#1607](https://github.com/opendatateam/udata/pull/1607)
- Add missing spatial granularities translations [#1636](https://github.com/opendatateam/udata/pull/1636)
- Protocol-relative URLs support [#1599](https://github.com/opendatateam/udata/pull/1599)

### Internals

- Simplify `ExtrasField` form field signature (no need anymore for the `extras` parameter) [#1698](https://github.com/opendatateam/udata/pull/1698)
- Register known extras types [#1700](https://github.com/opendatateam/udata/pull/1700)

## 1.3.12 (2018-05-31)

- Fix side menu on mobile [#1701](https://github.com/opendatateam/udata/pull/1701)
- Fix update frequency field [#1702](https://github.com/opendatateam/udata/pull/1702)

## 1.3.11 (2018-05-29)

- Protect Resource.need_check against malformed/string dates [#1691](https://github.com/opendatateam/udata/pull/1691)
- Fix search auto-complete loading on new page [#1693](https://github.com/opendatateam/udata/pull/1693)

## 1.3.10 (2018-05-11)

- Expose Resource.extras as writable in the API [#1660](https://github.com/opendatateam/udata/pull/1660)
- Fix Firefox custom errors handling [#1662](https://github.com/opendatateam/udata/pull/1662)

## 1.3.9 (2018-05-07)

- Prevent linkchecker to pollute timeline as a side-effect. (migration). **Warning, the migration will delete all dataset update activities** [#1643](https://github.com/opendatateam/udata/pull/1643)
- Fix OAuth authorization screen failing with unicode `SITE_TITLE` [#1624](https://github.com/opendatateam/udata/pull/1624)
- Fix markdown handling of autolinks with angle brackets and factorize (and test) markdown `parse_html()` [#1625](https://github.com/opendatateam/udata/pull/1625)
- Fix timeline order [#1642](https://github.com/opendatateam/udata/pull/1642)
- Fix markdown rendering on IE11 [#1645](https://github.com/opendatateam/udata/pull/1645)
- Consider bad UUID as 404 in routing [#1646](https://github.com/opendatateam/udata/pull/1646)
- Add missing email templates [#1647](https://github.com/opendatateam/udata/pull/1647)
- Polyfill `ChildNode.remove()` for IE11 [#1648](https://github.com/opendatateam/udata/pull/1648)
- Improve Raven-js/Sentry error handling [#1649](https://github.com/opendatateam/udata/pull/1649)
- Prevent regex special characters to break site search [#1650](https://github.com/opendatateam/udata/pull/1650)

## 1.3.8 (2018-04-25)

- Fix sendmail regression [#1620](https://github.com/opendatateam/udata/pull/1620)

## 1.3.7 (2018-04-24)

- Fix some search parameters validation [#1601](https://github.com/opendatateam/udata/pull/1601)
- Prevent API tracking errors with unicode [#1602](https://github.com/opendatateam/udata/pull/1602)
- Prevent a race condition error when uploading file with concurrent chunking [#1606](https://github.com/opendatateam/udata/pull/1606)
- Disallow resources dict in API [#1603](https://github.com/opendatateam/udata/pull/1603)
- Test and fix territories routing [#1611](https://github.com/opendatateam/udata/pull/1611)
- Fix the client-side Raven/Sentry configuration [#1612](https://github.com/opendatateam/udata/pull/1612)
- Raise a 404 in case of unknown RDF content type [#1613](https://github.com/opendatateam/udata/pull/1613)
- Ensure current theme is available to macros requiring it in mails [#1614](https://github.com/opendatateam/udata/pull/1614)
- Fix documentation about NGinx configuration for https [#1615](https://github.com/opendatateam/udata/pull/1615)
- Remove unwanted commas in default `SECURITY_EMAIL_SUBJECT_*` parameters [#1616](https://github.com/opendatateam/udata/pull/1616)

## 1.3.6 (2018-04-16)

- Prevent OEmbed card to be styled when loaded in bootstrap 4 [#1569](https://github.com/opendatateam/udata/pull/1569)
- Fix organizations sort by last_modified [#1576](https://github.com/opendatateam/udata/pull/1576)
- Fix dataset creation form (and any other form) [#1584](https://github.com/opendatateam/udata/pull/1584)
- Fix an XSS on client-side markdown parsing [#1585](https://github.com/opendatateam/udata/pull/1585)
- Ensure URLs validation is the same everywhere [#1586](https://github.com/opendatateam/udata/pull/1586)

## 1.3.5 (2018-04-03)

- Upgrade `sifter` to `0.5.3` [#1548](https://github.com/opendatateam/udata/pull/1548)
- Upgrade `jquery-validation` to 1.17.0 and fixes some issues with client-side URL validation [#1550](https://github.com/opendatateam/udata/pull/1550)
- Minor change on OEmbed cards to avoid theme to override the cards `font-family` [#1549](https://github.com/opendatateam/udata/pull/1549)
- Improve cli unicode handling [#1551](https://github.com/opendatateam/udata/pull/1551)
- Fix DCAT harvester mime type detection [#1552](https://github.com/opendatateam/udata/pull/1552)
- Add the missing harvester URL in admin [#1554](https://github.com/opendatateam/udata/pull/1554)
- Fix harvester preview/job layout [#1553](https://github.com/opendatateam/udata/pull/1553)
- Fix some search unicode issues [#1555](https://github.com/opendatateam/udata/pull/1555)
- Small fixes on OEmbed URL detection [#1556](https://github.com/opendatateam/udata/pull/1556)
- Use nb_hits instead of views to count downloads [#1560](https://github.com/opendatateam/udata/pull/1560)
- Prevent an XSS in TermFacet [#1561](https://github.com/opendatateam/udata/pull/1561)
- Fix breadcrumb bar layout on empty search result [#1562](https://github.com/opendatateam/udata/pull/1562)

## 1.3.4 (2018-03-28)

- Remove territory claim banner [#1521](https://github.com/opendatateam/udata/pull/1521)
- Expose an [OEmbed](https://oembed.com/) API endpoint using the new cards [#1525](https://github.com/opendatateam/udata/pull/1525)
- Small topic fixes [#1529](https://github.com/opendatateam/udata/pull/1529)
- Fixes the search result vertical cut off [#1530](https://github.com/opendatateam/udata/pull/1530)
- Prevent visually disabled pagination buttons from being clicked [#1539](https://github.com/opendatateam/udata/pull/1539)
- Fixes "sort organization by name" not working [#1537](https://github.com/opendatateam/udata/pull/1537)
- Non-admin users should not see the "publish as anyone" filter field on "publish as" screen [#1538](https://github.com/opendatateam/udata/pull/1538)

## 1.3.3 (2018-03-20)

- Fixes on upload: prevent double upload and bad chunks upload [#1516](https://github.com/opendatateam/udata/pull/1516)
- Ensure OAuth2 tokens can be saved without `refresh_token` [#1517](https://github.com/opendatateam/udata/pull/1517)

## 1.3.2 (2018-03-20)

- Support request-body credential in OAuth2 (Fix a regression introduced in 1.3.0) [#1511](https://github.com/opendatateam/udata/pull/1511)

## 1.3.1 (2018-03-15)

- Fix some geozones/geoids bugs [#1505](https://github.com/opendatateam/udata/pull/1505)
- Fix oauth scopes serialization in authorization template [#1506](https://github.com/opendatateam/udata/pull/1506)
- Prevent error on site ressources metric [#1507](https://github.com/opendatateam/udata/pull/1507)
- Fix some routing errors [#1508](https://github.com/opendatateam/udata/pull/1508)
- Mongo connection is now lazy by default, preventing non fork-safe usage in celery as well as preventing commands not using the database to hit it [#1509](https://github.com/opendatateam/udata/pull/1509)
- Fix udata version not exposed on Sentry [#1510](https://github.com/opendatateam/udata/pull/1510)

## 1.3.0 (2018-03-13)

### Breaking changes

- Switch to `flask-cli` and drop `flask-script`. Deprecated commands have been removed. [#1364](https://github.com/opendatateam/udata/pull/1364)
- Update card components to make them more consistent [#1383](https://github.com/opendatateam/udata/pull/1383) [#1460](https://github.com/opendatateam/udata/pull/1460)
- udata is now protocol (`http`/`https`) agnostic. This is now fully the reverse-proxy responsibility (please ensure that you are using SSL only in production for security purpose). [#1463](https://github.com/opendatateam/udata/pull/1463)
- Added more entrypoints and document them. There is no more automatically enabled plugin by installation. Plugins can now properly contribute translations. [#1431](https://github.com/opendatateam/udata/pull/1431)

### New features

- Soft breaks in markdown is rendered as line return as allowed by the [commonmark specifications](http://spec.commonmark.org/0.28/#soft-line-breaks), client-side rendering follows the same security rules [#1432](https://github.com/opendatateam/udata/pull/1432)
- Switch from OAuthlib/Flask-OUAhtlib to Authlib and support all grants type as well as token revocation [#1434](https://github.com/opendatateam/udata/pull/1434)
- Chunked upload support (big files support) [#1468](https://github.com/opendatateam/udata/pull/1468)
- Improve tasks/jobs queues routing [#1487](https://github.com/opendatateam/udata/pull/1487)
- Add the `udata schedule|unschedule|scheduled` commands [#1497](https://github.com/opendatateam/udata/pull/1497)

### Bug fixes and minor changes

- Added Geopackage as default allowed file formats [#1425](https://github.com/opendatateam/udata/pull/1425)
- Fix completion/suggestion unicode handling [#1452](https://github.com/opendatateam/udata/pull/1452)
- Added a link to change password into the admin [#1462](https://github.com/opendatateam/udata/pull/1462)
- Fix organization widget (embed) [#1474](https://github.com/opendatateam/udata/pull/1474)
- High priority for sendmail tasks [#1484](https://github.com/opendatateam/udata/pull/1484)
- Add security.send_confirmation template [#1475](https://github.com/opendatateam/udata/pull/1475)

### Internals

- Switch to pytest as testing tool and expose a `udata` pytest plugin [#1400](https://github.com/opendatateam/udata/pull/1400)


## 1.2.11 (2018-02-05)

- Translate Flask-Security email subjects [#1413](https://github.com/opendatateam/udata/pull/1413)
- Fix organization admin pagination [#1372](https://github.com/opendatateam/udata/issues/1372)
- Fix missing spinners on loading datatables [#1401](https://github.com/opendatateam/udata/pull/1401)
- Fixes on the search facets [#1410](https://github.com/opendatateam/udata/pull/1410)

## 1.2.10 (2018-01-24)

- Markdown rendering is now the same between the back and the frontend. [#604](https://github.com/opendatateam/udata/issues/604)
- Make the dataset page reuses section and cards themable. [#1378](https://github.com/opendatateam/udata/pull/1378)
- `ValueError` is not hidden anymore by the Bad Request error page, it is logged. [#1382](https://github.com/opendatateam/udata/pull/1382)
- Spatial encoding fixes: prevent breaking unicode errors. [#1381](https://github.com/opendatateam/udata/pull/1381)
- Ensure the multiple term search uses a `AND` operator [#1384](https://github.com/opendatateam/udata/pull/1384)
- Facets encoding fixes: ensure lazy strings are propery encoded. [#1388](https://github.com/opendatateam/udata/pull/1388)
- Markdown content is now easily themable (namespaced into a `markdown` class) [#1389](https://github.com/opendatateam/udata/pull/1389)
- Fix discussions and community resources alignment on datasets and reuses pages [#1390](https://github.com/opendatateam/udata/pull/1390)
- Fix discussions style on default theme [#1393](https://github.com/opendatateam/udata/pull/1393)
- Ensure empty harvest jobs properly end [#1395](https://github.com/opendatateam/udata/pull/1395)

## 1.2.9 (2018-01-17)

- Add extras field in discussions [#1360](https://github.com/opendatateam/udata/pull/1360)
- Fix datepicker [#1370](https://github.com/opendatateam/udata/pull/1370)
- Fix error on forbidden scheme in `is_url` harvest filter [#1376](https://github.com/opendatateam/udata/pull/1376)
- Fix an error on rendering present territory date [#1377](https://github.com/opendatateam/udata/pull/1377)

## 1.2.8 (2018-01-10)

- Fix html2text dependency version [#1362](https://github.com/opendatateam/udata/pull/1362)

## 1.2.7 (2018-01-10)

- Bump chartjs version to 2.x [#1352](https://github.com/opendatateam/udata/pull/1352)
- Sanitize mdstrip [#1351](https://github.com/opendatateam/udata/pull/1351)

## 1.2.6 (2018-01-04)

- Fix wrongly timed notification on dataset creation with misformed tags [#1332](https://github.com/opendatateam/udata/pull/1332)
- Fix topic creation [#1333](https://github.com/opendatateam/udata/pull/1333)
- Add a `udata worker status` command to list pending tasks.[breaking] The `udata worker` command is replaced by `udata worker start`. [#1324](https://github.com/opendatateam/udata/pull/1324)
- Prevent crawlers from indexing spammy datasets, reuses and organizations [#1334](https://github.com/opendatateam/udata/pull/1334) [#1335](https://github.com/opendatateam/udata/pull/1335)
- Ensure Swagger.js properly set jQuery.ajax contentType parameter (and so data is properly serialized) [#1126](https://github.com/opendatateam/udata/issues/1126)
- Allows theme to easily access the `owner_avatar_url` template filter [#1336](https://github.com/opendatateam/udata/pull/1336)

## 1.2.5 (2017-12-14)

- Fix misused hand cursor over the spatial coverage map in dataset admin [#1296](https://github.com/opendatateam/udata/pull/1296)
- Fix broken post edit page [#1295](https://github.com/opendatateam/udata/pull/1295)
- Display date of comments in dataset discussions [#1283](https://github.com/opendatateam/udata/pull/1283)
- Prevent `reindex` command from failing on a specific object and log error instead. [#1293](https://github.com/opendatateam/udata/pull/1293)
- Position the community resource link icon correctly [#1298](https://github.com/opendatateam/udata/pull/1298)
- Add a sort option to query of list of posts in API [#1301](https://github.com/opendatateam/udata/pull/1301)
- Import dropdown behavior from `udata-gouvfr` and fix hidden submenus on mobile [#1297](https://github.com/opendatateam/udata/pull/1297)
- show message for emtpy dataset search [#1044](https://github.com/opendatateam/udata/pull/1284)

## 1.2.4 (2017-12-06)

- Fix flask_security celery tasks context [#1249](https://github.com/opendatateam/udata/pull/1249)
- Fix `dataset.quality` handling when no format filled [#1265](https://github.com/opendatateam/udata/pull/1265)
- Ignore celery tasks results except for tasks which require it and lower the default results expiration to 6 hours [#1281](https://github.com/opendatateam/udata/pull/1281)
- Import community resource avatar style from udata-gouvfr [#1288](https://github.com/opendatateam/udata/pull/1288)
- Terms are now handled from markdown and customizable with the `SITE_TERMS_LOCATION` setting. [#1285](https://github.com/opendatateam/udata/pull/1285)
- Deeplink to resource [#1289](https://github.com/opendatateam/udata/pull/1289)

## 1.2.3 (2017-10-27)

- Check only the uncollapsed resources at first on dataset view [#1246](https://github.com/opendatateam/udata/pull/1246)

## 1.2.2 (2017-10-26)

- Fixes on the `search index command` [#1245](https://github.com/opendatateam/udata/pull/1245)

## 1.2.1 (2017-10-26)

- Introduce `udata search index` commmand to replace both deprecated `udata search init` and `udata search reindex` commands. They will be removed in udata 1.4. [#1233](https://github.com/opendatateam/udata/pull/1233)
- Rollback oauthlib from 2.0.5 to 2.0.2, pending a permanent solution [#1237](https://github.com/opendatateam/udata/pull/1237)
- Get cached linkchecker result before hitting API [#1235](https://github.com/opendatateam/udata/pull/1235)
- Cleanup resources checksum (migration) [#1239](https://github.com/opendatateam/udata/pull/1239)
- Show check results in resource modal [#1242](https://github.com/opendatateam/udata/pull/1242)
- Cache avatar rendering [#1243](https://github.com/opendatateam/udata/pull/1243)

## 1.2.0 (2017-10-20)

### New features and big improvements

- Expose harvester scheduling through the API and the admin interface [#1123](https://github.com/opendatateam/udata/pull/1123)
- Added a `udata info` command for diagnostic purpose [#1179](https://github.com/opendatateam/udata/pull/1179)
- Switch from static theme avatars/placeholders to [identicons](https://en.wikipedia.org/wiki/Identicon) for readability (mostly on discussions) [#1193](https://github.com/opendatateam/udata/pull/1193)
- Move croquemort features to a generic link checker architecture [#1110](https://github.com/opendatateam/udata/pull/1110)
- CKAN and OpenDataSoft backends are now optional separate udata extensions [#1213](https://github.com/opendatateam/udata/pull/1213)
- Better search autocomplete [#1222](https://github.com/opendatateam/udata/pull/1222)
- Big post improvements (discussions support, navigation, fixes...) [#1224](https://github.com/opendatateam/udata/pull/1224)

### Breaking changes

- Upgrade to Celery 4.1.0. All celery parameters should be updated. (See [Celery options documentation](https://udata.readthedocs.io/en/stable/adapting-settings/#celery-options) [#1150](https://github.com/opendatateam/udata/pull/1050)
- Switch to [Crowdin](https://crowdin.com) to manage translations [#1171](https://github.com/opendatateam/udata/pull/1171)
- Switch to `Flask-Security`. `Flask-Security-Fork` should be uninstalled before installing the new requirements [#958](https://github.com/opendatateam/udata/pull/958)

### Miscellaneous changes and fixes

- Display organization metrics in the organization page tab labels [#1022](https://github.com/opendatateam/udata/pull/1022)
- Organization dashboard page has been merged into the main organization page [#1023](https://github.com/opendatateam/udata/pull/1023)
- Fix an issue causing a loss of data input at the global search input level [#1019](https://github.com/opendatateam/udata/pull/1019)
- Fixes a lot of encoding issues [#1146](https://github.com/opendatateam/udata/pull/1146)
- Add `.ttl` and `.n3` as supported file extensions [#1183](https://github.com/opendatateam/udata/pull/1183)
- Improve logging for adhoc scripts [#1184](https://github.com/opendatateam/udata/pull/1184)
- Improve URLs validation (support new tlds, unicode URLs...) [#1182](https://github.com/opendatateam/udata/pull/1182)
- Properly serialize empty geometries for zones missing it and prevent leaflet crash on invalid bounds [#1188](https://github.com/opendatateam/udata/pull/1188)
- Start validating some configuration parameters [#1197](https://github.com/opendatateam/udata/pull/1197)
- Remove resources without title or url [migration] [#1200](https://github.com/opendatateam/udata/pull/1200)
- Improve harvesting licenses detection [#1203](https://github.com/opendatateam/udata/pull/1203)
- Added missing delete post and topic admin actions [#1202](https://github.com/opendatateam/udata/pull/1202)
- Fix the scroll to a discussion sub-thread [#1206](https://github.com/opendatateam/udata/pull/1206)
- Fix duplication in discussions [migration] [#1209](https://github.com/opendatateam/udata/pull/1209)
- Display that a discussion has been closed [#1216](https://github.com/opendatateam/udata/pull/1216)
- Explicit dataset search reuse facet context (only known reuses) [#1219](https://github.com/opendatateam/udata/pull/1219)
- Optimize indexation a little bit [#1215](https://github.com/opendatateam/udata/pull/1215)
- Fix some reversed temporal coverage [migration] [#1214](https://github.com/opendatateam/udata/pull/1214)


## 1.1.8 (2017-09-28)

- Display membership modal actions buttons for site administrators and on membership display. [#1176](https://github.com/opendatateam/udata/pull/1176)
- Fix organization avatar in admin profile [#1175](https://github.com/opendatateam/udata/issues/1175)

## 1.1.7 (2017-09-25)

- Prevent a random territory from being displayed when query doesn't match [#1124](https://github.com/opendatateam/udata/pull/1124)
- Display avatar when the community resource owner is an organization [#1125](https://github.com/opendatateam/udata/pull/1125)
- Refactor the "publish as" screen to make it more obvious that an user is publishing under its own name [#1122](https://github.com/opendatateam/udata/pull/1122)
- Make the "find your organization" screen cards clickable (send to the organization page) [#1129](https://github.com/opendatateam/udata/pull/1129)
- Fix "Center the full picture" on user avatar upload [#1130](https://github.com/opendatateam/udata/issues/1130)
- Hide issue modal forbidden actions [#1128](https://github.com/opendatateam/udata/pull/1128)
- Ensure spatial coverage zones are resolved when submitted from the API or when querying oembed API. [#1140](https://github.com/opendatateam/udata/pull/1140)
- Prevent user metrics computation when the object owner is an organization (and vice versa) [#1152](https://github.com/opendatateam/udata/pull/1152)

## 1.1.6 (2017-09-11)

- Fix CircleCI automated publication on release tags
  [#1120](https://github.com/opendatateam/udata/pull/1120)

## 1.1.5 (2017-09-11)

- Fix the organization members grid in admin
  [#934](https://github.com/opendatateam/udata/issues/934)
- Fix and tune harvest admin loading state and payload size
  [#1113](https://github.com/opendatateam/udata/issues/1113)
- Automatically schedule validated harvesters and allow to (re)schedule them
  [#1114](https://github.com/opendatateam/udata/pull/1114)
- Raise the minimum `raven` version to ensure sentry is filtering legit HTTP exceptions
  [#774](https://github.com/opendatateam/udata/issues/774)
- Pin GeoJSON version to avoid breaking changes
  [#1118](https://github.com/opendatateam/udata/pull/1118)
- Deduplicate organization members
  [#1111](https://github.com/opendatateam/udata/issues/1111)

## 1.1.4 (2017-09-05)

- Fix packaging

## 1.1.3 (2017-09-05)

- Make the spatial search levels exclusion list configurable through `SPATIAL_SEARCH_EXCLUDE_LEVELS`.
  [#1101](https://github.com/opendatateam/udata/pull/1101)
- Fix facets labelizer with html handling
  [#1102](https://github.com/opendatateam/udata/issues/1102)
- Ensure territories pages have image defined in metadatas
  [#1103](https://github.com/opendatateam/udata/issues/1103)
- Strip tags in autocomplete results
  [#1104](https://github.com/opendatateam/udata/pull/1104)
- Transmit link checker status to frontend
  [#1048](https://github.com/opendatateam/udata/issues/1048)
- Remove plus signs from search query
  [#1048](https://github.com/opendatateam/udata/issues/987)

## 1.1.2 (2017-09-04)

- Handle territory URLs generation without validity
  [#1068](https://github.com/opendatateam/udata/issues/1068)
- Added a contact button to trigger discussions
  [#1076](https://github.com/opendatateam/udata/pull/1076)
- Improve harvest error handling
  [#1078](https://github.com/opendatateam/udata/pull/1078)
- Improve elasticsearch configurability
  [#1096](https://github.com/opendatateam/udata/pull/1096)
- Lots of fixes admin files upload
  [1094](https://github.com/opendatateam/udata/pull/1094)
- Prevent the "Bad request error" happening on search but only on some servers
  [#1097](https://github.com/opendatateam/udata/pull/1097)
- Migrate spatial granularities to new identifiers
- Migrate remaining legacy spatial identifiers
  [#1080](https://github.com/opendatateam/udata/pull/1080)
- Fix the discussion API documention
  [#1093](https://github.com/opendatateam/udata/pull/1093)

## 1.1.1 (2017-07-31)

- Fix an issue preventing reuse edition:
  [#1027](https://github.com/opendatateam/udata/issues/1027)
- Fix an issue preventing user display and edit in admin:
  [#1030](https://github.com/opendatateam/udata/issues/1030)
- Fix an error when a membership request is accepted:
  [#1028](https://github.com/opendatateam/udata/issues/1028)
- Fix issue modal on a reuse:
  [#1026](https://github.com/opendatateam/udata/issues/1026)
- Fix sort by date on admin users list:
  [#1029](https://github.com/opendatateam/udata/issues/1029)
- Improve the `purge` command
  [#1039](https://github.com/opendatateam/udata/pull/1039)
- Ensure search does not fail when a deleted object has not been
  unindexed yet
  [#1063](https://github.com/opendatateam/udata/issues/1063)
- Start using Celery queues to handle task priorities
  [#1067](https://github.com/opendatateam/udata/pull/1067)
- Updated translations

## 1.1.0 (2017-07-05)

### New features and improvements

- Added a [DCAT](https://www.w3.org/TR/vocab-dcat/) harvester
  and expose metadata as RDF/DCAT.
  [#966](https://github.com/opendatateam/udata/pull/966)
  See the dedicated documentions:

  - [RDF](https://udata.readthedocs.io/en/stable/rdf/)
  - [Harvesting](https://udata.readthedocs.io/en/stable/harvesting/)

- Images are now optimized and you can force rerendering using the `udata images render` command.
- Allowed files extensions are now configurable via the `ALLOWED_RESOURCES_EXTENSIONS` setting
  and both admin and API will have the same behavior
  [#833](https://github.com/opendatateam/udata/pull/833).
- Improve and fix notifications:
  [#928](https://github.com/opendatateam/udata/issues/928)

  - Changed notification style to toast
  - Fix notifications that weren't displayed on form submission
- Add a toggle indicator on dataset quality blocks that are collapsible
  [#915](https://github.com/opendatateam/udata/issues/915)
- Integrating latest versions of GeoZones and GeoLogos for territories.
  Especially using history of towns, counties and regions from GeoHisto.
  [#499](https://github.com/opendatateam/udata/issues/499)

### Breaking Changes

- Themes are now entrypoint-based [#829](https://github.com/opendatateam/udata/pull/829).
  There is also a new [theming documention](https://udata.readthedocs.io/en/stable/creating-theme/).
- Images placeholders are now entirely provided by themes
  [#707](https://github.com/opendatateam/udata/issues/707)
  [#1006](https://github.com/opendatateam/udata/issues/1006)
- Harvester declaration is now entrypoint-based
  [#1004](https://github.com/opendatateam/udata/pull/1004)

### Fixes

- Ensure URLs are stripped [#823](https://github.com/opendatateam/udata/pull/823)
- Lot of fixes and improvements on Harvest admin UI
  [#817](https://github.com/opendatateam/udata/pull/817):

  - harvester edition fixed (and missing API added)
  - harvester deletion fixed
  - harvester listing is now paginated
  - more detailed harvesters widgets
  - ensure harvest source are owned by a user or an organization, not both [migration]

- Pure Vue.js search facets
  [#880](https://github.com/opendatateam/udata/pull/880).
  Improve and fix the datepicker:

  - Proper sizing and positionning in dropdowns
  - Fix initial value not being displayed
  - Make it usable on keyboard
  - Allows to define `min` and `max` values to disable some dates
  - Keyboard input is reflected into the calendar
    [#615](https://github.com/opendatateam/udata/issues/615)
- Disable `next` button when no file has been uploaded
  [#930](https://github.com/opendatateam/udata/issues/930)
- Fix badges notification mails
  [#894](https://github.com/opendatateam/udata/issues/894)
- Fix the `udata search reindex` command
  [#1009](https://github.com/opendatateam/udata/issues/1009)
- Reindex datasets when their parent organization is purged
  [#1008](https://github.com/opendatateam/udata/issues/1008)

### Miscellaneous / Internal

- Upgrade to Flask-Mongoengine 0.9.3, Flask-WTF 0.14.2, mongoengine 0.13.0.
  [#812](https://github.com/opendatateam/udata/pull/812)
  [#871](https://github.com/opendatateam/udata/pull/871)
  [#903](https://github.com/opendatateam/udata/pull/903)
- Upgrade to Flask-Login 0.4.0 and switch from Flask-Security to the latest
  [Flask-Security-Fork](https://pypi.org/project/Flask-Security-Fork)
  [#813](https://github.com/opendatateam/udata/pull/813)
- Migrated remaining widgets to Vue.js [#828](https://github.com/opendatateam/udata/pull/828):

  - bug fixes on migrated widgets (Issues button/modal, integrate popover, coverage map)
  - more coherent JS environment for developpers
  - lighter assets
  - drop Handlebars dependency

- bleach and html5lib have been updated leading to more secure html/markdown cleanup
  and [better performances](http://bluesock.org/~willkg/blog/dev/bleach_2_0.html)
  [#838](https://github.com/opendatateam/udata/pull/838)
- Drop `jquery-slimscroll` and fix admin menu scrolling
  [#851](https://github.com/opendatateam/udata/pull/851)
- drop jquery.dotdotdot for a lighter css-only solution (less memory consumption)
  [#853](https://github.com/opendatateam/udata/pull/853)
- Lighter style [#869](https://github.com/opendatateam/udata/pull/869):

  - Drop glyphicons and use only Font-Awesome (more coherence, less fonts)
  - lighter bootstrap style by importing only what's needed
  - make use of bootstrap and admin-lte variables (easier for theming)
  - proper separation between front and admin style
- Drop `ExtractTextPlugin` on Vue components style:

  - faster (re)compilation time
  - resolves most compilation and missing style issues
    [#555](https://github.com/opendatateam/udata/issues/555)
    [#710](https://github.com/opendatateam/udata/issues/710)
  - allows use of hot components reloading.
- Pure Vue.js modals. Fix the default membership role. Added contribute modal.
  [#873](https://github.com/opendatateam/udata/pull/873)
- Easier Vue.js development/debugging:

  - Drop `Vue.config.replace = false`: compatible with Vue.js 1/2 and no more style guessing
    [#760](https://github.com/opendatateam/udata/pull/760)
  - `name` on all components: no more `Anonymous Component` in Vue debugger
  - No more `Fragments`
  - More ES6 everywhere
- Make metrics deactivable for tests
  [#905](https://github.com/opendatateam/udata/pull/905)

## 1.0.11 (2017-05-25)

- Fix presubmit form errors handling
  [#909](https://github.com/opendatateam/udata/pull/909)
- Fix producer sidebar image sizing
  [#913](https://github.com/opendatateam/udata/issues/913)
- Fix js `Model.save()` not updating in some cases
  [#910](https://github.com/opendatateam/udata/pull/910)

## 1.0.10 (2017-05-11)

- Fix bad stored (community) resources URLs [migration]
  [#882](https://github.com/opendatateam/udata/issues/882)
- Proper producer logo display on dataset pages
- Fix CKAN harvester empty notes and `metadata` file type handling
- Remove (temporary) badges metrics
  [#885](https://github.com/opendatateam/udata/issues/885)
- Test and fix topic search
  [#892](https://github.com/opendatateam/udata/pull/892)

## 1.0.9 (2017-04-23)

- Fix broken post view
  [#877](https://github.com/opendatateam/udata/pull/877)
- Fix new issue submission
  [#874](https://github.com/opendatateam/udata/issues/874)
- Display full images/logo/avatars URL in references too
  [#824](https://github.com/opendatateam/udata/issues/824)

## 1.0.8 (2017-04-14)

- Allow more headers in cors preflight headers
  [#857](https://github.com/opendatateam/udata/pull/857)
  [#860](https://github.com/opendatateam/udata/pull/860)
- Fix editorialization admin
  [#863](https://github.com/opendatateam/udata/pull/863)
- Fix missing completer images and ensure completion API is usable on a different domain
  [#864](https://github.com/opendatateam/udata/pull/864)

## 1.0.7 (2017-04-07)

- Fix display for zone completer existing values
  [#845](https://github.com/opendatateam/udata/issues/845)
- Proper badge display on dataset and organization page
  [#849](https://github.com/opendatateam/udata/issues/849)
- Remove useless `discussions` from views contexts.
  [#850](https://github.com/opendatateam/udata/pull/850)
- Fix the inline resource edit button not redirecting to admin
  [#852](https://github.com/opendatateam/udata/pull/852)
- Fix broken checksum component
  [#846](https://github.com/opendatateam/udata/issues/846)

## 1.0.6 (2017-04-01)

- Default values are properly displayed on dataset form
  [#745](https://github.com/opendatateam/udata/issues/745)
- Prevent a redirect on discussion fetch
  [#795](https://github.com/opendatateam/udata/issues/795)
- API exposes both original and biggest thumbnail for organization logo, reuse image and user avatar
  [#824](https://github.com/opendatateam/udata/issues/824)
- Restore the broken URL check feature
  [#840](https://github.com/opendatateam/udata/issues/840)
- Temporarily ignore INSPIRE in ODS harvester
  [#837](https://github.com/opendatateam/udata/pull/837)
- Allow `X-API-KEY` and `X-Fields` in cors preflight headers
  [#841](https://github.com/opendatateam/udata/pull/841)

## 1.0.5 (2017-03-27)

- Fixes error display in forms [#830](https://github.com/opendatateam/udata/pull/830)
- Fixes date range picker dates validation [#830](https://github.com/opendatateam/udata/pull/830)
- Fix badges entries not showing in admin [#825](https://github.com/opendatateam/udata/pull/825)

## 1.0.4 (2017-03-01)

- Fix badges trying to use API too early
  [#799](https://github.com/opendatateam/udata/pull/799)
- Some minor tuning on generic references
  [#801](https://github.com/opendatateam/udata/pull/801)
- Cleanup factories
  [#808](https://github.com/opendatateam/udata/pull/808)
- Fix user default metrics not being set [migration]
  [#809](https://github.com/opendatateam/udata/pull/809)
- Fix metric update after transfer
  [#810](https://github.com/opendatateam/udata/pull/810)
- Improve spatial completion ponderation (spatial zones reindexation required)
  [#811](https://github.com/opendatateam/udata/pull/811)

## 1.0.3 (2017-02-21)

- Fix JavaScript locales handling [#786](https://github.com/opendatateam/udata/pull/786)
- Optimize images sizes for territory placeholders [#788](https://github.com/opendatateam/udata/issues/788)
- Restore placeholders in search suggestions, fix [#790](https://github.com/opendatateam/udata/issues/790)
- Fix share popover in production build [#793](https://github.com/opendatateam/udata/pull/793)

## 1.0.2 (2017-02-20)

- Fix assets packaging for production [#763](https://github.com/opendatateam/udata/pull/763) [#765](https://github.com/opendatateam/udata/pull/765)
- Transform `udata_version` jinja global into a reusable (by themes) `package_version` [#768](https://github.com/opendatateam/udata/pull/768)
- Ensure topics datasets and reuses can display event with a topic parameter [#769](https://github.com/opendatateam/udata/pull/769)
- Raise a `400 Bad Request` when a bad `class` attribute is provided to the API
  (for entry point not using forms). [#772](https://github.com/opendatateam/udata/issues/772)
- Fix datasets with spatial coverage not being indexed [#778](https://github.com/opendatateam/udata/issues/778)
- Ensure theme assets cache is versioned (and flushed when necessary)
  [#781](https://github.com/opendatateam/udata/pull/781)
- Raise maximum tag length to 96 in order to at least support
  [official INSPIRE tags](http://inspire.ec.europa.eu/theme)
  [#782](https://github.com/opendatateam/udata/pull/782)
- Properly raise 400 error on transfer API in case of bad subject or recipient
  [#784](https://github.com/opendatateam/udata/pull/784)
- Fix broken OEmbed rendering [#783](https://github.com/opendatateam/udata/issues/783)
- Improve crawlers behavior by adding some `meta[name=robots]` on pages requiring it
  [#777](https://github.com/opendatateam/udata/pull/777)

## 1.0.1 (2017-02-16)

- Pin PyMongo version (only compatible with PyMongo 3+)

## 1.0.0 (2017-02-16)

### Breaking Changes

* 2016-05-11: Upgrade of ElasticSearch from 1.7 to 2.3 [#449](https://github.com/opendatateam/udata/pull/449)

You have to re-initialize the index from scratch, not just use the `reindex` command given that ElasticSearch 2+ doesn't provide a way to [delete mappings](https://www.elastic.co/guide/en/elasticsearch/reference/current/indices-delete-mapping.html) anymore. The command is `udata search init` and may take some time given the amount of data you are dealing with.

* 2017-01-18: User search and listing has been removed (privacy concern)

### New & Improved

* 2017-01-06: Add some dataset ponderation factor: temporal coverage, spatial coverage,
  certified provenance and more weight for featured ones. Need reindexation to be taken into account.

* 2016-12-20: Use all the [Dublin Core Frequencies](http://dublincore.org/groups/collections/frequency/)
  plus some extra frequencies.

* 2016-12-01: Add the possibility for a user to delete its account in the admin interface

In some configurations, this feature should be deactivated, typically when
there is an SSO in front of udata which may cause some inconsistencies. In
that case, the configuration parameter DELETE_ME should be set to False (True
by default).

* 2016-05-12: Add fields masks to reduce API payloads [#451](https://github.com/opendatateam/udata/pull/451)

The addition of [fields masks](http://flask-restplus.readthedocs.io/en/stable/mask.html) in Flask-RESTPlus allows us to reduce the retrieved payload within the admin — especially for datasets — and results in a performances boost.

### Fixes

* 2016-11-29: Mark active users as confirmed [#619](https://github.com/opendatateam/udata/pull/618)
* 2016-11-28: Merge duplicate users [#617](https://github.com/opendatateam/udata/pull/617)
  (A reindexation is necessary after this migration)

### Deprecation

Theses are deprecated and support will be removed in some feature release.
See [Deprecation Policy](https://udata.readthedocs.io/en/stable/versioning/#deprecation-policy).

* Theses frequencies are deprecated for their Dublin Core counter part:
    * `fortnighly` ⇨ `biweekly`
    * `biannual` ⇨ `semiannual`
    * `realtime` ⇨ `continuous`


## 0.9.0 (2017-01-10)

- First published version<|MERGE_RESOLUTION|>--- conflicted
+++ resolved
@@ -5,11 +5,8 @@
 - Expose OGC services distributions as dataservice [#3203](https://github.com/opendatateam/udata/pull/3203)
 - Add a matomo "campaign" parameter on links in emails if `MAIL_CAMPAIGN` is configured [#3190](https://github.com/opendatateam/udata/pull/3190)
 - Add DCAT-AP HVD properties in RDF output if the dataservice or its datasets are tagged hvd [#3187](https://github.com/opendatateam/udata/pull/3187)
-<<<<<<< HEAD
 - Fix dataservice metadata_modified_at update in API [#3207](https://github.com/opendatateam/udata/pull/3207)
-=======
 - Only keep the "local authority" org badge if it's also a "public service" [#3200](https://github.com/opendatateam/udata/pull/3200)
->>>>>>> 2737335a
 
 ## 10.0.2 (2024-11-19)
 
