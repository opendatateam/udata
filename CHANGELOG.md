--- conflicted
+++ resolved
@@ -7,9 +7,7 @@
 - Allow for discussions on Topics [#2922](https://github.com/opendatateam/udata/pull/2922)
 - Raise for status on DCAT harvester calls [#2927](https://github.com/opendatateam/udata/pull/2927)
 - Use GET and POST harvest BaseBackend utility to have user-agent [#2930](https://github.com/opendatateam/udata/pull/2930)
-<<<<<<< HEAD
 - Use LazyReferenceField on Topic datasets and reuses [#2924](https://github.com/opendatateam/udata/pull/2924)
-=======
 - :warning: **breaking change** Geozone refactor [#2878](https://github.com/opendatateam/udata/pull/2878):
   - Complete Geozone model refactor, keeping only fields `slug`, `name`, `code`, `level` and adding `uri`
   - Removed parent and validity concept
@@ -18,7 +16,6 @@
     - `udata spatial load -d` to load new geozones into the database
     - `udata spatial migrate` to migrate datasets geozones to new ones
     - Reindex datasets
->>>>>>> 5903910d
 
 ## 6.2.0 (2023-10-26)
 
