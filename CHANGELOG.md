--- conflicted
+++ resolved
@@ -2,9 +2,7 @@
 
 ## Current (in progress)
 
-<<<<<<< HEAD
 - Fix wrong error message when updating the GeoZone of a dataset with already a Geometry [#3271](https://github.com/opendatateam/udata/pull/3271)
-=======
 - Update dependencies [#3278](https://github.com/opendatateam/udata/pull/3278)
   - Some of these upgrades implied code changes in udata, udata-front or udata-ckan:
     - upgrade bleach to 6.2.0
@@ -15,7 +13,6 @@
     - upgrade voluptuous to 0.15.2
     - replace StringDist by Levenshtein
   - Did not upgrade Flask (and its plugins), blinker and werkzeug yet
->>>>>>> 70bd930b
 
 ## 10.1.4 (2025-03-24)
 
