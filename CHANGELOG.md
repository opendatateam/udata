# Changelog

## Current (in progress)

<<<<<<< HEAD
- Add setting to allow images to be displayed in markdown [2462](https://github.com/opendatateam/udata/pull/2462)
=======
- Fix deleted user's authentication on backend side [2460](https://github.com/opendatateam/udata/pull/2460)
>>>>>>> e339f629

## 2.0.0 (2020-03-11)

### Breaking changes

- Migration to Python 3.7 [#1766](https://github.com/opendatateam/udata/pull/1766)
- The new migration system ([#1956](https://github.com/opendatateam/udata/pull/1956)) uses a new python based format. Pre-2.0 migrations are not compatible so you might need to upgrade to the latest `udata` version `<2.0.0`, execute migrations and then upgrade to `udata` 2+.
- The targeted mongo version is now Mongo 3.6. Backward support is not guaranteed
- Deprecated celery tasks have been removed, please ensure all old-style tasks (pre 1.6.20) have been consumed before migrating [#2452](https://github.com/opendatateam/udata/pull/2452)

### New features

- New migration system [#1956](https://github.com/opendatateam/udata/pull/1956):
  - Use python based migrations instead of relying on mongo internal and deprecated `js_exec`
  - Handle rollback (optionnal)
  - Detailled history
- Template hooks generalization: allows to dynamically extend template with widgets and snippets from extensions. See [the dedicated documentation section](https://udata.readthedocs.io/en/stable/extending/#hooks) [#2323](https://github.com/opendatateam/udata/pull/2323)
- Markdown now supports [Github Flavored Markdown (GFM) specs](https://github.github.com/gfm/) (ie. the already supported [CommonMark specs](https://spec.commonmark.org) plus tables, strikethrough, autolinks support and predefined disallowed raw HTML) [#2341](https://github.com/opendatateam/udata/pull/2341)

## 1.6.20 (2020-01-21)

- New Crowdin translations [#2360](https://github.com/opendatateam/udata/pull/2360)
- Fix territory routing for @latest [#2447](https://github.com/opendatateam/udata/pull/2447)
- Refactor Celery: py2/py3 compatibility, use ids as payload [#2305](https://github.com/opendatateam/udata/pull/2305)
- Automatically archive dangling harvested datasets :warning: this is enabled by default [#2368](https://github.com/opendatateam/udata/pull/2368)
- Refactor celery tasks to avoid models/documents in the transport layer [#2305](https://github.com/opendatateam/udata/pull/2305)

## 1.6.19 (2020-01-06)

- `rel=nofollow` on remote source links [#2364](https://github.com/opendatateam/udata/pull/2364)
- Fix admin messages and fix user roles selector default value [#2365](https://github.com/opendatateam/udata/pull/2365)
- Fix new harvester's form tooltip showup [#2371](https://github.com/opendatateam/udata/pull/2371)
- Fix responsive design of search results [#2372](https://github.com/opendatateam/udata/pull/2372)
- Fix non-unique ids in datasets' comments [#2374](https://github.com/opendatateam/udata/pull/2374)
- Case insensitive license matching [#2378](https://github.com/opendatateam/udata/pull/2378)

## 1.6.18 (2019-12-13)

- Remove embedded API doc [#2343](https://github.com/opendatateam/udata/pull/2343) :warning: Breaking change, please customize `API_DOC_EXTERNAL_LINK` for your needs.
- Removed published date from community ressources [#2350](https://github.com/opendatateam/udata/pull/2350)
- Added new size for avatars in user's model (`udata images render` must be run in order to update the size of existing images) [#2353](https://github.com/opendatateam/udata/pull/2353)
- Fixed user's avatar change [#2351](https://github.com/opendatateam/udata/issues/2351)
- Removed dead code [#2355](https://github.com/opendatateam/udata/pull/2355)
- Resolved conflict between id and slug [#2356](https://github.com/opendatateam/udata/pull/2356)
- Fix next link in posts pagination [#2358](https://github.com/opendatateam/udata/pull/2358)
- Fix organization's members roles translation [#2359](https://github.com/opendatateam/udata/pull/2359)
## 1.6.17 (2019-10-28)

- Disallow URLs in first and last names [#2345](https://github.com/opendatateam/udata/pull/2345)

## 1.6.16 (2019-10-22)

- Prevent Google ranking spam attacks on reuse pages (`rel=nofollow` on reuse link) [#2320](https://github.com/opendatateam/udata/pull/2320)
- Display admin resources list actions only if user has permissions to edit [#2326](https://github.com/opendatateam/udata/pull/2326)
- Fix non-admin user not being able to change their profile picture [#2327](https://github.com/opendatateam/udata/pull/2327)

## 1.6.15 (2019-09-11)

- Style links in admin modals [#2292](https://github.com/opendatateam/udata/pull/2292)
- Add activity.key filter to activity.atom feed [#2293](https://github.com/opendatateam/udata/pull/2293)
- Allow `Authorization` as CORS header and OAuth minor fixes [#2298](https://github.com/opendatateam/udata/pull/2298)
- Set dataset.private to False by default (and fix stock) [#2307](https://github.com/opendatateam/udata/pull/2307)
- Fixes some inconsistencies between admin display (buttons, actions...) and real permissions [#2308](https://github.com/opendatateam/udata/pull/2308)


## 1.6.14 (2019-08-14)

- Cleanup `permitted_reuses` data (migration) [#2244](https://github.com/opendatateam/udata/pull/2244)
- Proper form errors handling on nested fields [#2246](https://github.com/opendatateam/udata/pull/2246)
- JS models load/save/update consistency (`loading` always `true` on query, always handle error, no more silent errors) [#2247](https://github.com/opendatateam/udata/pull/2247)
- Ensures that date ranges are always positive (ie. `start` < `end`) [#2253](https://github.com/opendatateam/udata/pull/2253)
- Enable completion on the "`MIME type`" resource form field (needs reindexing) [#2238](https://github.com/opendatateam/udata/pull/2238)
- Ensure oembed rendering errors are not hidden by default error handlers and have cors headers [#2254](https://github.com/opendatateam/udata/pull/2254)
- Handle dates before 1900 during indexing [#2256](https://github.com/opendatateam/udata/pull/2256)
- `spatial load` command is more resilient: make use of a temporary collection when `--drop` option is provided (avoid downtime during the load), in case of exception or keybord interrupt, temporary files and collections are cleaned up [#2261](https://github.com/opendatateam/udata/pull/2261)
- Configurable Elasticsearch timeouts. Introduce `ELASTICSEARCH_TIMEOUT` as default/read timeout and `ELASTICSEARCH_INDEX_TIMEOUT` as indexing/write timeout [#2265](https://github.com/opendatateam/udata/pull/2265)
- OEmbed support for organizations [#2273](https://github.com/opendatateam/udata/pull/2273)
- Extract search parameters as settings allowing fine tuning search without repackaging udata (see [the **Search configuration** documentation](https://udata.readthedocs.io/en/stable/adapting-settings/#search-configuration)) [#2275](https://github.com/opendatateam/udata/pull/2275)
- Prevent `DoesNotExist` error in activity API: silence the error for the consumer but log it (ie. visible in Sentry) [#2268](https://github.com/opendatateam/udata/pull/2268)
- Optimize CSV export generation memory wise [#2277](https://github.com/opendatateam/udata/pull/2277)

## 1.6.13 (2019-07-11)

- Rename og:image target :warning: this will break your custom theme, please rename your logo image file to `logo-social.png` instead of `logo-600x600.png` [#2217](https://github.com/opendatateam/udata/pull/2217)
- Don't automatically overwrite `last_update` field if manually set [#2020](https://github.com/opendatateam/udata/pull/2220)
- Spatial completion: only index last version of each zone and prevent completion cluttering [#2140](https://github.com/opendatateam/udata/pull/2140)
- Init: prompt to loads countries [#2140](https://github.com/opendatateam/udata/pull/2140)
- Handle UTF-8 filenames in `spatial load_logos` command [#2223](https://github.com/opendatateam/udata/pull/2223)
- Display the datasets, reuses and harvesters deleted state on listing when possible [#2228](https://github.com/opendatateam/udata/pull/2228)
- Fix queryless (no `q` text parameter) search results scoring (or lack of scoring) [#2231](https://github.com/opendatateam/udata/pull/2231)
- Miscellaneous fixes on completers [#2215](https://github.com/opendatateam/udata/pull/2215)
- Ensure `filetype='remote'` is set when using the manual ressource form [#2236](https://github.com/opendatateam/udata/pull/2236)
- Improve harvest sources listing (limit `last_job` fetched and serialized fields, reduce payload) [#2214](https://github.com/opendatateam/udata/pull/2214)
- Ensure HarvestItems are cleaned up on dataset deletion [#2214](https://github.com/opendatateam/udata/pull/2214)
- Added `config.HARVEST_JOBS_RETENTION_DAYS` and a `harvest-purge-jobs` job to apply it [#2214](https://github.com/opendatateam/udata/pull/2214) (migration). **Warning, the migration will enforce `config.HARVEST_JOBS_RETENTION_DAYS` and can take some time on a big `HarvestJob` collection**
- Drop `no_dereference` on indexing to avoid the "`dictionary changed size during iteration`" error until another solution is found. **Warning: this might result in more resources consumption while indexing** [#2237](https://github.com/opendatateam/udata/pull/2237)
- Fix various issues around discussions UI [#2190](https://github.com/opendatateam/udata/pull/2190)


## 1.6.12 (2019-06-26)

- Archive dataset feature [#2172](https://github.com/opendatateam/udata/pull/2172)
- Refactor breadcrum includes [#2173](https://github.com/opendatateam/udata/pull/2173)
- Better dependencies management [#2182](https://github.com/opendatateam/udata/pull/2182) and [#2172/install.pip](https://github.com/opendatateam/udata/pull/2172/files#diff-d7b45472f3465d62f857d14cf59ea8a2)
- Reduce following to staring [#2192](https://github.com/opendatateam/udata/pull/2192/files)
- Simplify display of spatial coverage in search results [#2192](https://github.com/opendatateam/udata/pull/2192/files)
- Add cache for organization and topic display pages [#2194](https://github.com/opendatateam/udata/pull/2194)
- Dataset of datasets: id as ref instead of slug [#2195](https://github.com/opendatateam/udata/pull/2195) :warning: this introduces some settings changes, cf [documentation for EXPORT_CSV](https://github.com/opendatateam/udata/blob/master/docs/adapting-settings.md).
- Add meta og:type: make twitter cards work [#2196](https://github.com/opendatateam/udata/pull/2196)
- Fix UI responsiveness [#2199](https://github.com/opendatateam/udata/pull/2199)
- Remove social media sharing feature [#2200](https://github.com/opendatateam/udata/pull/2200)
- Quick fix for activity.atom [#2203](https://github.com/opendatateam/udata/pull/2203)
- Remove diff from js dependencies to fix CVE [#2204](https://github.com/opendatateam/udata/pull/2204)
- Replace default sort label for better readability [#2206](https://github.com/opendatateam/udata/pull/2206)
- Add a condition to up-to-dateness of a dataset [#2208](https://github.com/opendatateam/udata/pull/2208)
- Prevent deleted harvesters from running until purged. Harvest jobs history is deleted too on purge. [#2209](https://github.com/opendatateam/udata/pull/2209)
- Better quality.frequency management [#2211](https://github.com/opendatateam/udata/pull/2211)
- Fix caching of topic pages [#2213](https://github.com/opendatateam/udata/pull/2213)

## 1.6.11 (2019-05-29)

- Center incomplete rows of cards [#2162](https://github.com/opendatateam/udata/pull/2162)
- Allow .dxf upload [#2164](https://github.com/opendatateam/udata/pull/2164)
- Always use remote_url as harvesting source [#2165](https://github.com/opendatateam/udata/pull/2165)
- Update jquery to ~3.4.1 [#2161](https://github.com/opendatateam/udata/pull/2161)
- Fix various issues with search result page [#2166](https://github.com/opendatateam/udata/pull/2166)
- Restore notbroken facet includes [#2169](https://github.com/opendatateam/udata/pull/2169)

## 1.6.10 (2019-05-23)

- Remove `<br>` in badge display [#2156](https://github.com/opendatateam/udata/pull/2156)
- Display user avatar and fix its sizing [#2157](https://github.com/opendatateam/udata/pull/2157)
- Redirect unfiltered csv exports to dataset of datasets [#2158](https://github.com/opendatateam/udata/pull/2158)
- Show organization id in a modal and add hyperlinks to ids in detail modal [#2159](https://github.com/opendatateam/udata/pull/2159)

## 1.6.9 (2019-05-20)

- Add user slug to dataset cache key [#2146](https://github.com/opendatateam/udata/pull/2146)
- Change display of cards of reuses on topic pages [#2148](https://github.com/opendatateam/udata/pull/2148)
- Display remote source of harvested dataset [#2150](https://github.com/opendatateam/udata/pull/2150)
- Prefill community resource type on upload form [#2151](https://github.com/opendatateam/udata/pull/2151)
- Fix user profile UI [#2152](https://github.com/opendatateam/udata/pull/2152)
- Remove concept of permitted reuse [#2153](https://github.com/opendatateam/udata/pull/2153)

## 1.6.8 (2019-05-13)

- Configurable search autocomplete [#2138](https://github.com/opendatateam/udata/pull/2138)

## 1.6.7 (2019-05-10)

- Refactor DCAT harvesting to store only one graph (and prevent MongoDB document size overflow) [#2096](https://github.com/opendatateam/udata/pull/2096)
- Expose sane defaults for `TRACKING_BLACKLIST` [#2098](https://github.com/opendatateam/udata/pull/2098)
- Bubble up uploader errors [#2102](https://github.com/opendatateam/udata/pull/2102)
- Ensure `udata worker status --munin` always outputs zero values so munin won't see it has a "no data" response [#2103](https://github.com/opendatateam/udata/pull/2103)
- Metrics tuning: breaks circular dependencies, drop exec_js/eval usage, proper logging... [#2113](https://github.com/opendatateam/udata/pull/2113)
- Change reuse icon from "retweet" to "recycle" [#2122](https://github.com/opendatateam/udata/pull/2122)
- Admins can delete a single comment in a discussion thread [#2087](https://github.com/opendatateam/udata/pull/2087)
- Add cache directives to dataset display blocks [#2129](https://github.com/opendatateam/udata/pull/2129)
- Export multiple models objects to CSV (dataset of datasets) [#2124](https://github.com/opendatateam/udata/pull/2124)


## 1.6.6 (2019-03-27)

- Automatically loads default settings from plugins (if `plugin.settings` module exists) [#2058](https://github.com/opendatateam/udata/pull/2058)
- Fixes some memory leaks on reindexing [#2070](https://github.com/opendatateam/udata/pull/2070)
- Fixes minor UI bug [#2072](https://github.com/opendatateam/udata/pull/2072)
- Prevent ExtrasField failure on null value [#2074](https://github.com/opendatateam/udata/pull/2074)
- Improve ModelField errors handling [#2075](https://github.com/opendatateam/udata/pull/2075)
- Fix territories home map [#2077](https://github.com/opendatateam/udata/pull/2077)
- Prevent timeout on `udata index` in some cases [#2079](https://github.com/opendatateam/udata/pull/2079)
- Pin werkzeug dependency to `0.14.1` until incompatibilities are fixed [#2081](https://github.com/opendatateam/udata/pull/2081)
- Prevent client-side error while handling unparseable API response [#2076](https://github.com/opendatateam/udata/pull/2076)
- Fix the `udata job schedule` erroneous help message [#2083](https://github.com/opendatateam/udata/pull/2083)
- Fix upload button on replace resource file [#2085](https://github.com/opendatateam/udata/pull/2085)
- Ensure harvest items statuses are updated on the right job [#2089](https://github.com/opendatateam/udata/pull/2089)
- Added Serbian translations [#2055](https://github.com/opendatateam/udata/pull/2055)

## 1.6.5 (2019-02-27)

- Replace "An user" by "A user" [#2033](https://github.com/opendatateam/udata/pull/2033)
- Use "udata" and fix a few other typos in documentation and UI/translation strings [#2023](https://github.com/opendatateam/udata/pull/2023)
- Add a surrounding block declaration around community section [2039](https://github.com/opendatateam/udata/pull/2039)
- Fix broken form validation on admin discussions and issues [#2045](https://github.com/opendatateam/udata/pull/2045)
- Fix full reindexation by avoiding `SlugField.instance` deepcopy in `no_dereference()` querysets [#2048](https://github.com/opendatateam/udata/pull/2048)
- Ensure deleted user slug is pseudonymized [#2049](https://github.com/opendatateam/udata/pull/2049)
- Prevent the "Add resource" modal from closing when using the frontend "Add resource" button [#2052](https://github.com/opendatateam/udata/pull/2052)

## 1.6.4 (2019-02-02)

- Fix workers: pin redis version for Celery compatibility [#2019](https://github.com/opendatateam/udata/pull/2019)

## 1.6.3 (2019-02-01)

- Remove extra attributes on user deletion [#1961](https://github.com/opendatateam/udata/pull/1961)
- Pin phantomjs to version `2.1.7` [#1975](https://github.com/opendatateam/udata/pull/1975)
- Protect membership accept route against flood [#1984](https://github.com/opendatateam/udata/pull/1984)
- Ensure compatibility with IE11 and Firefox ESR [#1990](https://github.com/opendatateam/udata/pull/1990)
- Lots of fixes on the resource form. Be explicit about uploading a new file [#1991](https://github.com/opendatateam/udata/pull/1991)
- Centralize `selectize` handling and style in `base-completer` and apply some fixes [1992](https://github.com/opendatateam/udata/pull/1992)
- Added the missing `number` input field widget [#1993](https://github.com/opendatateam/udata/pull/1993)
- Fix the organization private datasets and reuses counters [#1994](https://github.com/opendatateam/udata/pull/1994)
- Disable autocorrect, spellcheck... on search and completion fields [#1995](https://github.com/opendatateam/udata/pull/1995)
- Fix harvest preview in edit form not taking configuration (features and filters) [#1996](https://github.com/opendatateam/udata/pull/1996)
- Ensure organization page react to URL hash changes (including those from right sidebar) [#1997](https://github.com/opendatateam/udata/pull/1997)
- Updating community resource as admin keeps original owner [#1999](https://github.com/opendatateam/udata/pull/1999)
- Major form fixes [#2000](https://github.com/opendatateam/udata/pull/2000)
- Improved admin errors handling: visual feedback on all errors, `Sentry-ID` header if present, hide organization unauthorized actions [#2005](https://github.com/opendatateam/udata/pull/2005)
- Expose and import licenses `alternate_urls` and `alternate_titles` fields [#2006](https://github.com/opendatateam/udata/pull/2006)
- Be consistent on search results wording and icons (Stars vs Followers) [#2013](https://github.com/opendatateam/udata/pull/2013)
- Switch from a "full facet reset" to a "by term reset" approach in search facets [#2014](https://github.com/opendatateam/udata/pull/2014)
- Ensures all modals have the same buttons styles and orders, same color code... [#2012](https://github.com/opendatateam/udata/pull/2012)
- Ensure URLs from assets stored on `CDN_DOMAINS` are considered as valid and that associated error message is properly translated [#2017](https://github.com/opendatateam/udata/pull/2017)

## 1.6.2 (2018-11-05)

- Display the owner/organization on harvester view [#1921](https://github.com/opendatateam/udata/pull/1921)
- Improve harvest validation errors handling [#1920](https://github.com/opendatateam/udata/pull/1920)
- Make extra TOS text customizable [#1922](https://github.com/opendatateam/udata/pull/1922)
- Fixes an `UnicodeEncodeError` occuring when parsing RDF with unicode URLs [#1919](https://github.com/opendatateam/udata/pull/1919)
- Fix some external assets handling cases [#1918](https://github.com/opendatateam/udata/pull/1918)
- Harvest items can now match `source.id` before `source.domain` — no more duplicates when changing an harvester URL [#1923](https://github.com/opendatateam/udata/pull/1923)
- Ensure image picker/cropper only allows images [#1925](https://github.com/opendatateam/udata/pull/1925)
- Make tags min and max length configurable and ensure admin takes its configuration from the backend [#1935](https://github.com/opendatateam/udata/pull/1935)
- Prevent errors when there is no date available to focus on the calendar [#1937](https://github.com/opendatateam/udata/pull/1937)

### Internals

- Update authlib to 0.10 [#1916](https://github.com/opendatateam/udata/pull/1916)

## 1.6.1 (2018-10-11)

- Allows arguments and keyword arguments in the task `@connect` decorator [#1908](https://github.com/opendatateam/udata/pull/1908)
- Allows to restore assets after being deleted (Datasets, Organizations and Reuses) [#1901](https://github.com/opendatateam/udata/pull/1901)
- Fixes form events not bubbling (and so fixes harvester config not displaying) [#1914](https://github.com/opendatateam/udata/pull/1914)

## 1.6.0 (2018-10-02)

### New features

- Harvest sources are now filterable through the harvest source create/edit admin form [#1812](https://github.com/opendatateam/udata/pull/1812)
- Harvest sources can now enable or disable some optional backend features [#1875](https://github.com/opendatateam/udata/pull/1875)
- Static assets are now compatible with long-term caching (ie. their hash is present in the filename) [#1826](https://github.com/opendatateam/udata/pull/1826)
- Post UIs have been reworked: publication date, publish/unpublish action, save and continue editing, dynamic sidebar, alignments fixes... [#1857](https://github.com/opendatateam/udata/pull/1857)

### Minor changes

- Only display temporal coverage years on cards and search results [#1833](https://github.com/opendatateam/udata/pull/1833)
- Add publisher's name on dataset template [#1847](https://github.com/opendatateam/udata/pull/1847)
- Improved upload error handling: deduplicate notifications, localized generic error message, sentry identifier... [#1842](https://github.com/opendatateam/udata/pull/1842)
- Allows to filter datasets on resource `type` (needs reindexing) [#1848](https://github.com/opendatateam/udata/pull/1848)
- Switch the admin sidebar collapse icon from "hamburger"to left and right arrows [#1855](https://github.com/opendatateam/udata/pull/1855)
- Discussion add card style coherence [#1884](https://github.com/opendatateam/udata/pull/1884)
- `LINKCHECKING_UNCHECKED_TYPES` setting to prevent linkchecking on some ressource types [#1892](https://github.com/opendatateam/udata/pull/1892)
- `swagger.json` API specifications now pass validation [#1898](https://github.com/opendatateam/udata/pull/1898)

### Breaking changes

- Theme are now responsible for adding their CSS markup on template (no more assumptions on `theme.css` and `admin.css`). Most of the time, overriding `raw.html` and `admin.html` should be sufficient
- The discussions API `posted_by` attribute is now an embedded user instead of an user ID to avoid extra API calls [#1839](https://github.com/opendatateam/udata/pull/1839)

### Bugfixes

- Hide the `resource.type` attribute from JSON-LD output until handled by a dedicated vocabulary/property [#1865](https://github.com/opendatateam/udata/pull/1865)
- RDFs, CSVs and resource redirect views are now handling CORS properly [#1866](https://github.com/opendatateam/udata/pull/1866)
- Fix broken sorts on organization's datasets list in admin [#1873](https://github.com/opendatateam/udata/pull/1873)
- Ensure harvest previewing is done against current form content [#1888](https://github.com/opendatateam/udata/pull/1888)
- Ensure deleted objects are unindexed [#1891](https://github.com/opendatateam/udata/pull/1891)
- Fix the dataset resources list layout wrapping [#1893](https://github.com/opendatateam/udata/pull/1893)
- Fix wrong behavior for weblinks [#1894](https://github.com/opendatateam/udata/pull/1894)
- Ensure `info config` command only displays configuration variables [#1897](https://github.com/opendatateam/udata/pull/1897)

### Internal

- Upgrade to Authlib 0.9 [#1760](https://github.com/opendatateam/udata/pull/1760) [#1827](https://github.com/opendatateam/udata/pull/1827)
- Add a `Dataset.on_resource_added` signal

## 1.5.3 (2018-08-27)

- Prevent UnicodeError on unicode URL validation error [#1844](https://github.com/opendatateam/udata/pull/1844)
- Hide save button in "Add resource" modal until form is visible (and prevent error) [#1846](https://github.com/opendatateam/udata/pull/1846)
- The purge chunks tasks also remove the directory [#1845](https://github.com/opendatateam/udata/pull/1845)
- Upgrade to latest Fine-Uploader version to benefit from bug fixes [#1849](https://github.com/opendatateam/udata/pull/1849)
- Prevent front views from downloading `swagger.json` [#1838](https://github.com/opendatateam/udata/pull/1838)
- Ensure API docs works without data [#1840](https://github.com/opendatateam/udata/pull/1840)
- Expose the default spatial granularity in API specs [#1841](https://github.com/opendatateam/udata/pull/1841)
- Fix missing dataset title on client-side card listing [#1834](https://github.com/opendatateam/udata/pull/1834)
- Allows to clear the dataset form temporal coverage. [#1832](https://github.com/opendatateam/udata/pull/1832)
- Ensure that admin notifications are displayed once and with a constant width. [#1831](https://github.com/opendatateam/udata/pull/1831)
- Fix broken date range picker date parsing (ie. manual keyboard input) [#1863](https://github.com/opendatateam/udata/pull/1853)
- Normalize uploaded filenames to avoid encoding issues, filesystem incompatibilities... [#1852](https://github.com/opendatateam/udata/pull/1852)

## 1.5.2 (2018-08-08)

- Fix client-side temporal coverage rendering [#1821](https://github.com/opendatateam/udata/pull/1821)
- Prevent word breaking when wrapping discussions messages [#1822](https://github.com/opendatateam/udata/pull/1822)
- Properly render message content on issues and discussions mails [#1823](https://github.com/opendatateam/udata/pull/1823)

## 1.5.1 (2018-08-03)

- Ensure OEmbed compatibility with external CDN [#1815](https://github.com/opendatateam/udata/pull/1815)
- Fixes some static URL serialization [#1815](https://github.com/opendatateam/udata/pull/1815)

## 1.5.0 (2018-07-30)

### New features

- Slugs are now redirected on change when changed until old slug are free [#1771](https://github.com/opendatateam/udata/pull/1771)
- Improve usability of new organization form [#1777](https://github.com/opendatateam/udata/pull/1777)
- Allows to serve assets on an external CDN domain using `CDN_DOMAIN` [#1804](https://github.com/opendatateam/udata/pull/1804)

### Breaking changes

None

### Bug fixes and minor changes

- Sort dataset update frequencies by ascending frequency [#1758](https://github.com/opendatateam/udata/pull/1758)
- Skip gov.uk references tests when site is unreachable [#1767](https://github.com/opendatateam/udata/pull/1767)
- Fix resources reorder (registered extras validation logic) [#1796](https://github.com/opendatateam/udata/pull/1796)
- Fix checksum display on resource modal [#1797](https://github.com/opendatateam/udata/pull/1797)
- Use metrics.views on resource card [#1778](https://github.com/opendatateam/udata/pull/1778)
- Fix dataset collapse on ie11 [#1802](https://github.com/opendatateam/udata/pull/1802)
- Upgrade i18next (security) [#1803](https://github.com/opendatateam/udata/pull/1803)

### Internals

- Backports some Python 3 forward compatible changes and fixes some bugs [#1769](https://github.com/opendatateam/udata/pull/1769):
    - avoid `filter` and `map` usage instead of list comprehension
    - explicit encoding handling
    - avoid comparison to `None`
    - use `next()` instead of `.next()` to iterate
    - unhide some implicit casts (in particular search weight)
- Tests are now run against `local.test` instead of `localhost` to avoid pytest warnings

## 1.4.1 (2018-06-15)

- Fix community resource creation and display [#1733](https://github.com/opendatateam/udata/pull/1733)
- Failsafe JS cache storage: use a custom in-memory storage as fallback when access to `sessionStorage` is not allowed [#1742](https://github.com/opendatateam/udata/pull/1742)
- Prevent errors when handling API errors without data/payload [#1743](https://github.com/opendatateam/udata/pull/1743)
- Improve/fix validation error formatting on harvesting [#1745](https://github.com/opendatateam/udata/pull/1745)
- Ensure daterange can be parsed from full iso datetime [#1748](https://github.com/opendatateam/udata/pull/1748)
- API: enforce application/json content-type for forms [#1751](https://github.com/opendatateam/udata/pull/1751)
- RDF parser can now process [european frequencies](https://publications.europa.eu/en/web/eu-vocabularies/at-dataset/-/resource/dataset/frequency) [#1752](https://github.com/opendatateam/udata/pull/1752)
- Fix images upload broken by chunked upload [#1756](https://github.com/opendatateam/udata/pull/1756)

## 1.4.0 (2018-06-06)

### New features

- Typed resources [#1398](https://github.com/opendatateam/udata/issues/1398)
- Initial data preview implementation [#1581](https://github.com/opendatateam/udata/pull/1581) [#1632](https://github.com/opendatateam/udata/pull/1632)
- Handle some alternate titles and alternate URLs on licenses for improved match on harvesting [#1592](https://github.com/opendatateam/udata/pull/1592)
- Allow to specify a dataset acronym [#1217](https://github.com/opendatateam/udata/pull/1217)
- Starts using harvest backend `config` (validation, API exposition, `HarvestFilters`...) [#1716](https://github.com/opendatateam/udata/pull/1716)
- The map widget can now be configured (tiles URL, initial position...) [#1672](https://github.com/opendatateam/udata/pull/1672)
- New discussions layout [#1623](https://github.com/opendatateam/udata/pull/1623)
- Dynamic API documentation, Enhancement to Pull #1542 - [#1542](https://github.com/opendatateam/udata/pull/1542)
- Resource modal overhaul with markdown support [#1547](https://github.com/opendatateam/udata/pull/1547)

### Breaking changes

- Normalize resource.format (migration - :warning: need reindexing). [#1563](https://github.com/opendatateam/udata/pull/1563)
- Enforce a domain whitelist when resource.filetype is file. See [`RESOURCES_FILE_ALLOWED_DOMAINS`](https://udata.readthedocs.io/en/latest/adapting-settings/#resources_file_allowed_domains) settings variable for details and configuration. [#1567](https://github.com/opendatateam/udata/issues/1567)
- Remove extras from datasets search index (needs reindexation) [#1718](https://github.com/opendatateam/udata/pull/1718)

### Bug fixes and minor changes

- Switch to PyPI.org for package links [#1583](https://github.com/opendatateam/udata/pull/1583)
- Show resource type in modal (front) [#1714](https://github.com/opendatateam/udata/pull/1714)
- Adds ETag to internal avatar for efficient caching control [#1712](https://github.com/opendatateam/udata/pull/1712)
- Fix 404/missing css on front pages [#1709](https://github.com/opendatateam/udata/pull/1709)
- Fix markdown max image width (front) [#1707](https://github.com/opendatateam/udata/pull/1707)
- Ensure registered extras types are properly parsed from JSON. Remove the need for custom `db.Extra` classes [#1699](https://github.com/opendatateam/udata/pull/1699)
- Fix the temporal coverage facet query string parsing [#1676](https://github.com/opendatateam/udata/pull/1676)
- Fix search auto-complete hitbox [#1687](https://github.com/opendatateam/udata/pull/1687)
- Fix Firefox custom error handling, part 2 [#1671](https://github.com/opendatateam/udata/pull/1671)
- Add resend confirmation email link to login screen [#1653](https://github.com/opendatateam/udata/pull/1653)
- Audience metrics: use only `views` [#1607](https://github.com/opendatateam/udata/pull/1607)
- Add missing spatial granularities translations [#1636](https://github.com/opendatateam/udata/pull/1636)
- Protocol-relative URLs support [#1599](https://github.com/opendatateam/udata/pull/1599)

### Internals

- Simplify `ExtrasField` form field signature (no need anymore for the `extras` parameter) [#1698](https://github.com/opendatateam/udata/pull/1698)
- Register known extras types [#1700](https://github.com/opendatateam/udata/pull/1700)

## 1.3.12 (2018-05-31)

- Fix side menu on mobile [#1701](https://github.com/opendatateam/udata/pull/1701)
- Fix update frequency field [#1702](https://github.com/opendatateam/udata/pull/1702)

## 1.3.11 (2018-05-29)

- Protect Resource.need_check against malformed/string dates [#1691](https://github.com/opendatateam/udata/pull/1691)
- Fix search auto-complete loading on new page [#1693](https://github.com/opendatateam/udata/pull/1693)

## 1.3.10 (2018-05-11)

- Expose Resource.extras as writable in the API [#1660](https://github.com/opendatateam/udata/pull/1660)
- Fix Firefox custom errors handling [#1662](https://github.com/opendatateam/udata/pull/1662)

## 1.3.9 (2018-05-07)

- Prevent linkchecker to pollute timeline as a side-effect. (migration). **Warning, the migration will delete all dataset update activities** [#1643](https://github.com/opendatateam/udata/pull/1643)
- Fix OAuth authorization screen failing with unicode `SITE_TITLE` [#1624](https://github.com/opendatateam/udata/pull/1624)
- Fix markdown handling of autolinks with angle brackets and factorize (and test) markdown `parse_html()` [#1625](https://github.com/opendatateam/udata/pull/1625)
- Fix timeline order [#1642](https://github.com/opendatateam/udata/pull/1642)
- Fix markdown rendering on IE11 [#1645](https://github.com/opendatateam/udata/pull/1645)
- Consider bad UUID as 404 in routing [#1646](https://github.com/opendatateam/udata/pull/1646)
- Add missing email templates [#1647](https://github.com/opendatateam/udata/pull/1647)
- Polyfill `ChildNode.remove()` for IE11 [#1648](https://github.com/opendatateam/udata/pull/1648)
- Improve Raven-js/Sentry error handling [#1649](https://github.com/opendatateam/udata/pull/1649)
- Prevent regex special characters to break site search [#1650](https://github.com/opendatateam/udata/pull/1650)

## 1.3.8 (2018-04-25)

- Fix sendmail regression [#1620](https://github.com/opendatateam/udata/pull/1620)

## 1.3.7 (2018-04-24)

- Fix some search parameters validation [#1601](https://github.com/opendatateam/udata/pull/1601)
- Prevent API tracking errors with unicode [#1602](https://github.com/opendatateam/udata/pull/1602)
- Prevent a race condition error when uploading file with concurrent chunking [#1606](https://github.com/opendatateam/udata/pull/1606)
- Disallow resources dict in API [#1603](https://github.com/opendatateam/udata/pull/1603)
- Test and fix territories routing [#1611](https://github.com/opendatateam/udata/pull/1611)
- Fix the client-side Raven/Sentry configuration [#1612](https://github.com/opendatateam/udata/pull/1612)
- Raise a 404 in case of unknown RDF content type [#1613](https://github.com/opendatateam/udata/pull/1613)
- Ensure current theme is available to macros requiring it in mails [#1614](https://github.com/opendatateam/udata/pull/1614)
- Fix documentation about NGinx configuration for https [#1615](https://github.com/opendatateam/udata/pull/1615)
- Remove unwanted commas in default `SECURITY_EMAIL_SUBJECT_*` parameters [#1616](https://github.com/opendatateam/udata/pull/1616)

## 1.3.6 (2018-04-16)

- Prevent OEmbed card to be styled when loaded in bootstrap 4 [#1569](https://github.com/opendatateam/udata/pull/1569)
- Fix organizations sort by last_modified [#1576](https://github.com/opendatateam/udata/pull/1576)
- Fix dataset creation form (and any other form) [#1584](https://github.com/opendatateam/udata/pull/1584)
- Fix an XSS on client-side markdown parsing [#1585](https://github.com/opendatateam/udata/pull/1585)
- Ensure URLs validation is the same everywhere [#1586](https://github.com/opendatateam/udata/pull/1586)

## 1.3.5 (2018-04-03)

- Upgrade `sifter` to `0.5.3` [#1548](https://github.com/opendatateam/udata/pull/1548)
- Upgrade `jquery-validation` to 1.17.0 and fixes some issues with client-side URL validation [#1550](https://github.com/opendatateam/udata/pull/1550)
- Minor change on OEmbed cards to avoid theme to override the cards `font-family` [#1549](https://github.com/opendatateam/udata/pull/1549)
- Improve cli unicode handling [#1551](https://github.com/opendatateam/udata/pull/1551)
- Fix DCAT harvester mime type detection [#1552](https://github.com/opendatateam/udata/pull/1552)
- Add the missing harvester URL in admin [#1554](https://github.com/opendatateam/udata/pull/1554)
- Fix harvester preview/job layout [#1553](https://github.com/opendatateam/udata/pull/1553)
- Fix some search unicode issues [#1555](https://github.com/opendatateam/udata/pull/1555)
- Small fixes on OEmbed URL detection [#1556](https://github.com/opendatateam/udata/pull/1556)
- Use nb_hits instead of views to count downloads [#1560](https://github.com/opendatateam/udata/pull/1560)
- Prevent an XSS in TermFacet [#1561](https://github.com/opendatateam/udata/pull/1561)
- Fix breadcrumb bar layout on empty search result [#1562](https://github.com/opendatateam/udata/pull/1562)

## 1.3.4 (2018-03-28)

- Remove territory claim banner [#1521](https://github.com/opendatateam/udata/pull/1521)
- Expose an [OEmbed](https://oembed.com/) API endpoint using the new cards [#1525](https://github.com/opendatateam/udata/pull/1525)
- Small topic fixes [#1529](https://github.com/opendatateam/udata/pull/1529)
- Fixes the search result vertical cut off [#1530](https://github.com/opendatateam/udata/pull/1530)
- Prevent visually disabled pagination buttons from being clicked [#1539](https://github.com/opendatateam/udata/pull/1539)
- Fixes "sort organization by name" not working [#1537](https://github.com/opendatateam/udata/pull/1537)
- Non-admin users should not see the "publish as anyone" filter field on "publish as" screen [#1538](https://github.com/opendatateam/udata/pull/1538)

## 1.3.3 (2018-03-20)

- Fixes on upload: prevent double upload and bad chunks upload [#1516](https://github.com/opendatateam/udata/pull/1516)
- Ensure OAuth2 tokens can be saved without `refresh_token` [#1517](https://github.com/opendatateam/udata/pull/1517)

## 1.3.2 (2018-03-20)

- Support request-body credential in OAuth2 (Fix a regression introduced in 1.3.0) [#1511](https://github.com/opendatateam/udata/pull/1511)

## 1.3.1 (2018-03-15)

- Fix some geozones/geoids bugs [#1505](https://github.com/opendatateam/udata/pull/1505)
- Fix oauth scopes serialization in authorization template [#1506](https://github.com/opendatateam/udata/pull/1506)
- Prevent error on site ressources metric [#1507](https://github.com/opendatateam/udata/pull/1507)
- Fix some routing errors [#1508](https://github.com/opendatateam/udata/pull/1508)
- Mongo connection is now lazy by default, preventing non fork-safe usage in celery as well as preventing commands not using the database to hit it [#1509](https://github.com/opendatateam/udata/pull/1509)
- Fix udata version not exposed on Sentry [#1510](https://github.com/opendatateam/udata/pull/1510)

## 1.3.0 (2018-03-13)

### Breaking changes

- Switch to `flask-cli` and drop `flask-script`. Deprecated commands have been removed. [#1364](https://github.com/opendatateam/udata/pull/1364)
- Update card components to make them more consistent [#1383](https://github.com/opendatateam/udata/pull/1383) [#1460](https://github.com/opendatateam/udata/pull/1460)
- udata is now protocol (`http`/`https`) agnostic. This is now fully the reverse-proxy responsibility (please ensure that you are using SSL only in production for security purpose). [#1463](https://github.com/opendatateam/udata/pull/1463)
- Added more entrypoints and document them. There is no more automatically enabled plugin by installation. Plugins can now properly contribute translations. [#1431](https://github.com/opendatateam/udata/pull/1431)

### New features

- Soft breaks in markdown is rendered as line return as allowed by the [commonmark specifications](http://spec.commonmark.org/0.28/#soft-line-breaks), client-side rendering follows the same security rules [#1432](https://github.com/opendatateam/udata/pull/1432)
- Switch from OAuthlib/Flask-OUAhtlib to Authlib and support all grants type as well as token revocation [#1434](https://github.com/opendatateam/udata/pull/1434)
- Chunked upload support (big files support) [#1468](https://github.com/opendatateam/udata/pull/1468)
- Improve tasks/jobs queues routing [#1487](https://github.com/opendatateam/udata/pull/1487)
- Add the `udata schedule|unschedule|scheduled` commands [#1497](https://github.com/opendatateam/udata/pull/1497)

### Bug fixes and minor changes

- Added Geopackage as default allowed file formats [#1425](https://github.com/opendatateam/udata/pull/1425)
- Fix completion/suggestion unicode handling [#1452](https://github.com/opendatateam/udata/pull/1452)
- Added a link to change password into the admin [#1462](https://github.com/opendatateam/udata/pull/1462)
- Fix organization widget (embed) [#1474](https://github.com/opendatateam/udata/pull/1474)
- High priority for sendmail tasks [#1484](https://github.com/opendatateam/udata/pull/1484)
- Add security.send_confirmation template [#1475](https://github.com/opendatateam/udata/pull/1475)

### Internals

- Switch to pytest as testing tool and expose a `udata` pytest plugin [#1400](https://github.com/opendatateam/udata/pull/1400)


## 1.2.11 (2018-02-05)

- Translate Flask-Security email subjects [#1413](https://github.com/opendatateam/udata/pull/1413)
- Fix organization admin pagination [#1372](https://github.com/opendatateam/udata/issues/1372)
- Fix missing spinners on loading datatables [#1401](https://github.com/opendatateam/udata/pull/1401)
- Fixes on the search facets [#1410](https://github.com/opendatateam/udata/pull/1410)

## 1.2.10 (2018-01-24)

- Markdown rendering is now the same between the back and the frontend. [#604](https://github.com/opendatateam/udata/issues/604)
- Make the dataset page reuses section and cards themable. [#1378](https://github.com/opendatateam/udata/pull/1378)
- `ValueError` is not hidden anymore by the Bad Request error page, it is logged. [#1382](https://github.com/opendatateam/udata/pull/1382)
- Spatial encoding fixes: prevent breaking unicode errors. [#1381](https://github.com/opendatateam/udata/pull/1381)
- Ensure the multiple term search uses a `AND` operator [#1384](https://github.com/opendatateam/udata/pull/1384)
- Facets encoding fixes: ensure lazy strings are propery encoded. [#1388](https://github.com/opendatateam/udata/pull/1388)
- Markdown content is now easily themable (namespaced into a `markdown` class) [#1389](https://github.com/opendatateam/udata/pull/1389)
- Fix discussions and community resources alignment on datasets and reuses pages [#1390](https://github.com/opendatateam/udata/pull/1390)
- Fix discussions style on default theme [#1393](https://github.com/opendatateam/udata/pull/1393)
- Ensure empty harvest jobs properly end [#1395](https://github.com/opendatateam/udata/pull/1395)

## 1.2.9 (2018-01-17)

- Add extras field in discussions [#1360](https://github.com/opendatateam/udata/pull/1360)
- Fix datepicker [#1370](https://github.com/opendatateam/udata/pull/1370)
- Fix error on forbidden scheme in `is_url` harvest filter [#1376](https://github.com/opendatateam/udata/pull/1376)
- Fix an error on rendering present territory date [#1377](https://github.com/opendatateam/udata/pull/1377)

## 1.2.8 (2018-01-10)

- Fix html2text dependency version [#1362](https://github.com/opendatateam/udata/pull/1362)

## 1.2.7 (2018-01-10)

- Bump chartjs version to 2.x [#1352](https://github.com/opendatateam/udata/pull/1352)
- Sanitize mdstrip [#1351](https://github.com/opendatateam/udata/pull/1351)

## 1.2.6 (2018-01-04)

- Fix wrongly timed notification on dataset creation with misformed tags [#1332](https://github.com/opendatateam/udata/pull/1332)
- Fix topic creation [#1333](https://github.com/opendatateam/udata/pull/1333)
- Add a `udata worker status` command to list pending tasks.[breaking] The `udata worker` command is replaced by `udata worker start`. [#1324](https://github.com/opendatateam/udata/pull/1324)
- Prevent crawlers from indexing spammy datasets, reuses and organizations [#1334](https://github.com/opendatateam/udata/pull/1334) [#1335](https://github.com/opendatateam/udata/pull/1335)
- Ensure Swagger.js properly set jQuery.ajax contentType parameter (and so data is properly serialized) [#1126](https://github.com/opendatateam/udata/issues/1126)
- Allows theme to easily access the `owner_avatar_url` template filter [#1336](https://github.com/opendatateam/udata/pull/1336)

## 1.2.5 (2017-12-14)

- Fix misused hand cursor over the spatial coverage map in dataset admin [#1296](https://github.com/opendatateam/udata/pull/1296)
- Fix broken post edit page [#1295](https://github.com/opendatateam/udata/pull/1295)
- Display date of comments in dataset discussions [#1283](https://github.com/opendatateam/udata/pull/1283)
- Prevent `reindex` command from failing on a specific object and log error instead. [#1293](https://github.com/opendatateam/udata/pull/1293)
- Position the community resource link icon correctly [#1298](https://github.com/opendatateam/udata/pull/1298)
- Add a sort option to query of list of posts in API [#1301](https://github.com/opendatateam/udata/pull/1301)
- Import dropdown behavior from `udata-gouvfr` and fix hidden submenus on mobile [#1297](https://github.com/opendatateam/udata/pull/1297)
- show message for emtpy dataset search [#1044](https://github.com/opendatateam/udata/pull/1284)

## 1.2.4 (2017-12-06)

- Fix flask_security celery tasks context [#1249](https://github.com/opendatateam/udata/pull/1249)
- Fix `dataset.quality` handling when no format filled [#1265](https://github.com/opendatateam/udata/pull/1265)
- Ignore celery tasks results except for tasks which require it and lower the default results expiration to 6 hours [#1281](https://github.com/opendatateam/udata/pull/1281)
- Import community resource avatar style from udata-gouvfr [#1288](https://github.com/opendatateam/udata/pull/1288)
- Terms are now handled from markdown and customizable with the `SITE_TERMS_LOCATION` setting. [#1285](https://github.com/opendatateam/udata/pull/1285)
- Deeplink to resource [#1289](https://github.com/opendatateam/udata/pull/1289)

## 1.2.3 (2017-10-27)

- Check only the uncollapsed resources at first on dataset view [#1246](https://github.com/opendatateam/udata/pull/1246)

## 1.2.2 (2017-10-26)

- Fixes on the `search index command` [#1245](https://github.com/opendatateam/udata/pull/1245)

## 1.2.1 (2017-10-26)

- Introduce `udata search index` commmand to replace both deprecated `udata search init` and `udata search reindex` commands. They will be removed in udata 1.4. [#1233](https://github.com/opendatateam/udata/pull/1233)
- Rollback oauthlib from 2.0.5 to 2.0.2, pending a permanent solution [#1237](https://github.com/opendatateam/udata/pull/1237)
- Get cached linkchecker result before hitting API [#1235](https://github.com/opendatateam/udata/pull/1235)
- Cleanup resources checksum (migration) [#1239](https://github.com/opendatateam/udata/pull/1239)
- Show check results in resource modal [#1242](https://github.com/opendatateam/udata/pull/1242)
- Cache avatar rendering [#1243](https://github.com/opendatateam/udata/pull/1243)

## 1.2.0 (2017-10-20)

### New features and big improvements

- Expose harvester scheduling through the API and the admin interface [#1123](https://github.com/opendatateam/udata/pull/1123)
- Added a `udata info` command for diagnostic purpose [#1179](https://github.com/opendatateam/udata/pull/1179)
- Switch from static theme avatars/placeholders to [identicons](https://en.wikipedia.org/wiki/Identicon) for readability (mostly on discussions) [#1193](https://github.com/opendatateam/udata/pull/1193)
- Move croquemort features to a generic link checker architecture [#1110](https://github.com/opendatateam/udata/pull/1110)
- CKAN and OpenDataSoft backends are now optional separate udata extensions [#1213](https://github.com/opendatateam/udata/pull/1213)
- Better search autocomplete [#1222](https://github.com/opendatateam/udata/pull/1222)
- Big post improvements (discussions support, navigation, fixes...) [#1224](https://github.com/opendatateam/udata/pull/1224)

### Breaking changes

- Upgrade to Celery 4.1.0. All celery parameters should be updated. (See [Celery options documentation](https://udata.readthedocs.io/en/stable/adapting-settings/#celery-options) [#1150](https://github.com/opendatateam/udata/pull/1050)
- Switch to [Crowdin](https://crowdin.com) to manage translations [#1171](https://github.com/opendatateam/udata/pull/1171)
- Switch to `Flask-Security`. `Flask-Security-Fork` should be uninstalled before installing the new requirements [#958](https://github.com/opendatateam/udata/pull/958)

### Miscellaneous changes and fixes

- Display organization metrics in the organization page tab labels [#1022](https://github.com/opendatateam/udata/pull/1022)
- Organization dashboard page has been merged into the main organization page [#1023](https://github.com/opendatateam/udata/pull/1023)
- Fix an issue causing a loss of data input at the global search input level [#1019](https://github.com/opendatateam/udata/pull/1019)
- Fixes a lot of encoding issues [#1146](https://github.com/opendatateam/udata/pull/1146)
- Add `.ttl` and `.n3` as supported file extensions [#1183](https://github.com/opendatateam/udata/pull/1183)
- Improve logging for adhoc scripts [#1184](https://github.com/opendatateam/udata/pull/1184)
- Improve URLs validation (support new tlds, unicode URLs...) [#1182](https://github.com/opendatateam/udata/pull/1182)
- Properly serialize empty geometries for zones missing it and prevent leaflet crash on invalid bounds [#1188](https://github.com/opendatateam/udata/pull/1188)
- Start validating some configuration parameters [#1197](https://github.com/opendatateam/udata/pull/1197)
- Remove resources without title or url [migration] [#1200](https://github.com/opendatateam/udata/pull/1200)
- Improve harvesting licenses detection [#1203](https://github.com/opendatateam/udata/pull/1203)
- Added missing delete post and topic admin actions [#1202](https://github.com/opendatateam/udata/pull/1202)
- Fix the scroll to a discussion sub-thread [#1206](https://github.com/opendatateam/udata/pull/1206)
- Fix duplication in discussions [migration] [#1209](https://github.com/opendatateam/udata/pull/1209)
- Display that a discussion has been closed [#1216](https://github.com/opendatateam/udata/pull/1216)
- Explicit dataset search reuse facet context (only known reuses) [#1219](https://github.com/opendatateam/udata/pull/1219)
- Optimize indexation a little bit [#1215](https://github.com/opendatateam/udata/pull/1215)
- Fix some reversed temporal coverage [migration] [#1214](https://github.com/opendatateam/udata/pull/1214)


## 1.1.8 (2017-09-28)

- Display membership modal actions buttons for site administrators and on membership display. [#1176](https://github.com/opendatateam/udata/pull/1176)
- Fix organization avatar in admin profile [#1175](https://github.com/opendatateam/udata/issues/1175)

## 1.1.7 (2017-09-25)

- Prevent a random territory from being displayed when query doesn't match [#1124](https://github.com/opendatateam/udata/pull/1124)
- Display avatar when the community resource owner is an organization [#1125](https://github.com/opendatateam/udata/pull/1125)
- Refactor the "publish as" screen to make it more obvious that an user is publishing under its own name [#1122](https://github.com/opendatateam/udata/pull/1122)
- Make the "find your organization" screen cards clickable (send to the organization page) [#1129](https://github.com/opendatateam/udata/pull/1129)
- Fix "Center the full picture" on user avatar upload [#1130](https://github.com/opendatateam/udata/issues/1130)
- Hide issue modal forbidden actions [#1128](https://github.com/opendatateam/udata/pull/1128)
- Ensure spatial coverage zones are resolved when submitted from the API or when querying oembed API. [#1140](https://github.com/opendatateam/udata/pull/1140)
- Prevent user metrics computation when the object owner is an organization (and vice versa) [#1152](https://github.com/opendatateam/udata/pull/1152)

## 1.1.6 (2017-09-11)

- Fix CircleCI automated publication on release tags
  [#1120](https://github.com/opendatateam/udata/pull/1120)

## 1.1.5 (2017-09-11)

- Fix the organization members grid in admin
  [#934](https://github.com/opendatateam/udata/issues/934)
- Fix and tune harvest admin loading state and payload size
  [#1113](https://github.com/opendatateam/udata/issues/1113)
- Automatically schedule validated harvesters and allow to (re)schedule them
  [#1114](https://github.com/opendatateam/udata/pull/1114)
- Raise the minimum `raven` version to ensure sentry is filtering legit HTTP exceptions
  [#774](https://github.com/opendatateam/udata/issues/774)
- Pin GeoJSON version to avoid breaking changes
  [#1118](https://github.com/opendatateam/udata/pull/1118)
- Deduplicate organization members
  [#1111](https://github.com/opendatateam/udata/issues/1111)

## 1.1.4 (2017-09-05)

- Fix packaging

## 1.1.3 (2017-09-05)

- Make the spatial search levels exclusion list configurable through `SPATIAL_SEARCH_EXCLUDE_LEVELS`.
  [#1101](https://github.com/opendatateam/udata/pull/1101)
- Fix facets labelizer with html handling
  [#1102](https://github.com/opendatateam/udata/issues/1102)
- Ensure territories pages have image defined in metadatas
  [#1103](https://github.com/opendatateam/udata/issues/1103)
- Strip tags in autocomplete results
  [#1104](https://github.com/opendatateam/udata/pull/1104)
- Transmit link checker status to frontend
  [#1048](https://github.com/opendatateam/udata/issues/1048)
- Remove plus signs from search query
  [#1048](https://github.com/opendatateam/udata/issues/987)

## 1.1.2 (2017-09-04)

- Handle territory URLs generation without validity
  [#1068](https://github.com/opendatateam/udata/issues/1068)
- Added a contact button to trigger discussions
  [#1076](https://github.com/opendatateam/udata/pull/1076)
- Improve harvest error handling
  [#1078](https://github.com/opendatateam/udata/pull/1078)
- Improve elasticsearch configurability
  [#1096](https://github.com/opendatateam/udata/pull/1096)
- Lots of fixes admin files upload
  [1094](https://github.com/opendatateam/udata/pull/1094)
- Prevent the "Bad request error" happening on search but only on some servers
  [#1097](https://github.com/opendatateam/udata/pull/1097)
- Migrate spatial granularities to new identifiers
- Migrate remaining legacy spatial identifiers
  [#1080](https://github.com/opendatateam/udata/pull/1080)
- Fix the discussion API documention
  [#1093](https://github.com/opendatateam/udata/pull/1093)

## 1.1.1 (2017-07-31)

- Fix an issue preventing reuse edition:
  [#1027](https://github.com/opendatateam/udata/issues/1027)
- Fix an issue preventing user display and edit in admin:
  [#1030](https://github.com/opendatateam/udata/issues/1030)
- Fix an error when a membership request is accepted:
  [#1028](https://github.com/opendatateam/udata/issues/1028)
- Fix issue modal on a reuse:
  [#1026](https://github.com/opendatateam/udata/issues/1026)
- Fix sort by date on admin users list:
  [#1029](https://github.com/opendatateam/udata/issues/1029)
- Improve the `purge` command
  [#1039](https://github.com/opendatateam/udata/pull/1039)
- Ensure search does not fail when a deleted object has not been
  unindexed yet
  [#1063](https://github.com/opendatateam/udata/issues/1063)
- Start using Celery queues to handle task priorities
  [#1067](https://github.com/opendatateam/udata/pull/1067)
- Updated translations

## 1.1.0 (2017-07-05)

### New features and improvements

- Added a [DCAT](https://www.w3.org/TR/vocab-dcat/) harvester
  and expose metadata as RDF/DCAT.
  [#966](https://github.com/opendatateam/udata/pull/966)
  See the dedicated documentions:

  - [RDF](https://udata.readthedocs.io/en/stable/rdf/)
  - [Harvesting](https://udata.readthedocs.io/en/stable/harvesting/)

- Images are now optimized and you can force rerendering using the `udata images render` command.
- Allowed files extensions are now configurable via the `ALLOWED_RESOURCES_EXTENSIONS` setting
  and both admin and API will have the same behavior
  [#833](https://github.com/opendatateam/udata/pull/833).
- Improve and fix notifications:
  [#928](https://github.com/opendatateam/udata/issues/928)

  - Changed notification style to toast
  - Fix notifications that weren't displayed on form submission
- Add a toggle indicator on dataset quality blocks that are collapsible
  [#915](https://github.com/opendatateam/udata/issues/915)
- Integrating latest versions of GeoZones and GeoLogos for territories.
  Especially using history of towns, counties and regions from GeoHisto.
  [#499](https://github.com/opendatateam/udata/issues/499)

### Breaking Changes

- Themes are now entrypoint-based [#829](https://github.com/opendatateam/udata/pull/829).
  There is also a new [theming documention](https://udata.readthedocs.io/en/stable/creating-theme/).
- Images placeholders are now entirely provided by themes
  [#707](https://github.com/opendatateam/udata/issues/707)
  [#1006](https://github.com/opendatateam/udata/issues/1006)
- Harvester declaration is now entrypoint-based
  [#1004](https://github.com/opendatateam/udata/pull/1004)

### Fixes

- Ensure URLs are stripped [#823](https://github.com/opendatateam/udata/pull/823)
- Lot of fixes and improvements on Harvest admin UI
  [#817](https://github.com/opendatateam/udata/pull/817):

  - harvester edition fixed (and missing API added)
  - harvester deletion fixed
  - harvester listing is now paginated
  - more detailed harvesters widgets
  - ensure harvest source are owned by a user or an organization, not both [migration]

- Pure Vue.js search facets
  [#880](https://github.com/opendatateam/udata/pull/880).
  Improve and fix the datepicker:

  - Proper sizing and positionning in dropdowns
  - Fix initial value not being displayed
  - Make it usable on keyboard
  - Allows to define `min` and `max` values to disable some dates
  - Keyboard input is reflected into the calendar
    [#615](https://github.com/opendatateam/udata/issues/615)
- Disable `next` button when no file has been uploaded
  [#930](https://github.com/opendatateam/udata/issues/930)
- Fix badges notification mails
  [#894](https://github.com/opendatateam/udata/issues/894)
- Fix the `udata search reindex` command
  [#1009](https://github.com/opendatateam/udata/issues/1009)
- Reindex datasets when their parent organization is purged
  [#1008](https://github.com/opendatateam/udata/issues/1008)

### Miscellaneous / Internal

- Upgrade to Flask-Mongoengine 0.9.3, Flask-WTF 0.14.2, mongoengine 0.13.0.
  [#812](https://github.com/opendatateam/udata/pull/812)
  [#871](https://github.com/opendatateam/udata/pull/871)
  [#903](https://github.com/opendatateam/udata/pull/903)
- Upgrade to Flask-Login 0.4.0 and switch from Flask-Security to the latest
  [Flask-Security-Fork](https://pypi.org/project/Flask-Security-Fork)
  [#813](https://github.com/opendatateam/udata/pull/813)
- Migrated remaining widgets to Vue.js [#828](https://github.com/opendatateam/udata/pull/828):

  - bug fixes on migrated widgets (Issues button/modal, integrate popover, coverage map)
  - more coherent JS environment for developpers
  - lighter assets
  - drop Handlebars dependency

- bleach and html5lib have been updated leading to more secure html/markdown cleanup
  and [better performances](http://bluesock.org/~willkg/blog/dev/bleach_2_0.html)
  [#838](https://github.com/opendatateam/udata/pull/838)
- Drop `jquery-slimscroll` and fix admin menu scrolling
  [#851](https://github.com/opendatateam/udata/pull/851)
- drop jquery.dotdotdot for a lighter css-only solution (less memory consumption)
  [#853](https://github.com/opendatateam/udata/pull/853)
- Lighter style [#869](https://github.com/opendatateam/udata/pull/869):

  - Drop glyphicons and use only Font-Awesome (more coherence, less fonts)
  - lighter bootstrap style by importing only what's needed
  - make use of bootstrap and admin-lte variables (easier for theming)
  - proper separation between front and admin style
- Drop `ExtractTextPlugin` on Vue components style:

  - faster (re)compilation time
  - resolves most compilation and missing style issues
    [#555](https://github.com/opendatateam/udata/issues/555)
    [#710](https://github.com/opendatateam/udata/issues/710)
  - allows use of hot components reloading.
- Pure Vue.js modals. Fix the default membership role. Added contribute modal.
  [#873](https://github.com/opendatateam/udata/pull/873)
- Easier Vue.js development/debugging:

  - Drop `Vue.config.replace = false`: compatible with Vue.js 1/2 and no more style guessing
    [#760](https://github.com/opendatateam/udata/pull/760)
  - `name` on all components: no more `Anonymous Component` in Vue debugger
  - No more `Fragments`
  - More ES6 everywhere
- Make metrics deactivable for tests
  [#905](https://github.com/opendatateam/udata/pull/905)

## 1.0.11 (2017-05-25)

- Fix presubmit form errors handling
  [#909](https://github.com/opendatateam/udata/pull/909)
- Fix producer sidebar image sizing
  [#913](https://github.com/opendatateam/udata/issues/913)
- Fix js `Model.save()` not updating in some cases
  [#910](https://github.com/opendatateam/udata/pull/910)

## 1.0.10 (2017-05-11)

- Fix bad stored (community) resources URLs [migration]
  [#882](https://github.com/opendatateam/udata/issues/882)
- Proper producer logo display on dataset pages
- Fix CKAN harvester empty notes and `metadata` file type handling
- Remove (temporary) badges metrics
  [#885](https://github.com/opendatateam/udata/issues/885)
- Test and fix topic search
  [#892](https://github.com/opendatateam/udata/pull/892)

## 1.0.9 (2017-04-23)

- Fix broken post view
  [#877](https://github.com/opendatateam/udata/pull/877)
- Fix new issue submission
  [#874](https://github.com/opendatateam/udata/issues/874)
- Display full images/logo/avatars URL in references too
  [#824](https://github.com/opendatateam/udata/issues/824)

## 1.0.8 (2017-04-14)

- Allow more headers in cors preflight headers
  [#857](https://github.com/opendatateam/udata/pull/857)
  [#860](https://github.com/opendatateam/udata/pull/860)
- Fix editorialization admin
  [#863](https://github.com/opendatateam/udata/pull/863)
- Fix missing completer images and ensure completion API is usable on a different domain
  [#864](https://github.com/opendatateam/udata/pull/864)

## 1.0.7 (2017-04-07)

- Fix display for zone completer existing values
  [#845](https://github.com/opendatateam/udata/issues/845)
- Proper badge display on dataset and organization page
  [#849](https://github.com/opendatateam/udata/issues/849)
- Remove useless `discussions` from views contexts.
  [#850](https://github.com/opendatateam/udata/pull/850)
- Fix the inline resource edit button not redirecting to admin
  [#852](https://github.com/opendatateam/udata/pull/852)
- Fix broken checksum component
  [#846](https://github.com/opendatateam/udata/issues/846)

## 1.0.6 (2017-04-01)

- Default values are properly displayed on dataset form
  [#745](https://github.com/opendatateam/udata/issues/745)
- Prevent a redirect on discussion fetch
  [#795](https://github.com/opendatateam/udata/issues/795)
- API exposes both original and biggest thumbnail for organization logo, reuse image and user avatar
  [#824](https://github.com/opendatateam/udata/issues/824)
- Restore the broken URL check feature
  [#840](https://github.com/opendatateam/udata/issues/840)
- Temporarily ignore INSPIRE in ODS harvester
  [#837](https://github.com/opendatateam/udata/pull/837)
- Allow `X-API-KEY` and `X-Fields` in cors preflight headers
  [#841](https://github.com/opendatateam/udata/pull/841)

## 1.0.5 (2017-03-27)

- Fixes error display in forms [#830](https://github.com/opendatateam/udata/pull/830)
- Fixes date range picker dates validation [#830](https://github.com/opendatateam/udata/pull/830)
- Fix badges entries not showing in admin [#825](https://github.com/opendatateam/udata/pull/825)

## 1.0.4 (2017-03-01)

- Fix badges trying to use API too early
  [#799](https://github.com/opendatateam/udata/pull/799)
- Some minor tuning on generic references
  [#801](https://github.com/opendatateam/udata/pull/801)
- Cleanup factories
  [#808](https://github.com/opendatateam/udata/pull/808)
- Fix user default metrics not being set [migration]
  [#809](https://github.com/opendatateam/udata/pull/809)
- Fix metric update after transfer
  [#810](https://github.com/opendatateam/udata/pull/810)
- Improve spatial completion ponderation (spatial zones reindexation required)
  [#811](https://github.com/opendatateam/udata/pull/811)

## 1.0.3 (2017-02-21)

- Fix JavaScript locales handling [#786](https://github.com/opendatateam/udata/pull/786)
- Optimize images sizes for territory placeholders [#788](https://github.com/opendatateam/udata/issues/788)
- Restore placeholders in search suggestions, fix [#790](https://github.com/opendatateam/udata/issues/790)
- Fix share popover in production build [#793](https://github.com/opendatateam/udata/pull/793)

## 1.0.2 (2017-02-20)

- Fix assets packaging for production [#763](https://github.com/opendatateam/udata/pull/763) [#765](https://github.com/opendatateam/udata/pull/765)
- Transform `udata_version` jinja global into a reusable (by themes) `package_version` [#768](https://github.com/opendatateam/udata/pull/768)
- Ensure topics datasets and reuses can display event with a topic parameter [#769](https://github.com/opendatateam/udata/pull/769)
- Raise a `400 Bad Request` when a bad `class` attribute is provided to the API
  (for entry point not using forms). [#772](https://github.com/opendatateam/udata/issues/772)
- Fix datasets with spatial coverage not being indexed [#778](https://github.com/opendatateam/udata/issues/778)
- Ensure theme assets cache is versioned (and flushed when necessary)
  [#781](https://github.com/opendatateam/udata/pull/781)
- Raise maximum tag length to 96 in order to at least support
  [official INSPIRE tags](http://inspire.ec.europa.eu/theme)
  [#782](https://github.com/opendatateam/udata/pull/782)
- Properly raise 400 error on transfer API in case of bad subject or recipient
  [#784](https://github.com/opendatateam/udata/pull/784)
- Fix broken OEmbed rendering [#783](https://github.com/opendatateam/udata/issues/783)
- Improve crawlers behavior by adding some `meta[name=robots]` on pages requiring it
  [#777](https://github.com/opendatateam/udata/pull/777)

## 1.0.1 (2017-02-16)

- Pin PyMongo version (only compatible with PyMongo 3+)

## 1.0.0 (2017-02-16)

### Breaking Changes

* 2016-05-11: Upgrade of ElasticSearch from 1.7 to 2.3 [#449](https://github.com/opendatateam/udata/pull/449)

You have to re-initialize the index from scratch, not just use the `reindex` command given that ElasticSearch 2+ doesn't provide a way to [delete mappings](https://www.elastic.co/guide/en/elasticsearch/reference/current/indices-delete-mapping.html) anymore. The command is `udata search init` and may take some time given the amount of data you are dealing with.

* 2017-01-18: User search and listing has been removed (privacy concern)

### New & Improved

* 2017-01-06: Add some dataset ponderation factor: temporal coverage, spatial coverage,
  certified provenance and more weight for featured ones. Need reindexation to be taken into account.

* 2016-12-20: Use all the [Dublin Core Frequencies](http://dublincore.org/groups/collections/frequency/)
  plus some extra frequencies.

* 2016-12-01: Add the possibility for a user to delete its account in the admin interface

In some configurations, this feature should be deactivated, typically when
there is an SSO in front of udata which may cause some inconsistencies. In
that case, the configuration parameter DELETE_ME should be set to False (True
by default).

* 2016-05-12: Add fields masks to reduce API payloads [#451](https://github.com/opendatateam/udata/pull/451)

The addition of [fields masks](http://flask-restplus.readthedocs.io/en/stable/mask.html) in Flask-RESTPlus allows us to reduce the retrieved payload within the admin — especially for datasets — and results in a performances boost.

### Fixes

* 2016-11-29: Mark active users as confirmed [#619](https://github.com/opendatateam/udata/pull/618)
* 2016-11-28: Merge duplicate users [#617](https://github.com/opendatateam/udata/pull/617)
  (A reindexation is necessary after this migration)

### Deprecation

Theses are deprecated and support will be removed in some feature release.
See [Deprecation Policy](https://udata.readthedocs.io/en/stable/versioning/#deprecation-policy).

* Theses frequencies are deprecated for their Dublin Core counter part:
    * `fortnighly` ⇨ `biweekly`
    * `biannual` ⇨ `semiannual`
    * `realtime` ⇨ `continuous`


## 0.9.0 (2017-01-10)

- First published version<|MERGE_RESOLUTION|>--- conflicted
+++ resolved
@@ -2,11 +2,8 @@
 
 ## Current (in progress)
 
-<<<<<<< HEAD
 - Add setting to allow images to be displayed in markdown [2462](https://github.com/opendatateam/udata/pull/2462)
-=======
 - Fix deleted user's authentication on backend side [2460](https://github.com/opendatateam/udata/pull/2460)
->>>>>>> e339f629
 
 ## 2.0.0 (2020-03-11)
 
