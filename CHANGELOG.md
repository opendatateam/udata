--- conflicted
+++ resolved
@@ -2,11 +2,8 @@
 
 ## Current (in progress)
 
-<<<<<<< HEAD
 - Fix reuses inside database without private information (default to public)
-=======
 - Fix: you can now remove schema from a resource in the admin
->>>>>>> 95dd559f
 
 ## 7.0.2 (2024-01-23)
 
