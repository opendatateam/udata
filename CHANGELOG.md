# Changelog

## Current (in progress)

- Add a test to clear datasets on Topics api v1 [#3233](https://github.com/opendatateam/udata/pull/3233)
- feat: optimize topic's datasets reindex [#3234](https://github.com/opendatateam/udata/pull/3234)

## 10.0.6 (2024-12-19)

- Ignore inactive sources at harvest time [#3226](https://github.com/opendatateam/udata/pull/3226)
    - If some harvest sources were marked inactive by mistake, they won't get executed anymore
- Organization url is now a URLField and should be a valid URL [#3227](https://github.com/opendatateam/udata/pull/3227)
- Fix the `parse-url` command [#3225](https://github.com/opendatateam/udata/pull/3225)
- Add `with_drafts` argument to posts API [#3229](https://github.com/opendatateam/udata/pull/3229)
- Fix failing dataset save in update reuses metrics [#3230](https://github.com/opendatateam/udata/pull/3230)
- Fix catalog RDF by preventing memory increase on getting dataservice hvd tags [#3231](https://github.com/opendatateam/udata/pull/3231)
- Update purge tasks [#3167](https://github.com/opendatateam/udata/pull/3167)

## 10.0.5 (2024-12-09)

- Add list transfers endpoint / Save user requesting the transfer [#3211](https://github.com/opendatateam/udata/pull/3211)
- Add dataservice csv adapter [#3208](https://github.com/opendatateam/udata/pull/3208)
- Add url_for for dataservices and mail notifications [#3213](https://github.com/opendatateam/udata/pull/3213)
- Compute dataservices metrics on org, user and site [#3209](https://github.com/opendatateam/udata/pull/3209)
- Update default method blocklist for READ ONLY mode [#3212](https://github.com/opendatateam/udata/pull/3212)
- The API will now return all the datasets a user has access to, including deleted of private ones that they're the owners of [#3214](https://github.com/opendatateam/udata/pull/3214)
- Rename administration labels from "Private" to "Draft" [#3217](https://github.com/opendatateam/udata/pull/3217)
- Add partial obfuscation of email for members [#3220](https://github.com/opendatateam/udata/pull/3220)
- Reuse url is now a URLField and should be a valid URL [#3222](https://github.com/opendatateam/udata/pull/3222)

## 10.0.4 (2024-11-29)

- Add created and last_modified sorts on dataservice list [#3206](https://github.com/opendatateam/udata/pull/3206)
- Fix dataservice metadata_modified_at update in API [#3207](https://github.com/opendatateam/udata/pull/3207)
- Escape modal title in admin [#3210](https://github.com/opendatateam/udata/pull/3210)
- feat: handle multiple tags on datasets and topics apis [#3204](https://github.com/opendatateam/udata/pull/3204)

## 10.0.3 (2024-11-27)

- Expose OGC services distributions as dataservice [#3203](https://github.com/opendatateam/udata/pull/3203)
- Add a matomo "campaign" parameter on links in emails if `MAIL_CAMPAIGN` is configured [#3190](https://github.com/opendatateam/udata/pull/3190)
<<<<<<< HEAD
- Create custom exception with contextual Sentry tags and clean Sentry config [#3201](https://github.com/opendatateam/udata/pull/3201)
=======
- Use a safe XML parser that doesn't resolve entities, update lxml to 5.3.0 [#3205](https://github.com/opendatateam/udata/pull/3205)
- Add DCAT-AP HVD properties in RDF output if the dataservice or its datasets are tagged hvd [#3187](https://github.com/opendatateam/udata/pull/3187)
- Only keep the "local authority" org badge if it's also a "public service" [#3200](https://github.com/opendatateam/udata/pull/3200)
>>>>>>> 2c1e70b6

## 10.0.2 (2024-11-19)

- Use correct DCAT.service predicate in RDF output [#3199](https://github.com/opendatateam/udata/pull/3199)
- Fix the Badge.badge_label method [#3198](https://github.com/opendatateam/udata/pull/3198)
- Skip servesDataset for tabular API dataservice (temporary fix) [#3196](https://github.com/opendatateam/udata/pull/3196)

## 10.0.1 (2024-11-15)

- Add more comments and types in the `api_field.py` "lib" [#3174](https://github.com/opendatateam/udata/pull/3174)
- Allow overriding of badges (for example in plugins like udata-front) [#3191](https://github.com/opendatateam/udata/pull/3191)
- Add link to new admin in existing udata admin based on `NEW_ADMIN_URL` setting [#3194](https://github.com/opendatateam/udata/pull/3194)
- Add business documentation url property on dataservice [#3193](https://github.com/opendatateam/udata/pull/3193)
- Expose the dataset's alternate identifier in RDF [#3186](https://github.com/opendatateam/udata/pull/3186)

## 10.0.0 (2024-11-07)

- **breaking change** Migrate organization badges label to lowercase [#3182](https://github.com/opendatateam/udata/pull/3182)
- Add contact_form in ContactPoint api fields [#3175](https://github.com/opendatateam/udata/pull/3175)
- Expose contact point in DCAT RDF [#3179](https://github.com/opendatateam/udata/pull/3179)
- Use trailing slashes for the upload files URLs [#3177](https://github.com/opendatateam/udata/pull/3177)
- Use hydra's RESTful endpoint URLs [#3146](https://github.com/opendatateam/udata/pull/3146)
- Return dataservices visible to the user [#3180](https://github.com/opendatateam/udata/pull/3180)
- Fix flaky "duplicated email" importing fixtures tests [#3176](https://github.com/opendatateam/udata/pull/3176)
- Fix deprecated CircleCI config [#3181](https://github.com/opendatateam/udata/pull/3181)
- Use proper RESTful Hydra API endpoints [#3178](https://github.com/opendatateam/udata/pull/3178)
- Add a "filter by organization badge" for datasets, dataservices, reuses and organizations [#3155](https://github.com/opendatateam/udata/pull/3155)
    * you will need https://github.com/opendatateam/udata-search-service/pull/49 for the search service
- Add dataservices search with search-service [#3171](https://github.com/opendatateam/udata/pull/3171)
    * you will need https://github.com/opendatateam/udata-search-service/pull/48
- Expose the "landingPage" in DCAT RDF [#3183](https://github.com/opendatateam/udata/pull/3183)
- Licence.guess: extract first URL for better matching [#3185](https://github.com/opendatateam/udata/pull/3185)

## 9.2.4 (2024-10-22)

- Add a job to bind Tabular API to its datasets [#3162](https://github.com/opendatateam/udata/pull/3162)
- Expose dataservices' datasets by link instead of list [#3156](https://github.com/opendatateam/udata/pull/3156)
- CSW ISO Harvest: add extra_configs.remote_url_prefix [#3157](https://github.com/opendatateam/udata/pull/3157)
- DCAT harvest : Refactor DCAT extras handling in rdf parsing [#3054](https://github.com/opendatateam/udata/pull/3054). `accesRights`, `rights` and `license` are now in `extras["dcat"]` for both datasets and resources. `accessRights` can be infered for a dataset from its resources.

## 9.2.3 (2024-10-14)

- Add migration to delete duplicate resources due to ODS harvesting [#3158](https://github.com/opendatateam/udata/pull/3158)
- Add discussion.posted_on in discussion sort choices [3168](https://github.com/opendatateam/udata/pull/3168)

## 9.2.2 (2024-10-08)

- Add a filter on organization and document sort parameters in the `/discussions` endpoint [#3147](https://github.com/opendatateam/udata/pull/3147)
- Move discussion catalog creation and add fields [#3152](https://github.com/opendatateam/udata/pull/3152) and [#3154](https://github.com/opendatateam/udata/pull/3154)
- Add resources formats and harvest remote_url on dataset catalog [#3159](https://github.com/opendatateam/udata/pull/3159)
- Add contact form in contact point model [#3164](https://github.com/opendatateam/udata/pull/3164)
- Make base_api_url optional in dataservice [https://github.com/opendatateam/udata/pull/3163](#3163)

## 9.2.1 (2024-09-23)

- Enable basic search on dataservices [#3148](https://github.com/opendatateam/udata/pull/3148)

## 9.2.0 (2024-09-13)

- Allow OAuth clients without secrets [#3138](https://github.com/opendatateam/udata/pull/3138)
- Add a `archived` button for datasets and reuses on frontend admin [#3104](https://github.com/opendatateam/udata/pull/3104)
- **breaking change** Return all the reuses available to a user on the /reuses endpoint, including the private and deleted ones they own [#3140](https://github.com/opendatateam/udata/pull/3140).
- Fix undelete reuse and dataservices [#3141](https://github.com/opendatateam/udata/pull/3141)
- Add a minimal publiccode.yml [#3144](https://github.com/opendatateam/udata/pull/3144)
- Fix the boolean filters in the API for the "new system" endpoints [#3139](https://github.com/opendatateam/udata/pull/3139)
- Update authlib dependency from 0.14.3 to 1.3.1 [#3135](https://github.com/opendatateam/udata/pull/3135)
- Add CORS on resource redirect [#3145](https://github.com/opendatateam/udata/pull/3145)

## 9.1.4 (2024-08-26)

- Fix many linting issues reported by ruff [#3118](https://github.com/opendatateam/udata/pull/3118)
- Import the dataservice's organization from the fixtures [#3121](https://github.com/opendatateam/udata/pull/3121)
- Convert reuse to new API system [#3066](https://github.com/opendatateam/udata/pull/3066)
- Fix circular import error [#3128](https://github.com/opendatateam/udata/pull/3128)
- Add an option to specify the port when using `inv serve` [#3123](https://github.com/opendatateam/udata/pull/3123)
- Add a new `related_to` filter parameter to the activities API endpoint [#3127](https://github.com/opendatateam/udata/pull/3127)
- Properly import the `Discussion.closed_by` from the fixtures [#3125](https://github.com/opendatateam/udata/pull/3125)
- Send an API token to Hydra when publishing resource events [#3130](https://github.com/opendatateam/udata/pull/3130)
- Add `last_login_at` to org members API [#3133](https://github.com/opendatateam/udata/pull/3133)
- Always add Vary even for non CORS requests [#3132](https://github.com/opendatateam/udata/pull/3132)
- Add acronym in organization csv catalog [#3134](https://github.com/opendatateam/udata/pull/3134)
- Limit the number of user suggestions [#3131](https://github.com/opendatateam/udata/pull/3131)

## 9.1.3 (2024-08-01)

- Adds latest `sentry-sdk[flask]` as an install dependency, and update Sentry logic to be able to send environment, app version and profiling/performance info [#3086](https://github.com/opendatateam/udata/pull/3086)
- Add report get endpoint and make report get and list admin only [#3115](https://github.com/opendatateam/udata/pull/3115)
- Fix the version of udata-fixtures used by `udata import-fixtures` [#3114](https://github.com/opendatateam/udata/pull/3114)
- Update to the version v2.0.0 of udata-fixtures (with the dataservices)
- Add type hints [#3111](https://github.com/opendatateam/udata/pull/3111)
- Make sure requests v2.32.3 is used everywhere consistently [#3116](https://github.com/opendatateam/udata/pull/3116)
- Expose a dataservice in its organization's catalog, and expose a dataservice's catalog [#3122](https://github.com/opendatateam/udata/pull/3122)

## 9.1.2 (2024-07-29)

- Add a `archived` field for reuses [#3088](https://github.com/opendatateam/udata/pull/3088)
- Add linter and formatter with `pyproject.toml` config, add lint and formatting step in CI, add pre-commit hook to lint and format, update docs and lint and format the code [#3085](https://github.com/opendatateam/udata/pull/3085)
- Revamp CORS: remove flask-cors to always returns 204 on OPTIONS request [#3074](https://github.com/opendatateam/udata/pull/3074)
- Update pinned dependencies according to project dependencies, without updating any project dependencies [#3089](https://github.com/opendatateam/udata/pull/3089)
- Add "run" button to harvesters (configurable with `HARVEST_ENABLE_MANUAL_RUN`) [#3092](https://github.com/opendatateam/udata/pull/3092)
- Move from `object_type` / `object_id` to `subject_type` / `subject_id` in reports API [#3094](https://github.com/opendatateam/udata/pull/3094)
- Allow to report without being authenticated [#3096](https://github.com/opendatateam/udata/pull/3096)
- Add a warning on harvest source deletion [#3098](https://github.com/opendatateam/udata/pull/3098)
- Fix license in dataservices API (now returns ID instead of title) [#3097](https://github.com/opendatateam/udata/pull/3097)
- Fix missing title on new dataset preview [#3100](https://github.com/opendatateam/udata/pull/3100)
- Fix the fixtures tests which was not running, and then was failing [#3105](https://github.com/opendatateam/udata/pull/3105)
- Refactoring of the fixtures, the `generate-fixtures` command has been renamed to `import-fixtures` [#3106](https://github.com/opendatateam/udata/pull/3106)

## 9.1.1 (2024-07-16)

- Add correct owner permissions on harvest sources [#3091](https://github.com/opendatateam/udata/pull/3091)

## 9.1.0 (2024-07-11)

- Add reports backend [#3069](https://github.com/opendatateam/udata/pull/3069) and [#3078](https://github.com/opendatateam/udata/pull/3078)
- Improve `udata db check-integrity` (perfs, Sentry notifications…) [#3026](https://github.com/opendatateam/udata/pull/3026)
- Harvest dataservices [#3029](https://github.com/opendatateam/udata/pull/3029)
- Refactor catalog exports [#3052](https://github.com/opendatateam/udata/pull/3052)
- Add a filter to filter dataservices by dataset [#3056](https://github.com/opendatateam/udata/pull/3056)
- Fix reuses' datasets references [#3057](https://github.com/opendatateam/udata/pull/3057)
- Save and show harvest logs [#3053](https://github.com/opendatateam/udata/pull/3053)
- Fix missing `ObjectId` validation on `/sources` endpoint [#3060](https://github.com/opendatateam/udata/pull/3060)
- Improve URL validation errors [#3063](https://github.com/opendatateam/udata/pull/3063) [#2768](https://github.com/opendatateam/udata/pull/2768)
- Do not return full dataset objects on dataservices endpoints [#3068](https://github.com/opendatateam/udata/pull/3068)
- Update markdown base settings [#3067](https://github.com/opendatateam/udata/pull/3067)
- Prevent tagging as spam owners' messages [#3071](https://github.com/opendatateam/udata/pull/3071)[#3076](https://github.com/opendatateam/udata/pull/3076)
- Add api endpoint /me/org_topics/ [#3070](https://github.com/opendatateam/udata/pull/3070)
- Expose dataservices in RDF catalog [#3058](https://github.com/opendatateam/udata/pull/3058) [#3075](https://github.com/opendatateam/udata/pull/3075)
- CORS: always returns 204 on OPTIONS request [#3046](https://github.com/opendatateam/udata/pull/3046)

## 9.0.0 (2024-06-07)

- **breaking change** Harvest backend is now sync [#3030](https://github.com/opendatateam/udata/pull/3030)
- Add DCAT-AP HVD properties in RDF output if the dataset is tagged hvd [#3050](https://github.com/opendatateam/udata/pull/3050)
- Allow dataservices to be discussed and followed [#3049](https://github.com/opendatateam/udata/pull/3049)
- Add purge-dataservices job [#3049](https://github.com/opendatateam/udata/pull/3049)
- Harvest all the available polygons from a spatial coverage [#3039](https://github.com/opendatateam/udata/pull/3039)

## 8.0.1 (2024-05-28)

- Add dataservices in beta [#2986](https://github.com/opendatateam/udata/pull/2986)
- Remove deprecated `metrics_for` route [#3022](https://github.com/opendatateam/udata/pull/3022)
- Fix spatial coverage fetching perfs. Need to schedule `compute-geozones-metrics` [#3018](https://github.com/opendatateam/udata/pull/3018)
- Delete a user without sending mail [#3031](https://github.com/opendatateam/udata/pull/3031)
- Convert known HVD categories used as theme to keywords [#3014](https://github.com/opendatateam/udata/pull/3014)
- Allow for series in CSW ISO 19139 DCAT backend [#3028](https://github.com/opendatateam/udata/pull/3028)
- Add `email` to membership request list API response, add `since` to org members API responses, add `email` to members of org on show org endpoint for org's admins and editors [#3038](https://github.com/opendatateam/udata/pull/3038)
- Add `resources_downloads` to datasets metrics [#3042](https://github.com/opendatateam/udata/pull/3042)
- Fix do not override resources extras on admin during update [#3043](https://github.com/opendatateam/udata/pull/3043)
- Endpoint /users is now protected by admin permissions [#3047](https://github.com/opendatateam/udata/pull/3047)
- Fix trailing `/` inside `GeoZone` routes not redirecting. Disallow `/` inside `GeoZone` ids [#3045](https://github.com/opendatateam/udata/pull/3045)

## 8.0.0 (2024-04-23)

- **breaking change** Migrate to Python 3.11 [#2992](https://github.com/opendatateam/udata/pull/2992) [#3021](https://github.com/opendatateam/udata/pull/3021)
- **breaking change** Fix datetime serialization in extras (return ISO string in JSON). Warning, `ujson` shouldn't be installed anymore on the project to allow `cls` parameter to override the JSONEncoder [#3019](https://github.com/opendatateam/udata/pull/3019)
- Fix missing `bcrypt` dependency [#3019](https://github.com/opendatateam/udata/pull/3019)

## 7.0.7 (2024-04-16)

- :warning: **breaking change** `DATASET_MAX_RESOURCES_UNCOLLAPSED` config is removed.
- Replace schemas API with a simple proxy to the `schemas.json` file [#2989](https://github.com/opendatateam/udata/pull/2989)
- Topic: add filters in API [#3007](https://github.com/opendatateam/udata/pull/3007)
- Move constants outside `models.py` files to `constants.py` [#3001](https://github.com/opendatateam/udata/pull/3001)
- Move `db` and Mongo fields classes outside `udata.models` [#3005](https://github.com/opendatateam/udata/pull/3005)
- :warning: Update LICENSE_GROUPS config layout [#3010](https://github.com/opendatateam/udata/pull/3010)
- Remove unused dependencies [#3006](https://github.com/opendatateam/udata/pull/3006)
- Move `FieldValidationError` into its own module and add an error handler [#3012](https://github.com/opendatateam/udata/pull/3012)
- Move some `import User` to runtime imports [#3013](https://github.com/opendatateam/udata/pull/3013)
- Move `Owned` mixin to its own module [#3008](https://github.com/opendatateam/udata/pull/3008)
- Move `badge_fields` to separate module than `models.py` [#3011](https://github.com/opendatateam/udata/pull/3011)

## 7.0.6 (2024-03-29)

- Add new harvester for ISO DCAT with XSLT transform [#2982](https://github.com/opendatateam/udata/pull/2982)
- Fix, do not fail on spatial coverage harvesting exception and allow literal spatial BBOX from Arcgis [2998](https://github.com/opendatateam/udata/pull/2998)
- Mock calls to example.com [#3000](https://github.com/opendatateam/udata/pull/3000)
- Fix duplicate logs in console commands [#2996](https://github.com/opendatateam/udata/pull/2996)
- Refactor `Activity.kwargs` into `Activity.extras` to facilitate its usage [#2999](https://github.com/opendatateam/udata/pull/2999)
- :warning: Datasets without resources are now visible and indexable [#2997](https://github.com/opendatateam/udata/pull/2997)

## 7.0.5 (2024-03-20)

- Add spatial coverage harvesting [#2959](https://github.com/opendatateam/udata/pull/2959) [#2991](https://github.com/opendatateam/udata/pull/2991)
- Fix: updating a dataset without `private` do not reset `private` to `False`, the previous saved value is kept [#2955](https://github.com/opendatateam/udata/pull/2955)
- Fix: return the correct error when no `Content-Type` is sent instead of 500 [#2967](https://github.com/opendatateam/udata/pull/2967)
- Improve documentation for API errors [#2952](https://github.com/opendatateam/udata/pull/2965)
- Allow harvesting of big catalog (bigger than 16MB) [#2980](https://github.com/opendatateam/udata/pull/2980) [2985](https://github.com/opendatateam/udata/pull/2985)
- Add downloads' count to organizations CSV [#2973](https://github.com/opendatateam/udata/pull/2973)
- Add 3 new badges to the organization model : `company`, `association` and `local authority` [#2984](https://github.com/opendatateam/udata/pull/2984)
- Prevent geozones listed ad `deleted` to be loaded [#2983](https://github.com/opendatateam/udata/pull/2983) [#2993](https://github.com/opendatateam/udata/pull/2993)
- Topic: add spatial field [#2988](https://github.com/opendatateam/udata/pull/2988)
- Topic: add last_modified field [#2987](https://github.com/opendatateam/udata/pull/2987)
- Add stacktraces to CSV errors [#2990](https://github.com/opendatateam/udata/pull/2990)
- Fix harvesting of DCT.conformsTo for complex inner information [#2994](https://github.com/opendatateam/udata/pull/2994)

## 7.0.4 (2024-02-27)

- Add rotate password command [#2966](https://github.com/opendatateam/udata/pull/2966)
- Custom extras metadata [#2921](https://github.com/opendatateam/udata/pull/2921):
  - Organization can nom define a custom metadata of a choosen type
  - Dataset belonging to the organization can assign a value to the defined metadata
  - Metadata value must match the choosen type by the organization
- Harvest DCAT conformsTo into schemas for resources and datasets [#2949](https://github.com/opendatateam/udata/pull/2949) [#2970](https://github.com/opendatateam/udata/pull/2970) [#2972](https://github.com/opendatateam/udata/pull/2972) [#2976](https://github.com/opendatateam/udata/pull/2976)
- Better reporting in spam detection (show the writer of the discussion/message) [#2965](https://github.com/opendatateam/udata/pull/2965)
- Fix: spam lang detection not lowering input resulting in false positives [#2965](https://github.com/opendatateam/udata/pull/2965)
- Fix: do not send mail about discussions when there is no owner / no organisation members [#2962](https://github.com/opendatateam/udata/pull/2962)
- Fix: 'backend' is now required in `HarvestSource` [#2962](https://github.com/opendatateam/udata/pull/2962)
- Fix: URL to organizations in mails are now independent from `udata-front` (show the URL of the API if no `udata-front`) [#2962](https://github.com/opendatateam/udata/pull/2962)
- Add harvested dcat properties as extras [#2968](https://github.com/opendatateam/udata/pull/2968):
  - DCT.provenance [0..n]
  - DCT.accessRights [0..1]
- Generate translations file [#2974](https://github.com/opendatateam/udata/pull/2974)
- Fix contact point test with missing translation [#2977](https://github.com/opendatateam/udata/pull/2977)
- Remove documentation about maintenance branches [#2979](https://github.com/opendatateam/udata/pull/2979)

## 7.0.3 (2024-02-15)

- Add spam detection and prevention logic on discussion model [#2954](https://github.com/opendatateam/udata/pull/2954) [#2963](https://github.com/opendatateam/udata/pull/2963)
- Fix reuses inside database without private information (default to public) [#2951](https://github.com/opendatateam/udata/pull/2951)
- Fix: you can now remove schema from a resource in the admin [#2950](https://github.com/opendatateam/udata/pull/2950)
- Fix: refuse an organisation access request when multiple access requests are pending [#2960](https://github.com/opendatateam/udata/pull/2960)
- Add downloads count in datasets' CSV [#2953](https://github.com/opendatateam/udata/pull/2953)
- Allow dicts in datasets' extras [#2958](https://github.com/opendatateam/udata/pull/2958)


## 7.0.2 (2024-01-23)

- Improve search serialization perfs for datasets in big topics [#2937](https://github.com/opendatateam/udata/pull/2937)
- Migrate to Flask-Babel because of Flask-BabelEx deprecation [#2897](https://github.com/opendatateam/udata/pull/2897)
- Contact points feature [#2914](https://github.com/opendatateam/udata/pull/2914) [#2943](https://github.com/opendatateam/udata/pull/2943):
  - Users and Organizations can now define a list of contact points
  - Api endpoint for creating, updating and deleting contact points
  - Datasets can define one contact point, among the list of the organization or the user owning the dataset.
  - Defining a contact point for a dataset is done throught a form field
- Allow wildcards in redirect_uris for Oauth2Client [#2935](https://github.com/opendatateam/udata/pull/2935)
- Allow for being one day late on update fulfilled in time [#2941](https://github.com/opendatateam/udata/pull/2941)
- When a topic is deleted, corresponding discussions are purged [#2944](https://github.com/opendatateam/udata/pull/2944)

## 7.0.1 (2023-12-06)

- Add sorting in geozone suggest API endpoint to return zones based on their admin level [#2936](https://github.com/opendatateam/udata/pull/2936)

## 7.0.0 (2023-12-04)

- Prevent sending post_save signals on extras update [#2919](https://github.com/opendatateam/udata/pull/2919)
- Add topic filter on datasets list [#2915](https://github.com/opendatateam/udata/pull/2915)
- Topics: API v2 endpoints [#2913](https://github.com/opendatateam/udata/pull/2913)
- Allow for discussions on Topics [#2922](https://github.com/opendatateam/udata/pull/2922)
- Raise for status on DCAT harvester calls [#2927](https://github.com/opendatateam/udata/pull/2927)
- Harvest dcterms:hasPart as 'other' resource in DCAT [#2928](https://github.com/opendatateam/udata/pull/2928)
- Make sure harvested resources are marked as remote [#2931](https://github.com/opendatateam/udata/pull/2931)
- Use GET and POST harvest BaseBackend utility to have user-agent [#2930](https://github.com/opendatateam/udata/pull/2930)
- Use LazyReferenceField on Topic datasets and reuses [#2924](https://github.com/opendatateam/udata/pull/2924)
- Use harvested dates and not max with internal [#2932](https://github.com/opendatateam/udata/pull/2932)
- Better rdf frequency resilience [#2933](https://github.com/opendatateam/udata/pull/2933)
- :warning: **breaking change** Geozone refactor [#2878](https://github.com/opendatateam/udata/pull/2878):
  - Complete Geozone model refactor, keeping only fields `slug`, `name`, `code`, `level` and adding `uri`
  - Removed parent and validity concept
  - To deploy:
    - Datasets with geozone will return a 500 due to `mongoengine.errors.FieldDoesNotExist: The fields "{'flag', 'dbpedia', ...}" do not exist on the document "GeoZone"`
    - `udata spatial load -d` to load new geozones into the database
    - `udata spatial migrate` to migrate datasets geozones to new ones
    - Reindex datasets (`udata search index dataset`) if using [udata-search-service](https://github.com/opendatateam/udata-search-service)
  - Removed forgotten fields in search [#2934](https://github.com/opendatateam/udata/pull/2934)

## 6.2.0 (2023-10-26)

### New & Improved

- Topics have been refactored and are no more deprecated:
  - Topics creation, update and deletion are now opened to all users [#2898](https://github.com/opendatateam/udata/pull/2898)
  - Topics are now `db.Owned` and searchable by `id` in dataset search [#2901](https://github.com/opendatateam/udata/pull/2901) [#2917](https://github.com/opendatateam/udata/pull/2917)
  - Remove `deleted` api field that does not exist [#2903](https://github.com/opendatateam/udata/pull/2903)
  - Add `created_at`field to topic's model [#2904](https://github.com/opendatateam/udata/pull/2904)
  - Topics can now be filtered by `tag` field [#2904](https://github.com/opendatateam/udata/pull/2904)
  - Topics can now be queried by test search in `name` field with `q` argument [#2904](https://github.com/opendatateam/udata/pull/2904)
- Add support for a CSW harvester using DCAT format [#2800](https://github.com/opendatateam/udata/pull/2800)
- Add German to udata translations [2899](https://github.com/opendatateam/udata/pull/2899)[2909](https://github.com/opendatateam/udata/pull/2909)
- Add harvesters count to site metrics [#2890](https://github.com/opendatateam/udata/pull/2890)
- Use a single session for reindex [#2891](https://github.com/opendatateam/udata/pull/2891)

- Fix site title and keywords never get updated [#2900](https://github.com/opendatateam/udata/pull/2900)
- Reuse's extras are now exposed by API [#2905](https://github.com/opendatateam/udata/pull/2905)
- Add configuration settings to enhance cookies security [#2910](https://github.com/opendatateam/udata/pull/2910)
- Add items.dataset to HarvestJob indexes [#2907](https://github.com/opendatateam/udata/pull/2907)
- Consider acronym when suggesting organization [#2918](https://github.com/opendatateam/udata/pull/2918)

### Fixes

- Return 400 instead of 500 in case of not ObjectID arg in API [#2889](https://github.com/opendatateam/udata/pull/2889)
- Fix default community resource sort parser [#2908](https://github.com/opendatateam/udata/pull/2908)

### Deprecation

- Python 3.7 is now deprecated and will be removed in upcoming release [#2859](https://github.com/opendatateam/udata/pull/2859)
- GeoZone model will be heavily refactored for a simplified version [#2878](https://github.com/opendatateam/udata/pull/2878)

## 6.1.7 (2023-09-01)

- Fix slug overflow with index suffix when reaching max_length [#2874](https://github.com/opendatateam/udata/pull/2874)
- Add extra field to topic model and add it to the dataset search adapter [#2876](https://github.com/opendatateam/udata/pull/2876)
- Upgrade pyyaml in develop and doc deps [#2880](https://github.com/opendatateam/udata/pull/2880)
- Expose dataset's `*_internal` dates in a nested `internal` nested field in api marshalling [#2862](https://github.com/opendatateam/udata/pull/2862)
- Add `business_number_id` metadata for organizations [#2871](https://github.com/opendatateam/udata/pull/2871) [#2887](https://github.com/opendatateam/udata/pull/2887)
- Return 403 when posting comment on discussion closed [#2881](https://github.com/opendatateam/udata/pull/2881)
- Ensure rdf parsed frequency is lowercase [#2883](https://github.com/opendatateam/udata/pull/2883)
- Add a dict of URIs to replace in a RDF graph at harvest time [#2884](https://github.com/opendatateam/udata/pull/2884)
- Fix duplicate recipients in new comments mail [#2886](https://github.com/opendatateam/udata/pull/2886)
- Add type to resource csv adapter [#2888](https://github.com/opendatateam/udata/pull/2888)

## 6.1.6 (2023-07-19)

- Improve DCAT harvest of mime type [#2857](https://github.com/opendatateam/udata/pull/2857)
- Don't crash on files not found when purging resources [2858](https://github.com/opendatateam/udata/pull/2858)
- Improve DCAT catalog exposed [#2860](https://github.com/opendatateam/udata/pull/2860)
- Use the resource's extra `analysis:last-modified-at` in the `last_modified` property [#2863](https://github.com/opendatateam/udata/pull/2863)
- Add optionnal harvest validation form [#2864](https://github.com/opendatateam/udata/pull/2864)
- Fix dataset list default sorting [#2867](https://github.com/opendatateam/udata/pull/2867)
- Update API doc link [#2866](https://github.com/opendatateam/udata/pull/2866)
- Update admin quality progress bar [#2872](https://github.com/opendatateam/udata/pull/2872)

## 6.1.5 (2023-06-19)

- Specify *public* datasets and reuses in admin count [#2852](https://github.com/opendatateam/udata/pull/2852)
- Fix url params being stripped in markdown for internal URLs [#2855](https://github.com/opendatateam/udata/pull/2855)

## 6.1.4 (2023-05-16)

- Upgrade development dependencies [#2844](https://github.com/opendatateam/udata/pull/2844)
- Compile translations for testing [#2845](https://github.com/opendatateam/udata/pull/2845)
- Add user arg to discussion list API [#2842](https://github.com/opendatateam/udata/pull/2842)
- No more sending email, slug and user name to sentry [#2846](https://github.com/opendatateam/udata/pull/2846)
- Add test for passwordless user [#2848](https://github.com/opendatateam/udata/pull/2848)
- Parse IANA and EUROPA URIs format [#2849](https://github.com/opendatateam/udata/pull/2849)
- Dataset last update sorting:
    - Transmit dataset's `last_update` field to search service [#2847](https://github.com/opendatateam/udata/pull/2847)
    - Check if dataset's and resource's harvesting date `modified_at` are ealier than today's date [#2850](https://github.com/opendatateam/udata/pull/2850)
- Upgrade mongoengine and storage deps [#2839](https://github.com/opendatateam/udata/pull/2839):
    - Upgrade flask-storage 1.0.0 -> 1.3.2
    - Upgrade flask-mongoengine 0.9.5 -> 1.0.0, now returning a ValidationError on get_or_404 on invalid id
    - Upgrade mongoengine 0.26.0 -> 0.27.0
-  Prevent raising unecessary error in index command [#2851](https://github.com/opendatateam/udata/pull/2851)
-  Use `datetime.utcnow` to make sure to handle utc datetimes [#2853](https://github.com/opendatateam/udata/pull/2853)

## 6.1.3 (2023-04-18)

- Fix XSS vulnerability: escape user content in selectize items in admin [#2843](https://github.com/opendatateam/udata/pull/2843)
- Fix schema is undefined when checking for schema.url in admin resource form [#2837](https://github.com/opendatateam/udata/pull/2837)
- Fix to_naive_datetime in harvest preview [#2835](https://github.com/opendatateam/udata/pull/2835)
- :warning: Flask-Security update to enable `GenericResponses` [#2826](https://github.com/opendatateam/udata/pull/2826):
    - Upgrade Flask-Security 4.5.1 -> 5.1.1
    - Upgrade WTForms 2.2.1 -> 3.0.1
    - Upgrade WTForms-json 0.3.3 -> 0.3.5
    - New security email template for existing users
- Fix SelectField validation failure following WTForms upgrade [#2841](https://github.com/opendatateam/udata/pull/2841)
- Add `format_timedelta` to `udata.i18n` [#2836](https://github.com/opendatateam/udata/pull/2836)
- Improve send_mail resilience with refused address among recipients [#2840](https://github.com/opendatateam/udata/pull/2840)

## 6.1.2 (2023-03-28)

- Resources schema can now have an URL field. [#2825](https://github.com/opendatateam/udata/pull/2825)
- Fix URLField validation error message [#2831](https://github.com/opendatateam/udata/pull/2831)
- Dates renaming to provide more relevant computed dates between internal and harvested dates [#2815](https://github.com/opendatateam/udata/pull/2815):
    - Removed `published` attribute from Resource model
    - Renamed `created_at` and `last_modified` of Dataset model to `created_at_internal` and `last_modified_internal`
    - Renamed `created_at` and `modified` of Resource model to `created_at_internal` and `last_modified_internal`
    - Added `created_at` computed property in Dataset and Resource model to provide harvested date if present and internal otherwise
    - Added `last_modified` computed property in Dataset and Resource model to provide max date between internal and harvested date
- Fix for PR [#2815](https://github.com/opendatateam/udata/pull/2815) [#2832](https://github.com/opendatateam/udata/pull/2832)
- Fix following dates refactoring [#2815](https://github.com/opendatateam/udata/pull/2815) [#2832](https://github.com/opendatateam/udata/pull/2832)
- Fix dcat harvesting on dcat:Dataset with blank nodes [#2834](https://github.com/opendatateam/udata/pull/2834)
- Add dataset archived field in resource catalog [#2833](https://github.com/opendatateam/udata/pull/2833)

## 6.1.1 (2023-03-17)

- Fix edge case on aware datetime string [#2827](https://github.com/opendatateam/udata/pull/2827)
- :warning: MongoDB support up to 6.0.4 [#2819](https://github.com/opendatateam/udata/pull/2819):
    - Older versions of MongoDB >=3.6 are still supported
    - Upgrade must be done release by release to set the `FeatureCompatibilityVersion` variable like stated in [this](https://www.mongodb.com/docs/v4.2/release-notes/4.0/#upgrade-procedures) documentation.
    - Upgrade pymongo 3.10.1 -> 4.3.3
    - Upgrade mongoengine 0.20.0 -> 0.26.0
- Add IATA `ssim` among allowed file extensions [#2828](https://github.com/opendatateam/udata/pull/2828)
- Copy user mail card back from udata-front [#2822](https://github.com/opendatateam/udata/pull/2822)
- Upgrade node to a version still available [#2830](https://github.com/opendatateam/udata/pull/2830)

## 6.1.0 (2023-03-07)

- :warning: Upgrading Flask to 2.1.2, leading to an upgrade of click (8.0), Flask-BabelEx (0.9.4), Flask-Caching (2.0.2), flask-storage (1.0.0) instead of flask-fs, Flask-Login (0.6.2), flask-restx (1.0.5), Flask-Security-Too (4.1.5), Jinja2 (3.1.2), pillow (9.2.0), werkzeug (2.2.2) [#2816](https://github.com/opendatateam/udata/pull/2816)
  - Use the full path to the caching backend in `CACHE_TYPE`, ex: `flask_caching.backends.redis`. Named backends are deprecated.
  - Werkzeug redirect now returns the relative url as location in response (https://github.com/pallets/werkzeug/issues/2352).
  - Removed functions have been replaced (`contextfilter` and `contextfunction` from Jinja, root imports and `Href` from Werkzeug, `JSONWebSignatureSerializer` from itsdangerous)
  - Prevent multiple blueprint with same name registration (not supported anymore in Flask).
- Removed all code logic related to the `published` date in resource model, now deprecated. :warning: The attribute itself was left in the model because of the complexity of the migration [#2807](https://github.com/opendatateam/udata/pull/2807)
- Add `xlsx` and `docx` as closed format for quality score [#2814](https://github.com/opendatateam/udata/pull/2814)
- Flush latest rows in csv catalog export before storing file [#2818](https://github.com/opendatateam/udata/pull/2818)
- Exposed dates through API are now timezone aware [#2810](https://github.com/opendatateam/udata/pull/2810)
- Fix frequency reminder [#2821](https://github.com/opendatateam/udata/pull/2821)

## 6.0.2 (2023-02-06)

- Handle None values in dataset and resource extras endpoints [#2805](https://github.com/opendatateam/udata/pull/2805)
- Fix default license being selected in form in optional select group [#2809](https://github.com/opendatateam/udata/pull/2809)
- Fix only SHA1 checksum is accepted when uploading resources [#2808](https://github.com/opendatateam/udata/pull/2808)
- Fix organization metrics count [#2811](https://github.com/opendatateam/udata/pull/2811)
- Fix setuptools version used in CI [#2813](https://github.com/opendatateam/udata/pull/2813)
- Add `udata harvest clean` command [#2812](https://github.com/opendatateam/udata/pull/2812)

## 6.0.1 (2023-01-18)

- Add python version requirement <3.10 [#2798](https://github.com/opendatateam/udata/pull/2798)
- Fix date timezone and format for harvest previz [#2799](https://github.com/opendatateam/udata/pull/2799)
- Add support for DCAT startDate and endDate in temporal coverage [#2801](https://github.com/opendatateam/udata/pull/2801)
- New feature: Users can now change their email by themselves [#2792](https://github.com/opendatateam/udata/pull/2792)

## 6.0.0 (2023-01-09)

- :warning: Kafka removal [#2783](https://github.com/opendatateam/udata/pull/2783)[#2794](https://github.com/opendatateam/udata/pull/2794):
  - Resources events publication now uses webhooks
  - Search indexation (at runtime and with index command) are now made through HTTP requests.
  - If you use [udata-search-service](https://pypi.org/project/udata-search-service/), you need to upgrade to the >=2.0.0 version
- Add dedicated extras endpoints on resources and datasets [#2779](https://github.com/opendatateam/udata/pull/2779)
- Enrich catalog with harvest infos [#2789](https://github.com/opendatateam/udata/pull/2789)
- Add optionnal license select group custom setting for admin [#2786](https://github.com/opendatateam/udata/pull/2786)
- Make index setup optional on init based on config [#2797](https://github.com/opendatateam/udata/pull/2797)

## 5.0.2 (2022-11-29)

- :warning: Upgrade to `Flask-Security-Too` version 4.0.0 [#2772](https://github.com/opendatateam/udata/pull/2772):
  - New User model attribute `fs_uniquifier`, migration needed.
  - The `fs_uniquifier` is used to invalidate existing session in case of password reset.
  - The user's `fs_uniquifier` is used instead of the `id` for auth mecanism including permissions.
  - Exhaustive list of changes [here](https://flask-security-too.readthedocs.io/en/stable/changelog.html#version-4-0-0).
- Fix apiv2 swagger with harvest metadata and add apiv2 swagger tests [#2782](https://github.com/opendatateam/udata/pull/2782)
- Improve frequency criterion in quality score [#2771](https://github.com/opendatateam/udata/pull/2771)
- Add quality score to csv catalogs [#2785](https://github.com/opendatateam/udata/pull/2785)
- Optimize DCAT harvesting on large multiple-paged catalogs, introduce `HARVEST_MAX_ITEMS` development setting [#2781](https://github.com/opendatateam/udata/pull/2781)
- Add condition in security mail utils class to avoid mail sending according to config var [#2788](https://github.com/opendatateam/udata/pull/2788)

## 5.0.1 (2022-11-14)

- Fix resource harvest uri validation error [#2780](https://github.com/opendatateam/udata/pull/2780)

## 5.0.0 (2022-11-14)

- :warning: **Breaking change** Use dedicated dynamic harvest metadata for dataset and resources. A migration copies identifying fields from extras to this dedicated metadata field. Extras won't be used anymore for harvest-related information. udata-ckan, udata-ods and udata-front packages are impacted and should be upgraded accordingly [#2762](https://github.com/opendatateam/udata/pull/2762)

## 4.1.3 (2022-11-02)

- Fix image URLs for suggest endpoints [#2761](https://github.com/opendatateam/udata/pull/2761)
- Switch from `Flask-restplus` to its fork `Flask-rest-x` [2770](https://github.com/opendatateam/udata/pull/2770)
- Clean inactive harvest datasets. :warning: a migration archives datasets linked to inactive harvest sources [#2764](https://github.com/opendatateam/udata/pull/2764) [#2773](https://github.com/opendatateam/udata/pull/2773) [#2777](https://github.com/opendatateam/udata/pull/2777)
- Fix randomly failing suggest tests [#2775](https://github.com/opendatateam/udata/pull/2775)
- Fix alt attribute not shown on image [#2776](https://github.com/opendatateam/udata/pull/2776)

## 4.1.2 (2022-09-01)

- Clean up event code [#2751](https://github.com/opendatateam/udata/pull/2751)
- Replace mongo legacy image in CI [#2754](https://github.com/opendatateam/udata/pull/2754)
- Fixes test `test_suggest_datasets_api` by modifying condition [#2759](https://github.com/opendatateam/udata/pull/2759)
- Fix doc name duplicate on rdf endpoints [#2763](https://github.com/opendatateam/udata/pull/2763)

## 4.1.1 (2022-07-08)

- Quality score computation refactoring and now returning it in list datasets endpoint. Update was made in admin too. [#2746](https://github.com/opendatateam/udata/pull/2746)
- :warning: Manifest logic was removed and udata does now work as standalone [#2747](https://github.com/opendatateam/udata/pull/2747)
- Remove map related stuff [#2749](https://github.com/opendatateam/udata/pull/2749)
- Add library udata_event_service to produce Kafka messages [#2743](https://github.com/opendatateam/udata/pull/2743)

## 4.1.0 (2022-06-09)

- Add html support for posts [#2731](https://github.com/opendatateam/udata/pull/2731)
- Use mongo search if `SEARCH_SERVICE_API_URL` variable is not set [#2728](https://github.com/opendatateam/udata/pull/2728)
- Improve resource extension detection [#2729](https://github.com/opendatateam/udata/pull/2729/files)
- Remove resources in dataset search serialization [#2730](https://github.com/opendatateam/udata/pull/2730)
- Add endpoint to directly get specific resource by rid [#2732](https://github.com/opendatateam/udata/pull/2732).
- Publish kafka message when resource is created, modified or deleted [#2733](https://github.com/opendatateam/udata/pull/2733)
- Clean documentation and code with respect to independent search service [#2738](https://github.com/opendatateam/udata/pull/2738)
- Fix size argument in suggests endpoint and corresponding tests [#2739](https://github.com/opendatateam/udata/pull/2739)
- Add udata instance name prefix and action suffix for kafka topics [#2736](https://github.com/opendatateam/udata/pull/2736)
- Fix tokenisation by building an `AND` query (see comments in code) for mongo text search and pagination [#2740](https://github.com/opendatateam/udata/pull/2740)

## 4.0.2 (2022-05-04)

- Remove unused `_total_pages` search property [#2726](https://github.com/opendatateam/udata/pull/2726)
- Use -followers as default suggest sort on datasets, reuses and orgas [#2727](https://github.com/opendatateam/udata/pull/2727)
- Reintroduce user suggest with mongo contains [#2725](https://github.com/opendatateam/udata/pull/2725)

## 4.0.1 (2022-04-11)

- Removed `post_save` signal within `add_resource` and `update_resource` methods. [#2720](https://github.com/opendatateam/udata/pull/2720)
- Refactor and update documentation with latest udata updates [#2717](https://github.com/opendatateam/udata/pull/2717)
- Add harvest csv adapter for a catalog of harvesters [#2722](https://github.com/opendatateam/udata/pull/2722)

## 4.0.0 (2022-03-30)

### Breaking change

Search refactor [#2680](https://github.com/opendatateam/udata/pull/2680)
- :warning: Search changes [#2692](https://github.com/opendatateam/udata/pull/2692):
  - The search feature is not within udata anymore and queries a distant service.
  - The search feature is now optional and is enabled by setting the `SEARCH_SERVICE_API_URL` setting.
  - When search is not enabled, the search endpoints will return a `501 Not Implemented` error.
  - The ModelAdapter, SearchQuery and SearchResult patterns were kept but heavily refactored.
  - udata uses a Kafka producer to send documents to index to the search service.
  - udata uses HTTP request to query the search service.
- :warning: API changes [#2669](https://github.com/opendatateam/udata/pull/2669):
  - List endpoints for organizations, datasets, reuses and users are now querying MongoDB instead of ElasticSearch.
  - Those endpoints use MongoDB full text search when `q` argument is used. Some unused filters on this route were dropped.
  - A new API parser was implemented to replace the search one.
  - The previous ElasticSearch endpoints were moved to APIv2 with the following url pattern: `/{object}/search` (ex: `/datasets/search`).
- :warning: Suggest changes [#2685](https://github.com/opendatateam/udata/pull/2685) and [#2696](https://github.com/opendatateam/udata/pull/2696):
  - Current suggest implementation moved from an Elasticsearch index to a MongoDB query using the term `contains`.
  - The user suggest was entirely removed, as its existence is now less relevant because of the full text search.

## 3.3.3 (2022-03-29)

- Extend dcat properties support (frequency litteral, creation and modification date, landing page and abstract description) [#2715](https://github.com/opendatateam/udata/pull/2715)


## 3.3.2 (2022-03-01)

- **Deprecation**: Topics are now deprecated and will be removed in upcoming releases.
- Use title to improve License guess [#2697](https://github.com/opendatateam/udata/pull/2697)
- Add a `q` argument to the paginated datasets resources endpoint, to search through resources titles. [#2701](https://github.com/opendatateam/udata/pull/2701)
- Delete discussion with deleted user as only participant [#2702](https://github.com/opendatateam/udata/pull/2702)
- Fix error on post creation when adding related reuse [#2704](https://github.com/opendatateam/udata/pull/2704)
- Redirect in endpoints routing now returns 308 instead of 302 in order to keep the method and body. [#2706](https://github.com/opendatateam/udata/pull/2706)
- Delete badges from datasets fixtures. [2709](https://github.com/opendatateam/udata/pull/2709)

## 3.3.1 (2022-01-11)

- Fix fields empty value in admin form to allow for unsetting fields [#2691](https://github.com/opendatateam/udata/pull/2691)
- :warning: Add a new required topic string field on reuses. The associated migration set default topic to `others` [#2689](https://github.com/opendatateam/udata/pull/2689)

## 3.3.0 (2021-12-10)

- :warning: Removed `Issues` code and logic. The corresponding MongoDB collection should be deleted when upgrading Udata. [#2681](https://github.com/opendatateam/udata/pull/2681)
- Fix transfer ownership from org to user [#2678](https://github.com/opendatateam/udata/pull/2678)
- Fix discussion creation on posts [#2687](https://github.com/opendatateam/udata/pull/2687)

## 3.2.2 (2021-11-23)

- Move template hook logic back to udata [#2671](https://github.com/opendatateam/udata/pull/2671) [#2679](https://github.com/opendatateam/udata/pull/2679)
- Add dataset's acronym to catalog [#2675](https://github.com/opendatateam/udata/pull/2675)
- Better URL-based License guess [#2672](https://github.com/opendatateam/udata/pull/2672)
- New way of fixtures generation [#2677](https://github.com/opendatateam/udata/pull/2677):
  - The command now uses a remote file (default) if a URL is provided or a local one if a path is provided.
  - This file can be generated by using the command `generate-fixtures-file`, which takes as an argument the URL of the source queried to retieve the data dumped to the file.
  - The command `generate-fixtures-file` uses a customizable list of datasets slugs to know which datasets to query.
- Fixed the Geomform check for a GeoZone instance in formdata [#2683](https://github.com/opendatateam/udata/pull/2683)

## 3.2.1 (2021-10-22)

- Fix default sort with right sort column creation date name, for posts in back-office editorial page [#2665](https://github.com/opendatateam/udata/pull/2665)
- Meta read-only-enabled is back [#2664](https://github.com/opendatateam/udata/pull/2664)
- First endpoints for APIv2! Add datasets hateoas and resources pagination endpoints [#2663](https://github.com/opendatateam/udata/pull/2663) [#2667](https://github.com/opendatateam/udata/pull/2667)
- Add `archived` and `resources_count` fields in the dataset catalog [#2668](https://github.com/opendatateam/udata/pull/2668)

## 3.2.0 (2021-09-14)

- Update dependencies following setuptools 58.0.2 release that drop support for `use_2to3` [#2660](https://github.com/opendatateam/udata/pull/2660):
  - :warning: **breaking change** `rdfs` is not supported anymore
  - `jsonld` endpoints have a `@context` dict directly instead of an url to the context endpoint
- Update documentation with [udata-front plugin renaming](https://github.com/etalab/data.gouv.fr/issues/393) [#2661](https://github.com/opendatateam/udata/pull/2661)
- Various DCAT fixes (geonetwork compatibility) and debug command [#2662](https://github.com/opendatateam/udata/pull/2662)

## 3.1.0 (2021-08-31)

- :warning: Use pip-tools for requirements management [#2642](https://github.com/opendatateam/udata/pull/2642)[#2650](https://github.com/opendatateam/udata/pull/2650)[#2651](https://github.com/opendatateam/udata/pull/2651). Please [read the doc](https://github.com/opendatateam/udata/blob/master/docs/development-environment.md#python-and-virtual-environment) if you are a udata developer.
- :warning: Check db integrity and apply temporary and permanent fixes [#2644](https://github.com/opendatateam/udata/pull/2644) :warning: the associated migrations can take a long time to run.
- :warning: Upgrade to Flask-1.1.4 [#2639](https://github.com/opendatateam/udata/pull/2639)
- Safeguard `User.delete()` [#2646](https://github.com/opendatateam/udata/pull/2646)
- Fix user delete command [#2647](https://github.com/opendatateam/udata/pull/2647)
- Protect `test_ignore_post_save_signal` from weak ref error while testing [#2649](https://github.com/opendatateam/udata/pull/2649)
- Update translations following frontend refactoring (a lot of translations have been moved to udata-gouvfr) [#2648](https://github.com/opendatateam/udata/pull/2648)
- Fix RDF output content negociation [#2652](https://github.com/opendatateam/udata/pull/2652)
- Update Pillow dependency to 8.0.0 [#2654](https://github.com/opendatateam/udata/pull/2654)
- Add more fixes on HarvestSource and HarvestJobs for db integrity [#2653](https://github.com/opendatateam/udata/pull/2653/files)

## 3.0.4 (2021-08-12)

- Now returning notfound() http exception when router does not match any territory object instead of None [#2637](https://github.com/opendatateam/udata/pull/2637)
- Add larger reuse thumbnail image [#2638](https://github.com/opendatateam/udata/pull/2638)
- Activate plugins before creating app when testing [#2643](https://github.com/opendatateam/udata/pull/2643)

## 3.0.3 (2021-07-30)

- Remove mail sending task on follow [#2635](https://github.com/opendatateam/udata/pull/2635)
- Fix root api endpoint error [#2636](https://github.com/opendatateam/udata/pull/2636)

## 3.0.2 (2021-07-19)

- Fix sentry id event logging [#2364](https://github.com/opendatateam/udata/pull/2634)
- Fix remote resource upload [#2632](https://github.com/opendatateam/udata/pull/2632)

## 3.0.1 (2021-07-09)

- Remove apidoc blueprint, moved to udata-gouvfr [#2628](https://github.com/opendatateam/udata/pull/2628)
- New migration to update community resources schema from string to dict [#2629](https://github.com/opendatateam/udata/pull/2629)

## 3.0.0 (2021-07-07)

- :warning: **breaking change**: most of the theme/templates logic has been moved to https://github.com/etalab/udata-gouvfr. `udata` no longer contains a default theme. In the 3.x series, we hope it will be usable as a "headless" open data platform, but for now you probably need to plug your own theme or use udata-gouvfr. [More info about this change here](https://github.com/opendatateam/udata/blob/master/docs/roadmap/udata-3.md#the-road-to-udata3). [#2522](https://github.com/opendatateam/udata/pull/2522)
- Migrate from raven to sentry-sdk [#2620](https://github.com/opendatateam/udata/pull/2620)
- Add a UdataCleaner class to use udata's markdown configuration on SafeMarkup as well [#2619](https://github.com/opendatateam/udata/pull/2619)
- Fix schema name display in resource modal [#2617](https://github.com/opendatateam/udata/pull/2617)

## 2.7.1 (2021-05-27)

- Add migration to roolback on resource's schema's name to None [#2615](https://github.com/opendatateam/udata/pull/2615)

## 2.7.0 (2021-05-25)

- Modify `schema` field to resource. This field is now a nested field containing two sub-properties `name` and `version` [#2600](https://github.com/opendatateam/udata/pull/2600).
- Add a `schema_version` facet to the dataset search (need to be reindex to appear in results) [#2600](https://github.com/opendatateam/udata/pull/2600).

## 2.6.5 (2021-05-19)

- Fix create user by API [#2609](https://github.com/opendatateam/udata/pull/2609)
- Add sqlite, db and ics to allowed extensions [#2610](https://github.com/opendatateam/udata/pull/2610)
- Better markup parsing [#2611](https://github.com/opendatateam/udata/pull/2611):
  - Geozone's and Resource type's labelize function return None if no object is found.
  - New SafeMarkup class, which inherits from Markup, uses Bleach to sanitize Markup class.

## 2.6.4 (2021-03-24)

- Enhance self endpoint verification [#2604](https://github.com/opendatateam/udata/pull/2604)

## 2.6.3 (2021-03-23)

- Extraction of translation's strings [#2602](https://github.com/opendatateam/udata/pull/2602)

## 2.6.2 (2021-03-22)

- Fix SECURITY_CONFIRMABLE=False [#2588](https://github.com/opendatateam/udata/pull/2588)
- Support dct:license on DCAT harvester [#2589](https://github.com/opendatateam/udata/pull/2589)
- Admin small enhancements [#2591](https://github.com/opendatateam/udata/pull/2591):
  - The sidebar "Me" label has been renamed "Profile"
  - The user's profile now displays the user's email
  - The button "Edit" and the dropdown were merged. The button is now only a dropdown listing the actions.
  - "Edit" action has been renamed to "Edit the dataset/reuse/organization/profile" according to the current object to edit.
- Add `nofollow` attribute to links in discussions comments [#2593](https://github.com/opendatateam/udata/pull/2593)
- Add pip upgrade in circle's publish step [#2596](https://github.com/opendatateam/udata/pull/2596)
- Pin Twine's version [#2597](https://github.com/opendatateam/udata/pull/2597)
- Pin twine'version in circle's publish step [#2598](https://github.com/opendatateam/udata/pull/2598)

## 2.6.1 (2021-01-26)

- Fix url_for method in organization's catalog's view [#2587](https://github.com/opendatateam/udata/pull/2587)

## 2.6.0 (2021-01-25)

- Add resource's description and title size limit [#2586](https://github.com/opendatateam/udata/pull/2586)
- Add RDF catalog view for organizations [#2583](https://github.com/opendatateam/udata/pull/2583)

## 2.5.1 (2020-12-31)

- Add title's and description's length limit in forms [#2585](https://github.com/opendatateam/udata/pull/2585)

## 2.5.0 (2020-11-30)

- Change reuse's form's label name to title [#2575](https://github.com/opendatateam/udata/pull/2575)
- Unpublished posts are no longer served by the `Post.list` API endpoint [#2578](https://github.com/opendatateam/udata/pull/2578)
- Read only mode can now be toggled in settings [#2565](https://github.com/opendatateam/udata/pull/2565):
  - Toggles a warning banner on the frontend view and a warning toast on the admin view.
  - Prevents new users to register.
  - Prevents non admin users to create new content such as organizations, datasets, community resources or discussions.
  - Will return a `423` response code to any non-admin request to endpoints specified in `METHOD_BLOCKLIST` setting.
  - Existing content can still be updated.
- Add an alert block in layout template, to be overrided in installed theme [#2580](https://github.com/opendatateam/udata/pull/2580)

## 2.4.1 (2020-11-09)

- Escaping XML's forbidden characters [#2562](https://github.com/opendatateam/udata/pull/2562)
- Ignore pattern feature for linkchecker [#2564](https://github.com/opendatateam/udata/pull/2564)
- Fix TypeError when creating a superuser with an incorrect password [#2567](https://github.com/opendatateam/udata/pull/2567)

## 2.4.0 (2020-10-16)

- :warning: Resources and community resources creation API change [#2545](https://github.com/opendatateam/udata/pull/2545):
  - Remove the RESOURCES_FILE_ALLOWED_DOMAINS setting and mechanism.
  - The community resource's/resource's url could be set from the client side, even in the case of a hosted one, which is illogical.
    A hosted community resource's/resource's url should only be the sole responsibility of the backend.
  - Consequently, the POST endpoint of the community resources/resources API is only meant for the remote ones and the PUT endpoint of the community resources/resources API will take the existing resource's url to override the one sent by the client.
- Community resources changes [#2546](https://github.com/opendatateam/udata/pull/2546):
  - Dataset is now correctly set at community resource creation
  - Remove now useless job 'purge-orphan-community-resources'
- Using the fs_filename logic when uploading a new resource on the data catalog.[#2547](https://github.com/opendatateam/udata/pull/2547)
- Remove old file when updating resources and community resources from API [#2548](https://github.com/opendatateam/udata/pull/2548)
- Sortable.js upgrade to fix an issue in udata's editorial page when reordering featured datasets [#2550](https://github.com/opendatateam/udata/pull/2550)
- Password rotation mechanism [#2551](https://github.com/opendatateam/udata/pull/2551):
  - Datetime fields `password_rotation_demanded` and `password_rotation_performed` added to user model.
  - Override Flask-Security's login and reset password forms to implement the password rotation checks.
- Password complexity settings hardening [#2554](https://github.com/opendatateam/udata/pull/2554)
- Migrate ODS datasets urls [#2559](https://github.com/opendatateam/udata/pull/2559)

## 2.3.0 (2020-09-29)

- Plugin's translations are now correctly loaded [#2529](https://github.com/opendatateam/udata/pull/2529)
- Vine version is now pinned in requirements [#2532](https://github.com/opendatateam/udata/pull/2532)
- Fix reuses metrics [#2531](https://github.com/opendatateam/udata/pull/2531):
  - Reuses "datasets" metrics are now triggered correctly
  - New job to update the datasets "reuses" metrics: `update-datasets-reuses-metrics` to be scheduled
- Add a migration to set the reuses datasets metrics to the correct value [#2540](https://github.com/opendatateam/udata/pull/2540)
- Add a specific dataset's method for resource removal [#2534](https://github.com/opendatateam/udata/pull/2534)
- Flask-Security update [#2535](https://github.com/opendatateam/udata/pull/2535):
  - Switch to fork Flask-Security-Too
  - New settings to set the required password length and complexity
- Fix Flask-security sendmail overriding [#2536](https://github.com/opendatateam/udata/pull/2536)
- Add a custom password complexity checker to Flask-Security [#2537](https://github.com/opendatateam/udata/pull/2537)
- Change too short password error message [#2538](https://github.com/opendatateam/udata/pull/2538)

## 2.2.1 (2020-08-25)

- Some fixes for the static files deletion [#2526](https://github.com/opendatateam/udata/pull/2526):
  - New static files migration replacing the older one:
    - The migration now uses FS_URL.
    - Fixed the fs_filename string formating.
    - Now checks the community ressource's URLs too.
  - Removing the deletion script link in the CHANGELOG previous entry.
- Add a schema facet to the dataset search 🚧 requires datasets reindexation [#2523](https://github.com/opendatateam/udata/pull/2523)

## 2.2.0 (2020-08-05)

- CORS are now handled by Flask-CORS instead of Flask-RestPlus[#2485](https://github.com/opendatateam/udata/pull/2485)
- Oauth changes [#2510](https://github.com/opendatateam/udata/pull/2510):
  - Authorization code Grant now support PKCE flow
  - New command to create an OAuth client
  - :warning: Implicit grant is no longer supported
- :warning: Deletion workflow changes [#2488](https://github.com/opendatateam/udata/pull/2488):
  - Deleting a resource now triggers the deletion of the corresponding static file
  - Deleting a dataset now triggers the deletion of the corresponding resources (including community resources) and their static files
  - Adding a celery job `purge-orphan-community-resources` to remove community resources not linked to a dataset. This should be scheduled regularly.
  - Adding a migration file to populate resources fs_filename new field. Deleting the orphaned files is pretty deployment specific.
    A custom script should be writen in order to find and delete those files.
- Show traceback for migration errors [#2513](https://github.com/opendatateam/udata/pull/2513)
- Add `schema` field to ressources. This field can be filled based on an external schema catalog [#2512](https://github.com/opendatateam/udata/pull/2512)
- Add 2 new template hooks: `base.modals` (base template) and `dataset.resource.card.extra-buttons` (dataset resource card) [#2514](https://github.com/opendatateam/udata/pull/2514)

## 2.1.3 (2020-06-29)

- Fix internal links in markdown when not starting w/ slash [#2500](https://github.com/opendatateam/udata/pull/2500)
- Fix JS error when uploading a resource in certain conditions [#2483](https://github.com/opendatateam/udata/pull/2483)

## 2.1.2 (2020-06-17)

- Decoded api key byte string [#2482](https://github.com/opendatateam/udata/pull/2482)
- Removed now useless metric fetching [#2482](https://github.com/opendatateam/udata/pull/2484)
- Fix bug in harvester's cron schedule [#2493](https://github.com/opendatateam/udata/pull/2493)
- Adding banner options in settings for a potential use in an udata's theme [#2492](https://github.com/opendatateam/udata/pull/2492)

## 2.1.1 (2020-06-16)

- Broken release, use 2.1.2

## 2.1.0 (2020-05-12)

### Breaking changes

- Full metrics refactoring [2459](https://github.com/opendatateam/udata/pull/2459):
  - Metric collection is now useless and will not be filled anymore, you can remove it or keep it for archival sake. It will not be automatically removed.
  - [udata-piwik](https://github.com/opendatateam/udata-piwik) now uses InfluxDB as a buffer for trafic data before injecting them into udata's models.
  - Most of celery's tasks related to metrics are removed, this should help performance-wise on a big instance.
  - Charts related to metrics are removed from admin and dashboard panel until we have accurate data to populate them.
  - Site's metrics computation are not triggered by signals anymore.
  - A specific celery job needs to be run periodically to compute site's metrics.

### New features

- Nothing yet

## 2.0.4 (2020-05-04)

- Fix export-csv command (py3 compat) [#2472](https://github.com/opendatateam/udata/pull/2472)

## 2.0.3 (2020-04-30)

- :warning: Security fix: fix XSS in markdown w/ length JS filter [#2471](https://github.com/opendatateam/udata/pull/2471)

## 2.0.2 (2020-04-07)

- :warning: Breaking change / security fix: disallow html tags in markdown-it (JS markdown rendering) [#2465](https://github.com/opendatateam/udata/pull/2465)

## 2.0.1 (2020-03-24)

- Allow images to be displayed in markdown by default [#2462](https://github.com/opendatateam/udata/pull/2462)
- Fix deleted user's authentication on backend side [#2460](https://github.com/opendatateam/udata/pull/2460)

## 2.0.0 (2020-03-11)

### Breaking changes

- Migration to Python 3.7 [#1766](https://github.com/opendatateam/udata/pull/1766)
- The new migration system ([#1956](https://github.com/opendatateam/udata/pull/1956)) uses a new python based format. Pre-2.0 migrations are not compatible so you might need to upgrade to the latest `udata` version `<2.0.0`, execute migrations and then upgrade to `udata` 2+.
- The targeted mongo version is now Mongo 3.6. Backward support is not guaranteed
- Deprecated celery tasks have been removed, please ensure all old-style tasks (pre 1.6.20) have been consumed before migrating [#2452](https://github.com/opendatateam/udata/pull/2452)

### New features

- New migration system [#1956](https://github.com/opendatateam/udata/pull/1956):
  - Use python based migrations instead of relying on mongo internal and deprecated `js_exec`
  - Handle rollback (optionnal)
  - Detailled history
- Template hooks generalization: allows to dynamically extend template with widgets and snippets from extensions. See [the dedicated documentation section](https://udata.readthedocs.io/en/stable/extending/#hooks) [#2323](https://github.com/opendatateam/udata/pull/2323)
- Markdown now supports [Github Flavored Markdown (GFM) specs](https://github.github.com/gfm/) (ie. the already supported [CommonMark specs](https://spec.commonmark.org) plus tables, strikethrough, autolinks support and predefined disallowed raw HTML) [#2341](https://github.com/opendatateam/udata/pull/2341)

## 1.6.20 (2020-01-21)

- New Crowdin translations [#2360](https://github.com/opendatateam/udata/pull/2360)
- Fix territory routing for @latest [#2447](https://github.com/opendatateam/udata/pull/2447)
- Refactor Celery: py2/py3 compatibility, use ids as payload [#2305](https://github.com/opendatateam/udata/pull/2305)
- Automatically archive dangling harvested datasets :warning: this is enabled by default [#2368](https://github.com/opendatateam/udata/pull/2368)
- Refactor celery tasks to avoid models/documents in the transport layer [#2305](https://github.com/opendatateam/udata/pull/2305)

## 1.6.19 (2020-01-06)

- `rel=nofollow` on remote source links [#2364](https://github.com/opendatateam/udata/pull/2364)
- Fix admin messages and fix user roles selector default value [#2365](https://github.com/opendatateam/udata/pull/2365)
- Fix new harvester's form tooltip showup [#2371](https://github.com/opendatateam/udata/pull/2371)
- Fix responsive design of search results [#2372](https://github.com/opendatateam/udata/pull/2372)
- Fix non-unique ids in datasets' comments [#2374](https://github.com/opendatateam/udata/pull/2374)
- Case insensitive license matching [#2378](https://github.com/opendatateam/udata/pull/2378)

## 1.6.18 (2019-12-13)

- Remove embedded API doc [#2343](https://github.com/opendatateam/udata/pull/2343) :warning: Breaking change, please customize `API_DOC_EXTERNAL_LINK` for your needs.
- Removed published date from community ressources [#2350](https://github.com/opendatateam/udata/pull/2350)
- Added new size for avatars in user's model (`udata images render` must be run in order to update the size of existing images) [#2353](https://github.com/opendatateam/udata/pull/2353)
- Fixed user's avatar change [#2351](https://github.com/opendatateam/udata/issues/2351)
- Removed dead code [#2355](https://github.com/opendatateam/udata/pull/2355)
- Resolved conflict between id and slug [#2356](https://github.com/opendatateam/udata/pull/2356)
- Fix next link in posts pagination [#2358](https://github.com/opendatateam/udata/pull/2358)
- Fix organization's members roles translation [#2359](https://github.com/opendatateam/udata/pull/2359)
## 1.6.17 (2019-10-28)

- Disallow URLs in first and last names [#2345](https://github.com/opendatateam/udata/pull/2345)

## 1.6.16 (2019-10-22)

- Prevent Google ranking spam attacks on reuse pages (`rel=nofollow` on reuse link) [#2320](https://github.com/opendatateam/udata/pull/2320)
- Display admin resources list actions only if user has permissions to edit [#2326](https://github.com/opendatateam/udata/pull/2326)
- Fix non-admin user not being able to change their profile picture [#2327](https://github.com/opendatateam/udata/pull/2327)

## 1.6.15 (2019-09-11)

- Style links in admin modals [#2292](https://github.com/opendatateam/udata/pull/2292)
- Add activity.key filter to activity.atom feed [#2293](https://github.com/opendatateam/udata/pull/2293)
- Allow `Authorization` as CORS header and OAuth minor fixes [#2298](https://github.com/opendatateam/udata/pull/2298)
- Set dataset.private to False by default (and fix stock) [#2307](https://github.com/opendatateam/udata/pull/2307)
- Fixes some inconsistencies between admin display (buttons, actions...) and real permissions [#2308](https://github.com/opendatateam/udata/pull/2308)


## 1.6.14 (2019-08-14)

- Cleanup `permitted_reuses` data (migration) [#2244](https://github.com/opendatateam/udata/pull/2244)
- Proper form errors handling on nested fields [#2246](https://github.com/opendatateam/udata/pull/2246)
- JS models load/save/update consistency (`loading` always `true` on query, always handle error, no more silent errors) [#2247](https://github.com/opendatateam/udata/pull/2247)
- Ensures that date ranges are always positive (ie. `start` < `end`) [#2253](https://github.com/opendatateam/udata/pull/2253)
- Enable completion on the "`MIME type`" resource form field (needs reindexing) [#2238](https://github.com/opendatateam/udata/pull/2238)
- Ensure oembed rendering errors are not hidden by default error handlers and have cors headers [#2254](https://github.com/opendatateam/udata/pull/2254)
- Handle dates before 1900 during indexing [#2256](https://github.com/opendatateam/udata/pull/2256)
- `spatial load` command is more resilient: make use of a temporary collection when `--drop` option is provided (avoid downtime during the load), in case of exception or keybord interrupt, temporary files and collections are cleaned up [#2261](https://github.com/opendatateam/udata/pull/2261)
- Configurable Elasticsearch timeouts. Introduce `ELASTICSEARCH_TIMEOUT` as default/read timeout and `ELASTICSEARCH_INDEX_TIMEOUT` as indexing/write timeout [#2265](https://github.com/opendatateam/udata/pull/2265)
- OEmbed support for organizations [#2273](https://github.com/opendatateam/udata/pull/2273)
- Extract search parameters as settings allowing fine tuning search without repackaging udata (see [the **Search configuration** documentation](https://udata.readthedocs.io/en/stable/adapting-settings/#search-configuration)) [#2275](https://github.com/opendatateam/udata/pull/2275)
- Prevent `DoesNotExist` error in activity API: silence the error for the consumer but log it (ie. visible in Sentry) [#2268](https://github.com/opendatateam/udata/pull/2268)
- Optimize CSV export generation memory wise [#2277](https://github.com/opendatateam/udata/pull/2277)

## 1.6.13 (2019-07-11)

- Rename og:image target :warning: this will break your custom theme, please rename your logo image file to `logo-social.png` instead of `logo-600x600.png` [#2217](https://github.com/opendatateam/udata/pull/2217)
- Don't automatically overwrite `last_update` field if manually set [#2020](https://github.com/opendatateam/udata/pull/2220)
- Spatial completion: only index last version of each zone and prevent completion cluttering [#2140](https://github.com/opendatateam/udata/pull/2140)
- Init: prompt to loads countries [#2140](https://github.com/opendatateam/udata/pull/2140)
- Handle UTF-8 filenames in `spatial load_logos` command [#2223](https://github.com/opendatateam/udata/pull/2223)
- Display the datasets, reuses and harvesters deleted state on listing when possible [#2228](https://github.com/opendatateam/udata/pull/2228)
- Fix queryless (no `q` text parameter) search results scoring (or lack of scoring) [#2231](https://github.com/opendatateam/udata/pull/2231)
- Miscellaneous fixes on completers [#2215](https://github.com/opendatateam/udata/pull/2215)
- Ensure `filetype='remote'` is set when using the manual ressource form [#2236](https://github.com/opendatateam/udata/pull/2236)
- Improve harvest sources listing (limit `last_job` fetched and serialized fields, reduce payload) [#2214](https://github.com/opendatateam/udata/pull/2214)
- Ensure HarvestItems are cleaned up on dataset deletion [#2214](https://github.com/opendatateam/udata/pull/2214)
- Added `config.HARVEST_JOBS_RETENTION_DAYS` and a `harvest-purge-jobs` job to apply it [#2214](https://github.com/opendatateam/udata/pull/2214) (migration). **Warning, the migration will enforce `config.HARVEST_JOBS_RETENTION_DAYS` and can take some time on a big `HarvestJob` collection**
- Drop `no_dereference` on indexing to avoid the "`dictionary changed size during iteration`" error until another solution is found. **Warning: this might result in more resources consumption while indexing** [#2237](https://github.com/opendatateam/udata/pull/2237)
- Fix various issues around discussions UI [#2190](https://github.com/opendatateam/udata/pull/2190)


## 1.6.12 (2019-06-26)

- Archive dataset feature [#2172](https://github.com/opendatateam/udata/pull/2172)
- Refactor breadcrum includes [#2173](https://github.com/opendatateam/udata/pull/2173)
- Better dependencies management [#2182](https://github.com/opendatateam/udata/pull/2182) and [#2172/install.pip](https://github.com/opendatateam/udata/pull/2172/files#diff-d7b45472f3465d62f857d14cf59ea8a2)
- Reduce following to staring [#2192](https://github.com/opendatateam/udata/pull/2192/files)
- Simplify display of spatial coverage in search results [#2192](https://github.com/opendatateam/udata/pull/2192/files)
- Add cache for organization and topic display pages [#2194](https://github.com/opendatateam/udata/pull/2194)
- Dataset of datasets: id as ref instead of slug [#2195](https://github.com/opendatateam/udata/pull/2195) :warning: this introduces some settings changes, cf [documentation for EXPORT_CSV](https://github.com/opendatateam/udata/blob/master/docs/adapting-settings.md).
- Add meta og:type: make twitter cards work [#2196](https://github.com/opendatateam/udata/pull/2196)
- Fix UI responsiveness [#2199](https://github.com/opendatateam/udata/pull/2199)
- Remove social media sharing feature [#2200](https://github.com/opendatateam/udata/pull/2200)
- Quick fix for activity.atom [#2203](https://github.com/opendatateam/udata/pull/2203)
- Remove diff from js dependencies to fix CVE [#2204](https://github.com/opendatateam/udata/pull/2204)
- Replace default sort label for better readability [#2206](https://github.com/opendatateam/udata/pull/2206)
- Add a condition to up-to-dateness of a dataset [#2208](https://github.com/opendatateam/udata/pull/2208)
- Prevent deleted harvesters from running until purged. Harvest jobs history is deleted too on purge. [#2209](https://github.com/opendatateam/udata/pull/2209)
- Better quality.frequency management [#2211](https://github.com/opendatateam/udata/pull/2211)
- Fix caching of topic pages [#2213](https://github.com/opendatateam/udata/pull/2213)

## 1.6.11 (2019-05-29)

- Center incomplete rows of cards [#2162](https://github.com/opendatateam/udata/pull/2162)
- Allow .dxf upload [#2164](https://github.com/opendatateam/udata/pull/2164)
- Always use remote_url as harvesting source [#2165](https://github.com/opendatateam/udata/pull/2165)
- Update jquery to ~3.4.1 [#2161](https://github.com/opendatateam/udata/pull/2161)
- Fix various issues with search result page [#2166](https://github.com/opendatateam/udata/pull/2166)
- Restore notbroken facet includes [#2169](https://github.com/opendatateam/udata/pull/2169)

## 1.6.10 (2019-05-23)

- Remove `<br>` in badge display [#2156](https://github.com/opendatateam/udata/pull/2156)
- Display user avatar and fix its sizing [#2157](https://github.com/opendatateam/udata/pull/2157)
- Redirect unfiltered csv exports to dataset of datasets [#2158](https://github.com/opendatateam/udata/pull/2158)
- Show organization id in a modal and add hyperlinks to ids in detail modal [#2159](https://github.com/opendatateam/udata/pull/2159)

## 1.6.9 (2019-05-20)

- Add user slug to dataset cache key [#2146](https://github.com/opendatateam/udata/pull/2146)
- Change display of cards of reuses on topic pages [#2148](https://github.com/opendatateam/udata/pull/2148)
- Display remote source of harvested dataset [#2150](https://github.com/opendatateam/udata/pull/2150)
- Prefill community resource type on upload form [#2151](https://github.com/opendatateam/udata/pull/2151)
- Fix user profile UI [#2152](https://github.com/opendatateam/udata/pull/2152)
- Remove concept of permitted reuse [#2153](https://github.com/opendatateam/udata/pull/2153)

## 1.6.8 (2019-05-13)

- Configurable search autocomplete [#2138](https://github.com/opendatateam/udata/pull/2138)

## 1.6.7 (2019-05-10)

- Refactor DCAT harvesting to store only one graph (and prevent MongoDB document size overflow) [#2096](https://github.com/opendatateam/udata/pull/2096)
- Expose sane defaults for `TRACKING_BLACKLIST` [#2098](https://github.com/opendatateam/udata/pull/2098)
- Bubble up uploader errors [#2102](https://github.com/opendatateam/udata/pull/2102)
- Ensure `udata worker status --munin` always outputs zero values so munin won't see it has a "no data" response [#2103](https://github.com/opendatateam/udata/pull/2103)
- Metrics tuning: breaks circular dependencies, drop exec_js/eval usage, proper logging... [#2113](https://github.com/opendatateam/udata/pull/2113)
- Change reuse icon from "retweet" to "recycle" [#2122](https://github.com/opendatateam/udata/pull/2122)
- Admins can delete a single comment in a discussion thread [#2087](https://github.com/opendatateam/udata/pull/2087)
- Add cache directives to dataset display blocks [#2129](https://github.com/opendatateam/udata/pull/2129)
- Export multiple models objects to CSV (dataset of datasets) [#2124](https://github.com/opendatateam/udata/pull/2124)


## 1.6.6 (2019-03-27)

- Automatically loads default settings from plugins (if `plugin.settings` module exists) [#2058](https://github.com/opendatateam/udata/pull/2058)
- Fixes some memory leaks on reindexing [#2070](https://github.com/opendatateam/udata/pull/2070)
- Fixes minor UI bug [#2072](https://github.com/opendatateam/udata/pull/2072)
- Prevent ExtrasField failure on null value [#2074](https://github.com/opendatateam/udata/pull/2074)
- Improve ModelField errors handling [#2075](https://github.com/opendatateam/udata/pull/2075)
- Fix territories home map [#2077](https://github.com/opendatateam/udata/pull/2077)
- Prevent timeout on `udata index` in some cases [#2079](https://github.com/opendatateam/udata/pull/2079)
- Pin werkzeug dependency to `0.14.1` until incompatibilities are fixed [#2081](https://github.com/opendatateam/udata/pull/2081)
- Prevent client-side error while handling unparseable API response [#2076](https://github.com/opendatateam/udata/pull/2076)
- Fix the `udata job schedule` erroneous help message [#2083](https://github.com/opendatateam/udata/pull/2083)
- Fix upload button on replace resource file [#2085](https://github.com/opendatateam/udata/pull/2085)
- Ensure harvest items statuses are updated on the right job [#2089](https://github.com/opendatateam/udata/pull/2089)
- Added Serbian translations [#2055](https://github.com/opendatateam/udata/pull/2055)

## 1.6.5 (2019-02-27)

- Replace "An user" by "A user" [#2033](https://github.com/opendatateam/udata/pull/2033)
- Use "udata" and fix a few other typos in documentation and UI/translation strings [#2023](https://github.com/opendatateam/udata/pull/2023)
- Add a surrounding block declaration around community section [2039](https://github.com/opendatateam/udata/pull/2039)
- Fix broken form validation on admin discussions and issues [#2045](https://github.com/opendatateam/udata/pull/2045)
- Fix full reindexation by avoiding `SlugField.instance` deepcopy in `no_dereference()` querysets [#2048](https://github.com/opendatateam/udata/pull/2048)
- Ensure deleted user slug is pseudonymized [#2049](https://github.com/opendatateam/udata/pull/2049)
- Prevent the "Add resource" modal from closing when using the frontend "Add resource" button [#2052](https://github.com/opendatateam/udata/pull/2052)

## 1.6.4 (2019-02-02)

- Fix workers: pin redis version for Celery compatibility [#2019](https://github.com/opendatateam/udata/pull/2019)

## 1.6.3 (2019-02-01)

- Remove extra attributes on user deletion [#1961](https://github.com/opendatateam/udata/pull/1961)
- Pin phantomjs to version `2.1.7` [#1975](https://github.com/opendatateam/udata/pull/1975)
- Protect membership accept route against flood [#1984](https://github.com/opendatateam/udata/pull/1984)
- Ensure compatibility with IE11 and Firefox ESR [#1990](https://github.com/opendatateam/udata/pull/1990)
- Lots of fixes on the resource form. Be explicit about uploading a new file [#1991](https://github.com/opendatateam/udata/pull/1991)
- Centralize `selectize` handling and style in `base-completer` and apply some fixes [1992](https://github.com/opendatateam/udata/pull/1992)
- Added the missing `number` input field widget [#1993](https://github.com/opendatateam/udata/pull/1993)
- Fix the organization private datasets and reuses counters [#1994](https://github.com/opendatateam/udata/pull/1994)
- Disable autocorrect, spellcheck... on search and completion fields [#1995](https://github.com/opendatateam/udata/pull/1995)
- Fix harvest preview in edit form not taking configuration (features and filters) [#1996](https://github.com/opendatateam/udata/pull/1996)
- Ensure organization page react to URL hash changes (including those from right sidebar) [#1997](https://github.com/opendatateam/udata/pull/1997)
- Updating community resource as admin keeps original owner [#1999](https://github.com/opendatateam/udata/pull/1999)
- Major form fixes [#2000](https://github.com/opendatateam/udata/pull/2000)
- Improved admin errors handling: visual feedback on all errors, `Sentry-ID` header if present, hide organization unauthorized actions [#2005](https://github.com/opendatateam/udata/pull/2005)
- Expose and import licenses `alternate_urls` and `alternate_titles` fields [#2006](https://github.com/opendatateam/udata/pull/2006)
- Be consistent on search results wording and icons (Stars vs Followers) [#2013](https://github.com/opendatateam/udata/pull/2013)
- Switch from a "full facet reset" to a "by term reset" approach in search facets [#2014](https://github.com/opendatateam/udata/pull/2014)
- Ensures all modals have the same buttons styles and orders, same color code... [#2012](https://github.com/opendatateam/udata/pull/2012)
- Ensure URLs from assets stored on `CDN_DOMAINS` are considered as valid and that associated error message is properly translated [#2017](https://github.com/opendatateam/udata/pull/2017)

## 1.6.2 (2018-11-05)

- Display the owner/organization on harvester view [#1921](https://github.com/opendatateam/udata/pull/1921)
- Improve harvest validation errors handling [#1920](https://github.com/opendatateam/udata/pull/1920)
- Make extra TOS text customizable [#1922](https://github.com/opendatateam/udata/pull/1922)
- Fixes an `UnicodeEncodeError` occuring when parsing RDF with unicode URLs [#1919](https://github.com/opendatateam/udata/pull/1919)
- Fix some external assets handling cases [#1918](https://github.com/opendatateam/udata/pull/1918)
- Harvest items can now match `source.id` before `source.domain` — no more duplicates when changing an harvester URL [#1923](https://github.com/opendatateam/udata/pull/1923)
- Ensure image picker/cropper only allows images [#1925](https://github.com/opendatateam/udata/pull/1925)
- Make tags min and max length configurable and ensure admin takes its configuration from the backend [#1935](https://github.com/opendatateam/udata/pull/1935)
- Prevent errors when there is no date available to focus on the calendar [#1937](https://github.com/opendatateam/udata/pull/1937)

### Internals

- Update authlib to 0.10 [#1916](https://github.com/opendatateam/udata/pull/1916)

## 1.6.1 (2018-10-11)

- Allows arguments and keyword arguments in the task `@connect` decorator [#1908](https://github.com/opendatateam/udata/pull/1908)
- Allows to restore assets after being deleted (Datasets, Organizations and Reuses) [#1901](https://github.com/opendatateam/udata/pull/1901)
- Fixes form events not bubbling (and so fixes harvester config not displaying) [#1914](https://github.com/opendatateam/udata/pull/1914)

## 1.6.0 (2018-10-02)

### New features

- Harvest sources are now filterable through the harvest source create/edit admin form [#1812](https://github.com/opendatateam/udata/pull/1812)
- Harvest sources can now enable or disable some optional backend features [#1875](https://github.com/opendatateam/udata/pull/1875)
- Post UIs have been reworked: publication date, publish/unpublish action, save and continue editing, dynamic sidebar, alignments fixes... [#1857](https://github.com/opendatateam/udata/pull/1857)

### Minor changes

- Only display temporal coverage years on cards and search results [#1833](https://github.com/opendatateam/udata/pull/1833)
- Add publisher's name on dataset template [#1847](https://github.com/opendatateam/udata/pull/1847)
- Improved upload error handling: deduplicate notifications, localized generic error message, sentry identifier... [#1842](https://github.com/opendatateam/udata/pull/1842)
- Allows to filter datasets on resource `type` (needs reindexing) [#1848](https://github.com/opendatateam/udata/pull/1848)
- Switch the admin sidebar collapse icon from "hamburger"to left and right arrows [#1855](https://github.com/opendatateam/udata/pull/1855)
- Discussion add card style coherence [#1884](https://github.com/opendatateam/udata/pull/1884)
- `LINKCHECKING_UNCHECKED_TYPES` setting to prevent linkchecking on some ressource types [#1892](https://github.com/opendatateam/udata/pull/1892)
- `swagger.json` API specifications now pass validation [#1898](https://github.com/opendatateam/udata/pull/1898)

### Breaking changes

- Static assets are now compatible with long-term caching (ie. their hash is present in the filename). :warning: On your development environment you need to run `inv assets-build` to generate an initial `manifest.json`, both in `udata` and in your theme extension if it uses manifest. See [#1826](https://github.com/opendatateam/udata/pull/1826) for full details.
- Theme are now responsible for adding their CSS markup on template (no more assumptions on `theme.css` and `admin.css`). Most of the time, overriding `raw.html` and `admin.html` should be sufficient
- The discussions API `posted_by` attribute is now an embedded user instead of an user ID to avoid extra API calls [#1839](https://github.com/opendatateam/udata/pull/1839)

### Bugfixes

- Hide the `resource.type` attribute from JSON-LD output until handled by a dedicated vocabulary/property [#1865](https://github.com/opendatateam/udata/pull/1865)
- RDFs, CSVs and resource redirect views are now handling CORS properly [#1866](https://github.com/opendatateam/udata/pull/1866)
- Fix broken sorts on organization's datasets list in admin [#1873](https://github.com/opendatateam/udata/pull/1873)
- Ensure harvest previewing is done against current form content [#1888](https://github.com/opendatateam/udata/pull/1888)
- Ensure deleted objects are unindexed [#1891](https://github.com/opendatateam/udata/pull/1891)
- Fix the dataset resources list layout wrapping [#1893](https://github.com/opendatateam/udata/pull/1893)
- Fix wrong behavior for weblinks [#1894](https://github.com/opendatateam/udata/pull/1894)
- Ensure `info config` command only displays configuration variables [#1897](https://github.com/opendatateam/udata/pull/1897)

### Internal

- Upgrade to Authlib 0.9 [#1760](https://github.com/opendatateam/udata/pull/1760) [#1827](https://github.com/opendatateam/udata/pull/1827)
- Add a `Dataset.on_resource_added` signal

## 1.5.3 (2018-08-27)

- Prevent UnicodeError on unicode URL validation error [#1844](https://github.com/opendatateam/udata/pull/1844)
- Hide save button in "Add resource" modal until form is visible (and prevent error) [#1846](https://github.com/opendatateam/udata/pull/1846)
- The purge chunks tasks also remove the directory [#1845](https://github.com/opendatateam/udata/pull/1845)
- Upgrade to latest Fine-Uploader version to benefit from bug fixes [#1849](https://github.com/opendatateam/udata/pull/1849)
- Prevent front views from downloading `swagger.json` [#1838](https://github.com/opendatateam/udata/pull/1838)
- Ensure API docs works without data [#1840](https://github.com/opendatateam/udata/pull/1840)
- Expose the default spatial granularity in API specs [#1841](https://github.com/opendatateam/udata/pull/1841)
- Fix missing dataset title on client-side card listing [#1834](https://github.com/opendatateam/udata/pull/1834)
- Allows to clear the dataset form temporal coverage. [#1832](https://github.com/opendatateam/udata/pull/1832)
- Ensure that admin notifications are displayed once and with a constant width. [#1831](https://github.com/opendatateam/udata/pull/1831)
- Fix broken date range picker date parsing (ie. manual keyboard input) [#1863](https://github.com/opendatateam/udata/pull/1853)
- Normalize uploaded filenames to avoid encoding issues, filesystem incompatibilities... [#1852](https://github.com/opendatateam/udata/pull/1852)

## 1.5.2 (2018-08-08)

- Fix client-side temporal coverage rendering [#1821](https://github.com/opendatateam/udata/pull/1821)
- Prevent word breaking when wrapping discussions messages [#1822](https://github.com/opendatateam/udata/pull/1822)
- Properly render message content on issues and discussions mails [#1823](https://github.com/opendatateam/udata/pull/1823)

## 1.5.1 (2018-08-03)

- Ensure OEmbed compatibility with external CDN [#1815](https://github.com/opendatateam/udata/pull/1815)
- Fixes some static URL serialization [#1815](https://github.com/opendatateam/udata/pull/1815)

## 1.5.0 (2018-07-30)

### New features

- Slugs are now redirected on change when changed until old slug are free [#1771](https://github.com/opendatateam/udata/pull/1771)
- Improve usability of new organization form [#1777](https://github.com/opendatateam/udata/pull/1777)
- Allows to serve assets on an external CDN domain using `CDN_DOMAIN` [#1804](https://github.com/opendatateam/udata/pull/1804)

### Breaking changes

None

### Bug fixes and minor changes

- Sort dataset update frequencies by ascending frequency [#1758](https://github.com/opendatateam/udata/pull/1758)
- Skip gov.uk references tests when site is unreachable [#1767](https://github.com/opendatateam/udata/pull/1767)
- Fix resources reorder (registered extras validation logic) [#1796](https://github.com/opendatateam/udata/pull/1796)
- Fix checksum display on resource modal [#1797](https://github.com/opendatateam/udata/pull/1797)
- Use metrics.views on resource card [#1778](https://github.com/opendatateam/udata/pull/1778)
- Fix dataset collapse on ie11 [#1802](https://github.com/opendatateam/udata/pull/1802)
- Upgrade i18next (security) [#1803](https://github.com/opendatateam/udata/pull/1803)

### Internals

- Backports some Python 3 forward compatible changes and fixes some bugs [#1769](https://github.com/opendatateam/udata/pull/1769):
    - avoid `filter` and `map` usage instead of list comprehension
    - explicit encoding handling
    - avoid comparison to `None`
    - use `next()` instead of `.next()` to iterate
    - unhide some implicit casts (in particular search weight)
- Tests are now run against `local.test` instead of `localhost` to avoid pytest warnings

## 1.4.1 (2018-06-15)

- Fix community resource creation and display [#1733](https://github.com/opendatateam/udata/pull/1733)
- Failsafe JS cache storage: use a custom in-memory storage as fallback when access to `sessionStorage` is not allowed [#1742](https://github.com/opendatateam/udata/pull/1742)
- Prevent errors when handling API errors without data/payload [#1743](https://github.com/opendatateam/udata/pull/1743)
- Improve/fix validation error formatting on harvesting [#1745](https://github.com/opendatateam/udata/pull/1745)
- Ensure daterange can be parsed from full iso datetime [#1748](https://github.com/opendatateam/udata/pull/1748)
- API: enforce application/json content-type for forms [#1751](https://github.com/opendatateam/udata/pull/1751)
- RDF parser can now process [european frequencies](https://publications.europa.eu/en/web/eu-vocabularies/at-dataset/-/resource/dataset/frequency) [#1752](https://github.com/opendatateam/udata/pull/1752)
- Fix images upload broken by chunked upload [#1756](https://github.com/opendatateam/udata/pull/1756)

## 1.4.0 (2018-06-06)

### New features

- Typed resources [#1398](https://github.com/opendatateam/udata/issues/1398)
- Initial data preview implementation [#1581](https://github.com/opendatateam/udata/pull/1581) [#1632](https://github.com/opendatateam/udata/pull/1632)
- Handle some alternate titles and alternate URLs on licenses for improved match on harvesting [#1592](https://github.com/opendatateam/udata/pull/1592)
- Allow to specify a dataset acronym [#1217](https://github.com/opendatateam/udata/pull/1217)
- Starts using harvest backend `config` (validation, API exposition, `HarvestFilters`...) [#1716](https://github.com/opendatateam/udata/pull/1716)
- The map widget can now be configured (tiles URL, initial position...) [#1672](https://github.com/opendatateam/udata/pull/1672)
- New discussions layout [#1623](https://github.com/opendatateam/udata/pull/1623)
- Dynamic API documentation, Enhancement to Pull #1542 - [#1542](https://github.com/opendatateam/udata/pull/1542)
- Resource modal overhaul with markdown support [#1547](https://github.com/opendatateam/udata/pull/1547)

### Breaking changes

- Normalize resource.format (migration - :warning: need reindexing). [#1563](https://github.com/opendatateam/udata/pull/1563)
- Enforce a domain whitelist when resource.filetype is file. See [`RESOURCES_FILE_ALLOWED_DOMAINS`](https://udata.readthedocs.io/en/latest/adapting-settings/#resources_file_allowed_domains) settings variable for details and configuration. [#1567](https://github.com/opendatateam/udata/issues/1567)
- Remove extras from datasets search index (needs reindexation) [#1718](https://github.com/opendatateam/udata/pull/1718)

### Bug fixes and minor changes

- Switch to PyPI.org for package links [#1583](https://github.com/opendatateam/udata/pull/1583)
- Show resource type in modal (front) [#1714](https://github.com/opendatateam/udata/pull/1714)
- Adds ETag to internal avatar for efficient caching control [#1712](https://github.com/opendatateam/udata/pull/1712)
- Fix 404/missing css on front pages [#1709](https://github.com/opendatateam/udata/pull/1709)
- Fix markdown max image width (front) [#1707](https://github.com/opendatateam/udata/pull/1707)
- Ensure registered extras types are properly parsed from JSON. Remove the need for custom `db.Extra` classes [#1699](https://github.com/opendatateam/udata/pull/1699)
- Fix the temporal coverage facet query string parsing [#1676](https://github.com/opendatateam/udata/pull/1676)
- Fix search auto-complete hitbox [#1687](https://github.com/opendatateam/udata/pull/1687)
- Fix Firefox custom error handling, part 2 [#1671](https://github.com/opendatateam/udata/pull/1671)
- Add resend confirmation email link to login screen [#1653](https://github.com/opendatateam/udata/pull/1653)
- Audience metrics: use only `views` [#1607](https://github.com/opendatateam/udata/pull/1607)
- Add missing spatial granularities translations [#1636](https://github.com/opendatateam/udata/pull/1636)
- Protocol-relative URLs support [#1599](https://github.com/opendatateam/udata/pull/1599)

### Internals

- Simplify `ExtrasField` form field signature (no need anymore for the `extras` parameter) [#1698](https://github.com/opendatateam/udata/pull/1698)
- Register known extras types [#1700](https://github.com/opendatateam/udata/pull/1700)

## 1.3.12 (2018-05-31)

- Fix side menu on mobile [#1701](https://github.com/opendatateam/udata/pull/1701)
- Fix update frequency field [#1702](https://github.com/opendatateam/udata/pull/1702)

## 1.3.11 (2018-05-29)

- Protect Resource.need_check against malformed/string dates [#1691](https://github.com/opendatateam/udata/pull/1691)
- Fix search auto-complete loading on new page [#1693](https://github.com/opendatateam/udata/pull/1693)

## 1.3.10 (2018-05-11)

- Expose Resource.extras as writable in the API [#1660](https://github.com/opendatateam/udata/pull/1660)
- Fix Firefox custom errors handling [#1662](https://github.com/opendatateam/udata/pull/1662)

## 1.3.9 (2018-05-07)

- Prevent linkchecker to pollute timeline as a side-effect. (migration). **Warning, the migration will delete all dataset update activities** [#1643](https://github.com/opendatateam/udata/pull/1643)
- Fix OAuth authorization screen failing with unicode `SITE_TITLE` [#1624](https://github.com/opendatateam/udata/pull/1624)
- Fix markdown handling of autolinks with angle brackets and factorize (and test) markdown `parse_html()` [#1625](https://github.com/opendatateam/udata/pull/1625)
- Fix timeline order [#1642](https://github.com/opendatateam/udata/pull/1642)
- Fix markdown rendering on IE11 [#1645](https://github.com/opendatateam/udata/pull/1645)
- Consider bad UUID as 404 in routing [#1646](https://github.com/opendatateam/udata/pull/1646)
- Add missing email templates [#1647](https://github.com/opendatateam/udata/pull/1647)
- Polyfill `ChildNode.remove()` for IE11 [#1648](https://github.com/opendatateam/udata/pull/1648)
- Improve Raven-js/Sentry error handling [#1649](https://github.com/opendatateam/udata/pull/1649)
- Prevent regex special characters to break site search [#1650](https://github.com/opendatateam/udata/pull/1650)

## 1.3.8 (2018-04-25)

- Fix sendmail regression [#1620](https://github.com/opendatateam/udata/pull/1620)

## 1.3.7 (2018-04-24)

- Fix some search parameters validation [#1601](https://github.com/opendatateam/udata/pull/1601)
- Prevent API tracking errors with unicode [#1602](https://github.com/opendatateam/udata/pull/1602)
- Prevent a race condition error when uploading file with concurrent chunking [#1606](https://github.com/opendatateam/udata/pull/1606)
- Disallow resources dict in API [#1603](https://github.com/opendatateam/udata/pull/1603)
- Test and fix territories routing [#1611](https://github.com/opendatateam/udata/pull/1611)
- Fix the client-side Raven/Sentry configuration [#1612](https://github.com/opendatateam/udata/pull/1612)
- Raise a 404 in case of unknown RDF content type [#1613](https://github.com/opendatateam/udata/pull/1613)
- Ensure current theme is available to macros requiring it in mails [#1614](https://github.com/opendatateam/udata/pull/1614)
- Fix documentation about NGinx configuration for https [#1615](https://github.com/opendatateam/udata/pull/1615)
- Remove unwanted commas in default `SECURITY_EMAIL_SUBJECT_*` parameters [#1616](https://github.com/opendatateam/udata/pull/1616)

## 1.3.6 (2018-04-16)

- Prevent OEmbed card to be styled when loaded in bootstrap 4 [#1569](https://github.com/opendatateam/udata/pull/1569)
- Fix organizations sort by last_modified [#1576](https://github.com/opendatateam/udata/pull/1576)
- Fix dataset creation form (and any other form) [#1584](https://github.com/opendatateam/udata/pull/1584)
- Fix an XSS on client-side markdown parsing [#1585](https://github.com/opendatateam/udata/pull/1585)
- Ensure URLs validation is the same everywhere [#1586](https://github.com/opendatateam/udata/pull/1586)

## 1.3.5 (2018-04-03)

- Upgrade `sifter` to `0.5.3` [#1548](https://github.com/opendatateam/udata/pull/1548)
- Upgrade `jquery-validation` to 1.17.0 and fixes some issues with client-side URL validation [#1550](https://github.com/opendatateam/udata/pull/1550)
- Minor change on OEmbed cards to avoid theme to override the cards `font-family` [#1549](https://github.com/opendatateam/udata/pull/1549)
- Improve cli unicode handling [#1551](https://github.com/opendatateam/udata/pull/1551)
- Fix DCAT harvester mime type detection [#1552](https://github.com/opendatateam/udata/pull/1552)
- Add the missing harvester URL in admin [#1554](https://github.com/opendatateam/udata/pull/1554)
- Fix harvester preview/job layout [#1553](https://github.com/opendatateam/udata/pull/1553)
- Fix some search unicode issues [#1555](https://github.com/opendatateam/udata/pull/1555)
- Small fixes on OEmbed URL detection [#1556](https://github.com/opendatateam/udata/pull/1556)
- Use nb_hits instead of views to count downloads [#1560](https://github.com/opendatateam/udata/pull/1560)
- Prevent an XSS in TermFacet [#1561](https://github.com/opendatateam/udata/pull/1561)
- Fix breadcrumb bar layout on empty search result [#1562](https://github.com/opendatateam/udata/pull/1562)

## 1.3.4 (2018-03-28)

- Remove territory claim banner [#1521](https://github.com/opendatateam/udata/pull/1521)
- Expose an [OEmbed](https://oembed.com/) API endpoint using the new cards [#1525](https://github.com/opendatateam/udata/pull/1525)
- Small topic fixes [#1529](https://github.com/opendatateam/udata/pull/1529)
- Fixes the search result vertical cut off [#1530](https://github.com/opendatateam/udata/pull/1530)
- Prevent visually disabled pagination buttons from being clicked [#1539](https://github.com/opendatateam/udata/pull/1539)
- Fixes "sort organization by name" not working [#1537](https://github.com/opendatateam/udata/pull/1537)
- Non-admin users should not see the "publish as anyone" filter field on "publish as" screen [#1538](https://github.com/opendatateam/udata/pull/1538)

## 1.3.3 (2018-03-20)

- Fixes on upload: prevent double upload and bad chunks upload [#1516](https://github.com/opendatateam/udata/pull/1516)
- Ensure OAuth2 tokens can be saved without `refresh_token` [#1517](https://github.com/opendatateam/udata/pull/1517)

## 1.3.2 (2018-03-20)

- Support request-body credential in OAuth2 (Fix a regression introduced in 1.3.0) [#1511](https://github.com/opendatateam/udata/pull/1511)

## 1.3.1 (2018-03-15)

- Fix some geozones/geoids bugs [#1505](https://github.com/opendatateam/udata/pull/1505)
- Fix oauth scopes serialization in authorization template [#1506](https://github.com/opendatateam/udata/pull/1506)
- Prevent error on site ressources metric [#1507](https://github.com/opendatateam/udata/pull/1507)
- Fix some routing errors [#1508](https://github.com/opendatateam/udata/pull/1508)
- Mongo connection is now lazy by default, preventing non fork-safe usage in celery as well as preventing commands not using the database to hit it [#1509](https://github.com/opendatateam/udata/pull/1509)
- Fix udata version not exposed on Sentry [#1510](https://github.com/opendatateam/udata/pull/1510)

## 1.3.0 (2018-03-13)

### Breaking changes

- Switch to `flask-cli` and drop `flask-script`. Deprecated commands have been removed. [#1364](https://github.com/opendatateam/udata/pull/1364)
- Update card components to make them more consistent [#1383](https://github.com/opendatateam/udata/pull/1383) [#1460](https://github.com/opendatateam/udata/pull/1460)
- udata is now protocol (`http`/`https`) agnostic. This is now fully the reverse-proxy responsibility (please ensure that you are using SSL only in production for security purpose). [#1463](https://github.com/opendatateam/udata/pull/1463)
- Added more entrypoints and document them. There is no more automatically enabled plugin by installation. Plugins can now properly contribute translations. [#1431](https://github.com/opendatateam/udata/pull/1431)

### New features

- Soft breaks in markdown is rendered as line return as allowed by the [commonmark specifications](http://spec.commonmark.org/0.28/#soft-line-breaks), client-side rendering follows the same security rules [#1432](https://github.com/opendatateam/udata/pull/1432)
- Switch from OAuthlib/Flask-OUAhtlib to Authlib and support all grants type as well as token revocation [#1434](https://github.com/opendatateam/udata/pull/1434)
- Chunked upload support (big files support) [#1468](https://github.com/opendatateam/udata/pull/1468)
- Improve tasks/jobs queues routing [#1487](https://github.com/opendatateam/udata/pull/1487)
- Add the `udata schedule|unschedule|scheduled` commands [#1497](https://github.com/opendatateam/udata/pull/1497)

### Bug fixes and minor changes

- Added Geopackage as default allowed file formats [#1425](https://github.com/opendatateam/udata/pull/1425)
- Fix completion/suggestion unicode handling [#1452](https://github.com/opendatateam/udata/pull/1452)
- Added a link to change password into the admin [#1462](https://github.com/opendatateam/udata/pull/1462)
- Fix organization widget (embed) [#1474](https://github.com/opendatateam/udata/pull/1474)
- High priority for sendmail tasks [#1484](https://github.com/opendatateam/udata/pull/1484)
- Add security.send_confirmation template [#1475](https://github.com/opendatateam/udata/pull/1475)

### Internals

- Switch to pytest as testing tool and expose a `udata` pytest plugin [#1400](https://github.com/opendatateam/udata/pull/1400)


## 1.2.11 (2018-02-05)

- Translate Flask-Security email subjects [#1413](https://github.com/opendatateam/udata/pull/1413)
- Fix organization admin pagination [#1372](https://github.com/opendatateam/udata/issues/1372)
- Fix missing spinners on loading datatables [#1401](https://github.com/opendatateam/udata/pull/1401)
- Fixes on the search facets [#1410](https://github.com/opendatateam/udata/pull/1410)

## 1.2.10 (2018-01-24)

- Markdown rendering is now the same between the back and the frontend. [#604](https://github.com/opendatateam/udata/issues/604)
- Make the dataset page reuses section and cards themable. [#1378](https://github.com/opendatateam/udata/pull/1378)
- `ValueError` is not hidden anymore by the Bad Request error page, it is logged. [#1382](https://github.com/opendatateam/udata/pull/1382)
- Spatial encoding fixes: prevent breaking unicode errors. [#1381](https://github.com/opendatateam/udata/pull/1381)
- Ensure the multiple term search uses a `AND` operator [#1384](https://github.com/opendatateam/udata/pull/1384)
- Facets encoding fixes: ensure lazy strings are propery encoded. [#1388](https://github.com/opendatateam/udata/pull/1388)
- Markdown content is now easily themable (namespaced into a `markdown` class) [#1389](https://github.com/opendatateam/udata/pull/1389)
- Fix discussions and community resources alignment on datasets and reuses pages [#1390](https://github.com/opendatateam/udata/pull/1390)
- Fix discussions style on default theme [#1393](https://github.com/opendatateam/udata/pull/1393)
- Ensure empty harvest jobs properly end [#1395](https://github.com/opendatateam/udata/pull/1395)

## 1.2.9 (2018-01-17)

- Add extras field in discussions [#1360](https://github.com/opendatateam/udata/pull/1360)
- Fix datepicker [#1370](https://github.com/opendatateam/udata/pull/1370)
- Fix error on forbidden scheme in `is_url` harvest filter [#1376](https://github.com/opendatateam/udata/pull/1376)
- Fix an error on rendering present territory date [#1377](https://github.com/opendatateam/udata/pull/1377)

## 1.2.8 (2018-01-10)

- Fix html2text dependency version [#1362](https://github.com/opendatateam/udata/pull/1362)

## 1.2.7 (2018-01-10)

- Bump chartjs version to 2.x [#1352](https://github.com/opendatateam/udata/pull/1352)
- Sanitize mdstrip [#1351](https://github.com/opendatateam/udata/pull/1351)

## 1.2.6 (2018-01-04)

- Fix wrongly timed notification on dataset creation with misformed tags [#1332](https://github.com/opendatateam/udata/pull/1332)
- Fix topic creation [#1333](https://github.com/opendatateam/udata/pull/1333)
- Add a `udata worker status` command to list pending tasks.[breaking] The `udata worker` command is replaced by `udata worker start`. [#1324](https://github.com/opendatateam/udata/pull/1324)
- Prevent crawlers from indexing spammy datasets, reuses and organizations [#1334](https://github.com/opendatateam/udata/pull/1334) [#1335](https://github.com/opendatateam/udata/pull/1335)
- Ensure Swagger.js properly set jQuery.ajax contentType parameter (and so data is properly serialized) [#1126](https://github.com/opendatateam/udata/issues/1126)
- Allows theme to easily access the `owner_avatar_url` template filter [#1336](https://github.com/opendatateam/udata/pull/1336)

## 1.2.5 (2017-12-14)

- Fix misused hand cursor over the spatial coverage map in dataset admin [#1296](https://github.com/opendatateam/udata/pull/1296)
- Fix broken post edit page [#1295](https://github.com/opendatateam/udata/pull/1295)
- Display date of comments in dataset discussions [#1283](https://github.com/opendatateam/udata/pull/1283)
- Prevent `reindex` command from failing on a specific object and log error instead. [#1293](https://github.com/opendatateam/udata/pull/1293)
- Position the community resource link icon correctly [#1298](https://github.com/opendatateam/udata/pull/1298)
- Add a sort option to query of list of posts in API [#1301](https://github.com/opendatateam/udata/pull/1301)
- Import dropdown behavior from `udata-gouvfr` and fix hidden submenus on mobile [#1297](https://github.com/opendatateam/udata/pull/1297)
- show message for emtpy dataset search [#1044](https://github.com/opendatateam/udata/pull/1284)

## 1.2.4 (2017-12-06)

- Fix flask_security celery tasks context [#1249](https://github.com/opendatateam/udata/pull/1249)
- Fix `dataset.quality` handling when no format filled [#1265](https://github.com/opendatateam/udata/pull/1265)
- Ignore celery tasks results except for tasks which require it and lower the default results expiration to 6 hours [#1281](https://github.com/opendatateam/udata/pull/1281)
- Import community resource avatar style from udata-gouvfr [#1288](https://github.com/opendatateam/udata/pull/1288)
- Terms are now handled from markdown and customizable with the `SITE_TERMS_LOCATION` setting. [#1285](https://github.com/opendatateam/udata/pull/1285)
- Deeplink to resource [#1289](https://github.com/opendatateam/udata/pull/1289)

## 1.2.3 (2017-10-27)

- Check only the uncollapsed resources at first on dataset view [#1246](https://github.com/opendatateam/udata/pull/1246)

## 1.2.2 (2017-10-26)

- Fixes on the `search index command` [#1245](https://github.com/opendatateam/udata/pull/1245)

## 1.2.1 (2017-10-26)

- Introduce `udata search index` commmand to replace both deprecated `udata search init` and `udata search reindex` commands. They will be removed in udata 1.4. [#1233](https://github.com/opendatateam/udata/pull/1233)
- Rollback oauthlib from 2.0.5 to 2.0.2, pending a permanent solution [#1237](https://github.com/opendatateam/udata/pull/1237)
- Get cached linkchecker result before hitting API [#1235](https://github.com/opendatateam/udata/pull/1235)
- Cleanup resources checksum (migration) [#1239](https://github.com/opendatateam/udata/pull/1239)
- Show check results in resource modal [#1242](https://github.com/opendatateam/udata/pull/1242)
- Cache avatar rendering [#1243](https://github.com/opendatateam/udata/pull/1243)

## 1.2.0 (2017-10-20)

### New features and big improvements

- Expose harvester scheduling through the API and the admin interface [#1123](https://github.com/opendatateam/udata/pull/1123)
- Added a `udata info` command for diagnostic purpose [#1179](https://github.com/opendatateam/udata/pull/1179)
- Switch from static theme avatars/placeholders to [identicons](https://en.wikipedia.org/wiki/Identicon) for readability (mostly on discussions) [#1193](https://github.com/opendatateam/udata/pull/1193)
- Move croquemort features to a generic link checker architecture [#1110](https://github.com/opendatateam/udata/pull/1110)
- CKAN and OpenDataSoft backends are now optional separate udata extensions [#1213](https://github.com/opendatateam/udata/pull/1213)
- Better search autocomplete [#1222](https://github.com/opendatateam/udata/pull/1222)
- Big post improvements (discussions support, navigation, fixes...) [#1224](https://github.com/opendatateam/udata/pull/1224)

### Breaking changes

- Upgrade to Celery 4.1.0. All celery parameters should be updated. (See [Celery options documentation](https://udata.readthedocs.io/en/stable/adapting-settings/#celery-options) [#1150](https://github.com/opendatateam/udata/pull/1050)
- Switch to [Crowdin](https://crowdin.com) to manage translations [#1171](https://github.com/opendatateam/udata/pull/1171)
- Switch to `Flask-Security`. `Flask-Security-Fork` should be uninstalled before installing the new requirements [#958](https://github.com/opendatateam/udata/pull/958)

### Miscellaneous changes and fixes

- Display organization metrics in the organization page tab labels [#1022](https://github.com/opendatateam/udata/pull/1022)
- Organization dashboard page has been merged into the main organization page [#1023](https://github.com/opendatateam/udata/pull/1023)
- Fix an issue causing a loss of data input at the global search input level [#1019](https://github.com/opendatateam/udata/pull/1019)
- Fixes a lot of encoding issues [#1146](https://github.com/opendatateam/udata/pull/1146)
- Add `.ttl` and `.n3` as supported file extensions [#1183](https://github.com/opendatateam/udata/pull/1183)
- Improve logging for adhoc scripts [#1184](https://github.com/opendatateam/udata/pull/1184)
- Improve URLs validation (support new tlds, unicode URLs...) [#1182](https://github.com/opendatateam/udata/pull/1182)
- Properly serialize empty geometries for zones missing it and prevent leaflet crash on invalid bounds [#1188](https://github.com/opendatateam/udata/pull/1188)
- Start validating some configuration parameters [#1197](https://github.com/opendatateam/udata/pull/1197)
- Remove resources without title or url [migration] [#1200](https://github.com/opendatateam/udata/pull/1200)
- Improve harvesting licenses detection [#1203](https://github.com/opendatateam/udata/pull/1203)
- Added missing delete post and topic admin actions [#1202](https://github.com/opendatateam/udata/pull/1202)
- Fix the scroll to a discussion sub-thread [#1206](https://github.com/opendatateam/udata/pull/1206)
- Fix duplication in discussions [migration] [#1209](https://github.com/opendatateam/udata/pull/1209)
- Display that a discussion has been closed [#1216](https://github.com/opendatateam/udata/pull/1216)
- Explicit dataset search reuse facet context (only known reuses) [#1219](https://github.com/opendatateam/udata/pull/1219)
- Optimize indexation a little bit [#1215](https://github.com/opendatateam/udata/pull/1215)
- Fix some reversed temporal coverage [migration] [#1214](https://github.com/opendatateam/udata/pull/1214)


## 1.1.8 (2017-09-28)

- Display membership modal actions buttons for site administrators and on membership display. [#1176](https://github.com/opendatateam/udata/pull/1176)
- Fix organization avatar in admin profile [#1175](https://github.com/opendatateam/udata/issues/1175)

## 1.1.7 (2017-09-25)

- Prevent a random territory from being displayed when query doesn't match [#1124](https://github.com/opendatateam/udata/pull/1124)
- Display avatar when the community resource owner is an organization [#1125](https://github.com/opendatateam/udata/pull/1125)
- Refactor the "publish as" screen to make it more obvious that an user is publishing under its own name [#1122](https://github.com/opendatateam/udata/pull/1122)
- Make the "find your organization" screen cards clickable (send to the organization page) [#1129](https://github.com/opendatateam/udata/pull/1129)
- Fix "Center the full picture" on user avatar upload [#1130](https://github.com/opendatateam/udata/issues/1130)
- Hide issue modal forbidden actions [#1128](https://github.com/opendatateam/udata/pull/1128)
- Ensure spatial coverage zones are resolved when submitted from the API or when querying oembed API. [#1140](https://github.com/opendatateam/udata/pull/1140)
- Prevent user metrics computation when the object owner is an organization (and vice versa) [#1152](https://github.com/opendatateam/udata/pull/1152)

## 1.1.6 (2017-09-11)

- Fix CircleCI automated publication on release tags
  [#1120](https://github.com/opendatateam/udata/pull/1120)

## 1.1.5 (2017-09-11)

- Fix the organization members grid in admin
  [#934](https://github.com/opendatateam/udata/issues/934)
- Fix and tune harvest admin loading state and payload size
  [#1113](https://github.com/opendatateam/udata/issues/1113)
- Automatically schedule validated harvesters and allow to (re)schedule them
  [#1114](https://github.com/opendatateam/udata/pull/1114)
- Raise the minimum `raven` version to ensure sentry is filtering legit HTTP exceptions
  [#774](https://github.com/opendatateam/udata/issues/774)
- Pin GeoJSON version to avoid breaking changes
  [#1118](https://github.com/opendatateam/udata/pull/1118)
- Deduplicate organization members
  [#1111](https://github.com/opendatateam/udata/issues/1111)

## 1.1.4 (2017-09-05)

- Fix packaging

## 1.1.3 (2017-09-05)

- Make the spatial search levels exclusion list configurable through `SPATIAL_SEARCH_EXCLUDE_LEVELS`.
  [#1101](https://github.com/opendatateam/udata/pull/1101)
- Fix facets labelizer with html handling
  [#1102](https://github.com/opendatateam/udata/issues/1102)
- Ensure territories pages have image defined in metadatas
  [#1103](https://github.com/opendatateam/udata/issues/1103)
- Strip tags in autocomplete results
  [#1104](https://github.com/opendatateam/udata/pull/1104)
- Transmit link checker status to frontend
  [#1048](https://github.com/opendatateam/udata/issues/1048)
- Remove plus signs from search query
  [#1048](https://github.com/opendatateam/udata/issues/987)

## 1.1.2 (2017-09-04)

- Handle territory URLs generation without validity
  [#1068](https://github.com/opendatateam/udata/issues/1068)
- Added a contact button to trigger discussions
  [#1076](https://github.com/opendatateam/udata/pull/1076)
- Improve harvest error handling
  [#1078](https://github.com/opendatateam/udata/pull/1078)
- Improve elasticsearch configurability
  [#1096](https://github.com/opendatateam/udata/pull/1096)
- Lots of fixes admin files upload
  [1094](https://github.com/opendatateam/udata/pull/1094)
- Prevent the "Bad request error" happening on search but only on some servers
  [#1097](https://github.com/opendatateam/udata/pull/1097)
- Migrate spatial granularities to new identifiers
- Migrate remaining legacy spatial identifiers
  [#1080](https://github.com/opendatateam/udata/pull/1080)
- Fix the discussion API documention
  [#1093](https://github.com/opendatateam/udata/pull/1093)

## 1.1.1 (2017-07-31)

- Fix an issue preventing reuse edition:
  [#1027](https://github.com/opendatateam/udata/issues/1027)
- Fix an issue preventing user display and edit in admin:
  [#1030](https://github.com/opendatateam/udata/issues/1030)
- Fix an error when a membership request is accepted:
  [#1028](https://github.com/opendatateam/udata/issues/1028)
- Fix issue modal on a reuse:
  [#1026](https://github.com/opendatateam/udata/issues/1026)
- Fix sort by date on admin users list:
  [#1029](https://github.com/opendatateam/udata/issues/1029)
- Improve the `purge` command
  [#1039](https://github.com/opendatateam/udata/pull/1039)
- Ensure search does not fail when a deleted object has not been
  unindexed yet
  [#1063](https://github.com/opendatateam/udata/issues/1063)
- Start using Celery queues to handle task priorities
  [#1067](https://github.com/opendatateam/udata/pull/1067)
- Updated translations

## 1.1.0 (2017-07-05)

### New features and improvements

- Added a [DCAT](https://www.w3.org/TR/vocab-dcat/) harvester
  and expose metadata as RDF/DCAT.
  [#966](https://github.com/opendatateam/udata/pull/966)
  See the dedicated documentions:

  - [RDF](https://udata.readthedocs.io/en/stable/rdf/)
  - [Harvesting](https://udata.readthedocs.io/en/stable/harvesting/)

- Images are now optimized and you can force rerendering using the `udata images render` command.
- Allowed files extensions are now configurable via the `ALLOWED_RESOURCES_EXTENSIONS` setting
  and both admin and API will have the same behavior
  [#833](https://github.com/opendatateam/udata/pull/833).
- Improve and fix notifications:
  [#928](https://github.com/opendatateam/udata/issues/928)

  - Changed notification style to toast
  - Fix notifications that weren't displayed on form submission
- Add a toggle indicator on dataset quality blocks that are collapsible
  [#915](https://github.com/opendatateam/udata/issues/915)
- Integrating latest versions of GeoZones and GeoLogos for territories.
  Especially using history of towns, counties and regions from GeoHisto.
  [#499](https://github.com/opendatateam/udata/issues/499)

### Breaking Changes

- Themes are now entrypoint-based [#829](https://github.com/opendatateam/udata/pull/829).
  There is also a new [theming documention](https://udata.readthedocs.io/en/stable/creating-theme/).
- Images placeholders are now entirely provided by themes
  [#707](https://github.com/opendatateam/udata/issues/707)
  [#1006](https://github.com/opendatateam/udata/issues/1006)
- Harvester declaration is now entrypoint-based
  [#1004](https://github.com/opendatateam/udata/pull/1004)

### Fixes

- Ensure URLs are stripped [#823](https://github.com/opendatateam/udata/pull/823)
- Lot of fixes and improvements on Harvest admin UI
  [#817](https://github.com/opendatateam/udata/pull/817):

  - harvester edition fixed (and missing API added)
  - harvester deletion fixed
  - harvester listing is now paginated
  - more detailed harvesters widgets
  - ensure harvest source are owned by a user or an organization, not both [migration]

- Pure Vue.js search facets
  [#880](https://github.com/opendatateam/udata/pull/880).
  Improve and fix the datepicker:

  - Proper sizing and positionning in dropdowns
  - Fix initial value not being displayed
  - Make it usable on keyboard
  - Allows to define `min` and `max` values to disable some dates
  - Keyboard input is reflected into the calendar
    [#615](https://github.com/opendatateam/udata/issues/615)
- Disable `next` button when no file has been uploaded
  [#930](https://github.com/opendatateam/udata/issues/930)
- Fix badges notification mails
  [#894](https://github.com/opendatateam/udata/issues/894)
- Fix the `udata search reindex` command
  [#1009](https://github.com/opendatateam/udata/issues/1009)
- Reindex datasets when their parent organization is purged
  [#1008](https://github.com/opendatateam/udata/issues/1008)

### Miscellaneous / Internal

- Upgrade to Flask-Mongoengine 0.9.3, Flask-WTF 0.14.2, mongoengine 0.13.0.
  [#812](https://github.com/opendatateam/udata/pull/812)
  [#871](https://github.com/opendatateam/udata/pull/871)
  [#903](https://github.com/opendatateam/udata/pull/903)
- Upgrade to Flask-Login 0.4.0 and switch from Flask-Security to the latest
  [Flask-Security-Fork](https://pypi.org/project/Flask-Security-Fork)
  [#813](https://github.com/opendatateam/udata/pull/813)
- Migrated remaining widgets to Vue.js [#828](https://github.com/opendatateam/udata/pull/828):

  - bug fixes on migrated widgets (Issues button/modal, integrate popover, coverage map)
  - more coherent JS environment for developpers
  - lighter assets
  - drop Handlebars dependency

- bleach and html5lib have been updated leading to more secure html/markdown cleanup
  and [better performances](http://bluesock.org/~willkg/blog/dev/bleach_2_0.html)
  [#838](https://github.com/opendatateam/udata/pull/838)
- Drop `jquery-slimscroll` and fix admin menu scrolling
  [#851](https://github.com/opendatateam/udata/pull/851)
- drop jquery.dotdotdot for a lighter css-only solution (less memory consumption)
  [#853](https://github.com/opendatateam/udata/pull/853)
- Lighter style [#869](https://github.com/opendatateam/udata/pull/869):

  - Drop glyphicons and use only Font-Awesome (more coherence, less fonts)
  - lighter bootstrap style by importing only what's needed
  - make use of bootstrap and admin-lte variables (easier for theming)
  - proper separation between front and admin style
- Drop `ExtractTextPlugin` on Vue components style:

  - faster (re)compilation time
  - resolves most compilation and missing style issues
    [#555](https://github.com/opendatateam/udata/issues/555)
    [#710](https://github.com/opendatateam/udata/issues/710)
  - allows use of hot components reloading.
- Pure Vue.js modals. Fix the default membership role. Added contribute modal.
  [#873](https://github.com/opendatateam/udata/pull/873)
- Easier Vue.js development/debugging:

  - Drop `Vue.config.replace = false`: compatible with Vue.js 1/2 and no more style guessing
    [#760](https://github.com/opendatateam/udata/pull/760)
  - `name` on all components: no more `Anonymous Component` in Vue debugger
  - No more `Fragments`
  - More ES6 everywhere
- Make metrics deactivable for tests
  [#905](https://github.com/opendatateam/udata/pull/905)

## 1.0.11 (2017-05-25)

- Fix presubmit form errors handling
  [#909](https://github.com/opendatateam/udata/pull/909)
- Fix producer sidebar image sizing
  [#913](https://github.com/opendatateam/udata/issues/913)
- Fix js `Model.save()` not updating in some cases
  [#910](https://github.com/opendatateam/udata/pull/910)

## 1.0.10 (2017-05-11)

- Fix bad stored (community) resources URLs [migration]
  [#882](https://github.com/opendatateam/udata/issues/882)
- Proper producer logo display on dataset pages
- Fix CKAN harvester empty notes and `metadata` file type handling
- Remove (temporary) badges metrics
  [#885](https://github.com/opendatateam/udata/issues/885)
- Test and fix topic search
  [#892](https://github.com/opendatateam/udata/pull/892)

## 1.0.9 (2017-04-23)

- Fix broken post view
  [#877](https://github.com/opendatateam/udata/pull/877)
- Fix new issue submission
  [#874](https://github.com/opendatateam/udata/issues/874)
- Display full images/logo/avatars URL in references too
  [#824](https://github.com/opendatateam/udata/issues/824)

## 1.0.8 (2017-04-14)

- Allow more headers in cors preflight headers
  [#857](https://github.com/opendatateam/udata/pull/857)
  [#860](https://github.com/opendatateam/udata/pull/860)
- Fix editorialization admin
  [#863](https://github.com/opendatateam/udata/pull/863)
- Fix missing completer images and ensure completion API is usable on a different domain
  [#864](https://github.com/opendatateam/udata/pull/864)

## 1.0.7 (2017-04-07)

- Fix display for zone completer existing values
  [#845](https://github.com/opendatateam/udata/issues/845)
- Proper badge display on dataset and organization page
  [#849](https://github.com/opendatateam/udata/issues/849)
- Remove useless `discussions` from views contexts.
  [#850](https://github.com/opendatateam/udata/pull/850)
- Fix the inline resource edit button not redirecting to admin
  [#852](https://github.com/opendatateam/udata/pull/852)
- Fix broken checksum component
  [#846](https://github.com/opendatateam/udata/issues/846)

## 1.0.6 (2017-04-01)

- Default values are properly displayed on dataset form
  [#745](https://github.com/opendatateam/udata/issues/745)
- Prevent a redirect on discussion fetch
  [#795](https://github.com/opendatateam/udata/issues/795)
- API exposes both original and biggest thumbnail for organization logo, reuse image and user avatar
  [#824](https://github.com/opendatateam/udata/issues/824)
- Restore the broken URL check feature
  [#840](https://github.com/opendatateam/udata/issues/840)
- Temporarily ignore INSPIRE in ODS harvester
  [#837](https://github.com/opendatateam/udata/pull/837)
- Allow `X-API-KEY` and `X-Fields` in cors preflight headers
  [#841](https://github.com/opendatateam/udata/pull/841)

## 1.0.5 (2017-03-27)

- Fixes error display in forms [#830](https://github.com/opendatateam/udata/pull/830)
- Fixes date range picker dates validation [#830](https://github.com/opendatateam/udata/pull/830)
- Fix badges entries not showing in admin [#825](https://github.com/opendatateam/udata/pull/825)

## 1.0.4 (2017-03-01)

- Fix badges trying to use API too early
  [#799](https://github.com/opendatateam/udata/pull/799)
- Some minor tuning on generic references
  [#801](https://github.com/opendatateam/udata/pull/801)
- Cleanup factories
  [#808](https://github.com/opendatateam/udata/pull/808)
- Fix user default metrics not being set [migration]
  [#809](https://github.com/opendatateam/udata/pull/809)
- Fix metric update after transfer
  [#810](https://github.com/opendatateam/udata/pull/810)
- Improve spatial completion ponderation (spatial zones reindexation required)
  [#811](https://github.com/opendatateam/udata/pull/811)

## 1.0.3 (2017-02-21)

- Fix JavaScript locales handling [#786](https://github.com/opendatateam/udata/pull/786)
- Optimize images sizes for territory placeholders [#788](https://github.com/opendatateam/udata/issues/788)
- Restore placeholders in search suggestions, fix [#790](https://github.com/opendatateam/udata/issues/790)
- Fix share popover in production build [#793](https://github.com/opendatateam/udata/pull/793)

## 1.0.2 (2017-02-20)

- Fix assets packaging for production [#763](https://github.com/opendatateam/udata/pull/763) [#765](https://github.com/opendatateam/udata/pull/765)
- Transform `udata_version` jinja global into a reusable (by themes) `package_version` [#768](https://github.com/opendatateam/udata/pull/768)
- Ensure topics datasets and reuses can display event with a topic parameter [#769](https://github.com/opendatateam/udata/pull/769)
- Raise a `400 Bad Request` when a bad `class` attribute is provided to the API
  (for entry point not using forms). [#772](https://github.com/opendatateam/udata/issues/772)
- Fix datasets with spatial coverage not being indexed [#778](https://github.com/opendatateam/udata/issues/778)
- Ensure theme assets cache is versioned (and flushed when necessary)
  [#781](https://github.com/opendatateam/udata/pull/781)
- Raise maximum tag length to 96 in order to at least support
  [official INSPIRE tags](http://inspire.ec.europa.eu/theme)
  [#782](https://github.com/opendatateam/udata/pull/782)
- Properly raise 400 error on transfer API in case of bad subject or recipient
  [#784](https://github.com/opendatateam/udata/pull/784)
- Fix broken OEmbed rendering [#783](https://github.com/opendatateam/udata/issues/783)
- Improve crawlers behavior by adding some `meta[name=robots]` on pages requiring it
  [#777](https://github.com/opendatateam/udata/pull/777)

## 1.0.1 (2017-02-16)

- Pin PyMongo version (only compatible with PyMongo 3+)

## 1.0.0 (2017-02-16)

### Breaking Changes

* 2016-05-11: Upgrade of ElasticSearch from 1.7 to 2.3 [#449](https://github.com/opendatateam/udata/pull/449)

You have to re-initialize the index from scratch, not just use the `reindex` command given that ElasticSearch 2+ doesn't provide a way to [delete mappings](https://www.elastic.co/guide/en/elasticsearch/reference/current/indices-delete-mapping.html) anymore. The command is `udata search init` and may take some time given the amount of data you are dealing with.

* 2017-01-18: User search and listing has been removed (privacy concern)

### New & Improved

* 2017-01-06: Add some dataset ponderation factor: temporal coverage, spatial coverage,
  certified provenance and more weight for featured ones. Need reindexation to be taken into account.

* 2016-12-20: Use all the [Dublin Core Frequencies](http://dublincore.org/groups/collections/frequency/)
  plus some extra frequencies.

* 2016-12-01: Add the possibility for a user to delete its account in the admin interface

In some configurations, this feature should be deactivated, typically when
there is an SSO in front of udata which may cause some inconsistencies. In
that case, the configuration parameter DELETE_ME should be set to False (True
by default).

* 2016-05-12: Add fields masks to reduce API payloads [#451](https://github.com/opendatateam/udata/pull/451)

The addition of [fields masks](http://flask-restplus.readthedocs.io/en/stable/mask.html) in Flask-RESTPlus allows us to reduce the retrieved payload within the admin — especially for datasets — and results in a performances boost.

### Fixes

* 2016-11-29: Mark active users as confirmed [#619](https://github.com/opendatateam/udata/pull/618)
* 2016-11-28: Merge duplicate users [#617](https://github.com/opendatateam/udata/pull/617)
  (A reindexation is necessary after this migration)

### Deprecation

Theses are deprecated and support will be removed in some feature release.
See [Deprecation Policy](https://udata.readthedocs.io/en/stable/versioning/#deprecation-policy).

* Theses frequencies are deprecated for their Dublin Core counter part:
    * `fortnighly` ⇨ `biweekly`
    * `biannual` ⇨ `semiannual`
    * `realtime` ⇨ `continuous`


## 0.9.0 (2017-01-10)

- First published version<|MERGE_RESOLUTION|>--- conflicted
+++ resolved
@@ -39,13 +39,10 @@
 
 - Expose OGC services distributions as dataservice [#3203](https://github.com/opendatateam/udata/pull/3203)
 - Add a matomo "campaign" parameter on links in emails if `MAIL_CAMPAIGN` is configured [#3190](https://github.com/opendatateam/udata/pull/3190)
-<<<<<<< HEAD
-- Create custom exception with contextual Sentry tags and clean Sentry config [#3201](https://github.com/opendatateam/udata/pull/3201)
-=======
 - Use a safe XML parser that doesn't resolve entities, update lxml to 5.3.0 [#3205](https://github.com/opendatateam/udata/pull/3205)
 - Add DCAT-AP HVD properties in RDF output if the dataservice or its datasets are tagged hvd [#3187](https://github.com/opendatateam/udata/pull/3187)
 - Only keep the "local authority" org badge if it's also a "public service" [#3200](https://github.com/opendatateam/udata/pull/3200)
->>>>>>> 2c1e70b6
+- Create custom exception with contextual Sentry tags and clean Sentry config [#3201](https://github.com/opendatateam/udata/pull/3201)
 
 ## 10.0.2 (2024-11-19)
 
