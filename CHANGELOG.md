--- conflicted
+++ resolved
@@ -2,7 +2,7 @@
 
 ## Current (in progress)
 
-- Nothing yet
+- Add list transfers endpoint [#3211](https://github.com/opendatateam/udata/pull/3211)
 
 ## 10.0.4 (2024-11-29)
 
@@ -15,13 +15,9 @@
 
 - Expose OGC services distributions as dataservice [#3203](https://github.com/opendatateam/udata/pull/3203)
 - Add a matomo "campaign" parameter on links in emails if `MAIL_CAMPAIGN` is configured [#3190](https://github.com/opendatateam/udata/pull/3190)
-<<<<<<< HEAD
-- Add list transfer endpoint [#3211](https://github.com/opendatateam/udata/pull/3211)
-=======
 - Use a safe XML parser that doesn't resolve entities, update lxml to 5.3.0 [#3205](https://github.com/opendatateam/udata/pull/3205)
 - Add DCAT-AP HVD properties in RDF output if the dataservice or its datasets are tagged hvd [#3187](https://github.com/opendatateam/udata/pull/3187)
 - Only keep the "local authority" org badge if it's also a "public service" [#3200](https://github.com/opendatateam/udata/pull/3200)
->>>>>>> 676540ca
 
 ## 10.0.2 (2024-11-19)
 
