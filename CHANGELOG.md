--- conflicted
+++ resolved
@@ -2,11 +2,9 @@
 
 ## Current (in progress)
 
-<<<<<<< HEAD
 - Add inactive users notification and deletion jobs [#3274](https://github.com/opendatateam/udata/pull/3274)
   - these jobs can be scheduled daily for example
   - `YEARS_OF_INACTIVITY_BEFORE_DELETION` setting must be configured at least to activate it
-=======
 - **breaking change** Migrate dataservices fields, migration needed [#3262](https://github.com/opendatateam/udata/pull/3262)
 - Add views as Dataservice metrics and sort [#3280](https://github.com/opendatateam/udata/pull/3280)
 - Fix creating/updating ID for resources [#3239](https://github.com/opendatateam/udata/pull/3239)
@@ -18,7 +16,6 @@
 
 - Fix end date not defined in admin [#3281](https://github.com/opendatateam/udata/pull/3281)
 
->>>>>>> 556f918d
 ## 10.1.1 (2025-03-03)
 
 - Allow temporal coverage with only a start date [#3192](https://github.com/opendatateam/udata/pull/3192)
