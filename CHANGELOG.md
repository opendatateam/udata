# Changelog

## Current (in progress)

- Removed all code logic related to the `published` date in resource model, now deprecated. :warning: The attribute itself was left in the model because of the complexity of the migration [#2807](https://github.com/opendatateam/udata/pull/2807)
- Add `xlsx` and `docx` as closed format for quality score [#2814](https://github.com/opendatateam/udata/pull/2814)

## 6.0.2 (2023-02-06)

- Handle None values in dataset and resource extras endpoints [#2805](https://github.com/opendatateam/udata/pull/2805)
- Fix default license being selected in form in optional select group [#2809](https://github.com/opendatateam/udata/pull/2809)
- Fix only SHA1 checksum is accepted when uploading resources [#2808](https://github.com/opendatateam/udata/pull/2808)
<<<<<<< HEAD
- Exposed dates through API are now timezone aware [#2810](https://github.com/opendatateam/udata/pull/2810)
=======
- Dates improvements [#2810](https://github.com/opendatateam/udata/pull/2810):
    - Expose computed max between harvest and internal dates through API
    - Exposed dates through API are now timezone aware
- Fix organization metrics count [#2811](https://github.com/opendatateam/udata/pull/2811)
- Fix setuptools version used in CI [#2813](https://github.com/opendatateam/udata/pull/2813)
- Add `udata harvest clean` command [#2812](https://github.com/opendatateam/udata/pull/2812)
>>>>>>> 262a946d

## 6.0.1 (2023-01-18)

- Add python version requirement <3.10 [#2798](https://github.com/opendatateam/udata/pull/2798)
- Fix date timezone and format for harvest previz [#2799](https://github.com/opendatateam/udata/pull/2799)
- Add support for DCAT startDate and endDate in temporal coverage [#2801](https://github.com/opendatateam/udata/pull/2801)
- New feature: Users can now change their email by themselves [#2792](https://github.com/opendatateam/udata/pull/2792)

## 6.0.0 (2023-01-09)

- :warning: Kafka removal [#2783](https://github.com/opendatateam/udata/pull/2783)[#2794](https://github.com/opendatateam/udata/pull/2794):
  - Resources events publication now uses webhooks
  - Search indexation (at runtime and with index command) are now made through HTTP requests.
  - If you use [udata-search-service](https://pypi.org/project/udata-search-service/), you need to upgrade to the >=2.0.0 version
- Add dedicated extras endpoints on resources and datasets [#2779](https://github.com/opendatateam/udata/pull/2779)
- Enrich catalog with harvest infos [#2789](https://github.com/opendatateam/udata/pull/2789)
- Add optionnal license select group custom setting for admin [#2786](https://github.com/opendatateam/udata/pull/2786)
- Make index setup optional on init based on config [#2797](https://github.com/opendatateam/udata/pull/2797)

## 5.0.2 (2022-11-29)

- :warning: Upgrade to `Flask-Security-Too` version 4.0.0 [#2772](https://github.com/opendatateam/udata/pull/2772):
  - New User model attribute `fs_uniquifier`, migration needed.
  - The `fs_uniquifier` is used to invalidate existing session in case of password reset.
  - The user's `fs_uniquifier` is used instead of the `id` for auth mecanism including permissions.
  - Exhaustive list of changes [here](https://flask-security-too.readthedocs.io/en/stable/changelog.html#version-4-0-0).
- Fix apiv2 swagger with harvest metadata and add apiv2 swagger tests [#2782](https://github.com/opendatateam/udata/pull/2782)
- Improve frequency criterion in quality score [#2771](https://github.com/opendatateam/udata/pull/2771)
- Add quality score to csv catalogs [#2785](https://github.com/opendatateam/udata/pull/2785)
- Optimize DCAT harvesting on large multiple-paged catalogs, introduce `HARVEST_MAX_ITEMS` development setting [#2781](https://github.com/opendatateam/udata/pull/2781)
- Add condition in security mail utils class to avoid mail sending according to config var [#2788](https://github.com/opendatateam/udata/pull/2788)

## 5.0.1 (2022-11-14)

- Fix resource harvest uri validation error [#2780](https://github.com/opendatateam/udata/pull/2780)

## 5.0.0 (2022-11-14)

- :warning: **Breaking change** Use dedicated dynamic harvest metadata for dataset and resources. A migration copies identifying fields from extras to this dedicated metadata field. Extras won't be used anymore for harvest-related information. udata-ckan, udata-ods and udata-front packages are impacted and should be upgraded accordingly [#2762](https://github.com/opendatateam/udata/pull/2762)

## 4.1.3 (2022-11-02)

- Fix image URLs for suggest endpoints [#2761](https://github.com/opendatateam/udata/pull/2761)
- Switch from `Flask-restplus` to its fork `Flask-rest-x` [2770](https://github.com/opendatateam/udata/pull/2770)
- Clean inactive harvest datasets. :warning: a migration archives datasets linked to inactive harvest sources [#2764](https://github.com/opendatateam/udata/pull/2764) [#2773](https://github.com/opendatateam/udata/pull/2773) [#2777](https://github.com/opendatateam/udata/pull/2777)
- Fix randomly failing suggest tests [#2775](https://github.com/opendatateam/udata/pull/2775)
- Fix alt attribute not shown on image [#2776](https://github.com/opendatateam/udata/pull/2776)

## 4.1.2 (2022-09-01)

- Clean up event code [#2751](https://github.com/opendatateam/udata/pull/2751)
- Replace mongo legacy image in CI [#2754](https://github.com/opendatateam/udata/pull/2754)
- Fixes test `test_suggest_datasets_api` by modifying condition [#2759](https://github.com/opendatateam/udata/pull/2759)
- Fix doc name duplicate on rdf endpoints [#2763](https://github.com/opendatateam/udata/pull/2763)

## 4.1.1 (2022-07-08)

- Quality score computation refactoring and now returning it in list datasets endpoint. Update was made in admin too. [#2746](https://github.com/opendatateam/udata/pull/2746)
- :warning: Manifest logic was removed and udata does now work as standalone [#2747](https://github.com/opendatateam/udata/pull/2747)
- Remove map related stuff [#2749](https://github.com/opendatateam/udata/pull/2749)
- Add library udata_event_service to produce Kafka messages [#2743](https://github.com/opendatateam/udata/pull/2743)

## 4.1.0 (2022-06-09)

- Add html support for posts [#2731](https://github.com/opendatateam/udata/pull/2731)
- Use mongo search if `SEARCH_SERVICE_API_URL` variable is not set [#2728](https://github.com/opendatateam/udata/pull/2728)
- Improve resource extension detection [#2729](https://github.com/opendatateam/udata/pull/2729/files)
- Remove resources in dataset search serialization [#2730](https://github.com/opendatateam/udata/pull/2730)
- Add endpoint to directly get specific resource by rid [#2732](https://github.com/opendatateam/udata/pull/2732).
- Publish kafka message when resource is created, modified or deleted [#2733](https://github.com/opendatateam/udata/pull/2733)
- Clean documentation and code with respect to independent search service [#2738](https://github.com/opendatateam/udata/pull/2738)
- Fix size argument in suggests endpoint and corresponding tests [#2739](https://github.com/opendatateam/udata/pull/2739)
- Add udata instance name prefix and action suffix for kafka topics [#2736](https://github.com/opendatateam/udata/pull/2736)
- Fix tokenisation by building an `AND` query (see comments in code) for mongo text search and pagination [#2740](https://github.com/opendatateam/udata/pull/2740)

## 4.0.2 (2022-05-04)

- Remove unused `_total_pages` search property [#2726](https://github.com/opendatateam/udata/pull/2726)
- Use -followers as default suggest sort on datasets, reuses and orgas [#2727](https://github.com/opendatateam/udata/pull/2727)
- Reintroduce user suggest with mongo contains [#2725](https://github.com/opendatateam/udata/pull/2725)

## 4.0.1 (2022-04-11)

- Removed `post_save` signal within `add_resource` and `update_resource` methods. [#2720](https://github.com/opendatateam/udata/pull/2720)
- Refactor and update documentation with latest udata updates [#2717](https://github.com/opendatateam/udata/pull/2717)
- Add harvest csv adapter for a catalog of harvesters [#2722](https://github.com/opendatateam/udata/pull/2722)

## 4.0.0 (2022-03-30)

### Breaking change

Search refactor [#2680](https://github.com/opendatateam/udata/pull/2680)
- :warning: Search changes [#2692](https://github.com/opendatateam/udata/pull/2692):
  - The search feature is not within udata anymore and queries a distant service.
  - The search feature is now optional and is enabled by setting the `SEARCH_SERVICE_API_URL` setting.
  - When search is not enabled, the search endpoints will return a `501 Not Implemented` error.
  - The ModelAdapter, SearchQuery and SearchResult patterns were kept but heavily refactored.
  - udata uses a Kafka producer to send documents to index to the search service.
  - udata uses HTTP request to query the search service.
- :warning: API changes [#2669](https://github.com/opendatateam/udata/pull/2669):
  - List endpoints for organizations, datasets, reuses and users are now querying MongoDB instead of ElasticSearch.
  - Those endpoints use MongoDB full text search when `q` argument is used. Some unused filters on this route were dropped.
  - A new API parser was implemented to replace the search one.
  - The previous ElasticSearch endpoints were moved to APIv2 with the following url pattern: `/{object}/search` (ex: `/datasets/search`).
- :warning: Suggest changes [#2685](https://github.com/opendatateam/udata/pull/2685) and [#2696](https://github.com/opendatateam/udata/pull/2696):
  - Current suggest implementation moved from an Elasticsearch index to a MongoDB query using the term `contains`.
  - The user suggest was entirely removed, as its existence is now less relevant because of the full text search.

## 3.3.3 (2022-03-29)

- Extend dcat properties support (frequency litteral, creation and modification date, landing page and abstract description) [#2715](https://github.com/opendatateam/udata/pull/2715)


## 3.3.2 (2022-03-01)

- **Deprecation**: Topics are now deprecated and will be removed in upcoming releases.
- Use title to improve License guess [#2697](https://github.com/opendatateam/udata/pull/2697)
- Add a `q` argument to the paginated datasets resources endpoint, to search through resources titles. [#2701](https://github.com/opendatateam/udata/pull/2701)
- Delete discussion with deleted user as only participant [#2702](https://github.com/opendatateam/udata/pull/2702)
- Fix error on post creation when adding related reuse [#2704](https://github.com/opendatateam/udata/pull/2704)
- Redirect in endpoints routing now returns 308 instead of 302 in order to keep the method and body. [#2706](https://github.com/opendatateam/udata/pull/2706)
- Delete badges from datasets fixtures. [2709](https://github.com/opendatateam/udata/pull/2709)

## 3.3.1 (2022-01-11)

- Fix fields empty value in admin form to allow for unsetting fields [#2691](https://github.com/opendatateam/udata/pull/2691)
- :warning: Add a new required topic string field on reuses. The associated migration set default topic to `others` [#2689](https://github.com/opendatateam/udata/pull/2689)

## 3.3.0 (2021-12-10)

- :warning: Removed `Issues` code and logic. The corresponding MongoDB collection should be deleted when upgrading Udata. [#2681](https://github.com/opendatateam/udata/pull/2681)
- Fix transfer ownership from org to user [#2678](https://github.com/opendatateam/udata/pull/2678)
- Fix discussion creation on posts [#2687](https://github.com/opendatateam/udata/pull/2687)

## 3.2.2 (2021-11-23)

- Move template hook logic back to udata [#2671](https://github.com/opendatateam/udata/pull/2671) [#2679](https://github.com/opendatateam/udata/pull/2679)
- Add dataset's acronym to catalog [#2675](https://github.com/opendatateam/udata/pull/2675)
- Better URL-based License guess [#2672](https://github.com/opendatateam/udata/pull/2672)
- New way of fixtures generation [#2677](https://github.com/opendatateam/udata/pull/2677):
  - The command now uses a remote file (default) if a URL is provided or a local one if a path is provided.
  - This file can be generated by using the command `generate-fixtures-file`, which takes as an argument the URL of the source queried to retieve the data dumped to the file.
  - The command `generate-fixtures-file` uses a customizable list of datasets slugs to know which datasets to query.
- Fixed the Geomform check for a GeoZone instance in formdata [#2683](https://github.com/opendatateam/udata/pull/2683)

## 3.2.1 (2021-10-22)

- Fix default sort with right sort column creation date name, for posts in back-office editorial page [#2665](https://github.com/opendatateam/udata/pull/2665)
- Meta read-only-enabled is back [#2664](https://github.com/opendatateam/udata/pull/2664)
- First endpoints for APIv2! Add datasets hateoas and resources pagination endpoints [#2663](https://github.com/opendatateam/udata/pull/2663) [#2667](https://github.com/opendatateam/udata/pull/2667)
- Add `archived` and `resources_count` fields in the dataset catalog [#2668](https://github.com/opendatateam/udata/pull/2668)

## 3.2.0 (2021-09-14)

- Update dependencies following setuptools 58.0.2 release that drop support for `use_2to3` [#2660](https://github.com/opendatateam/udata/pull/2660):
  - :warning: **breaking change** `rdfs` is not supported anymore
  - `jsonld` endpoints have a `@context` dict directly instead of an url to the context endpoint
- Update documentation with [udata-front plugin renaming](https://github.com/etalab/data.gouv.fr/issues/393) [#2661](https://github.com/opendatateam/udata/pull/2661)
- Various DCAT fixes (geonetwork compatibility) and debug command [#2662](https://github.com/opendatateam/udata/pull/2662)

## 3.1.0 (2021-08-31)

- :warning: Use pip-tools for requirements management [#2642](https://github.com/opendatateam/udata/pull/2642)[#2650](https://github.com/opendatateam/udata/pull/2650)[#2651](https://github.com/opendatateam/udata/pull/2651). Please [read the doc](https://github.com/opendatateam/udata/blob/master/docs/development-environment.md#python-and-virtual-environment) if you are a udata developer.
- :warning: Check db integrity and apply temporary and permanent fixes [#2644](https://github.com/opendatateam/udata/pull/2644) :warning: the associated migrations can take a long time to run.
- :warning: Upgrade to Flask-1.1.4 [#2639](https://github.com/opendatateam/udata/pull/2639)
- Safeguard `User.delete()` [#2646](https://github.com/opendatateam/udata/pull/2646)
- Fix user delete command [#2647](https://github.com/opendatateam/udata/pull/2647)
- Protect `test_ignore_post_save_signal` from weak ref error while testing [#2649](https://github.com/opendatateam/udata/pull/2649)
- Update translations following frontend refactoring (a lot of translations have been moved to udata-gouvfr) [#2648](https://github.com/opendatateam/udata/pull/2648)
- Fix RDF output content negociation [#2652](https://github.com/opendatateam/udata/pull/2652)
- Update Pillow dependency to 8.0.0 [#2654](https://github.com/opendatateam/udata/pull/2654)
- Add more fixes on HarvestSource and HarvestJobs for db integrity [#2653](https://github.com/opendatateam/udata/pull/2653/files)

## 3.0.4 (2021-08-12)

- Now returning notfound() http exception when router does not match any territory object instead of None [#2637](https://github.com/opendatateam/udata/pull/2637)
- Add larger reuse thumbnail image [#2638](https://github.com/opendatateam/udata/pull/2638)
- Activate plugins before creating app when testing [#2643](https://github.com/opendatateam/udata/pull/2643)

## 3.0.3 (2021-07-30)

- Remove mail sending task on follow [#2635](https://github.com/opendatateam/udata/pull/2635)
- Fix root api endpoint error [#2636](https://github.com/opendatateam/udata/pull/2636)

## 3.0.2 (2021-07-19)

- Fix sentry id event logging [#2364](https://github.com/opendatateam/udata/pull/2634)
- Fix remote resource upload [#2632](https://github.com/opendatateam/udata/pull/2632)

## 3.0.1 (2021-07-09)

- Remove apidoc blueprint, moved to udata-gouvfr [#2628](https://github.com/opendatateam/udata/pull/2628)
- New migration to update community resources schema from string to dict [#2629](https://github.com/opendatateam/udata/pull/2629)

## 3.0.0 (2021-07-07)

- :warning: **breaking change**: most of the theme/templates logic has been moved to https://github.com/etalab/udata-gouvfr. `udata` no longer contains a default theme. In the 3.x series, we hope it will be usable as a "headless" open data platform, but for now you probably need to plug your own theme or use udata-gouvfr. [More info about this change here](https://github.com/opendatateam/udata/blob/master/docs/roadmap/udata-3.md#the-road-to-udata3). [#2522](https://github.com/opendatateam/udata/pull/2522)
- Migrate from raven to sentry-sdk [#2620](https://github.com/opendatateam/udata/pull/2620)
- Add a UdataCleaner class to use udata's markdown configuration on SafeMarkup as well [#2619](https://github.com/opendatateam/udata/pull/2619)
- Fix schema name display in resource modal [#2617](https://github.com/opendatateam/udata/pull/2617)

## 2.7.1 (2021-05-27)

- Add migration to roolback on resource's schema's name to None [#2615](https://github.com/opendatateam/udata/pull/2615)

## 2.7.0 (2021-05-25)

- Modify `schema` field to resource. This field is now a nested field containing two sub-properties `name` and `version` [#2600](https://github.com/opendatateam/udata/pull/2600).
- Add a `schema_version` facet to the dataset search (need to be reindex to appear in results) [#2600](https://github.com/opendatateam/udata/pull/2600).

## 2.6.5 (2021-05-19)

- Fix create user by API [#2609](https://github.com/opendatateam/udata/pull/2609)
- Add sqlite, db and ics to allowed extensions [#2610](https://github.com/opendatateam/udata/pull/2610)
- Better markup parsing [#2611](https://github.com/opendatateam/udata/pull/2611):
  - Geozone's and Resource type's labelize function return None if no object is found.
  - New SafeMarkup class, which inherits from Markup, uses Bleach to sanitize Markup class.

## 2.6.4 (2021-03-24)

- Enhance self endpoint verification [#2604](https://github.com/opendatateam/udata/pull/2604)

## 2.6.3 (2021-03-23)

- Extraction of translation's strings [#2602](https://github.com/opendatateam/udata/pull/2602)

## 2.6.2 (2021-03-22)

- Fix SECURITY_CONFIRMABLE=False [#2588](https://github.com/opendatateam/udata/pull/2588)
- Support dct:license on DCAT harvester [#2589](https://github.com/opendatateam/udata/pull/2589)
- Admin small enhancements [#2591](https://github.com/opendatateam/udata/pull/2591):
  - The sidebar "Me" label has been renamed "Profile"
  - The user's profile now displays the user's email
  - The button "Edit" and the dropdown were merged. The button is now only a dropdown listing the actions.
  - "Edit" action has been renamed to "Edit the dataset/reuse/organization/profile" according to the current object to edit.
- Add `nofollow` attribute to links in discussions comments [#2593](https://github.com/opendatateam/udata/pull/2593)
- Add pip upgrade in circle's publish step [#2596](https://github.com/opendatateam/udata/pull/2596)
- Pin Twine's version [#2597](https://github.com/opendatateam/udata/pull/2597)
- Pin twine'version in circle's publish step [#2598](https://github.com/opendatateam/udata/pull/2598)

## 2.6.1 (2021-01-26)

- Fix url_for method in organization's catalog's view [#2587](https://github.com/opendatateam/udata/pull/2587)

## 2.6.0 (2021-01-25)

- Add resource's description and title size limit [#2586](https://github.com/opendatateam/udata/pull/2586)
- Add RDF catalog view for organizations [#2583](https://github.com/opendatateam/udata/pull/2583)

## 2.5.1 (2020-12-31)

- Add title's and description's length limit in forms [#2585](https://github.com/opendatateam/udata/pull/2585)

## 2.5.0 (2020-11-30)

- Change reuse's form's label name to title [#2575](https://github.com/opendatateam/udata/pull/2575)
- Unpublished posts are no longer served by the `Post.list` API endpoint [#2578](https://github.com/opendatateam/udata/pull/2578)
- Read only mode can now be toggled in settings [#2565](https://github.com/opendatateam/udata/pull/2565):
  - Toggles a warning banner on the frontend view and a warning toast on the admin view.
  - Prevents new users to register.
  - Prevents non admin users to create new content such as organizations, datasets, community resources or discussions.
  - Will return a `423` response code to any non-admin request to endpoints specified in `METHOD_BLOCKLIST` setting.
  - Existing content can still be updated.
- Add an alert block in layout template, to be overrided in installed theme [#2580](https://github.com/opendatateam/udata/pull/2580)

## 2.4.1 (2020-11-09)

- Escaping XML's forbidden characters [#2562](https://github.com/opendatateam/udata/pull/2562)
- Ignore pattern feature for linkchecker [#2564](https://github.com/opendatateam/udata/pull/2564)
- Fix TypeError when creating a superuser with an incorrect password [#2567](https://github.com/opendatateam/udata/pull/2567)

## 2.4.0 (2020-10-16)

- :warning: Resources and community resources creation API change [#2545](https://github.com/opendatateam/udata/pull/2545):
  - Remove the RESOURCES_FILE_ALLOWED_DOMAINS setting and mechanism.
  - The community resource's/resource's url could be set from the client side, even in the case of a hosted one, which is illogical.
    A hosted community resource's/resource's url should only be the sole responsibility of the backend.
  - Consequently, the POST endpoint of the community resources/resources API is only meant for the remote ones and the PUT endpoint of the community resources/resources API will take the existing resource's url to override the one sent by the client.
- Community resources changes [#2546](https://github.com/opendatateam/udata/pull/2546):
  - Dataset is now correctly set at community resource creation
  - Remove now useless job 'purge-orphan-community-resources'
- Using the fs_filename logic when uploading a new resource on the data catalog.[#2547](https://github.com/opendatateam/udata/pull/2547)
- Remove old file when updating resources and community resources from API [#2548](https://github.com/opendatateam/udata/pull/2548)
- Sortable.js upgrade to fix an issue in udata's editorial page when reordering featured datasets [#2550](https://github.com/opendatateam/udata/pull/2550)
- Password rotation mechanism [#2551](https://github.com/opendatateam/udata/pull/2551):
  - Datetime fields `password_rotation_demanded` and `password_rotation_performed` added to user model.
  - Override Flask-Security's login and reset password forms to implement the password rotation checks.
- Password complexity settings hardening [#2554](https://github.com/opendatateam/udata/pull/2554)
- Migrate ODS datasets urls [#2559](https://github.com/opendatateam/udata/pull/2559)

## 2.3.0 (2020-09-29)

- Plugin's translations are now correctly loaded [#2529](https://github.com/opendatateam/udata/pull/2529)
- Vine version is now pinned in requirements [#2532](https://github.com/opendatateam/udata/pull/2532)
- Fix reuses metrics [#2531](https://github.com/opendatateam/udata/pull/2531):
  - Reuses "datasets" metrics are now triggered correctly
  - New job to update the datasets "reuses" metrics: `update-datasets-reuses-metrics` to be scheduled
- Add a migration to set the reuses datasets metrics to the correct value [#2540](https://github.com/opendatateam/udata/pull/2540)
- Add a specific dataset's method for resource removal [#2534](https://github.com/opendatateam/udata/pull/2534)
- Flask-Security update [#2535](https://github.com/opendatateam/udata/pull/2535):
  - Switch to fork Flask-Security-Too
  - New settings to set the required password length and complexity
- Fix Flask-security sendmail overriding [#2536](https://github.com/opendatateam/udata/pull/2536)
- Add a custom password complexity checker to Flask-Security [#2537](https://github.com/opendatateam/udata/pull/2537)
- Change too short password error message [#2538](https://github.com/opendatateam/udata/pull/2538)

## 2.2.1 (2020-08-25)

- Some fixes for the static files deletion [#2526](https://github.com/opendatateam/udata/pull/2526):
  - New static files migration replacing the older one:
    - The migration now uses FS_URL.
    - Fixed the fs_filename string formating.
    - Now checks the community ressource's URLs too.
  - Removing the deletion script link in the CHANGELOG previous entry.
- Add a schema facet to the dataset search 🚧 requires datasets reindexation [#2523](https://github.com/opendatateam/udata/pull/2523)

## 2.2.0 (2020-08-05)

- CORS are now handled by Flask-CORS instead of Flask-RestPlus[#2485](https://github.com/opendatateam/udata/pull/2485)
- Oauth changes [#2510](https://github.com/opendatateam/udata/pull/2510):
  - Authorization code Grant now support PKCE flow
  - New command to create an OAuth client
  - :warning: Implicit grant is no longer supported
- :warning: Deletion workflow changes [#2488](https://github.com/opendatateam/udata/pull/2488):
  - Deleting a resource now triggers the deletion of the corresponding static file
  - Deleting a dataset now triggers the deletion of the corresponding resources (including community resources) and their static files
  - Adding a celery job `purge-orphan-community-resources` to remove community resources not linked to a dataset. This should be scheduled regularly.
  - Adding a migration file to populate resources fs_filename new field. Deleting the orphaned files is pretty deployment specific.
    A custom script should be writen in order to find and delete those files.
- Show traceback for migration errors [#2513](https://github.com/opendatateam/udata/pull/2513)
- Add `schema` field to ressources. This field can be filled based on an external schema catalog [#2512](https://github.com/opendatateam/udata/pull/2512)
- Add 2 new template hooks: `base.modals` (base template) and `dataset.resource.card.extra-buttons` (dataset resource card) [#2514](https://github.com/opendatateam/udata/pull/2514)

## 2.1.3 (2020-06-29)

- Fix internal links in markdown when not starting w/ slash [#2500](https://github.com/opendatateam/udata/pull/2500)
- Fix JS error when uploading a resource in certain conditions [#2483](https://github.com/opendatateam/udata/pull/2483)

## 2.1.2 (2020-06-17)

- Decoded api key byte string [#2482](https://github.com/opendatateam/udata/pull/2482)
- Removed now useless metric fetching [#2482](https://github.com/opendatateam/udata/pull/2484)
- Fix bug in harvester's cron schedule [#2493](https://github.com/opendatateam/udata/pull/2493)
- Adding banner options in settings for a potential use in an udata's theme [#2492](https://github.com/opendatateam/udata/pull/2492)

## 2.1.1 (2020-06-16)

- Broken release, use 2.1.2

## 2.1.0 (2020-05-12)

### Breaking changes

- Full metrics refactoring [2459](https://github.com/opendatateam/udata/pull/2459):
  - Metric collection is now useless and will not be filled anymore, you can remove it or keep it for archival sake. It will not be automatically removed.
  - [udata-piwik](https://github.com/opendatateam/udata-piwik) now uses InfluxDB as a buffer for trafic data before injecting them into udata's models.
  - Most of celery's tasks related to metrics are removed, this should help performance-wise on a big instance.
  - Charts related to metrics are removed from admin and dashboard panel until we have accurate data to populate them.
  - Site's metrics computation are not triggered by signals anymore.
  - A specific celery job needs to be run periodically to compute site's metrics.

### New features

- Nothing yet

## 2.0.4 (2020-05-04)

- Fix export-csv command (py3 compat) [#2472](https://github.com/opendatateam/udata/pull/2472)

## 2.0.3 (2020-04-30)

- :warning: Security fix: fix XSS in markdown w/ length JS filter [#2471](https://github.com/opendatateam/udata/pull/2471)

## 2.0.2 (2020-04-07)

- :warning: Breaking change / security fix: disallow html tags in markdown-it (JS markdown rendering) [#2465](https://github.com/opendatateam/udata/pull/2465)

## 2.0.1 (2020-03-24)

- Allow images to be displayed in markdown by default [#2462](https://github.com/opendatateam/udata/pull/2462)
- Fix deleted user's authentication on backend side [#2460](https://github.com/opendatateam/udata/pull/2460)

## 2.0.0 (2020-03-11)

### Breaking changes

- Migration to Python 3.7 [#1766](https://github.com/opendatateam/udata/pull/1766)
- The new migration system ([#1956](https://github.com/opendatateam/udata/pull/1956)) uses a new python based format. Pre-2.0 migrations are not compatible so you might need to upgrade to the latest `udata` version `<2.0.0`, execute migrations and then upgrade to `udata` 2+.
- The targeted mongo version is now Mongo 3.6. Backward support is not guaranteed
- Deprecated celery tasks have been removed, please ensure all old-style tasks (pre 1.6.20) have been consumed before migrating [#2452](https://github.com/opendatateam/udata/pull/2452)

### New features

- New migration system [#1956](https://github.com/opendatateam/udata/pull/1956):
  - Use python based migrations instead of relying on mongo internal and deprecated `js_exec`
  - Handle rollback (optionnal)
  - Detailled history
- Template hooks generalization: allows to dynamically extend template with widgets and snippets from extensions. See [the dedicated documentation section](https://udata.readthedocs.io/en/stable/extending/#hooks) [#2323](https://github.com/opendatateam/udata/pull/2323)
- Markdown now supports [Github Flavored Markdown (GFM) specs](https://github.github.com/gfm/) (ie. the already supported [CommonMark specs](https://spec.commonmark.org) plus tables, strikethrough, autolinks support and predefined disallowed raw HTML) [#2341](https://github.com/opendatateam/udata/pull/2341)

## 1.6.20 (2020-01-21)

- New Crowdin translations [#2360](https://github.com/opendatateam/udata/pull/2360)
- Fix territory routing for @latest [#2447](https://github.com/opendatateam/udata/pull/2447)
- Refactor Celery: py2/py3 compatibility, use ids as payload [#2305](https://github.com/opendatateam/udata/pull/2305)
- Automatically archive dangling harvested datasets :warning: this is enabled by default [#2368](https://github.com/opendatateam/udata/pull/2368)
- Refactor celery tasks to avoid models/documents in the transport layer [#2305](https://github.com/opendatateam/udata/pull/2305)

## 1.6.19 (2020-01-06)

- `rel=nofollow` on remote source links [#2364](https://github.com/opendatateam/udata/pull/2364)
- Fix admin messages and fix user roles selector default value [#2365](https://github.com/opendatateam/udata/pull/2365)
- Fix new harvester's form tooltip showup [#2371](https://github.com/opendatateam/udata/pull/2371)
- Fix responsive design of search results [#2372](https://github.com/opendatateam/udata/pull/2372)
- Fix non-unique ids in datasets' comments [#2374](https://github.com/opendatateam/udata/pull/2374)
- Case insensitive license matching [#2378](https://github.com/opendatateam/udata/pull/2378)

## 1.6.18 (2019-12-13)

- Remove embedded API doc [#2343](https://github.com/opendatateam/udata/pull/2343) :warning: Breaking change, please customize `API_DOC_EXTERNAL_LINK` for your needs.
- Removed published date from community ressources [#2350](https://github.com/opendatateam/udata/pull/2350)
- Added new size for avatars in user's model (`udata images render` must be run in order to update the size of existing images) [#2353](https://github.com/opendatateam/udata/pull/2353)
- Fixed user's avatar change [#2351](https://github.com/opendatateam/udata/issues/2351)
- Removed dead code [#2355](https://github.com/opendatateam/udata/pull/2355)
- Resolved conflict between id and slug [#2356](https://github.com/opendatateam/udata/pull/2356)
- Fix next link in posts pagination [#2358](https://github.com/opendatateam/udata/pull/2358)
- Fix organization's members roles translation [#2359](https://github.com/opendatateam/udata/pull/2359)
## 1.6.17 (2019-10-28)

- Disallow URLs in first and last names [#2345](https://github.com/opendatateam/udata/pull/2345)

## 1.6.16 (2019-10-22)

- Prevent Google ranking spam attacks on reuse pages (`rel=nofollow` on reuse link) [#2320](https://github.com/opendatateam/udata/pull/2320)
- Display admin resources list actions only if user has permissions to edit [#2326](https://github.com/opendatateam/udata/pull/2326)
- Fix non-admin user not being able to change their profile picture [#2327](https://github.com/opendatateam/udata/pull/2327)

## 1.6.15 (2019-09-11)

- Style links in admin modals [#2292](https://github.com/opendatateam/udata/pull/2292)
- Add activity.key filter to activity.atom feed [#2293](https://github.com/opendatateam/udata/pull/2293)
- Allow `Authorization` as CORS header and OAuth minor fixes [#2298](https://github.com/opendatateam/udata/pull/2298)
- Set dataset.private to False by default (and fix stock) [#2307](https://github.com/opendatateam/udata/pull/2307)
- Fixes some inconsistencies between admin display (buttons, actions...) and real permissions [#2308](https://github.com/opendatateam/udata/pull/2308)


## 1.6.14 (2019-08-14)

- Cleanup `permitted_reuses` data (migration) [#2244](https://github.com/opendatateam/udata/pull/2244)
- Proper form errors handling on nested fields [#2246](https://github.com/opendatateam/udata/pull/2246)
- JS models load/save/update consistency (`loading` always `true` on query, always handle error, no more silent errors) [#2247](https://github.com/opendatateam/udata/pull/2247)
- Ensures that date ranges are always positive (ie. `start` < `end`) [#2253](https://github.com/opendatateam/udata/pull/2253)
- Enable completion on the "`MIME type`" resource form field (needs reindexing) [#2238](https://github.com/opendatateam/udata/pull/2238)
- Ensure oembed rendering errors are not hidden by default error handlers and have cors headers [#2254](https://github.com/opendatateam/udata/pull/2254)
- Handle dates before 1900 during indexing [#2256](https://github.com/opendatateam/udata/pull/2256)
- `spatial load` command is more resilient: make use of a temporary collection when `--drop` option is provided (avoid downtime during the load), in case of exception or keybord interrupt, temporary files and collections are cleaned up [#2261](https://github.com/opendatateam/udata/pull/2261)
- Configurable Elasticsearch timeouts. Introduce `ELASTICSEARCH_TIMEOUT` as default/read timeout and `ELASTICSEARCH_INDEX_TIMEOUT` as indexing/write timeout [#2265](https://github.com/opendatateam/udata/pull/2265)
- OEmbed support for organizations [#2273](https://github.com/opendatateam/udata/pull/2273)
- Extract search parameters as settings allowing fine tuning search without repackaging udata (see [the **Search configuration** documentation](https://udata.readthedocs.io/en/stable/adapting-settings/#search-configuration)) [#2275](https://github.com/opendatateam/udata/pull/2275)
- Prevent `DoesNotExist` error in activity API: silence the error for the consumer but log it (ie. visible in Sentry) [#2268](https://github.com/opendatateam/udata/pull/2268)
- Optimize CSV export generation memory wise [#2277](https://github.com/opendatateam/udata/pull/2277)

## 1.6.13 (2019-07-11)

- Rename og:image target :warning: this will break your custom theme, please rename your logo image file to `logo-social.png` instead of `logo-600x600.png` [#2217](https://github.com/opendatateam/udata/pull/2217)
- Don't automatically overwrite `last_update` field if manually set [#2020](https://github.com/opendatateam/udata/pull/2220)
- Spatial completion: only index last version of each zone and prevent completion cluttering [#2140](https://github.com/opendatateam/udata/pull/2140)
- Init: prompt to loads countries [#2140](https://github.com/opendatateam/udata/pull/2140)
- Handle UTF-8 filenames in `spatial load_logos` command [#2223](https://github.com/opendatateam/udata/pull/2223)
- Display the datasets, reuses and harvesters deleted state on listing when possible [#2228](https://github.com/opendatateam/udata/pull/2228)
- Fix queryless (no `q` text parameter) search results scoring (or lack of scoring) [#2231](https://github.com/opendatateam/udata/pull/2231)
- Miscellaneous fixes on completers [#2215](https://github.com/opendatateam/udata/pull/2215)
- Ensure `filetype='remote'` is set when using the manual ressource form [#2236](https://github.com/opendatateam/udata/pull/2236)
- Improve harvest sources listing (limit `last_job` fetched and serialized fields, reduce payload) [#2214](https://github.com/opendatateam/udata/pull/2214)
- Ensure HarvestItems are cleaned up on dataset deletion [#2214](https://github.com/opendatateam/udata/pull/2214)
- Added `config.HARVEST_JOBS_RETENTION_DAYS` and a `harvest-purge-jobs` job to apply it [#2214](https://github.com/opendatateam/udata/pull/2214) (migration). **Warning, the migration will enforce `config.HARVEST_JOBS_RETENTION_DAYS` and can take some time on a big `HarvestJob` collection**
- Drop `no_dereference` on indexing to avoid the "`dictionary changed size during iteration`" error until another solution is found. **Warning: this might result in more resources consumption while indexing** [#2237](https://github.com/opendatateam/udata/pull/2237)
- Fix various issues around discussions UI [#2190](https://github.com/opendatateam/udata/pull/2190)


## 1.6.12 (2019-06-26)

- Archive dataset feature [#2172](https://github.com/opendatateam/udata/pull/2172)
- Refactor breadcrum includes [#2173](https://github.com/opendatateam/udata/pull/2173)
- Better dependencies management [#2182](https://github.com/opendatateam/udata/pull/2182) and [#2172/install.pip](https://github.com/opendatateam/udata/pull/2172/files#diff-d7b45472f3465d62f857d14cf59ea8a2)
- Reduce following to staring [#2192](https://github.com/opendatateam/udata/pull/2192/files)
- Simplify display of spatial coverage in search results [#2192](https://github.com/opendatateam/udata/pull/2192/files)
- Add cache for organization and topic display pages [#2194](https://github.com/opendatateam/udata/pull/2194)
- Dataset of datasets: id as ref instead of slug [#2195](https://github.com/opendatateam/udata/pull/2195) :warning: this introduces some settings changes, cf [documentation for EXPORT_CSV](https://github.com/opendatateam/udata/blob/master/docs/adapting-settings.md).
- Add meta og:type: make twitter cards work [#2196](https://github.com/opendatateam/udata/pull/2196)
- Fix UI responsiveness [#2199](https://github.com/opendatateam/udata/pull/2199)
- Remove social media sharing feature [#2200](https://github.com/opendatateam/udata/pull/2200)
- Quick fix for activity.atom [#2203](https://github.com/opendatateam/udata/pull/2203)
- Remove diff from js dependencies to fix CVE [#2204](https://github.com/opendatateam/udata/pull/2204)
- Replace default sort label for better readability [#2206](https://github.com/opendatateam/udata/pull/2206)
- Add a condition to up-to-dateness of a dataset [#2208](https://github.com/opendatateam/udata/pull/2208)
- Prevent deleted harvesters from running until purged. Harvest jobs history is deleted too on purge. [#2209](https://github.com/opendatateam/udata/pull/2209)
- Better quality.frequency management [#2211](https://github.com/opendatateam/udata/pull/2211)
- Fix caching of topic pages [#2213](https://github.com/opendatateam/udata/pull/2213)

## 1.6.11 (2019-05-29)

- Center incomplete rows of cards [#2162](https://github.com/opendatateam/udata/pull/2162)
- Allow .dxf upload [#2164](https://github.com/opendatateam/udata/pull/2164)
- Always use remote_url as harvesting source [#2165](https://github.com/opendatateam/udata/pull/2165)
- Update jquery to ~3.4.1 [#2161](https://github.com/opendatateam/udata/pull/2161)
- Fix various issues with search result page [#2166](https://github.com/opendatateam/udata/pull/2166)
- Restore notbroken facet includes [#2169](https://github.com/opendatateam/udata/pull/2169)

## 1.6.10 (2019-05-23)

- Remove `<br>` in badge display [#2156](https://github.com/opendatateam/udata/pull/2156)
- Display user avatar and fix its sizing [#2157](https://github.com/opendatateam/udata/pull/2157)
- Redirect unfiltered csv exports to dataset of datasets [#2158](https://github.com/opendatateam/udata/pull/2158)
- Show organization id in a modal and add hyperlinks to ids in detail modal [#2159](https://github.com/opendatateam/udata/pull/2159)

## 1.6.9 (2019-05-20)

- Add user slug to dataset cache key [#2146](https://github.com/opendatateam/udata/pull/2146)
- Change display of cards of reuses on topic pages [#2148](https://github.com/opendatateam/udata/pull/2148)
- Display remote source of harvested dataset [#2150](https://github.com/opendatateam/udata/pull/2150)
- Prefill community resource type on upload form [#2151](https://github.com/opendatateam/udata/pull/2151)
- Fix user profile UI [#2152](https://github.com/opendatateam/udata/pull/2152)
- Remove concept of permitted reuse [#2153](https://github.com/opendatateam/udata/pull/2153)

## 1.6.8 (2019-05-13)

- Configurable search autocomplete [#2138](https://github.com/opendatateam/udata/pull/2138)

## 1.6.7 (2019-05-10)

- Refactor DCAT harvesting to store only one graph (and prevent MongoDB document size overflow) [#2096](https://github.com/opendatateam/udata/pull/2096)
- Expose sane defaults for `TRACKING_BLACKLIST` [#2098](https://github.com/opendatateam/udata/pull/2098)
- Bubble up uploader errors [#2102](https://github.com/opendatateam/udata/pull/2102)
- Ensure `udata worker status --munin` always outputs zero values so munin won't see it has a "no data" response [#2103](https://github.com/opendatateam/udata/pull/2103)
- Metrics tuning: breaks circular dependencies, drop exec_js/eval usage, proper logging... [#2113](https://github.com/opendatateam/udata/pull/2113)
- Change reuse icon from "retweet" to "recycle" [#2122](https://github.com/opendatateam/udata/pull/2122)
- Admins can delete a single comment in a discussion thread [#2087](https://github.com/opendatateam/udata/pull/2087)
- Add cache directives to dataset display blocks [#2129](https://github.com/opendatateam/udata/pull/2129)
- Export multiple models objects to CSV (dataset of datasets) [#2124](https://github.com/opendatateam/udata/pull/2124)


## 1.6.6 (2019-03-27)

- Automatically loads default settings from plugins (if `plugin.settings` module exists) [#2058](https://github.com/opendatateam/udata/pull/2058)
- Fixes some memory leaks on reindexing [#2070](https://github.com/opendatateam/udata/pull/2070)
- Fixes minor UI bug [#2072](https://github.com/opendatateam/udata/pull/2072)
- Prevent ExtrasField failure on null value [#2074](https://github.com/opendatateam/udata/pull/2074)
- Improve ModelField errors handling [#2075](https://github.com/opendatateam/udata/pull/2075)
- Fix territories home map [#2077](https://github.com/opendatateam/udata/pull/2077)
- Prevent timeout on `udata index` in some cases [#2079](https://github.com/opendatateam/udata/pull/2079)
- Pin werkzeug dependency to `0.14.1` until incompatibilities are fixed [#2081](https://github.com/opendatateam/udata/pull/2081)
- Prevent client-side error while handling unparseable API response [#2076](https://github.com/opendatateam/udata/pull/2076)
- Fix the `udata job schedule` erroneous help message [#2083](https://github.com/opendatateam/udata/pull/2083)
- Fix upload button on replace resource file [#2085](https://github.com/opendatateam/udata/pull/2085)
- Ensure harvest items statuses are updated on the right job [#2089](https://github.com/opendatateam/udata/pull/2089)
- Added Serbian translations [#2055](https://github.com/opendatateam/udata/pull/2055)

## 1.6.5 (2019-02-27)

- Replace "An user" by "A user" [#2033](https://github.com/opendatateam/udata/pull/2033)
- Use "udata" and fix a few other typos in documentation and UI/translation strings [#2023](https://github.com/opendatateam/udata/pull/2023)
- Add a surrounding block declaration around community section [2039](https://github.com/opendatateam/udata/pull/2039)
- Fix broken form validation on admin discussions and issues [#2045](https://github.com/opendatateam/udata/pull/2045)
- Fix full reindexation by avoiding `SlugField.instance` deepcopy in `no_dereference()` querysets [#2048](https://github.com/opendatateam/udata/pull/2048)
- Ensure deleted user slug is pseudonymized [#2049](https://github.com/opendatateam/udata/pull/2049)
- Prevent the "Add resource" modal from closing when using the frontend "Add resource" button [#2052](https://github.com/opendatateam/udata/pull/2052)

## 1.6.4 (2019-02-02)

- Fix workers: pin redis version for Celery compatibility [#2019](https://github.com/opendatateam/udata/pull/2019)

## 1.6.3 (2019-02-01)

- Remove extra attributes on user deletion [#1961](https://github.com/opendatateam/udata/pull/1961)
- Pin phantomjs to version `2.1.7` [#1975](https://github.com/opendatateam/udata/pull/1975)
- Protect membership accept route against flood [#1984](https://github.com/opendatateam/udata/pull/1984)
- Ensure compatibility with IE11 and Firefox ESR [#1990](https://github.com/opendatateam/udata/pull/1990)
- Lots of fixes on the resource form. Be explicit about uploading a new file [#1991](https://github.com/opendatateam/udata/pull/1991)
- Centralize `selectize` handling and style in `base-completer` and apply some fixes [1992](https://github.com/opendatateam/udata/pull/1992)
- Added the missing `number` input field widget [#1993](https://github.com/opendatateam/udata/pull/1993)
- Fix the organization private datasets and reuses counters [#1994](https://github.com/opendatateam/udata/pull/1994)
- Disable autocorrect, spellcheck... on search and completion fields [#1995](https://github.com/opendatateam/udata/pull/1995)
- Fix harvest preview in edit form not taking configuration (features and filters) [#1996](https://github.com/opendatateam/udata/pull/1996)
- Ensure organization page react to URL hash changes (including those from right sidebar) [#1997](https://github.com/opendatateam/udata/pull/1997)
- Updating community resource as admin keeps original owner [#1999](https://github.com/opendatateam/udata/pull/1999)
- Major form fixes [#2000](https://github.com/opendatateam/udata/pull/2000)
- Improved admin errors handling: visual feedback on all errors, `Sentry-ID` header if present, hide organization unauthorized actions [#2005](https://github.com/opendatateam/udata/pull/2005)
- Expose and import licenses `alternate_urls` and `alternate_titles` fields [#2006](https://github.com/opendatateam/udata/pull/2006)
- Be consistent on search results wording and icons (Stars vs Followers) [#2013](https://github.com/opendatateam/udata/pull/2013)
- Switch from a "full facet reset" to a "by term reset" approach in search facets [#2014](https://github.com/opendatateam/udata/pull/2014)
- Ensures all modals have the same buttons styles and orders, same color code... [#2012](https://github.com/opendatateam/udata/pull/2012)
- Ensure URLs from assets stored on `CDN_DOMAINS` are considered as valid and that associated error message is properly translated [#2017](https://github.com/opendatateam/udata/pull/2017)

## 1.6.2 (2018-11-05)

- Display the owner/organization on harvester view [#1921](https://github.com/opendatateam/udata/pull/1921)
- Improve harvest validation errors handling [#1920](https://github.com/opendatateam/udata/pull/1920)
- Make extra TOS text customizable [#1922](https://github.com/opendatateam/udata/pull/1922)
- Fixes an `UnicodeEncodeError` occuring when parsing RDF with unicode URLs [#1919](https://github.com/opendatateam/udata/pull/1919)
- Fix some external assets handling cases [#1918](https://github.com/opendatateam/udata/pull/1918)
- Harvest items can now match `source.id` before `source.domain` — no more duplicates when changing an harvester URL [#1923](https://github.com/opendatateam/udata/pull/1923)
- Ensure image picker/cropper only allows images [#1925](https://github.com/opendatateam/udata/pull/1925)
- Make tags min and max length configurable and ensure admin takes its configuration from the backend [#1935](https://github.com/opendatateam/udata/pull/1935)
- Prevent errors when there is no date available to focus on the calendar [#1937](https://github.com/opendatateam/udata/pull/1937)

### Internals

- Update authlib to 0.10 [#1916](https://github.com/opendatateam/udata/pull/1916)

## 1.6.1 (2018-10-11)

- Allows arguments and keyword arguments in the task `@connect` decorator [#1908](https://github.com/opendatateam/udata/pull/1908)
- Allows to restore assets after being deleted (Datasets, Organizations and Reuses) [#1901](https://github.com/opendatateam/udata/pull/1901)
- Fixes form events not bubbling (and so fixes harvester config not displaying) [#1914](https://github.com/opendatateam/udata/pull/1914)

## 1.6.0 (2018-10-02)

### New features

- Harvest sources are now filterable through the harvest source create/edit admin form [#1812](https://github.com/opendatateam/udata/pull/1812)
- Harvest sources can now enable or disable some optional backend features [#1875](https://github.com/opendatateam/udata/pull/1875)
- Static assets are now compatible with long-term caching (ie. their hash is present in the filename) [#1826](https://github.com/opendatateam/udata/pull/1826)
- Post UIs have been reworked: publication date, publish/unpublish action, save and continue editing, dynamic sidebar, alignments fixes... [#1857](https://github.com/opendatateam/udata/pull/1857)

### Minor changes

- Only display temporal coverage years on cards and search results [#1833](https://github.com/opendatateam/udata/pull/1833)
- Add publisher's name on dataset template [#1847](https://github.com/opendatateam/udata/pull/1847)
- Improved upload error handling: deduplicate notifications, localized generic error message, sentry identifier... [#1842](https://github.com/opendatateam/udata/pull/1842)
- Allows to filter datasets on resource `type` (needs reindexing) [#1848](https://github.com/opendatateam/udata/pull/1848)
- Switch the admin sidebar collapse icon from "hamburger"to left and right arrows [#1855](https://github.com/opendatateam/udata/pull/1855)
- Discussion add card style coherence [#1884](https://github.com/opendatateam/udata/pull/1884)
- `LINKCHECKING_UNCHECKED_TYPES` setting to prevent linkchecking on some ressource types [#1892](https://github.com/opendatateam/udata/pull/1892)
- `swagger.json` API specifications now pass validation [#1898](https://github.com/opendatateam/udata/pull/1898)

### Breaking changes

- Theme are now responsible for adding their CSS markup on template (no more assumptions on `theme.css` and `admin.css`). Most of the time, overriding `raw.html` and `admin.html` should be sufficient
- The discussions API `posted_by` attribute is now an embedded user instead of an user ID to avoid extra API calls [#1839](https://github.com/opendatateam/udata/pull/1839)

### Bugfixes

- Hide the `resource.type` attribute from JSON-LD output until handled by a dedicated vocabulary/property [#1865](https://github.com/opendatateam/udata/pull/1865)
- RDFs, CSVs and resource redirect views are now handling CORS properly [#1866](https://github.com/opendatateam/udata/pull/1866)
- Fix broken sorts on organization's datasets list in admin [#1873](https://github.com/opendatateam/udata/pull/1873)
- Ensure harvest previewing is done against current form content [#1888](https://github.com/opendatateam/udata/pull/1888)
- Ensure deleted objects are unindexed [#1891](https://github.com/opendatateam/udata/pull/1891)
- Fix the dataset resources list layout wrapping [#1893](https://github.com/opendatateam/udata/pull/1893)
- Fix wrong behavior for weblinks [#1894](https://github.com/opendatateam/udata/pull/1894)
- Ensure `info config` command only displays configuration variables [#1897](https://github.com/opendatateam/udata/pull/1897)

### Internal

- Upgrade to Authlib 0.9 [#1760](https://github.com/opendatateam/udata/pull/1760) [#1827](https://github.com/opendatateam/udata/pull/1827)
- Add a `Dataset.on_resource_added` signal

## 1.5.3 (2018-08-27)

- Prevent UnicodeError on unicode URL validation error [#1844](https://github.com/opendatateam/udata/pull/1844)
- Hide save button in "Add resource" modal until form is visible (and prevent error) [#1846](https://github.com/opendatateam/udata/pull/1846)
- The purge chunks tasks also remove the directory [#1845](https://github.com/opendatateam/udata/pull/1845)
- Upgrade to latest Fine-Uploader version to benefit from bug fixes [#1849](https://github.com/opendatateam/udata/pull/1849)
- Prevent front views from downloading `swagger.json` [#1838](https://github.com/opendatateam/udata/pull/1838)
- Ensure API docs works without data [#1840](https://github.com/opendatateam/udata/pull/1840)
- Expose the default spatial granularity in API specs [#1841](https://github.com/opendatateam/udata/pull/1841)
- Fix missing dataset title on client-side card listing [#1834](https://github.com/opendatateam/udata/pull/1834)
- Allows to clear the dataset form temporal coverage. [#1832](https://github.com/opendatateam/udata/pull/1832)
- Ensure that admin notifications are displayed once and with a constant width. [#1831](https://github.com/opendatateam/udata/pull/1831)
- Fix broken date range picker date parsing (ie. manual keyboard input) [#1863](https://github.com/opendatateam/udata/pull/1853)
- Normalize uploaded filenames to avoid encoding issues, filesystem incompatibilities... [#1852](https://github.com/opendatateam/udata/pull/1852)

## 1.5.2 (2018-08-08)

- Fix client-side temporal coverage rendering [#1821](https://github.com/opendatateam/udata/pull/1821)
- Prevent word breaking when wrapping discussions messages [#1822](https://github.com/opendatateam/udata/pull/1822)
- Properly render message content on issues and discussions mails [#1823](https://github.com/opendatateam/udata/pull/1823)

## 1.5.1 (2018-08-03)

- Ensure OEmbed compatibility with external CDN [#1815](https://github.com/opendatateam/udata/pull/1815)
- Fixes some static URL serialization [#1815](https://github.com/opendatateam/udata/pull/1815)

## 1.5.0 (2018-07-30)

### New features

- Slugs are now redirected on change when changed until old slug are free [#1771](https://github.com/opendatateam/udata/pull/1771)
- Improve usability of new organization form [#1777](https://github.com/opendatateam/udata/pull/1777)
- Allows to serve assets on an external CDN domain using `CDN_DOMAIN` [#1804](https://github.com/opendatateam/udata/pull/1804)

### Breaking changes

None

### Bug fixes and minor changes

- Sort dataset update frequencies by ascending frequency [#1758](https://github.com/opendatateam/udata/pull/1758)
- Skip gov.uk references tests when site is unreachable [#1767](https://github.com/opendatateam/udata/pull/1767)
- Fix resources reorder (registered extras validation logic) [#1796](https://github.com/opendatateam/udata/pull/1796)
- Fix checksum display on resource modal [#1797](https://github.com/opendatateam/udata/pull/1797)
- Use metrics.views on resource card [#1778](https://github.com/opendatateam/udata/pull/1778)
- Fix dataset collapse on ie11 [#1802](https://github.com/opendatateam/udata/pull/1802)
- Upgrade i18next (security) [#1803](https://github.com/opendatateam/udata/pull/1803)

### Internals

- Backports some Python 3 forward compatible changes and fixes some bugs [#1769](https://github.com/opendatateam/udata/pull/1769):
    - avoid `filter` and `map` usage instead of list comprehension
    - explicit encoding handling
    - avoid comparison to `None`
    - use `next()` instead of `.next()` to iterate
    - unhide some implicit casts (in particular search weight)
- Tests are now run against `local.test` instead of `localhost` to avoid pytest warnings

## 1.4.1 (2018-06-15)

- Fix community resource creation and display [#1733](https://github.com/opendatateam/udata/pull/1733)
- Failsafe JS cache storage: use a custom in-memory storage as fallback when access to `sessionStorage` is not allowed [#1742](https://github.com/opendatateam/udata/pull/1742)
- Prevent errors when handling API errors without data/payload [#1743](https://github.com/opendatateam/udata/pull/1743)
- Improve/fix validation error formatting on harvesting [#1745](https://github.com/opendatateam/udata/pull/1745)
- Ensure daterange can be parsed from full iso datetime [#1748](https://github.com/opendatateam/udata/pull/1748)
- API: enforce application/json content-type for forms [#1751](https://github.com/opendatateam/udata/pull/1751)
- RDF parser can now process [european frequencies](https://publications.europa.eu/en/web/eu-vocabularies/at-dataset/-/resource/dataset/frequency) [#1752](https://github.com/opendatateam/udata/pull/1752)
- Fix images upload broken by chunked upload [#1756](https://github.com/opendatateam/udata/pull/1756)

## 1.4.0 (2018-06-06)

### New features

- Typed resources [#1398](https://github.com/opendatateam/udata/issues/1398)
- Initial data preview implementation [#1581](https://github.com/opendatateam/udata/pull/1581) [#1632](https://github.com/opendatateam/udata/pull/1632)
- Handle some alternate titles and alternate URLs on licenses for improved match on harvesting [#1592](https://github.com/opendatateam/udata/pull/1592)
- Allow to specify a dataset acronym [#1217](https://github.com/opendatateam/udata/pull/1217)
- Starts using harvest backend `config` (validation, API exposition, `HarvestFilters`...) [#1716](https://github.com/opendatateam/udata/pull/1716)
- The map widget can now be configured (tiles URL, initial position...) [#1672](https://github.com/opendatateam/udata/pull/1672)
- New discussions layout [#1623](https://github.com/opendatateam/udata/pull/1623)
- Dynamic API documentation, Enhancement to Pull #1542 - [#1542](https://github.com/opendatateam/udata/pull/1542)
- Resource modal overhaul with markdown support [#1547](https://github.com/opendatateam/udata/pull/1547)

### Breaking changes

- Normalize resource.format (migration - :warning: need reindexing). [#1563](https://github.com/opendatateam/udata/pull/1563)
- Enforce a domain whitelist when resource.filetype is file. See [`RESOURCES_FILE_ALLOWED_DOMAINS`](https://udata.readthedocs.io/en/latest/adapting-settings/#resources_file_allowed_domains) settings variable for details and configuration. [#1567](https://github.com/opendatateam/udata/issues/1567)
- Remove extras from datasets search index (needs reindexation) [#1718](https://github.com/opendatateam/udata/pull/1718)

### Bug fixes and minor changes

- Switch to PyPI.org for package links [#1583](https://github.com/opendatateam/udata/pull/1583)
- Show resource type in modal (front) [#1714](https://github.com/opendatateam/udata/pull/1714)
- Adds ETag to internal avatar for efficient caching control [#1712](https://github.com/opendatateam/udata/pull/1712)
- Fix 404/missing css on front pages [#1709](https://github.com/opendatateam/udata/pull/1709)
- Fix markdown max image width (front) [#1707](https://github.com/opendatateam/udata/pull/1707)
- Ensure registered extras types are properly parsed from JSON. Remove the need for custom `db.Extra` classes [#1699](https://github.com/opendatateam/udata/pull/1699)
- Fix the temporal coverage facet query string parsing [#1676](https://github.com/opendatateam/udata/pull/1676)
- Fix search auto-complete hitbox [#1687](https://github.com/opendatateam/udata/pull/1687)
- Fix Firefox custom error handling, part 2 [#1671](https://github.com/opendatateam/udata/pull/1671)
- Add resend confirmation email link to login screen [#1653](https://github.com/opendatateam/udata/pull/1653)
- Audience metrics: use only `views` [#1607](https://github.com/opendatateam/udata/pull/1607)
- Add missing spatial granularities translations [#1636](https://github.com/opendatateam/udata/pull/1636)
- Protocol-relative URLs support [#1599](https://github.com/opendatateam/udata/pull/1599)

### Internals

- Simplify `ExtrasField` form field signature (no need anymore for the `extras` parameter) [#1698](https://github.com/opendatateam/udata/pull/1698)
- Register known extras types [#1700](https://github.com/opendatateam/udata/pull/1700)

## 1.3.12 (2018-05-31)

- Fix side menu on mobile [#1701](https://github.com/opendatateam/udata/pull/1701)
- Fix update frequency field [#1702](https://github.com/opendatateam/udata/pull/1702)

## 1.3.11 (2018-05-29)

- Protect Resource.need_check against malformed/string dates [#1691](https://github.com/opendatateam/udata/pull/1691)
- Fix search auto-complete loading on new page [#1693](https://github.com/opendatateam/udata/pull/1693)

## 1.3.10 (2018-05-11)

- Expose Resource.extras as writable in the API [#1660](https://github.com/opendatateam/udata/pull/1660)
- Fix Firefox custom errors handling [#1662](https://github.com/opendatateam/udata/pull/1662)

## 1.3.9 (2018-05-07)

- Prevent linkchecker to pollute timeline as a side-effect. (migration). **Warning, the migration will delete all dataset update activities** [#1643](https://github.com/opendatateam/udata/pull/1643)
- Fix OAuth authorization screen failing with unicode `SITE_TITLE` [#1624](https://github.com/opendatateam/udata/pull/1624)
- Fix markdown handling of autolinks with angle brackets and factorize (and test) markdown `parse_html()` [#1625](https://github.com/opendatateam/udata/pull/1625)
- Fix timeline order [#1642](https://github.com/opendatateam/udata/pull/1642)
- Fix markdown rendering on IE11 [#1645](https://github.com/opendatateam/udata/pull/1645)
- Consider bad UUID as 404 in routing [#1646](https://github.com/opendatateam/udata/pull/1646)
- Add missing email templates [#1647](https://github.com/opendatateam/udata/pull/1647)
- Polyfill `ChildNode.remove()` for IE11 [#1648](https://github.com/opendatateam/udata/pull/1648)
- Improve Raven-js/Sentry error handling [#1649](https://github.com/opendatateam/udata/pull/1649)
- Prevent regex special characters to break site search [#1650](https://github.com/opendatateam/udata/pull/1650)

## 1.3.8 (2018-04-25)

- Fix sendmail regression [#1620](https://github.com/opendatateam/udata/pull/1620)

## 1.3.7 (2018-04-24)

- Fix some search parameters validation [#1601](https://github.com/opendatateam/udata/pull/1601)
- Prevent API tracking errors with unicode [#1602](https://github.com/opendatateam/udata/pull/1602)
- Prevent a race condition error when uploading file with concurrent chunking [#1606](https://github.com/opendatateam/udata/pull/1606)
- Disallow resources dict in API [#1603](https://github.com/opendatateam/udata/pull/1603)
- Test and fix territories routing [#1611](https://github.com/opendatateam/udata/pull/1611)
- Fix the client-side Raven/Sentry configuration [#1612](https://github.com/opendatateam/udata/pull/1612)
- Raise a 404 in case of unknown RDF content type [#1613](https://github.com/opendatateam/udata/pull/1613)
- Ensure current theme is available to macros requiring it in mails [#1614](https://github.com/opendatateam/udata/pull/1614)
- Fix documentation about NGinx configuration for https [#1615](https://github.com/opendatateam/udata/pull/1615)
- Remove unwanted commas in default `SECURITY_EMAIL_SUBJECT_*` parameters [#1616](https://github.com/opendatateam/udata/pull/1616)

## 1.3.6 (2018-04-16)

- Prevent OEmbed card to be styled when loaded in bootstrap 4 [#1569](https://github.com/opendatateam/udata/pull/1569)
- Fix organizations sort by last_modified [#1576](https://github.com/opendatateam/udata/pull/1576)
- Fix dataset creation form (and any other form) [#1584](https://github.com/opendatateam/udata/pull/1584)
- Fix an XSS on client-side markdown parsing [#1585](https://github.com/opendatateam/udata/pull/1585)
- Ensure URLs validation is the same everywhere [#1586](https://github.com/opendatateam/udata/pull/1586)

## 1.3.5 (2018-04-03)

- Upgrade `sifter` to `0.5.3` [#1548](https://github.com/opendatateam/udata/pull/1548)
- Upgrade `jquery-validation` to 1.17.0 and fixes some issues with client-side URL validation [#1550](https://github.com/opendatateam/udata/pull/1550)
- Minor change on OEmbed cards to avoid theme to override the cards `font-family` [#1549](https://github.com/opendatateam/udata/pull/1549)
- Improve cli unicode handling [#1551](https://github.com/opendatateam/udata/pull/1551)
- Fix DCAT harvester mime type detection [#1552](https://github.com/opendatateam/udata/pull/1552)
- Add the missing harvester URL in admin [#1554](https://github.com/opendatateam/udata/pull/1554)
- Fix harvester preview/job layout [#1553](https://github.com/opendatateam/udata/pull/1553)
- Fix some search unicode issues [#1555](https://github.com/opendatateam/udata/pull/1555)
- Small fixes on OEmbed URL detection [#1556](https://github.com/opendatateam/udata/pull/1556)
- Use nb_hits instead of views to count downloads [#1560](https://github.com/opendatateam/udata/pull/1560)
- Prevent an XSS in TermFacet [#1561](https://github.com/opendatateam/udata/pull/1561)
- Fix breadcrumb bar layout on empty search result [#1562](https://github.com/opendatateam/udata/pull/1562)

## 1.3.4 (2018-03-28)

- Remove territory claim banner [#1521](https://github.com/opendatateam/udata/pull/1521)
- Expose an [OEmbed](https://oembed.com/) API endpoint using the new cards [#1525](https://github.com/opendatateam/udata/pull/1525)
- Small topic fixes [#1529](https://github.com/opendatateam/udata/pull/1529)
- Fixes the search result vertical cut off [#1530](https://github.com/opendatateam/udata/pull/1530)
- Prevent visually disabled pagination buttons from being clicked [#1539](https://github.com/opendatateam/udata/pull/1539)
- Fixes "sort organization by name" not working [#1537](https://github.com/opendatateam/udata/pull/1537)
- Non-admin users should not see the "publish as anyone" filter field on "publish as" screen [#1538](https://github.com/opendatateam/udata/pull/1538)

## 1.3.3 (2018-03-20)

- Fixes on upload: prevent double upload and bad chunks upload [#1516](https://github.com/opendatateam/udata/pull/1516)
- Ensure OAuth2 tokens can be saved without `refresh_token` [#1517](https://github.com/opendatateam/udata/pull/1517)

## 1.3.2 (2018-03-20)

- Support request-body credential in OAuth2 (Fix a regression introduced in 1.3.0) [#1511](https://github.com/opendatateam/udata/pull/1511)

## 1.3.1 (2018-03-15)

- Fix some geozones/geoids bugs [#1505](https://github.com/opendatateam/udata/pull/1505)
- Fix oauth scopes serialization in authorization template [#1506](https://github.com/opendatateam/udata/pull/1506)
- Prevent error on site ressources metric [#1507](https://github.com/opendatateam/udata/pull/1507)
- Fix some routing errors [#1508](https://github.com/opendatateam/udata/pull/1508)
- Mongo connection is now lazy by default, preventing non fork-safe usage in celery as well as preventing commands not using the database to hit it [#1509](https://github.com/opendatateam/udata/pull/1509)
- Fix udata version not exposed on Sentry [#1510](https://github.com/opendatateam/udata/pull/1510)

## 1.3.0 (2018-03-13)

### Breaking changes

- Switch to `flask-cli` and drop `flask-script`. Deprecated commands have been removed. [#1364](https://github.com/opendatateam/udata/pull/1364)
- Update card components to make them more consistent [#1383](https://github.com/opendatateam/udata/pull/1383) [#1460](https://github.com/opendatateam/udata/pull/1460)
- udata is now protocol (`http`/`https`) agnostic. This is now fully the reverse-proxy responsibility (please ensure that you are using SSL only in production for security purpose). [#1463](https://github.com/opendatateam/udata/pull/1463)
- Added more entrypoints and document them. There is no more automatically enabled plugin by installation. Plugins can now properly contribute translations. [#1431](https://github.com/opendatateam/udata/pull/1431)

### New features

- Soft breaks in markdown is rendered as line return as allowed by the [commonmark specifications](http://spec.commonmark.org/0.28/#soft-line-breaks), client-side rendering follows the same security rules [#1432](https://github.com/opendatateam/udata/pull/1432)
- Switch from OAuthlib/Flask-OUAhtlib to Authlib and support all grants type as well as token revocation [#1434](https://github.com/opendatateam/udata/pull/1434)
- Chunked upload support (big files support) [#1468](https://github.com/opendatateam/udata/pull/1468)
- Improve tasks/jobs queues routing [#1487](https://github.com/opendatateam/udata/pull/1487)
- Add the `udata schedule|unschedule|scheduled` commands [#1497](https://github.com/opendatateam/udata/pull/1497)

### Bug fixes and minor changes

- Added Geopackage as default allowed file formats [#1425](https://github.com/opendatateam/udata/pull/1425)
- Fix completion/suggestion unicode handling [#1452](https://github.com/opendatateam/udata/pull/1452)
- Added a link to change password into the admin [#1462](https://github.com/opendatateam/udata/pull/1462)
- Fix organization widget (embed) [#1474](https://github.com/opendatateam/udata/pull/1474)
- High priority for sendmail tasks [#1484](https://github.com/opendatateam/udata/pull/1484)
- Add security.send_confirmation template [#1475](https://github.com/opendatateam/udata/pull/1475)

### Internals

- Switch to pytest as testing tool and expose a `udata` pytest plugin [#1400](https://github.com/opendatateam/udata/pull/1400)


## 1.2.11 (2018-02-05)

- Translate Flask-Security email subjects [#1413](https://github.com/opendatateam/udata/pull/1413)
- Fix organization admin pagination [#1372](https://github.com/opendatateam/udata/issues/1372)
- Fix missing spinners on loading datatables [#1401](https://github.com/opendatateam/udata/pull/1401)
- Fixes on the search facets [#1410](https://github.com/opendatateam/udata/pull/1410)

## 1.2.10 (2018-01-24)

- Markdown rendering is now the same between the back and the frontend. [#604](https://github.com/opendatateam/udata/issues/604)
- Make the dataset page reuses section and cards themable. [#1378](https://github.com/opendatateam/udata/pull/1378)
- `ValueError` is not hidden anymore by the Bad Request error page, it is logged. [#1382](https://github.com/opendatateam/udata/pull/1382)
- Spatial encoding fixes: prevent breaking unicode errors. [#1381](https://github.com/opendatateam/udata/pull/1381)
- Ensure the multiple term search uses a `AND` operator [#1384](https://github.com/opendatateam/udata/pull/1384)
- Facets encoding fixes: ensure lazy strings are propery encoded. [#1388](https://github.com/opendatateam/udata/pull/1388)
- Markdown content is now easily themable (namespaced into a `markdown` class) [#1389](https://github.com/opendatateam/udata/pull/1389)
- Fix discussions and community resources alignment on datasets and reuses pages [#1390](https://github.com/opendatateam/udata/pull/1390)
- Fix discussions style on default theme [#1393](https://github.com/opendatateam/udata/pull/1393)
- Ensure empty harvest jobs properly end [#1395](https://github.com/opendatateam/udata/pull/1395)

## 1.2.9 (2018-01-17)

- Add extras field in discussions [#1360](https://github.com/opendatateam/udata/pull/1360)
- Fix datepicker [#1370](https://github.com/opendatateam/udata/pull/1370)
- Fix error on forbidden scheme in `is_url` harvest filter [#1376](https://github.com/opendatateam/udata/pull/1376)
- Fix an error on rendering present territory date [#1377](https://github.com/opendatateam/udata/pull/1377)

## 1.2.8 (2018-01-10)

- Fix html2text dependency version [#1362](https://github.com/opendatateam/udata/pull/1362)

## 1.2.7 (2018-01-10)

- Bump chartjs version to 2.x [#1352](https://github.com/opendatateam/udata/pull/1352)
- Sanitize mdstrip [#1351](https://github.com/opendatateam/udata/pull/1351)

## 1.2.6 (2018-01-04)

- Fix wrongly timed notification on dataset creation with misformed tags [#1332](https://github.com/opendatateam/udata/pull/1332)
- Fix topic creation [#1333](https://github.com/opendatateam/udata/pull/1333)
- Add a `udata worker status` command to list pending tasks.[breaking] The `udata worker` command is replaced by `udata worker start`. [#1324](https://github.com/opendatateam/udata/pull/1324)
- Prevent crawlers from indexing spammy datasets, reuses and organizations [#1334](https://github.com/opendatateam/udata/pull/1334) [#1335](https://github.com/opendatateam/udata/pull/1335)
- Ensure Swagger.js properly set jQuery.ajax contentType parameter (and so data is properly serialized) [#1126](https://github.com/opendatateam/udata/issues/1126)
- Allows theme to easily access the `owner_avatar_url` template filter [#1336](https://github.com/opendatateam/udata/pull/1336)

## 1.2.5 (2017-12-14)

- Fix misused hand cursor over the spatial coverage map in dataset admin [#1296](https://github.com/opendatateam/udata/pull/1296)
- Fix broken post edit page [#1295](https://github.com/opendatateam/udata/pull/1295)
- Display date of comments in dataset discussions [#1283](https://github.com/opendatateam/udata/pull/1283)
- Prevent `reindex` command from failing on a specific object and log error instead. [#1293](https://github.com/opendatateam/udata/pull/1293)
- Position the community resource link icon correctly [#1298](https://github.com/opendatateam/udata/pull/1298)
- Add a sort option to query of list of posts in API [#1301](https://github.com/opendatateam/udata/pull/1301)
- Import dropdown behavior from `udata-gouvfr` and fix hidden submenus on mobile [#1297](https://github.com/opendatateam/udata/pull/1297)
- show message for emtpy dataset search [#1044](https://github.com/opendatateam/udata/pull/1284)

## 1.2.4 (2017-12-06)

- Fix flask_security celery tasks context [#1249](https://github.com/opendatateam/udata/pull/1249)
- Fix `dataset.quality` handling when no format filled [#1265](https://github.com/opendatateam/udata/pull/1265)
- Ignore celery tasks results except for tasks which require it and lower the default results expiration to 6 hours [#1281](https://github.com/opendatateam/udata/pull/1281)
- Import community resource avatar style from udata-gouvfr [#1288](https://github.com/opendatateam/udata/pull/1288)
- Terms are now handled from markdown and customizable with the `SITE_TERMS_LOCATION` setting. [#1285](https://github.com/opendatateam/udata/pull/1285)
- Deeplink to resource [#1289](https://github.com/opendatateam/udata/pull/1289)

## 1.2.3 (2017-10-27)

- Check only the uncollapsed resources at first on dataset view [#1246](https://github.com/opendatateam/udata/pull/1246)

## 1.2.2 (2017-10-26)

- Fixes on the `search index command` [#1245](https://github.com/opendatateam/udata/pull/1245)

## 1.2.1 (2017-10-26)

- Introduce `udata search index` commmand to replace both deprecated `udata search init` and `udata search reindex` commands. They will be removed in udata 1.4. [#1233](https://github.com/opendatateam/udata/pull/1233)
- Rollback oauthlib from 2.0.5 to 2.0.2, pending a permanent solution [#1237](https://github.com/opendatateam/udata/pull/1237)
- Get cached linkchecker result before hitting API [#1235](https://github.com/opendatateam/udata/pull/1235)
- Cleanup resources checksum (migration) [#1239](https://github.com/opendatateam/udata/pull/1239)
- Show check results in resource modal [#1242](https://github.com/opendatateam/udata/pull/1242)
- Cache avatar rendering [#1243](https://github.com/opendatateam/udata/pull/1243)

## 1.2.0 (2017-10-20)

### New features and big improvements

- Expose harvester scheduling through the API and the admin interface [#1123](https://github.com/opendatateam/udata/pull/1123)
- Added a `udata info` command for diagnostic purpose [#1179](https://github.com/opendatateam/udata/pull/1179)
- Switch from static theme avatars/placeholders to [identicons](https://en.wikipedia.org/wiki/Identicon) for readability (mostly on discussions) [#1193](https://github.com/opendatateam/udata/pull/1193)
- Move croquemort features to a generic link checker architecture [#1110](https://github.com/opendatateam/udata/pull/1110)
- CKAN and OpenDataSoft backends are now optional separate udata extensions [#1213](https://github.com/opendatateam/udata/pull/1213)
- Better search autocomplete [#1222](https://github.com/opendatateam/udata/pull/1222)
- Big post improvements (discussions support, navigation, fixes...) [#1224](https://github.com/opendatateam/udata/pull/1224)

### Breaking changes

- Upgrade to Celery 4.1.0. All celery parameters should be updated. (See [Celery options documentation](https://udata.readthedocs.io/en/stable/adapting-settings/#celery-options) [#1150](https://github.com/opendatateam/udata/pull/1050)
- Switch to [Crowdin](https://crowdin.com) to manage translations [#1171](https://github.com/opendatateam/udata/pull/1171)
- Switch to `Flask-Security`. `Flask-Security-Fork` should be uninstalled before installing the new requirements [#958](https://github.com/opendatateam/udata/pull/958)

### Miscellaneous changes and fixes

- Display organization metrics in the organization page tab labels [#1022](https://github.com/opendatateam/udata/pull/1022)
- Organization dashboard page has been merged into the main organization page [#1023](https://github.com/opendatateam/udata/pull/1023)
- Fix an issue causing a loss of data input at the global search input level [#1019](https://github.com/opendatateam/udata/pull/1019)
- Fixes a lot of encoding issues [#1146](https://github.com/opendatateam/udata/pull/1146)
- Add `.ttl` and `.n3` as supported file extensions [#1183](https://github.com/opendatateam/udata/pull/1183)
- Improve logging for adhoc scripts [#1184](https://github.com/opendatateam/udata/pull/1184)
- Improve URLs validation (support new tlds, unicode URLs...) [#1182](https://github.com/opendatateam/udata/pull/1182)
- Properly serialize empty geometries for zones missing it and prevent leaflet crash on invalid bounds [#1188](https://github.com/opendatateam/udata/pull/1188)
- Start validating some configuration parameters [#1197](https://github.com/opendatateam/udata/pull/1197)
- Remove resources without title or url [migration] [#1200](https://github.com/opendatateam/udata/pull/1200)
- Improve harvesting licenses detection [#1203](https://github.com/opendatateam/udata/pull/1203)
- Added missing delete post and topic admin actions [#1202](https://github.com/opendatateam/udata/pull/1202)
- Fix the scroll to a discussion sub-thread [#1206](https://github.com/opendatateam/udata/pull/1206)
- Fix duplication in discussions [migration] [#1209](https://github.com/opendatateam/udata/pull/1209)
- Display that a discussion has been closed [#1216](https://github.com/opendatateam/udata/pull/1216)
- Explicit dataset search reuse facet context (only known reuses) [#1219](https://github.com/opendatateam/udata/pull/1219)
- Optimize indexation a little bit [#1215](https://github.com/opendatateam/udata/pull/1215)
- Fix some reversed temporal coverage [migration] [#1214](https://github.com/opendatateam/udata/pull/1214)


## 1.1.8 (2017-09-28)

- Display membership modal actions buttons for site administrators and on membership display. [#1176](https://github.com/opendatateam/udata/pull/1176)
- Fix organization avatar in admin profile [#1175](https://github.com/opendatateam/udata/issues/1175)

## 1.1.7 (2017-09-25)

- Prevent a random territory from being displayed when query doesn't match [#1124](https://github.com/opendatateam/udata/pull/1124)
- Display avatar when the community resource owner is an organization [#1125](https://github.com/opendatateam/udata/pull/1125)
- Refactor the "publish as" screen to make it more obvious that an user is publishing under its own name [#1122](https://github.com/opendatateam/udata/pull/1122)
- Make the "find your organization" screen cards clickable (send to the organization page) [#1129](https://github.com/opendatateam/udata/pull/1129)
- Fix "Center the full picture" on user avatar upload [#1130](https://github.com/opendatateam/udata/issues/1130)
- Hide issue modal forbidden actions [#1128](https://github.com/opendatateam/udata/pull/1128)
- Ensure spatial coverage zones are resolved when submitted from the API or when querying oembed API. [#1140](https://github.com/opendatateam/udata/pull/1140)
- Prevent user metrics computation when the object owner is an organization (and vice versa) [#1152](https://github.com/opendatateam/udata/pull/1152)

## 1.1.6 (2017-09-11)

- Fix CircleCI automated publication on release tags
  [#1120](https://github.com/opendatateam/udata/pull/1120)

## 1.1.5 (2017-09-11)

- Fix the organization members grid in admin
  [#934](https://github.com/opendatateam/udata/issues/934)
- Fix and tune harvest admin loading state and payload size
  [#1113](https://github.com/opendatateam/udata/issues/1113)
- Automatically schedule validated harvesters and allow to (re)schedule them
  [#1114](https://github.com/opendatateam/udata/pull/1114)
- Raise the minimum `raven` version to ensure sentry is filtering legit HTTP exceptions
  [#774](https://github.com/opendatateam/udata/issues/774)
- Pin GeoJSON version to avoid breaking changes
  [#1118](https://github.com/opendatateam/udata/pull/1118)
- Deduplicate organization members
  [#1111](https://github.com/opendatateam/udata/issues/1111)

## 1.1.4 (2017-09-05)

- Fix packaging

## 1.1.3 (2017-09-05)

- Make the spatial search levels exclusion list configurable through `SPATIAL_SEARCH_EXCLUDE_LEVELS`.
  [#1101](https://github.com/opendatateam/udata/pull/1101)
- Fix facets labelizer with html handling
  [#1102](https://github.com/opendatateam/udata/issues/1102)
- Ensure territories pages have image defined in metadatas
  [#1103](https://github.com/opendatateam/udata/issues/1103)
- Strip tags in autocomplete results
  [#1104](https://github.com/opendatateam/udata/pull/1104)
- Transmit link checker status to frontend
  [#1048](https://github.com/opendatateam/udata/issues/1048)
- Remove plus signs from search query
  [#1048](https://github.com/opendatateam/udata/issues/987)

## 1.1.2 (2017-09-04)

- Handle territory URLs generation without validity
  [#1068](https://github.com/opendatateam/udata/issues/1068)
- Added a contact button to trigger discussions
  [#1076](https://github.com/opendatateam/udata/pull/1076)
- Improve harvest error handling
  [#1078](https://github.com/opendatateam/udata/pull/1078)
- Improve elasticsearch configurability
  [#1096](https://github.com/opendatateam/udata/pull/1096)
- Lots of fixes admin files upload
  [1094](https://github.com/opendatateam/udata/pull/1094)
- Prevent the "Bad request error" happening on search but only on some servers
  [#1097](https://github.com/opendatateam/udata/pull/1097)
- Migrate spatial granularities to new identifiers
- Migrate remaining legacy spatial identifiers
  [#1080](https://github.com/opendatateam/udata/pull/1080)
- Fix the discussion API documention
  [#1093](https://github.com/opendatateam/udata/pull/1093)

## 1.1.1 (2017-07-31)

- Fix an issue preventing reuse edition:
  [#1027](https://github.com/opendatateam/udata/issues/1027)
- Fix an issue preventing user display and edit in admin:
  [#1030](https://github.com/opendatateam/udata/issues/1030)
- Fix an error when a membership request is accepted:
  [#1028](https://github.com/opendatateam/udata/issues/1028)
- Fix issue modal on a reuse:
  [#1026](https://github.com/opendatateam/udata/issues/1026)
- Fix sort by date on admin users list:
  [#1029](https://github.com/opendatateam/udata/issues/1029)
- Improve the `purge` command
  [#1039](https://github.com/opendatateam/udata/pull/1039)
- Ensure search does not fail when a deleted object has not been
  unindexed yet
  [#1063](https://github.com/opendatateam/udata/issues/1063)
- Start using Celery queues to handle task priorities
  [#1067](https://github.com/opendatateam/udata/pull/1067)
- Updated translations

## 1.1.0 (2017-07-05)

### New features and improvements

- Added a [DCAT](https://www.w3.org/TR/vocab-dcat/) harvester
  and expose metadata as RDF/DCAT.
  [#966](https://github.com/opendatateam/udata/pull/966)
  See the dedicated documentions:

  - [RDF](https://udata.readthedocs.io/en/stable/rdf/)
  - [Harvesting](https://udata.readthedocs.io/en/stable/harvesting/)

- Images are now optimized and you can force rerendering using the `udata images render` command.
- Allowed files extensions are now configurable via the `ALLOWED_RESOURCES_EXTENSIONS` setting
  and both admin and API will have the same behavior
  [#833](https://github.com/opendatateam/udata/pull/833).
- Improve and fix notifications:
  [#928](https://github.com/opendatateam/udata/issues/928)

  - Changed notification style to toast
  - Fix notifications that weren't displayed on form submission
- Add a toggle indicator on dataset quality blocks that are collapsible
  [#915](https://github.com/opendatateam/udata/issues/915)
- Integrating latest versions of GeoZones and GeoLogos for territories.
  Especially using history of towns, counties and regions from GeoHisto.
  [#499](https://github.com/opendatateam/udata/issues/499)

### Breaking Changes

- Themes are now entrypoint-based [#829](https://github.com/opendatateam/udata/pull/829).
  There is also a new [theming documention](https://udata.readthedocs.io/en/stable/creating-theme/).
- Images placeholders are now entirely provided by themes
  [#707](https://github.com/opendatateam/udata/issues/707)
  [#1006](https://github.com/opendatateam/udata/issues/1006)
- Harvester declaration is now entrypoint-based
  [#1004](https://github.com/opendatateam/udata/pull/1004)

### Fixes

- Ensure URLs are stripped [#823](https://github.com/opendatateam/udata/pull/823)
- Lot of fixes and improvements on Harvest admin UI
  [#817](https://github.com/opendatateam/udata/pull/817):

  - harvester edition fixed (and missing API added)
  - harvester deletion fixed
  - harvester listing is now paginated
  - more detailed harvesters widgets
  - ensure harvest source are owned by a user or an organization, not both [migration]

- Pure Vue.js search facets
  [#880](https://github.com/opendatateam/udata/pull/880).
  Improve and fix the datepicker:

  - Proper sizing and positionning in dropdowns
  - Fix initial value not being displayed
  - Make it usable on keyboard
  - Allows to define `min` and `max` values to disable some dates
  - Keyboard input is reflected into the calendar
    [#615](https://github.com/opendatateam/udata/issues/615)
- Disable `next` button when no file has been uploaded
  [#930](https://github.com/opendatateam/udata/issues/930)
- Fix badges notification mails
  [#894](https://github.com/opendatateam/udata/issues/894)
- Fix the `udata search reindex` command
  [#1009](https://github.com/opendatateam/udata/issues/1009)
- Reindex datasets when their parent organization is purged
  [#1008](https://github.com/opendatateam/udata/issues/1008)

### Miscellaneous / Internal

- Upgrade to Flask-Mongoengine 0.9.3, Flask-WTF 0.14.2, mongoengine 0.13.0.
  [#812](https://github.com/opendatateam/udata/pull/812)
  [#871](https://github.com/opendatateam/udata/pull/871)
  [#903](https://github.com/opendatateam/udata/pull/903)
- Upgrade to Flask-Login 0.4.0 and switch from Flask-Security to the latest
  [Flask-Security-Fork](https://pypi.org/project/Flask-Security-Fork)
  [#813](https://github.com/opendatateam/udata/pull/813)
- Migrated remaining widgets to Vue.js [#828](https://github.com/opendatateam/udata/pull/828):

  - bug fixes on migrated widgets (Issues button/modal, integrate popover, coverage map)
  - more coherent JS environment for developpers
  - lighter assets
  - drop Handlebars dependency

- bleach and html5lib have been updated leading to more secure html/markdown cleanup
  and [better performances](http://bluesock.org/~willkg/blog/dev/bleach_2_0.html)
  [#838](https://github.com/opendatateam/udata/pull/838)
- Drop `jquery-slimscroll` and fix admin menu scrolling
  [#851](https://github.com/opendatateam/udata/pull/851)
- drop jquery.dotdotdot for a lighter css-only solution (less memory consumption)
  [#853](https://github.com/opendatateam/udata/pull/853)
- Lighter style [#869](https://github.com/opendatateam/udata/pull/869):

  - Drop glyphicons and use only Font-Awesome (more coherence, less fonts)
  - lighter bootstrap style by importing only what's needed
  - make use of bootstrap and admin-lte variables (easier for theming)
  - proper separation between front and admin style
- Drop `ExtractTextPlugin` on Vue components style:

  - faster (re)compilation time
  - resolves most compilation and missing style issues
    [#555](https://github.com/opendatateam/udata/issues/555)
    [#710](https://github.com/opendatateam/udata/issues/710)
  - allows use of hot components reloading.
- Pure Vue.js modals. Fix the default membership role. Added contribute modal.
  [#873](https://github.com/opendatateam/udata/pull/873)
- Easier Vue.js development/debugging:

  - Drop `Vue.config.replace = false`: compatible with Vue.js 1/2 and no more style guessing
    [#760](https://github.com/opendatateam/udata/pull/760)
  - `name` on all components: no more `Anonymous Component` in Vue debugger
  - No more `Fragments`
  - More ES6 everywhere
- Make metrics deactivable for tests
  [#905](https://github.com/opendatateam/udata/pull/905)

## 1.0.11 (2017-05-25)

- Fix presubmit form errors handling
  [#909](https://github.com/opendatateam/udata/pull/909)
- Fix producer sidebar image sizing
  [#913](https://github.com/opendatateam/udata/issues/913)
- Fix js `Model.save()` not updating in some cases
  [#910](https://github.com/opendatateam/udata/pull/910)

## 1.0.10 (2017-05-11)

- Fix bad stored (community) resources URLs [migration]
  [#882](https://github.com/opendatateam/udata/issues/882)
- Proper producer logo display on dataset pages
- Fix CKAN harvester empty notes and `metadata` file type handling
- Remove (temporary) badges metrics
  [#885](https://github.com/opendatateam/udata/issues/885)
- Test and fix topic search
  [#892](https://github.com/opendatateam/udata/pull/892)

## 1.0.9 (2017-04-23)

- Fix broken post view
  [#877](https://github.com/opendatateam/udata/pull/877)
- Fix new issue submission
  [#874](https://github.com/opendatateam/udata/issues/874)
- Display full images/logo/avatars URL in references too
  [#824](https://github.com/opendatateam/udata/issues/824)

## 1.0.8 (2017-04-14)

- Allow more headers in cors preflight headers
  [#857](https://github.com/opendatateam/udata/pull/857)
  [#860](https://github.com/opendatateam/udata/pull/860)
- Fix editorialization admin
  [#863](https://github.com/opendatateam/udata/pull/863)
- Fix missing completer images and ensure completion API is usable on a different domain
  [#864](https://github.com/opendatateam/udata/pull/864)

## 1.0.7 (2017-04-07)

- Fix display for zone completer existing values
  [#845](https://github.com/opendatateam/udata/issues/845)
- Proper badge display on dataset and organization page
  [#849](https://github.com/opendatateam/udata/issues/849)
- Remove useless `discussions` from views contexts.
  [#850](https://github.com/opendatateam/udata/pull/850)
- Fix the inline resource edit button not redirecting to admin
  [#852](https://github.com/opendatateam/udata/pull/852)
- Fix broken checksum component
  [#846](https://github.com/opendatateam/udata/issues/846)

## 1.0.6 (2017-04-01)

- Default values are properly displayed on dataset form
  [#745](https://github.com/opendatateam/udata/issues/745)
- Prevent a redirect on discussion fetch
  [#795](https://github.com/opendatateam/udata/issues/795)
- API exposes both original and biggest thumbnail for organization logo, reuse image and user avatar
  [#824](https://github.com/opendatateam/udata/issues/824)
- Restore the broken URL check feature
  [#840](https://github.com/opendatateam/udata/issues/840)
- Temporarily ignore INSPIRE in ODS harvester
  [#837](https://github.com/opendatateam/udata/pull/837)
- Allow `X-API-KEY` and `X-Fields` in cors preflight headers
  [#841](https://github.com/opendatateam/udata/pull/841)

## 1.0.5 (2017-03-27)

- Fixes error display in forms [#830](https://github.com/opendatateam/udata/pull/830)
- Fixes date range picker dates validation [#830](https://github.com/opendatateam/udata/pull/830)
- Fix badges entries not showing in admin [#825](https://github.com/opendatateam/udata/pull/825)

## 1.0.4 (2017-03-01)

- Fix badges trying to use API too early
  [#799](https://github.com/opendatateam/udata/pull/799)
- Some minor tuning on generic references
  [#801](https://github.com/opendatateam/udata/pull/801)
- Cleanup factories
  [#808](https://github.com/opendatateam/udata/pull/808)
- Fix user default metrics not being set [migration]
  [#809](https://github.com/opendatateam/udata/pull/809)
- Fix metric update after transfer
  [#810](https://github.com/opendatateam/udata/pull/810)
- Improve spatial completion ponderation (spatial zones reindexation required)
  [#811](https://github.com/opendatateam/udata/pull/811)

## 1.0.3 (2017-02-21)

- Fix JavaScript locales handling [#786](https://github.com/opendatateam/udata/pull/786)
- Optimize images sizes for territory placeholders [#788](https://github.com/opendatateam/udata/issues/788)
- Restore placeholders in search suggestions, fix [#790](https://github.com/opendatateam/udata/issues/790)
- Fix share popover in production build [#793](https://github.com/opendatateam/udata/pull/793)

## 1.0.2 (2017-02-20)

- Fix assets packaging for production [#763](https://github.com/opendatateam/udata/pull/763) [#765](https://github.com/opendatateam/udata/pull/765)
- Transform `udata_version` jinja global into a reusable (by themes) `package_version` [#768](https://github.com/opendatateam/udata/pull/768)
- Ensure topics datasets and reuses can display event with a topic parameter [#769](https://github.com/opendatateam/udata/pull/769)
- Raise a `400 Bad Request` when a bad `class` attribute is provided to the API
  (for entry point not using forms). [#772](https://github.com/opendatateam/udata/issues/772)
- Fix datasets with spatial coverage not being indexed [#778](https://github.com/opendatateam/udata/issues/778)
- Ensure theme assets cache is versioned (and flushed when necessary)
  [#781](https://github.com/opendatateam/udata/pull/781)
- Raise maximum tag length to 96 in order to at least support
  [official INSPIRE tags](http://inspire.ec.europa.eu/theme)
  [#782](https://github.com/opendatateam/udata/pull/782)
- Properly raise 400 error on transfer API in case of bad subject or recipient
  [#784](https://github.com/opendatateam/udata/pull/784)
- Fix broken OEmbed rendering [#783](https://github.com/opendatateam/udata/issues/783)
- Improve crawlers behavior by adding some `meta[name=robots]` on pages requiring it
  [#777](https://github.com/opendatateam/udata/pull/777)

## 1.0.1 (2017-02-16)

- Pin PyMongo version (only compatible with PyMongo 3+)

## 1.0.0 (2017-02-16)

### Breaking Changes

* 2016-05-11: Upgrade of ElasticSearch from 1.7 to 2.3 [#449](https://github.com/opendatateam/udata/pull/449)

You have to re-initialize the index from scratch, not just use the `reindex` command given that ElasticSearch 2+ doesn't provide a way to [delete mappings](https://www.elastic.co/guide/en/elasticsearch/reference/current/indices-delete-mapping.html) anymore. The command is `udata search init` and may take some time given the amount of data you are dealing with.

* 2017-01-18: User search and listing has been removed (privacy concern)

### New & Improved

* 2017-01-06: Add some dataset ponderation factor: temporal coverage, spatial coverage,
  certified provenance and more weight for featured ones. Need reindexation to be taken into account.

* 2016-12-20: Use all the [Dublin Core Frequencies](http://dublincore.org/groups/collections/frequency/)
  plus some extra frequencies.

* 2016-12-01: Add the possibility for a user to delete its account in the admin interface

In some configurations, this feature should be deactivated, typically when
there is an SSO in front of udata which may cause some inconsistencies. In
that case, the configuration parameter DELETE_ME should be set to False (True
by default).

* 2016-05-12: Add fields masks to reduce API payloads [#451](https://github.com/opendatateam/udata/pull/451)

The addition of [fields masks](http://flask-restplus.readthedocs.io/en/stable/mask.html) in Flask-RESTPlus allows us to reduce the retrieved payload within the admin — especially for datasets — and results in a performances boost.

### Fixes

* 2016-11-29: Mark active users as confirmed [#619](https://github.com/opendatateam/udata/pull/618)
* 2016-11-28: Merge duplicate users [#617](https://github.com/opendatateam/udata/pull/617)
  (A reindexation is necessary after this migration)

### Deprecation

Theses are deprecated and support will be removed in some feature release.
See [Deprecation Policy](https://udata.readthedocs.io/en/stable/versioning/#deprecation-policy).

* Theses frequencies are deprecated for their Dublin Core counter part:
    * `fortnighly` ⇨ `biweekly`
    * `biannual` ⇨ `semiannual`
    * `realtime` ⇨ `continuous`


## 0.9.0 (2017-01-10)

- First published version<|MERGE_RESOLUTION|>--- conflicted
+++ resolved
@@ -4,22 +4,16 @@
 
 - Removed all code logic related to the `published` date in resource model, now deprecated. :warning: The attribute itself was left in the model because of the complexity of the migration [#2807](https://github.com/opendatateam/udata/pull/2807)
 - Add `xlsx` and `docx` as closed format for quality score [#2814](https://github.com/opendatateam/udata/pull/2814)
+- Exposed dates through API are now timezone aware [#2810](https://github.com/opendatateam/udata/pull/2810)
 
 ## 6.0.2 (2023-02-06)
 
 - Handle None values in dataset and resource extras endpoints [#2805](https://github.com/opendatateam/udata/pull/2805)
 - Fix default license being selected in form in optional select group [#2809](https://github.com/opendatateam/udata/pull/2809)
 - Fix only SHA1 checksum is accepted when uploading resources [#2808](https://github.com/opendatateam/udata/pull/2808)
-<<<<<<< HEAD
-- Exposed dates through API are now timezone aware [#2810](https://github.com/opendatateam/udata/pull/2810)
-=======
-- Dates improvements [#2810](https://github.com/opendatateam/udata/pull/2810):
-    - Expose computed max between harvest and internal dates through API
-    - Exposed dates through API are now timezone aware
 - Fix organization metrics count [#2811](https://github.com/opendatateam/udata/pull/2811)
 - Fix setuptools version used in CI [#2813](https://github.com/opendatateam/udata/pull/2813)
 - Add `udata harvest clean` command [#2812](https://github.com/opendatateam/udata/pull/2812)
->>>>>>> 262a946d
 
 ## 6.0.1 (2023-01-18)
 
