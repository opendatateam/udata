# Changelog

## Current (in progress)

<<<<<<< HEAD
- :warning: Upgrade to `Flask-Security-Too` version 4.0.0 [#2772](https://github.com/opendatateam/udata/pull/2772):
  - New User model attribute `fs_uniquifier`, migration needed.
  - The `fs_uniquifier` is used to invalidate existing session in case of password reset.
  - The user's `fs_uniquifier` is used instead of the `id` for auth mecanism including permissions.
  - Exhaustive list of changes [here](https://flask-security-too.readthedocs.io/en/stable/changelog.html#version-4-0-0).
=======
- Fix apiv2 swagger with harvest metadata and add apiv2 swagger tests [#2782](https://github.com/opendatateam/udata/pull/2782)
>>>>>>> 2c870a80

## 5.0.1 (2022-11-14)

- Fix resource harvest uri validation error [#2780](https://github.com/opendatateam/udata/pull/2780)

## 5.0.0 (2022-11-14)

- :warning: **Breaking change** Use dedicated dynamic harvest metadata for dataset and resources. A migration copies identifying fields from extras to this dedicated metadata field. Extras won't be used anymore for harvest-related information. udata-ckan, udata-ods and udata-front packages are impacted and should be upgraded accordingly [#2762](https://github.com/opendatateam/udata/pull/2762)

## 5.0.0 (2022-11-14)

- :warning: **Breaking change** Use dedicated dynamic harvest metadata for dataset and resources. A migration copies identifying fields from extras to this dedicated metadata field. Extras won't be used anymore for harvest-related information. udata-ckan, udata-ods and udata-front packages are impacted and should be upgraded accordingly [#2762](https://github.com/opendatateam/udata/pull/2762)

## 4.1.3 (2022-11-02)

- Fix image URLs for suggest endpoints [#2761](https://github.com/opendatateam/udata/pull/2761)
- Switch from `Flask-restplus` to its fork `Flask-rest-x` [2770](https://github.com/opendatateam/udata/pull/2770)
- Clean inactive harvest datasets. :warning: a migration archives datasets linked to inactive harvest sources [#2764](https://github.com/opendatateam/udata/pull/2764) [#2773](https://github.com/opendatateam/udata/pull/2773) [#2777](https://github.com/opendatateam/udata/pull/2777)
- Fix randomly failing suggest tests [#2775](https://github.com/opendatateam/udata/pull/2775)
- Fix alt attribute not shown on image [#2776](https://github.com/opendatateam/udata/pull/2776)

## 4.1.2 (2022-09-01)

- Clean up event code [#2751](https://github.com/opendatateam/udata/pull/2751)
- Replace mongo legacy image in CI [#2754](https://github.com/opendatateam/udata/pull/2754)
- Fixes test `test_suggest_datasets_api` by modifying condition [#2759](https://github.com/opendatateam/udata/pull/2759)
- Fix doc name duplicate on rdf endpoints [#2763](https://github.com/opendatateam/udata/pull/2763)

## 4.1.1 (2022-07-08)

- Quality score computation refactoring and now returning it in list datasets endpoint. Update was made in admin too. [#2746](https://github.com/opendatateam/udata/pull/2746)
- :warning: Manifest logic was removed and udata does now work as standalone [#2747](https://github.com/opendatateam/udata/pull/2747)
- Remove map related stuff [#2749](https://github.com/opendatateam/udata/pull/2749)
- Add library udata_event_service to produce Kafka messages [#2743](https://github.com/opendatateam/udata/pull/2743)

## 4.1.0 (2022-06-09)

- Add html support for posts [#2731](https://github.com/opendatateam/udata/pull/2731)
- Use mongo search if `SEARCH_SERVICE_API_URL` variable is not set [#2728](https://github.com/opendatateam/udata/pull/2728)
- Improve resource extension detection [#2729](https://github.com/opendatateam/udata/pull/2729/files)
- Remove resources in dataset search serialization [#2730](https://github.com/opendatateam/udata/pull/2730)
- Add endpoint to directly get specific resource by rid [#2732](https://github.com/opendatateam/udata/pull/2732).
- Publish kafka message when resource is created, modified or deleted [#2733](https://github.com/opendatateam/udata/pull/2733)
- Clean documentation and code with respect to independent search service [#2738](https://github.com/opendatateam/udata/pull/2738)
- Fix size argument in suggests endpoint and corresponding tests [#2739](https://github.com/opendatateam/udata/pull/2739)
- Add udata instance name prefix and action suffix for kafka topics [#2736](https://github.com/opendatateam/udata/pull/2736)
- Fix tokenisation by building an `AND` query (see comments in code) for mongo text search and pagination [#2740](https://github.com/opendatateam/udata/pull/2740)

## 4.0.2 (2022-05-04)

- Remove unused `_total_pages` search property [#2726](https://github.com/opendatateam/udata/pull/2726)
- Use -followers as default suggest sort on datasets, reuses and orgas [#2727](https://github.com/opendatateam/udata/pull/2727)
- Reintroduce user suggest with mongo contains [#2725](https://github.com/opendatateam/udata/pull/2725)

## 4.0.1 (2022-04-11)

- Removed `post_save` signal within `add_resource` and `update_resource` methods. [#2720](https://github.com/opendatateam/udata/pull/2720)
- Refactor and update documentation with latest udata updates [#2717](https://github.com/opendatateam/udata/pull/2717)
- Add harvest csv adapter for a catalog of harvesters [#2722](https://github.com/opendatateam/udata/pull/2722)

## 4.0.0 (2022-03-30)

### Breaking change

Search refactor [#2680](https://github.com/opendatateam/udata/pull/2680)
- :warning: Search changes [#2692](https://github.com/opendatateam/udata/pull/2692):
  - The search feature is not within udata anymore and queries a distant service.
  - The search feature is now optional and is enabled by setting the `SEARCH_SERVICE_API_URL` setting.
  - When search is not enabled, the search endpoints will return a `501 Not Implemented` error.
  - The ModelAdapter, SearchQuery and SearchResult patterns were kept but heavily refactored.
  - udata uses a Kafka producer to send documents to index to the search service.
  - udata uses HTTP request to query the search service.
- :warning: API changes [#2669](https://github.com/opendatateam/udata/pull/2669):
  - List endpoints for organizations, datasets, reuses and users are now querying MongoDB instead of ElasticSearch.
  - Those endpoints use MongoDB full text search when `q` argument is used. Some unused filters on this route were dropped.
  - A new API parser was implemented to replace the search one.
  - The previous ElasticSearch endpoints were moved to APIv2 with the following url pattern: `/{object}/search` (ex: `/datasets/search`).
- :warning: Suggest changes [#2685](https://github.com/opendatateam/udata/pull/2685) and [#2696](https://github.com/opendatateam/udata/pull/2696):
  - Current suggest implementation moved from an Elasticsearch index to a MongoDB query using the term `contains`.
  - The user suggest was entirely removed, as its existence is now less relevant because of the full text search.

## 3.3.3 (2022-03-29)

- Extend dcat properties support (frequency litteral, creation and modification date, landing page and abstract description) [#2715](https://github.com/opendatateam/udata/pull/2715)


## 3.3.2 (2022-03-01)

- **Deprecation**: Topics are now deprecated and will be removed in upcoming releases.
- Use title to improve License guess [#2697](https://github.com/opendatateam/udata/pull/2697)
- Add a `q` argument to the paginated datasets resources endpoint, to search through resources titles. [#2701](https://github.com/opendatateam/udata/pull/2701)
- Delete discussion with deleted user as only participant [#2702](https://github.com/opendatateam/udata/pull/2702)
- Fix error on post creation when adding related reuse [#2704](https://github.com/opendatateam/udata/pull/2704)
- Redirect in endpoints routing now returns 308 instead of 302 in order to keep the method and body. [#2706](https://github.com/opendatateam/udata/pull/2706)
- Delete badges from datasets fixtures. [2709](https://github.com/opendatateam/udata/pull/2709)

## 3.3.1 (2022-01-11)

- Fix fields empty value in admin form to allow for unsetting fields [#2691](https://github.com/opendatateam/udata/pull/2691)
- :warning: Add a new required topic string field on reuses. The associated migration set default topic to `others` [#2689](https://github.com/opendatateam/udata/pull/2689)

## 3.3.0 (2021-12-10)

- :warning: Removed `Issues` code and logic. The corresponding MongoDB collection should be deleted when upgrading Udata. [#2681](https://github.com/opendatateam/udata/pull/2681)
- Fix transfer ownership from org to user [#2678](https://github.com/opendatateam/udata/pull/2678)
- Fix discussion creation on posts [#2687](https://github.com/opendatateam/udata/pull/2687)

## 3.2.2 (2021-11-23)

- Move template hook logic back to udata [#2671](https://github.com/opendatateam/udata/pull/2671) [#2679](https://github.com/opendatateam/udata/pull/2679)
- Add dataset's acronym to catalog [#2675](https://github.com/opendatateam/udata/pull/2675)
- Better URL-based License guess [#2672](https://github.com/opendatateam/udata/pull/2672)
- New way of fixtures generation [#2677](https://github.com/opendatateam/udata/pull/2677):
  - The command now uses a remote file (default) if a URL is provided or a local one if a path is provided.
  - This file can be generated by using the command `generate-fixtures-file`, which takes as an argument the URL of the source queried to retieve the data dumped to the file.
  - The command `generate-fixtures-file` uses a customizable list of datasets slugs to know which datasets to query.
- Fixed the Geomform check for a GeoZone instance in formdata [#2683](https://github.com/opendatateam/udata/pull/2683)

## 3.2.1 (2021-10-22)

- Fix default sort with right sort column creation date name, for posts in back-office editorial page [#2665](https://github.com/opendatateam/udata/pull/2665)
- Meta read-only-enabled is back [#2664](https://github.com/opendatateam/udata/pull/2664)
- First endpoints for APIv2! Add datasets hateoas and resources pagination endpoints [#2663](https://github.com/opendatateam/udata/pull/2663) [#2667](https://github.com/opendatateam/udata/pull/2667)
- Add `archived` and `resources_count` fields in the dataset catalog [#2668](https://github.com/opendatateam/udata/pull/2668)

## 3.2.0 (2021-09-14)

- Update dependencies following setuptools 58.0.2 release that drop support for `use_2to3` [#2660](https://github.com/opendatateam/udata/pull/2660):
  - :warning: **breaking change** `rdfs` is not supported anymore
  - `jsonld` endpoints have a `@context` dict directly instead of an url to the context endpoint
- Update documentation with [udata-front plugin renaming](https://github.com/etalab/data.gouv.fr/issues/393) [#2661](https://github.com/opendatateam/udata/pull/2661)
- Various DCAT fixes (geonetwork compatibility) and debug command [#2662](https://github.com/opendatateam/udata/pull/2662)

## 3.1.0 (2021-08-31)

- :warning: Use pip-tools for requirements management [#2642](https://github.com/opendatateam/udata/pull/2642)[#2650](https://github.com/opendatateam/udata/pull/2650)[#2651](https://github.com/opendatateam/udata/pull/2651). Please [read the doc](https://github.com/opendatateam/udata/blob/master/docs/development-environment.md#python-and-virtual-environment) if you are a udata developer.
- :warning: Check db integrity and apply temporary and permanent fixes [#2644](https://github.com/opendatateam/udata/pull/2644) :warning: the associated migrations can take a long time to run.
- :warning: Upgrade to Flask-1.1.4 [#2639](https://github.com/opendatateam/udata/pull/2639)
- Safeguard `User.delete()` [#2646](https://github.com/opendatateam/udata/pull/2646)
- Fix user delete command [#2647](https://github.com/opendatateam/udata/pull/2647)
- Protect `test_ignore_post_save_signal` from weak ref error while testing [#2649](https://github.com/opendatateam/udata/pull/2649)
- Update translations following frontend refactoring (a lot of translations have been moved to udata-gouvfr) [#2648](https://github.com/opendatateam/udata/pull/2648)
- Fix RDF output content negociation [#2652](https://github.com/opendatateam/udata/pull/2652)
- Update Pillow dependency to 8.0.0 [#2654](https://github.com/opendatateam/udata/pull/2654)
- Add more fixes on HarvestSource and HarvestJobs for db integrity [#2653](https://github.com/opendatateam/udata/pull/2653/files)

## 3.0.4 (2021-08-12)

- Now returning notfound() http exception when router does not match any territory object instead of None [#2637](https://github.com/opendatateam/udata/pull/2637)
- Add larger reuse thumbnail image [#2638](https://github.com/opendatateam/udata/pull/2638)
- Activate plugins before creating app when testing [#2643](https://github.com/opendatateam/udata/pull/2643)

## 3.0.3 (2021-07-30)

- Remove mail sending task on follow [#2635](https://github.com/opendatateam/udata/pull/2635)
- Fix root api endpoint error [#2636](https://github.com/opendatateam/udata/pull/2636)

## 3.0.2 (2021-07-19)

- Fix sentry id event logging [#2364](https://github.com/opendatateam/udata/pull/2634)
- Fix remote resource upload [#2632](https://github.com/opendatateam/udata/pull/2632)

## 3.0.1 (2021-07-09)

- Remove apidoc blueprint, moved to udata-gouvfr [#2628](https://github.com/opendatateam/udata/pull/2628)
- New migration to update community resources schema from string to dict [#2629](https://github.com/opendatateam/udata/pull/2629)

## 3.0.0 (2021-07-07)

- :warning: **breaking change**: most of the theme/templates logic has been moved to https://github.com/etalab/udata-gouvfr. `udata` no longer contains a default theme. In the 3.x series, we hope it will be usable as a "headless" open data platform, but for now you probably need to plug your own theme or use udata-gouvfr. [More info about this change here](https://github.com/opendatateam/udata/blob/master/docs/roadmap/udata-3.md#the-road-to-udata3). [#2522](https://github.com/opendatateam/udata/pull/2522)
- Migrate from raven to sentry-sdk [#2620](https://github.com/opendatateam/udata/pull/2620)
- Add a UdataCleaner class to use udata's markdown configuration on SafeMarkup as well [#2619](https://github.com/opendatateam/udata/pull/2619)
- Fix schema name display in resource modal [#2617](https://github.com/opendatateam/udata/pull/2617)

## 2.7.1 (2021-05-27)

- Add migration to roolback on resource's schema's name to None [#2615](https://github.com/opendatateam/udata/pull/2615)

## 2.7.0 (2021-05-25)

- Modify `schema` field to resource. This field is now a nested field containing two sub-properties `name` and `version` [#2600](https://github.com/opendatateam/udata/pull/2600).
- Add a `schema_version` facet to the dataset search (need to be reindex to appear in results) [#2600](https://github.com/opendatateam/udata/pull/2600).

## 2.6.5 (2021-05-19)

- Fix create user by API [#2609](https://github.com/opendatateam/udata/pull/2609)
- Add sqlite, db and ics to allowed extensions [#2610](https://github.com/opendatateam/udata/pull/2610)
- Better markup parsing [#2611](https://github.com/opendatateam/udata/pull/2611):
  - Geozone's and Resource type's labelize function return None if no object is found.
  - New SafeMarkup class, which inherits from Markup, uses Bleach to sanitize Markup class.

## 2.6.4 (2021-03-24)

- Enhance self endpoint verification [#2604](https://github.com/opendatateam/udata/pull/2604)

## 2.6.3 (2021-03-23)

- Extraction of translation's strings [#2602](https://github.com/opendatateam/udata/pull/2602)

## 2.6.2 (2021-03-22)

- Fix SECURITY_CONFIRMABLE=False [#2588](https://github.com/opendatateam/udata/pull/2588)
- Support dct:license on DCAT harvester [#2589](https://github.com/opendatateam/udata/pull/2589)
- Admin small enhancements [#2591](https://github.com/opendatateam/udata/pull/2591):
  - The sidebar "Me" label has been renamed "Profile"
  - The user's profile now displays the user's email
  - The button "Edit" and the dropdown were merged. The button is now only a dropdown listing the actions.
  - "Edit" action has been renamed to "Edit the dataset/reuse/organization/profile" according to the current object to edit.
- Add `nofollow` attribute to links in discussions comments [#2593](https://github.com/opendatateam/udata/pull/2593)
- Add pip upgrade in circle's publish step [#2596](https://github.com/opendatateam/udata/pull/2596)
- Pin Twine's version [#2597](https://github.com/opendatateam/udata/pull/2597)
- Pin twine'version in circle's publish step [#2598](https://github.com/opendatateam/udata/pull/2598)

## 2.6.1 (2021-01-26)

- Fix url_for method in organization's catalog's view [#2587](https://github.com/opendatateam/udata/pull/2587)

## 2.6.0 (2021-01-25)

- Add resource's description and title size limit [#2586](https://github.com/opendatateam/udata/pull/2586)
- Add RDF catalog view for organizations [#2583](https://github.com/opendatateam/udata/pull/2583)

## 2.5.1 (2020-12-31)

- Add title's and description's length limit in forms [#2585](https://github.com/opendatateam/udata/pull/2585)

## 2.5.0 (2020-11-30)

- Change reuse's form's label name to title [#2575](https://github.com/opendatateam/udata/pull/2575)
- Unpublished posts are no longer served by the `Post.list` API endpoint [#2578](https://github.com/opendatateam/udata/pull/2578)
- Read only mode can now be toggled in settings [#2565](https://github.com/opendatateam/udata/pull/2565):
  - Toggles a warning banner on the frontend view and a warning toast on the admin view.
  - Prevents new users to register.
  - Prevents non admin users to create new content such as organizations, datasets, community resources or discussions.
  - Will return a `423` response code to any non-admin request to endpoints specified in `METHOD_BLOCKLIST` setting.
  - Existing content can still be updated.
- Add an alert block in layout template, to be overrided in installed theme [#2580](https://github.com/opendatateam/udata/pull/2580)

## 2.4.1 (2020-11-09)

- Escaping XML's forbidden characters [#2562](https://github.com/opendatateam/udata/pull/2562)
- Ignore pattern feature for linkchecker [#2564](https://github.com/opendatateam/udata/pull/2564)
- Fix TypeError when creating a superuser with an incorrect password [#2567](https://github.com/opendatateam/udata/pull/2567)

## 2.4.0 (2020-10-16)

- :warning: Resources and community resources creation API change [#2545](https://github.com/opendatateam/udata/pull/2545):
  - Remove the RESOURCES_FILE_ALLOWED_DOMAINS setting and mechanism.
  - The community resource's/resource's url could be set from the client side, even in the case of a hosted one, which is illogical.
    A hosted community resource's/resource's url should only be the sole responsibility of the backend.
  - Consequently, the POST endpoint of the community resources/resources API is only meant for the remote ones and the PUT endpoint of the community resources/resources API will take the existing resource's url to override the one sent by the client.
- Community resources changes [#2546](https://github.com/opendatateam/udata/pull/2546):
  - Dataset is now correctly set at community resource creation
  - Remove now useless job 'purge-orphan-community-resources'
- Using the fs_filename logic when uploading a new resource on the data catalog.[#2547](https://github.com/opendatateam/udata/pull/2547)
- Remove old file when updating resources and community resources from API [#2548](https://github.com/opendatateam/udata/pull/2548)
- Sortable.js upgrade to fix an issue in udata's editorial page when reordering featured datasets [#2550](https://github.com/opendatateam/udata/pull/2550)
- Password rotation mechanism [#2551](https://github.com/opendatateam/udata/pull/2551):
  - Datetime fields `password_rotation_demanded` and `password_rotation_performed` added to user model.
  - Override Flask-Security's login and reset password forms to implement the password rotation checks.
- Password complexity settings hardening [#2554](https://github.com/opendatateam/udata/pull/2554)
- Migrate ODS datasets urls [#2559](https://github.com/opendatateam/udata/pull/2559)

## 2.3.0 (2020-09-29)

- Plugin's translations are now correctly loaded [#2529](https://github.com/opendatateam/udata/pull/2529)
- Vine version is now pinned in requirements [#2532](https://github.com/opendatateam/udata/pull/2532)
- Fix reuses metrics [#2531](https://github.com/opendatateam/udata/pull/2531):
  - Reuses "datasets" metrics are now triggered correctly
  - New job to update the datasets "reuses" metrics: `update-datasets-reuses-metrics` to be scheduled
- Add a migration to set the reuses datasets metrics to the correct value [#2540](https://github.com/opendatateam/udata/pull/2540)
- Add a specific dataset's method for resource removal [#2534](https://github.com/opendatateam/udata/pull/2534)
- Flask-Security update [#2535](https://github.com/opendatateam/udata/pull/2535):
  - Switch to fork Flask-Security-Too
  - New settings to set the required password length and complexity
- Fix Flask-security sendmail overriding [#2536](https://github.com/opendatateam/udata/pull/2536)
- Add a custom password complexity checker to Flask-Security [#2537](https://github.com/opendatateam/udata/pull/2537)
- Change too short password error message [#2538](https://github.com/opendatateam/udata/pull/2538)

## 2.2.1 (2020-08-25)

- Some fixes for the static files deletion [#2526](https://github.com/opendatateam/udata/pull/2526):
  - New static files migration replacing the older one:
    - The migration now uses FS_URL.
    - Fixed the fs_filename string formating.
    - Now checks the community ressource's URLs too.
  - Removing the deletion script link in the CHANGELOG previous entry.
- Add a schema facet to the dataset search 🚧 requires datasets reindexation [#2523](https://github.com/opendatateam/udata/pull/2523)

## 2.2.0 (2020-08-05)

- CORS are now handled by Flask-CORS instead of Flask-RestPlus[#2485](https://github.com/opendatateam/udata/pull/2485)
- Oauth changes [#2510](https://github.com/opendatateam/udata/pull/2510):
  - Authorization code Grant now support PKCE flow
  - New command to create an OAuth client
  - :warning: Implicit grant is no longer supported
- :warning: Deletion workflow changes [#2488](https://github.com/opendatateam/udata/pull/2488):
  - Deleting a resource now triggers the deletion of the corresponding static file
  - Deleting a dataset now triggers the deletion of the corresponding resources (including community resources) and their static files
  - Adding a celery job `purge-orphan-community-resources` to remove community resources not linked to a dataset. This should be scheduled regularly.
  - Adding a migration file to populate resources fs_filename new field. Deleting the orphaned files is pretty deployment specific.
    A custom script should be writen in order to find and delete those files.
- Show traceback for migration errors [#2513](https://github.com/opendatateam/udata/pull/2513)
- Add `schema` field to ressources. This field can be filled based on an external schema catalog [#2512](https://github.com/opendatateam/udata/pull/2512)
- Add 2 new template hooks: `base.modals` (base template) and `dataset.resource.card.extra-buttons` (dataset resource card) [#2514](https://github.com/opendatateam/udata/pull/2514)

## 2.1.3 (2020-06-29)

- Fix internal links in markdown when not starting w/ slash [#2500](https://github.com/opendatateam/udata/pull/2500)
- Fix JS error when uploading a resource in certain conditions [#2483](https://github.com/opendatateam/udata/pull/2483)

## 2.1.2 (2020-06-17)

- Decoded api key byte string [#2482](https://github.com/opendatateam/udata/pull/2482)
- Removed now useless metric fetching [#2482](https://github.com/opendatateam/udata/pull/2484)
- Fix bug in harvester's cron schedule [#2493](https://github.com/opendatateam/udata/pull/2493)
- Adding banner options in settings for a potential use in an udata's theme [#2492](https://github.com/opendatateam/udata/pull/2492)

## 2.1.1 (2020-06-16)

- Broken release, use 2.1.2

## 2.1.0 (2020-05-12)

### Breaking changes

- Full metrics refactoring [2459](https://github.com/opendatateam/udata/pull/2459):
  - Metric collection is now useless and will not be filled anymore, you can remove it or keep it for archival sake. It will not be automatically removed.
  - [udata-piwik](https://github.com/opendatateam/udata-piwik) now uses InfluxDB as a buffer for trafic data before injecting them into udata's models.
  - Most of celery's tasks related to metrics are removed, this should help performance-wise on a big instance.
  - Charts related to metrics are removed from admin and dashboard panel until we have accurate data to populate them.
  - Site's metrics computation are not triggered by signals anymore.
  - A specific celery job needs to be run periodically to compute site's metrics.

### New features

- Nothing yet

## 2.0.4 (2020-05-04)

- Fix export-csv command (py3 compat) [#2472](https://github.com/opendatateam/udata/pull/2472)

## 2.0.3 (2020-04-30)

- :warning: Security fix: fix XSS in markdown w/ length JS filter [#2471](https://github.com/opendatateam/udata/pull/2471)

## 2.0.2 (2020-04-07)

- :warning: Breaking change / security fix: disallow html tags in markdown-it (JS markdown rendering) [#2465](https://github.com/opendatateam/udata/pull/2465)

## 2.0.1 (2020-03-24)

- Allow images to be displayed in markdown by default [#2462](https://github.com/opendatateam/udata/pull/2462)
- Fix deleted user's authentication on backend side [#2460](https://github.com/opendatateam/udata/pull/2460)

## 2.0.0 (2020-03-11)

### Breaking changes

- Migration to Python 3.7 [#1766](https://github.com/opendatateam/udata/pull/1766)
- The new migration system ([#1956](https://github.com/opendatateam/udata/pull/1956)) uses a new python based format. Pre-2.0 migrations are not compatible so you might need to upgrade to the latest `udata` version `<2.0.0`, execute migrations and then upgrade to `udata` 2+.
- The targeted mongo version is now Mongo 3.6. Backward support is not guaranteed
- Deprecated celery tasks have been removed, please ensure all old-style tasks (pre 1.6.20) have been consumed before migrating [#2452](https://github.com/opendatateam/udata/pull/2452)

### New features

- New migration system [#1956](https://github.com/opendatateam/udata/pull/1956):
  - Use python based migrations instead of relying on mongo internal and deprecated `js_exec`
  - Handle rollback (optionnal)
  - Detailled history
- Template hooks generalization: allows to dynamically extend template with widgets and snippets from extensions. See [the dedicated documentation section](https://udata.readthedocs.io/en/stable/extending/#hooks) [#2323](https://github.com/opendatateam/udata/pull/2323)
- Markdown now supports [Github Flavored Markdown (GFM) specs](https://github.github.com/gfm/) (ie. the already supported [CommonMark specs](https://spec.commonmark.org) plus tables, strikethrough, autolinks support and predefined disallowed raw HTML) [#2341](https://github.com/opendatateam/udata/pull/2341)

## 1.6.20 (2020-01-21)

- New Crowdin translations [#2360](https://github.com/opendatateam/udata/pull/2360)
- Fix territory routing for @latest [#2447](https://github.com/opendatateam/udata/pull/2447)
- Refactor Celery: py2/py3 compatibility, use ids as payload [#2305](https://github.com/opendatateam/udata/pull/2305)
- Automatically archive dangling harvested datasets :warning: this is enabled by default [#2368](https://github.com/opendatateam/udata/pull/2368)
- Refactor celery tasks to avoid models/documents in the transport layer [#2305](https://github.com/opendatateam/udata/pull/2305)

## 1.6.19 (2020-01-06)

- `rel=nofollow` on remote source links [#2364](https://github.com/opendatateam/udata/pull/2364)
- Fix admin messages and fix user roles selector default value [#2365](https://github.com/opendatateam/udata/pull/2365)
- Fix new harvester's form tooltip showup [#2371](https://github.com/opendatateam/udata/pull/2371)
- Fix responsive design of search results [#2372](https://github.com/opendatateam/udata/pull/2372)
- Fix non-unique ids in datasets' comments [#2374](https://github.com/opendatateam/udata/pull/2374)
- Case insensitive license matching [#2378](https://github.com/opendatateam/udata/pull/2378)

## 1.6.18 (2019-12-13)

- Remove embedded API doc [#2343](https://github.com/opendatateam/udata/pull/2343) :warning: Breaking change, please customize `API_DOC_EXTERNAL_LINK` for your needs.
- Removed published date from community ressources [#2350](https://github.com/opendatateam/udata/pull/2350)
- Added new size for avatars in user's model (`udata images render` must be run in order to update the size of existing images) [#2353](https://github.com/opendatateam/udata/pull/2353)
- Fixed user's avatar change [#2351](https://github.com/opendatateam/udata/issues/2351)
- Removed dead code [#2355](https://github.com/opendatateam/udata/pull/2355)
- Resolved conflict between id and slug [#2356](https://github.com/opendatateam/udata/pull/2356)
- Fix next link in posts pagination [#2358](https://github.com/opendatateam/udata/pull/2358)
- Fix organization's members roles translation [#2359](https://github.com/opendatateam/udata/pull/2359)
## 1.6.17 (2019-10-28)

- Disallow URLs in first and last names [#2345](https://github.com/opendatateam/udata/pull/2345)

## 1.6.16 (2019-10-22)

- Prevent Google ranking spam attacks on reuse pages (`rel=nofollow` on reuse link) [#2320](https://github.com/opendatateam/udata/pull/2320)
- Display admin resources list actions only if user has permissions to edit [#2326](https://github.com/opendatateam/udata/pull/2326)
- Fix non-admin user not being able to change their profile picture [#2327](https://github.com/opendatateam/udata/pull/2327)

## 1.6.15 (2019-09-11)

- Style links in admin modals [#2292](https://github.com/opendatateam/udata/pull/2292)
- Add activity.key filter to activity.atom feed [#2293](https://github.com/opendatateam/udata/pull/2293)
- Allow `Authorization` as CORS header and OAuth minor fixes [#2298](https://github.com/opendatateam/udata/pull/2298)
- Set dataset.private to False by default (and fix stock) [#2307](https://github.com/opendatateam/udata/pull/2307)
- Fixes some inconsistencies between admin display (buttons, actions...) and real permissions [#2308](https://github.com/opendatateam/udata/pull/2308)


## 1.6.14 (2019-08-14)

- Cleanup `permitted_reuses` data (migration) [#2244](https://github.com/opendatateam/udata/pull/2244)
- Proper form errors handling on nested fields [#2246](https://github.com/opendatateam/udata/pull/2246)
- JS models load/save/update consistency (`loading` always `true` on query, always handle error, no more silent errors) [#2247](https://github.com/opendatateam/udata/pull/2247)
- Ensures that date ranges are always positive (ie. `start` < `end`) [#2253](https://github.com/opendatateam/udata/pull/2253)
- Enable completion on the "`MIME type`" resource form field (needs reindexing) [#2238](https://github.com/opendatateam/udata/pull/2238)
- Ensure oembed rendering errors are not hidden by default error handlers and have cors headers [#2254](https://github.com/opendatateam/udata/pull/2254)
- Handle dates before 1900 during indexing [#2256](https://github.com/opendatateam/udata/pull/2256)
- `spatial load` command is more resilient: make use of a temporary collection when `--drop` option is provided (avoid downtime during the load), in case of exception or keybord interrupt, temporary files and collections are cleaned up [#2261](https://github.com/opendatateam/udata/pull/2261)
- Configurable Elasticsearch timeouts. Introduce `ELASTICSEARCH_TIMEOUT` as default/read timeout and `ELASTICSEARCH_INDEX_TIMEOUT` as indexing/write timeout [#2265](https://github.com/opendatateam/udata/pull/2265)
- OEmbed support for organizations [#2273](https://github.com/opendatateam/udata/pull/2273)
- Extract search parameters as settings allowing fine tuning search without repackaging udata (see [the **Search configuration** documentation](https://udata.readthedocs.io/en/stable/adapting-settings/#search-configuration)) [#2275](https://github.com/opendatateam/udata/pull/2275)
- Prevent `DoesNotExist` error in activity API: silence the error for the consumer but log it (ie. visible in Sentry) [#2268](https://github.com/opendatateam/udata/pull/2268)
- Optimize CSV export generation memory wise [#2277](https://github.com/opendatateam/udata/pull/2277)

## 1.6.13 (2019-07-11)

- Rename og:image target :warning: this will break your custom theme, please rename your logo image file to `logo-social.png` instead of `logo-600x600.png` [#2217](https://github.com/opendatateam/udata/pull/2217)
- Don't automatically overwrite `last_update` field if manually set [#2020](https://github.com/opendatateam/udata/pull/2220)
- Spatial completion: only index last version of each zone and prevent completion cluttering [#2140](https://github.com/opendatateam/udata/pull/2140)
- Init: prompt to loads countries [#2140](https://github.com/opendatateam/udata/pull/2140)
- Handle UTF-8 filenames in `spatial load_logos` command [#2223](https://github.com/opendatateam/udata/pull/2223)
- Display the datasets, reuses and harvesters deleted state on listing when possible [#2228](https://github.com/opendatateam/udata/pull/2228)
- Fix queryless (no `q` text parameter) search results scoring (or lack of scoring) [#2231](https://github.com/opendatateam/udata/pull/2231)
- Miscellaneous fixes on completers [#2215](https://github.com/opendatateam/udata/pull/2215)
- Ensure `filetype='remote'` is set when using the manual ressource form [#2236](https://github.com/opendatateam/udata/pull/2236)
- Improve harvest sources listing (limit `last_job` fetched and serialized fields, reduce payload) [#2214](https://github.com/opendatateam/udata/pull/2214)
- Ensure HarvestItems are cleaned up on dataset deletion [#2214](https://github.com/opendatateam/udata/pull/2214)
- Added `config.HARVEST_JOBS_RETENTION_DAYS` and a `harvest-purge-jobs` job to apply it [#2214](https://github.com/opendatateam/udata/pull/2214) (migration). **Warning, the migration will enforce `config.HARVEST_JOBS_RETENTION_DAYS` and can take some time on a big `HarvestJob` collection**
- Drop `no_dereference` on indexing to avoid the "`dictionary changed size during iteration`" error until another solution is found. **Warning: this might result in more resources consumption while indexing** [#2237](https://github.com/opendatateam/udata/pull/2237)
- Fix various issues around discussions UI [#2190](https://github.com/opendatateam/udata/pull/2190)


## 1.6.12 (2019-06-26)

- Archive dataset feature [#2172](https://github.com/opendatateam/udata/pull/2172)
- Refactor breadcrum includes [#2173](https://github.com/opendatateam/udata/pull/2173)
- Better dependencies management [#2182](https://github.com/opendatateam/udata/pull/2182) and [#2172/install.pip](https://github.com/opendatateam/udata/pull/2172/files#diff-d7b45472f3465d62f857d14cf59ea8a2)
- Reduce following to staring [#2192](https://github.com/opendatateam/udata/pull/2192/files)
- Simplify display of spatial coverage in search results [#2192](https://github.com/opendatateam/udata/pull/2192/files)
- Add cache for organization and topic display pages [#2194](https://github.com/opendatateam/udata/pull/2194)
- Dataset of datasets: id as ref instead of slug [#2195](https://github.com/opendatateam/udata/pull/2195) :warning: this introduces some settings changes, cf [documentation for EXPORT_CSV](https://github.com/opendatateam/udata/blob/master/docs/adapting-settings.md).
- Add meta og:type: make twitter cards work [#2196](https://github.com/opendatateam/udata/pull/2196)
- Fix UI responsiveness [#2199](https://github.com/opendatateam/udata/pull/2199)
- Remove social media sharing feature [#2200](https://github.com/opendatateam/udata/pull/2200)
- Quick fix for activity.atom [#2203](https://github.com/opendatateam/udata/pull/2203)
- Remove diff from js dependencies to fix CVE [#2204](https://github.com/opendatateam/udata/pull/2204)
- Replace default sort label for better readability [#2206](https://github.com/opendatateam/udata/pull/2206)
- Add a condition to up-to-dateness of a dataset [#2208](https://github.com/opendatateam/udata/pull/2208)
- Prevent deleted harvesters from running until purged. Harvest jobs history is deleted too on purge. [#2209](https://github.com/opendatateam/udata/pull/2209)
- Better quality.frequency management [#2211](https://github.com/opendatateam/udata/pull/2211)
- Fix caching of topic pages [#2213](https://github.com/opendatateam/udata/pull/2213)

## 1.6.11 (2019-05-29)

- Center incomplete rows of cards [#2162](https://github.com/opendatateam/udata/pull/2162)
- Allow .dxf upload [#2164](https://github.com/opendatateam/udata/pull/2164)
- Always use remote_url as harvesting source [#2165](https://github.com/opendatateam/udata/pull/2165)
- Update jquery to ~3.4.1 [#2161](https://github.com/opendatateam/udata/pull/2161)
- Fix various issues with search result page [#2166](https://github.com/opendatateam/udata/pull/2166)
- Restore notbroken facet includes [#2169](https://github.com/opendatateam/udata/pull/2169)

## 1.6.10 (2019-05-23)

- Remove `<br>` in badge display [#2156](https://github.com/opendatateam/udata/pull/2156)
- Display user avatar and fix its sizing [#2157](https://github.com/opendatateam/udata/pull/2157)
- Redirect unfiltered csv exports to dataset of datasets [#2158](https://github.com/opendatateam/udata/pull/2158)
- Show organization id in a modal and add hyperlinks to ids in detail modal [#2159](https://github.com/opendatateam/udata/pull/2159)

## 1.6.9 (2019-05-20)

- Add user slug to dataset cache key [#2146](https://github.com/opendatateam/udata/pull/2146)
- Change display of cards of reuses on topic pages [#2148](https://github.com/opendatateam/udata/pull/2148)
- Display remote source of harvested dataset [#2150](https://github.com/opendatateam/udata/pull/2150)
- Prefill community resource type on upload form [#2151](https://github.com/opendatateam/udata/pull/2151)
- Fix user profile UI [#2152](https://github.com/opendatateam/udata/pull/2152)
- Remove concept of permitted reuse [#2153](https://github.com/opendatateam/udata/pull/2153)

## 1.6.8 (2019-05-13)

- Configurable search autocomplete [#2138](https://github.com/opendatateam/udata/pull/2138)

## 1.6.7 (2019-05-10)

- Refactor DCAT harvesting to store only one graph (and prevent MongoDB document size overflow) [#2096](https://github.com/opendatateam/udata/pull/2096)
- Expose sane defaults for `TRACKING_BLACKLIST` [#2098](https://github.com/opendatateam/udata/pull/2098)
- Bubble up uploader errors [#2102](https://github.com/opendatateam/udata/pull/2102)
- Ensure `udata worker status --munin` always outputs zero values so munin won't see it has a "no data" response [#2103](https://github.com/opendatateam/udata/pull/2103)
- Metrics tuning: breaks circular dependencies, drop exec_js/eval usage, proper logging... [#2113](https://github.com/opendatateam/udata/pull/2113)
- Change reuse icon from "retweet" to "recycle" [#2122](https://github.com/opendatateam/udata/pull/2122)
- Admins can delete a single comment in a discussion thread [#2087](https://github.com/opendatateam/udata/pull/2087)
- Add cache directives to dataset display blocks [#2129](https://github.com/opendatateam/udata/pull/2129)
- Export multiple models objects to CSV (dataset of datasets) [#2124](https://github.com/opendatateam/udata/pull/2124)


## 1.6.6 (2019-03-27)

- Automatically loads default settings from plugins (if `plugin.settings` module exists) [#2058](https://github.com/opendatateam/udata/pull/2058)
- Fixes some memory leaks on reindexing [#2070](https://github.com/opendatateam/udata/pull/2070)
- Fixes minor UI bug [#2072](https://github.com/opendatateam/udata/pull/2072)
- Prevent ExtrasField failure on null value [#2074](https://github.com/opendatateam/udata/pull/2074)
- Improve ModelField errors handling [#2075](https://github.com/opendatateam/udata/pull/2075)
- Fix territories home map [#2077](https://github.com/opendatateam/udata/pull/2077)
- Prevent timeout on `udata index` in some cases [#2079](https://github.com/opendatateam/udata/pull/2079)
- Pin werkzeug dependency to `0.14.1` until incompatibilities are fixed [#2081](https://github.com/opendatateam/udata/pull/2081)
- Prevent client-side error while handling unparseable API response [#2076](https://github.com/opendatateam/udata/pull/2076)
- Fix the `udata job schedule` erroneous help message [#2083](https://github.com/opendatateam/udata/pull/2083)
- Fix upload button on replace resource file [#2085](https://github.com/opendatateam/udata/pull/2085)
- Ensure harvest items statuses are updated on the right job [#2089](https://github.com/opendatateam/udata/pull/2089)
- Added Serbian translations [#2055](https://github.com/opendatateam/udata/pull/2055)

## 1.6.5 (2019-02-27)

- Replace "An user" by "A user" [#2033](https://github.com/opendatateam/udata/pull/2033)
- Use "udata" and fix a few other typos in documentation and UI/translation strings [#2023](https://github.com/opendatateam/udata/pull/2023)
- Add a surrounding block declaration around community section [2039](https://github.com/opendatateam/udata/pull/2039)
- Fix broken form validation on admin discussions and issues [#2045](https://github.com/opendatateam/udata/pull/2045)
- Fix full reindexation by avoiding `SlugField.instance` deepcopy in `no_dereference()` querysets [#2048](https://github.com/opendatateam/udata/pull/2048)
- Ensure deleted user slug is pseudonymized [#2049](https://github.com/opendatateam/udata/pull/2049)
- Prevent the "Add resource" modal from closing when using the frontend "Add resource" button [#2052](https://github.com/opendatateam/udata/pull/2052)

## 1.6.4 (2019-02-02)

- Fix workers: pin redis version for Celery compatibility [#2019](https://github.com/opendatateam/udata/pull/2019)

## 1.6.3 (2019-02-01)

- Remove extra attributes on user deletion [#1961](https://github.com/opendatateam/udata/pull/1961)
- Pin phantomjs to version `2.1.7` [#1975](https://github.com/opendatateam/udata/pull/1975)
- Protect membership accept route against flood [#1984](https://github.com/opendatateam/udata/pull/1984)
- Ensure compatibility with IE11 and Firefox ESR [#1990](https://github.com/opendatateam/udata/pull/1990)
- Lots of fixes on the resource form. Be explicit about uploading a new file [#1991](https://github.com/opendatateam/udata/pull/1991)
- Centralize `selectize` handling and style in `base-completer` and apply some fixes [1992](https://github.com/opendatateam/udata/pull/1992)
- Added the missing `number` input field widget [#1993](https://github.com/opendatateam/udata/pull/1993)
- Fix the organization private datasets and reuses counters [#1994](https://github.com/opendatateam/udata/pull/1994)
- Disable autocorrect, spellcheck... on search and completion fields [#1995](https://github.com/opendatateam/udata/pull/1995)
- Fix harvest preview in edit form not taking configuration (features and filters) [#1996](https://github.com/opendatateam/udata/pull/1996)
- Ensure organization page react to URL hash changes (including those from right sidebar) [#1997](https://github.com/opendatateam/udata/pull/1997)
- Updating community resource as admin keeps original owner [#1999](https://github.com/opendatateam/udata/pull/1999)
- Major form fixes [#2000](https://github.com/opendatateam/udata/pull/2000)
- Improved admin errors handling: visual feedback on all errors, `Sentry-ID` header if present, hide organization unauthorized actions [#2005](https://github.com/opendatateam/udata/pull/2005)
- Expose and import licenses `alternate_urls` and `alternate_titles` fields [#2006](https://github.com/opendatateam/udata/pull/2006)
- Be consistent on search results wording and icons (Stars vs Followers) [#2013](https://github.com/opendatateam/udata/pull/2013)
- Switch from a "full facet reset" to a "by term reset" approach in search facets [#2014](https://github.com/opendatateam/udata/pull/2014)
- Ensures all modals have the same buttons styles and orders, same color code... [#2012](https://github.com/opendatateam/udata/pull/2012)
- Ensure URLs from assets stored on `CDN_DOMAINS` are considered as valid and that associated error message is properly translated [#2017](https://github.com/opendatateam/udata/pull/2017)

## 1.6.2 (2018-11-05)

- Display the owner/organization on harvester view [#1921](https://github.com/opendatateam/udata/pull/1921)
- Improve harvest validation errors handling [#1920](https://github.com/opendatateam/udata/pull/1920)
- Make extra TOS text customizable [#1922](https://github.com/opendatateam/udata/pull/1922)
- Fixes an `UnicodeEncodeError` occuring when parsing RDF with unicode URLs [#1919](https://github.com/opendatateam/udata/pull/1919)
- Fix some external assets handling cases [#1918](https://github.com/opendatateam/udata/pull/1918)
- Harvest items can now match `source.id` before `source.domain` — no more duplicates when changing an harvester URL [#1923](https://github.com/opendatateam/udata/pull/1923)
- Ensure image picker/cropper only allows images [#1925](https://github.com/opendatateam/udata/pull/1925)
- Make tags min and max length configurable and ensure admin takes its configuration from the backend [#1935](https://github.com/opendatateam/udata/pull/1935)
- Prevent errors when there is no date available to focus on the calendar [#1937](https://github.com/opendatateam/udata/pull/1937)

### Internals

- Update authlib to 0.10 [#1916](https://github.com/opendatateam/udata/pull/1916)

## 1.6.1 (2018-10-11)

- Allows arguments and keyword arguments in the task `@connect` decorator [#1908](https://github.com/opendatateam/udata/pull/1908)
- Allows to restore assets after being deleted (Datasets, Organizations and Reuses) [#1901](https://github.com/opendatateam/udata/pull/1901)
- Fixes form events not bubbling (and so fixes harvester config not displaying) [#1914](https://github.com/opendatateam/udata/pull/1914)

## 1.6.0 (2018-10-02)

### New features

- Harvest sources are now filterable through the harvest source create/edit admin form [#1812](https://github.com/opendatateam/udata/pull/1812)
- Harvest sources can now enable or disable some optional backend features [#1875](https://github.com/opendatateam/udata/pull/1875)
- Static assets are now compatible with long-term caching (ie. their hash is present in the filename) [#1826](https://github.com/opendatateam/udata/pull/1826)
- Post UIs have been reworked: publication date, publish/unpublish action, save and continue editing, dynamic sidebar, alignments fixes... [#1857](https://github.com/opendatateam/udata/pull/1857)

### Minor changes

- Only display temporal coverage years on cards and search results [#1833](https://github.com/opendatateam/udata/pull/1833)
- Add publisher's name on dataset template [#1847](https://github.com/opendatateam/udata/pull/1847)
- Improved upload error handling: deduplicate notifications, localized generic error message, sentry identifier... [#1842](https://github.com/opendatateam/udata/pull/1842)
- Allows to filter datasets on resource `type` (needs reindexing) [#1848](https://github.com/opendatateam/udata/pull/1848)
- Switch the admin sidebar collapse icon from "hamburger"to left and right arrows [#1855](https://github.com/opendatateam/udata/pull/1855)
- Discussion add card style coherence [#1884](https://github.com/opendatateam/udata/pull/1884)
- `LINKCHECKING_UNCHECKED_TYPES` setting to prevent linkchecking on some ressource types [#1892](https://github.com/opendatateam/udata/pull/1892)
- `swagger.json` API specifications now pass validation [#1898](https://github.com/opendatateam/udata/pull/1898)

### Breaking changes

- Theme are now responsible for adding their CSS markup on template (no more assumptions on `theme.css` and `admin.css`). Most of the time, overriding `raw.html` and `admin.html` should be sufficient
- The discussions API `posted_by` attribute is now an embedded user instead of an user ID to avoid extra API calls [#1839](https://github.com/opendatateam/udata/pull/1839)

### Bugfixes

- Hide the `resource.type` attribute from JSON-LD output until handled by a dedicated vocabulary/property [#1865](https://github.com/opendatateam/udata/pull/1865)
- RDFs, CSVs and resource redirect views are now handling CORS properly [#1866](https://github.com/opendatateam/udata/pull/1866)
- Fix broken sorts on organization's datasets list in admin [#1873](https://github.com/opendatateam/udata/pull/1873)
- Ensure harvest previewing is done against current form content [#1888](https://github.com/opendatateam/udata/pull/1888)
- Ensure deleted objects are unindexed [#1891](https://github.com/opendatateam/udata/pull/1891)
- Fix the dataset resources list layout wrapping [#1893](https://github.com/opendatateam/udata/pull/1893)
- Fix wrong behavior for weblinks [#1894](https://github.com/opendatateam/udata/pull/1894)
- Ensure `info config` command only displays configuration variables [#1897](https://github.com/opendatateam/udata/pull/1897)

### Internal

- Upgrade to Authlib 0.9 [#1760](https://github.com/opendatateam/udata/pull/1760) [#1827](https://github.com/opendatateam/udata/pull/1827)
- Add a `Dataset.on_resource_added` signal

## 1.5.3 (2018-08-27)

- Prevent UnicodeError on unicode URL validation error [#1844](https://github.com/opendatateam/udata/pull/1844)
- Hide save button in "Add resource" modal until form is visible (and prevent error) [#1846](https://github.com/opendatateam/udata/pull/1846)
- The purge chunks tasks also remove the directory [#1845](https://github.com/opendatateam/udata/pull/1845)
- Upgrade to latest Fine-Uploader version to benefit from bug fixes [#1849](https://github.com/opendatateam/udata/pull/1849)
- Prevent front views from downloading `swagger.json` [#1838](https://github.com/opendatateam/udata/pull/1838)
- Ensure API docs works without data [#1840](https://github.com/opendatateam/udata/pull/1840)
- Expose the default spatial granularity in API specs [#1841](https://github.com/opendatateam/udata/pull/1841)
- Fix missing dataset title on client-side card listing [#1834](https://github.com/opendatateam/udata/pull/1834)
- Allows to clear the dataset form temporal coverage. [#1832](https://github.com/opendatateam/udata/pull/1832)
- Ensure that admin notifications are displayed once and with a constant width. [#1831](https://github.com/opendatateam/udata/pull/1831)
- Fix broken date range picker date parsing (ie. manual keyboard input) [#1863](https://github.com/opendatateam/udata/pull/1853)
- Normalize uploaded filenames to avoid encoding issues, filesystem incompatibilities... [#1852](https://github.com/opendatateam/udata/pull/1852)

## 1.5.2 (2018-08-08)

- Fix client-side temporal coverage rendering [#1821](https://github.com/opendatateam/udata/pull/1821)
- Prevent word breaking when wrapping discussions messages [#1822](https://github.com/opendatateam/udata/pull/1822)
- Properly render message content on issues and discussions mails [#1823](https://github.com/opendatateam/udata/pull/1823)

## 1.5.1 (2018-08-03)

- Ensure OEmbed compatibility with external CDN [#1815](https://github.com/opendatateam/udata/pull/1815)
- Fixes some static URL serialization [#1815](https://github.com/opendatateam/udata/pull/1815)

## 1.5.0 (2018-07-30)

### New features

- Slugs are now redirected on change when changed until old slug are free [#1771](https://github.com/opendatateam/udata/pull/1771)
- Improve usability of new organization form [#1777](https://github.com/opendatateam/udata/pull/1777)
- Allows to serve assets on an external CDN domain using `CDN_DOMAIN` [#1804](https://github.com/opendatateam/udata/pull/1804)

### Breaking changes

None

### Bug fixes and minor changes

- Sort dataset update frequencies by ascending frequency [#1758](https://github.com/opendatateam/udata/pull/1758)
- Skip gov.uk references tests when site is unreachable [#1767](https://github.com/opendatateam/udata/pull/1767)
- Fix resources reorder (registered extras validation logic) [#1796](https://github.com/opendatateam/udata/pull/1796)
- Fix checksum display on resource modal [#1797](https://github.com/opendatateam/udata/pull/1797)
- Use metrics.views on resource card [#1778](https://github.com/opendatateam/udata/pull/1778)
- Fix dataset collapse on ie11 [#1802](https://github.com/opendatateam/udata/pull/1802)
- Upgrade i18next (security) [#1803](https://github.com/opendatateam/udata/pull/1803)

### Internals

- Backports some Python 3 forward compatible changes and fixes some bugs [#1769](https://github.com/opendatateam/udata/pull/1769):
    - avoid `filter` and `map` usage instead of list comprehension
    - explicit encoding handling
    - avoid comparison to `None`
    - use `next()` instead of `.next()` to iterate
    - unhide some implicit casts (in particular search weight)
- Tests are now run against `local.test` instead of `localhost` to avoid pytest warnings

## 1.4.1 (2018-06-15)

- Fix community resource creation and display [#1733](https://github.com/opendatateam/udata/pull/1733)
- Failsafe JS cache storage: use a custom in-memory storage as fallback when access to `sessionStorage` is not allowed [#1742](https://github.com/opendatateam/udata/pull/1742)
- Prevent errors when handling API errors without data/payload [#1743](https://github.com/opendatateam/udata/pull/1743)
- Improve/fix validation error formatting on harvesting [#1745](https://github.com/opendatateam/udata/pull/1745)
- Ensure daterange can be parsed from full iso datetime [#1748](https://github.com/opendatateam/udata/pull/1748)
- API: enforce application/json content-type for forms [#1751](https://github.com/opendatateam/udata/pull/1751)
- RDF parser can now process [european frequencies](https://publications.europa.eu/en/web/eu-vocabularies/at-dataset/-/resource/dataset/frequency) [#1752](https://github.com/opendatateam/udata/pull/1752)
- Fix images upload broken by chunked upload [#1756](https://github.com/opendatateam/udata/pull/1756)

## 1.4.0 (2018-06-06)

### New features

- Typed resources [#1398](https://github.com/opendatateam/udata/issues/1398)
- Initial data preview implementation [#1581](https://github.com/opendatateam/udata/pull/1581) [#1632](https://github.com/opendatateam/udata/pull/1632)
- Handle some alternate titles and alternate URLs on licenses for improved match on harvesting [#1592](https://github.com/opendatateam/udata/pull/1592)
- Allow to specify a dataset acronym [#1217](https://github.com/opendatateam/udata/pull/1217)
- Starts using harvest backend `config` (validation, API exposition, `HarvestFilters`...) [#1716](https://github.com/opendatateam/udata/pull/1716)
- The map widget can now be configured (tiles URL, initial position...) [#1672](https://github.com/opendatateam/udata/pull/1672)
- New discussions layout [#1623](https://github.com/opendatateam/udata/pull/1623)
- Dynamic API documentation, Enhancement to Pull #1542 - [#1542](https://github.com/opendatateam/udata/pull/1542)
- Resource modal overhaul with markdown support [#1547](https://github.com/opendatateam/udata/pull/1547)

### Breaking changes

- Normalize resource.format (migration - :warning: need reindexing). [#1563](https://github.com/opendatateam/udata/pull/1563)
- Enforce a domain whitelist when resource.filetype is file. See [`RESOURCES_FILE_ALLOWED_DOMAINS`](https://udata.readthedocs.io/en/latest/adapting-settings/#resources_file_allowed_domains) settings variable for details and configuration. [#1567](https://github.com/opendatateam/udata/issues/1567)
- Remove extras from datasets search index (needs reindexation) [#1718](https://github.com/opendatateam/udata/pull/1718)

### Bug fixes and minor changes

- Switch to PyPI.org for package links [#1583](https://github.com/opendatateam/udata/pull/1583)
- Show resource type in modal (front) [#1714](https://github.com/opendatateam/udata/pull/1714)
- Adds ETag to internal avatar for efficient caching control [#1712](https://github.com/opendatateam/udata/pull/1712)
- Fix 404/missing css on front pages [#1709](https://github.com/opendatateam/udata/pull/1709)
- Fix markdown max image width (front) [#1707](https://github.com/opendatateam/udata/pull/1707)
- Ensure registered extras types are properly parsed from JSON. Remove the need for custom `db.Extra` classes [#1699](https://github.com/opendatateam/udata/pull/1699)
- Fix the temporal coverage facet query string parsing [#1676](https://github.com/opendatateam/udata/pull/1676)
- Fix search auto-complete hitbox [#1687](https://github.com/opendatateam/udata/pull/1687)
- Fix Firefox custom error handling, part 2 [#1671](https://github.com/opendatateam/udata/pull/1671)
- Add resend confirmation email link to login screen [#1653](https://github.com/opendatateam/udata/pull/1653)
- Audience metrics: use only `views` [#1607](https://github.com/opendatateam/udata/pull/1607)
- Add missing spatial granularities translations [#1636](https://github.com/opendatateam/udata/pull/1636)
- Protocol-relative URLs support [#1599](https://github.com/opendatateam/udata/pull/1599)

### Internals

- Simplify `ExtrasField` form field signature (no need anymore for the `extras` parameter) [#1698](https://github.com/opendatateam/udata/pull/1698)
- Register known extras types [#1700](https://github.com/opendatateam/udata/pull/1700)

## 1.3.12 (2018-05-31)

- Fix side menu on mobile [#1701](https://github.com/opendatateam/udata/pull/1701)
- Fix update frequency field [#1702](https://github.com/opendatateam/udata/pull/1702)

## 1.3.11 (2018-05-29)

- Protect Resource.need_check against malformed/string dates [#1691](https://github.com/opendatateam/udata/pull/1691)
- Fix search auto-complete loading on new page [#1693](https://github.com/opendatateam/udata/pull/1693)

## 1.3.10 (2018-05-11)

- Expose Resource.extras as writable in the API [#1660](https://github.com/opendatateam/udata/pull/1660)
- Fix Firefox custom errors handling [#1662](https://github.com/opendatateam/udata/pull/1662)

## 1.3.9 (2018-05-07)

- Prevent linkchecker to pollute timeline as a side-effect. (migration). **Warning, the migration will delete all dataset update activities** [#1643](https://github.com/opendatateam/udata/pull/1643)
- Fix OAuth authorization screen failing with unicode `SITE_TITLE` [#1624](https://github.com/opendatateam/udata/pull/1624)
- Fix markdown handling of autolinks with angle brackets and factorize (and test) markdown `parse_html()` [#1625](https://github.com/opendatateam/udata/pull/1625)
- Fix timeline order [#1642](https://github.com/opendatateam/udata/pull/1642)
- Fix markdown rendering on IE11 [#1645](https://github.com/opendatateam/udata/pull/1645)
- Consider bad UUID as 404 in routing [#1646](https://github.com/opendatateam/udata/pull/1646)
- Add missing email templates [#1647](https://github.com/opendatateam/udata/pull/1647)
- Polyfill `ChildNode.remove()` for IE11 [#1648](https://github.com/opendatateam/udata/pull/1648)
- Improve Raven-js/Sentry error handling [#1649](https://github.com/opendatateam/udata/pull/1649)
- Prevent regex special characters to break site search [#1650](https://github.com/opendatateam/udata/pull/1650)

## 1.3.8 (2018-04-25)

- Fix sendmail regression [#1620](https://github.com/opendatateam/udata/pull/1620)

## 1.3.7 (2018-04-24)

- Fix some search parameters validation [#1601](https://github.com/opendatateam/udata/pull/1601)
- Prevent API tracking errors with unicode [#1602](https://github.com/opendatateam/udata/pull/1602)
- Prevent a race condition error when uploading file with concurrent chunking [#1606](https://github.com/opendatateam/udata/pull/1606)
- Disallow resources dict in API [#1603](https://github.com/opendatateam/udata/pull/1603)
- Test and fix territories routing [#1611](https://github.com/opendatateam/udata/pull/1611)
- Fix the client-side Raven/Sentry configuration [#1612](https://github.com/opendatateam/udata/pull/1612)
- Raise a 404 in case of unknown RDF content type [#1613](https://github.com/opendatateam/udata/pull/1613)
- Ensure current theme is available to macros requiring it in mails [#1614](https://github.com/opendatateam/udata/pull/1614)
- Fix documentation about NGinx configuration for https [#1615](https://github.com/opendatateam/udata/pull/1615)
- Remove unwanted commas in default `SECURITY_EMAIL_SUBJECT_*` parameters [#1616](https://github.com/opendatateam/udata/pull/1616)

## 1.3.6 (2018-04-16)

- Prevent OEmbed card to be styled when loaded in bootstrap 4 [#1569](https://github.com/opendatateam/udata/pull/1569)
- Fix organizations sort by last_modified [#1576](https://github.com/opendatateam/udata/pull/1576)
- Fix dataset creation form (and any other form) [#1584](https://github.com/opendatateam/udata/pull/1584)
- Fix an XSS on client-side markdown parsing [#1585](https://github.com/opendatateam/udata/pull/1585)
- Ensure URLs validation is the same everywhere [#1586](https://github.com/opendatateam/udata/pull/1586)

## 1.3.5 (2018-04-03)

- Upgrade `sifter` to `0.5.3` [#1548](https://github.com/opendatateam/udata/pull/1548)
- Upgrade `jquery-validation` to 1.17.0 and fixes some issues with client-side URL validation [#1550](https://github.com/opendatateam/udata/pull/1550)
- Minor change on OEmbed cards to avoid theme to override the cards `font-family` [#1549](https://github.com/opendatateam/udata/pull/1549)
- Improve cli unicode handling [#1551](https://github.com/opendatateam/udata/pull/1551)
- Fix DCAT harvester mime type detection [#1552](https://github.com/opendatateam/udata/pull/1552)
- Add the missing harvester URL in admin [#1554](https://github.com/opendatateam/udata/pull/1554)
- Fix harvester preview/job layout [#1553](https://github.com/opendatateam/udata/pull/1553)
- Fix some search unicode issues [#1555](https://github.com/opendatateam/udata/pull/1555)
- Small fixes on OEmbed URL detection [#1556](https://github.com/opendatateam/udata/pull/1556)
- Use nb_hits instead of views to count downloads [#1560](https://github.com/opendatateam/udata/pull/1560)
- Prevent an XSS in TermFacet [#1561](https://github.com/opendatateam/udata/pull/1561)
- Fix breadcrumb bar layout on empty search result [#1562](https://github.com/opendatateam/udata/pull/1562)

## 1.3.4 (2018-03-28)

- Remove territory claim banner [#1521](https://github.com/opendatateam/udata/pull/1521)
- Expose an [OEmbed](https://oembed.com/) API endpoint using the new cards [#1525](https://github.com/opendatateam/udata/pull/1525)
- Small topic fixes [#1529](https://github.com/opendatateam/udata/pull/1529)
- Fixes the search result vertical cut off [#1530](https://github.com/opendatateam/udata/pull/1530)
- Prevent visually disabled pagination buttons from being clicked [#1539](https://github.com/opendatateam/udata/pull/1539)
- Fixes "sort organization by name" not working [#1537](https://github.com/opendatateam/udata/pull/1537)
- Non-admin users should not see the "publish as anyone" filter field on "publish as" screen [#1538](https://github.com/opendatateam/udata/pull/1538)

## 1.3.3 (2018-03-20)

- Fixes on upload: prevent double upload and bad chunks upload [#1516](https://github.com/opendatateam/udata/pull/1516)
- Ensure OAuth2 tokens can be saved without `refresh_token` [#1517](https://github.com/opendatateam/udata/pull/1517)

## 1.3.2 (2018-03-20)

- Support request-body credential in OAuth2 (Fix a regression introduced in 1.3.0) [#1511](https://github.com/opendatateam/udata/pull/1511)

## 1.3.1 (2018-03-15)

- Fix some geozones/geoids bugs [#1505](https://github.com/opendatateam/udata/pull/1505)
- Fix oauth scopes serialization in authorization template [#1506](https://github.com/opendatateam/udata/pull/1506)
- Prevent error on site ressources metric [#1507](https://github.com/opendatateam/udata/pull/1507)
- Fix some routing errors [#1508](https://github.com/opendatateam/udata/pull/1508)
- Mongo connection is now lazy by default, preventing non fork-safe usage in celery as well as preventing commands not using the database to hit it [#1509](https://github.com/opendatateam/udata/pull/1509)
- Fix udata version not exposed on Sentry [#1510](https://github.com/opendatateam/udata/pull/1510)

## 1.3.0 (2018-03-13)

### Breaking changes

- Switch to `flask-cli` and drop `flask-script`. Deprecated commands have been removed. [#1364](https://github.com/opendatateam/udata/pull/1364)
- Update card components to make them more consistent [#1383](https://github.com/opendatateam/udata/pull/1383) [#1460](https://github.com/opendatateam/udata/pull/1460)
- udata is now protocol (`http`/`https`) agnostic. This is now fully the reverse-proxy responsibility (please ensure that you are using SSL only in production for security purpose). [#1463](https://github.com/opendatateam/udata/pull/1463)
- Added more entrypoints and document them. There is no more automatically enabled plugin by installation. Plugins can now properly contribute translations. [#1431](https://github.com/opendatateam/udata/pull/1431)

### New features

- Soft breaks in markdown is rendered as line return as allowed by the [commonmark specifications](http://spec.commonmark.org/0.28/#soft-line-breaks), client-side rendering follows the same security rules [#1432](https://github.com/opendatateam/udata/pull/1432)
- Switch from OAuthlib/Flask-OUAhtlib to Authlib and support all grants type as well as token revocation [#1434](https://github.com/opendatateam/udata/pull/1434)
- Chunked upload support (big files support) [#1468](https://github.com/opendatateam/udata/pull/1468)
- Improve tasks/jobs queues routing [#1487](https://github.com/opendatateam/udata/pull/1487)
- Add the `udata schedule|unschedule|scheduled` commands [#1497](https://github.com/opendatateam/udata/pull/1497)

### Bug fixes and minor changes

- Added Geopackage as default allowed file formats [#1425](https://github.com/opendatateam/udata/pull/1425)
- Fix completion/suggestion unicode handling [#1452](https://github.com/opendatateam/udata/pull/1452)
- Added a link to change password into the admin [#1462](https://github.com/opendatateam/udata/pull/1462)
- Fix organization widget (embed) [#1474](https://github.com/opendatateam/udata/pull/1474)
- High priority for sendmail tasks [#1484](https://github.com/opendatateam/udata/pull/1484)
- Add security.send_confirmation template [#1475](https://github.com/opendatateam/udata/pull/1475)

### Internals

- Switch to pytest as testing tool and expose a `udata` pytest plugin [#1400](https://github.com/opendatateam/udata/pull/1400)


## 1.2.11 (2018-02-05)

- Translate Flask-Security email subjects [#1413](https://github.com/opendatateam/udata/pull/1413)
- Fix organization admin pagination [#1372](https://github.com/opendatateam/udata/issues/1372)
- Fix missing spinners on loading datatables [#1401](https://github.com/opendatateam/udata/pull/1401)
- Fixes on the search facets [#1410](https://github.com/opendatateam/udata/pull/1410)

## 1.2.10 (2018-01-24)

- Markdown rendering is now the same between the back and the frontend. [#604](https://github.com/opendatateam/udata/issues/604)
- Make the dataset page reuses section and cards themable. [#1378](https://github.com/opendatateam/udata/pull/1378)
- `ValueError` is not hidden anymore by the Bad Request error page, it is logged. [#1382](https://github.com/opendatateam/udata/pull/1382)
- Spatial encoding fixes: prevent breaking unicode errors. [#1381](https://github.com/opendatateam/udata/pull/1381)
- Ensure the multiple term search uses a `AND` operator [#1384](https://github.com/opendatateam/udata/pull/1384)
- Facets encoding fixes: ensure lazy strings are propery encoded. [#1388](https://github.com/opendatateam/udata/pull/1388)
- Markdown content is now easily themable (namespaced into a `markdown` class) [#1389](https://github.com/opendatateam/udata/pull/1389)
- Fix discussions and community resources alignment on datasets and reuses pages [#1390](https://github.com/opendatateam/udata/pull/1390)
- Fix discussions style on default theme [#1393](https://github.com/opendatateam/udata/pull/1393)
- Ensure empty harvest jobs properly end [#1395](https://github.com/opendatateam/udata/pull/1395)

## 1.2.9 (2018-01-17)

- Add extras field in discussions [#1360](https://github.com/opendatateam/udata/pull/1360)
- Fix datepicker [#1370](https://github.com/opendatateam/udata/pull/1370)
- Fix error on forbidden scheme in `is_url` harvest filter [#1376](https://github.com/opendatateam/udata/pull/1376)
- Fix an error on rendering present territory date [#1377](https://github.com/opendatateam/udata/pull/1377)

## 1.2.8 (2018-01-10)

- Fix html2text dependency version [#1362](https://github.com/opendatateam/udata/pull/1362)

## 1.2.7 (2018-01-10)

- Bump chartjs version to 2.x [#1352](https://github.com/opendatateam/udata/pull/1352)
- Sanitize mdstrip [#1351](https://github.com/opendatateam/udata/pull/1351)

## 1.2.6 (2018-01-04)

- Fix wrongly timed notification on dataset creation with misformed tags [#1332](https://github.com/opendatateam/udata/pull/1332)
- Fix topic creation [#1333](https://github.com/opendatateam/udata/pull/1333)
- Add a `udata worker status` command to list pending tasks.[breaking] The `udata worker` command is replaced by `udata worker start`. [#1324](https://github.com/opendatateam/udata/pull/1324)
- Prevent crawlers from indexing spammy datasets, reuses and organizations [#1334](https://github.com/opendatateam/udata/pull/1334) [#1335](https://github.com/opendatateam/udata/pull/1335)
- Ensure Swagger.js properly set jQuery.ajax contentType parameter (and so data is properly serialized) [#1126](https://github.com/opendatateam/udata/issues/1126)
- Allows theme to easily access the `owner_avatar_url` template filter [#1336](https://github.com/opendatateam/udata/pull/1336)

## 1.2.5 (2017-12-14)

- Fix misused hand cursor over the spatial coverage map in dataset admin [#1296](https://github.com/opendatateam/udata/pull/1296)
- Fix broken post edit page [#1295](https://github.com/opendatateam/udata/pull/1295)
- Display date of comments in dataset discussions [#1283](https://github.com/opendatateam/udata/pull/1283)
- Prevent `reindex` command from failing on a specific object and log error instead. [#1293](https://github.com/opendatateam/udata/pull/1293)
- Position the community resource link icon correctly [#1298](https://github.com/opendatateam/udata/pull/1298)
- Add a sort option to query of list of posts in API [#1301](https://github.com/opendatateam/udata/pull/1301)
- Import dropdown behavior from `udata-gouvfr` and fix hidden submenus on mobile [#1297](https://github.com/opendatateam/udata/pull/1297)
- show message for emtpy dataset search [#1044](https://github.com/opendatateam/udata/pull/1284)

## 1.2.4 (2017-12-06)

- Fix flask_security celery tasks context [#1249](https://github.com/opendatateam/udata/pull/1249)
- Fix `dataset.quality` handling when no format filled [#1265](https://github.com/opendatateam/udata/pull/1265)
- Ignore celery tasks results except for tasks which require it and lower the default results expiration to 6 hours [#1281](https://github.com/opendatateam/udata/pull/1281)
- Import community resource avatar style from udata-gouvfr [#1288](https://github.com/opendatateam/udata/pull/1288)
- Terms are now handled from markdown and customizable with the `SITE_TERMS_LOCATION` setting. [#1285](https://github.com/opendatateam/udata/pull/1285)
- Deeplink to resource [#1289](https://github.com/opendatateam/udata/pull/1289)

## 1.2.3 (2017-10-27)

- Check only the uncollapsed resources at first on dataset view [#1246](https://github.com/opendatateam/udata/pull/1246)

## 1.2.2 (2017-10-26)

- Fixes on the `search index command` [#1245](https://github.com/opendatateam/udata/pull/1245)

## 1.2.1 (2017-10-26)

- Introduce `udata search index` commmand to replace both deprecated `udata search init` and `udata search reindex` commands. They will be removed in udata 1.4. [#1233](https://github.com/opendatateam/udata/pull/1233)
- Rollback oauthlib from 2.0.5 to 2.0.2, pending a permanent solution [#1237](https://github.com/opendatateam/udata/pull/1237)
- Get cached linkchecker result before hitting API [#1235](https://github.com/opendatateam/udata/pull/1235)
- Cleanup resources checksum (migration) [#1239](https://github.com/opendatateam/udata/pull/1239)
- Show check results in resource modal [#1242](https://github.com/opendatateam/udata/pull/1242)
- Cache avatar rendering [#1243](https://github.com/opendatateam/udata/pull/1243)

## 1.2.0 (2017-10-20)

### New features and big improvements

- Expose harvester scheduling through the API and the admin interface [#1123](https://github.com/opendatateam/udata/pull/1123)
- Added a `udata info` command for diagnostic purpose [#1179](https://github.com/opendatateam/udata/pull/1179)
- Switch from static theme avatars/placeholders to [identicons](https://en.wikipedia.org/wiki/Identicon) for readability (mostly on discussions) [#1193](https://github.com/opendatateam/udata/pull/1193)
- Move croquemort features to a generic link checker architecture [#1110](https://github.com/opendatateam/udata/pull/1110)
- CKAN and OpenDataSoft backends are now optional separate udata extensions [#1213](https://github.com/opendatateam/udata/pull/1213)
- Better search autocomplete [#1222](https://github.com/opendatateam/udata/pull/1222)
- Big post improvements (discussions support, navigation, fixes...) [#1224](https://github.com/opendatateam/udata/pull/1224)

### Breaking changes

- Upgrade to Celery 4.1.0. All celery parameters should be updated. (See [Celery options documentation](https://udata.readthedocs.io/en/stable/adapting-settings/#celery-options) [#1150](https://github.com/opendatateam/udata/pull/1050)
- Switch to [Crowdin](https://crowdin.com) to manage translations [#1171](https://github.com/opendatateam/udata/pull/1171)
- Switch to `Flask-Security`. `Flask-Security-Fork` should be uninstalled before installing the new requirements [#958](https://github.com/opendatateam/udata/pull/958)

### Miscellaneous changes and fixes

- Display organization metrics in the organization page tab labels [#1022](https://github.com/opendatateam/udata/pull/1022)
- Organization dashboard page has been merged into the main organization page [#1023](https://github.com/opendatateam/udata/pull/1023)
- Fix an issue causing a loss of data input at the global search input level [#1019](https://github.com/opendatateam/udata/pull/1019)
- Fixes a lot of encoding issues [#1146](https://github.com/opendatateam/udata/pull/1146)
- Add `.ttl` and `.n3` as supported file extensions [#1183](https://github.com/opendatateam/udata/pull/1183)
- Improve logging for adhoc scripts [#1184](https://github.com/opendatateam/udata/pull/1184)
- Improve URLs validation (support new tlds, unicode URLs...) [#1182](https://github.com/opendatateam/udata/pull/1182)
- Properly serialize empty geometries for zones missing it and prevent leaflet crash on invalid bounds [#1188](https://github.com/opendatateam/udata/pull/1188)
- Start validating some configuration parameters [#1197](https://github.com/opendatateam/udata/pull/1197)
- Remove resources without title or url [migration] [#1200](https://github.com/opendatateam/udata/pull/1200)
- Improve harvesting licenses detection [#1203](https://github.com/opendatateam/udata/pull/1203)
- Added missing delete post and topic admin actions [#1202](https://github.com/opendatateam/udata/pull/1202)
- Fix the scroll to a discussion sub-thread [#1206](https://github.com/opendatateam/udata/pull/1206)
- Fix duplication in discussions [migration] [#1209](https://github.com/opendatateam/udata/pull/1209)
- Display that a discussion has been closed [#1216](https://github.com/opendatateam/udata/pull/1216)
- Explicit dataset search reuse facet context (only known reuses) [#1219](https://github.com/opendatateam/udata/pull/1219)
- Optimize indexation a little bit [#1215](https://github.com/opendatateam/udata/pull/1215)
- Fix some reversed temporal coverage [migration] [#1214](https://github.com/opendatateam/udata/pull/1214)


## 1.1.8 (2017-09-28)

- Display membership modal actions buttons for site administrators and on membership display. [#1176](https://github.com/opendatateam/udata/pull/1176)
- Fix organization avatar in admin profile [#1175](https://github.com/opendatateam/udata/issues/1175)

## 1.1.7 (2017-09-25)

- Prevent a random territory from being displayed when query doesn't match [#1124](https://github.com/opendatateam/udata/pull/1124)
- Display avatar when the community resource owner is an organization [#1125](https://github.com/opendatateam/udata/pull/1125)
- Refactor the "publish as" screen to make it more obvious that an user is publishing under its own name [#1122](https://github.com/opendatateam/udata/pull/1122)
- Make the "find your organization" screen cards clickable (send to the organization page) [#1129](https://github.com/opendatateam/udata/pull/1129)
- Fix "Center the full picture" on user avatar upload [#1130](https://github.com/opendatateam/udata/issues/1130)
- Hide issue modal forbidden actions [#1128](https://github.com/opendatateam/udata/pull/1128)
- Ensure spatial coverage zones are resolved when submitted from the API or when querying oembed API. [#1140](https://github.com/opendatateam/udata/pull/1140)
- Prevent user metrics computation when the object owner is an organization (and vice versa) [#1152](https://github.com/opendatateam/udata/pull/1152)

## 1.1.6 (2017-09-11)

- Fix CircleCI automated publication on release tags
  [#1120](https://github.com/opendatateam/udata/pull/1120)

## 1.1.5 (2017-09-11)

- Fix the organization members grid in admin
  [#934](https://github.com/opendatateam/udata/issues/934)
- Fix and tune harvest admin loading state and payload size
  [#1113](https://github.com/opendatateam/udata/issues/1113)
- Automatically schedule validated harvesters and allow to (re)schedule them
  [#1114](https://github.com/opendatateam/udata/pull/1114)
- Raise the minimum `raven` version to ensure sentry is filtering legit HTTP exceptions
  [#774](https://github.com/opendatateam/udata/issues/774)
- Pin GeoJSON version to avoid breaking changes
  [#1118](https://github.com/opendatateam/udata/pull/1118)
- Deduplicate organization members
  [#1111](https://github.com/opendatateam/udata/issues/1111)

## 1.1.4 (2017-09-05)

- Fix packaging

## 1.1.3 (2017-09-05)

- Make the spatial search levels exclusion list configurable through `SPATIAL_SEARCH_EXCLUDE_LEVELS`.
  [#1101](https://github.com/opendatateam/udata/pull/1101)
- Fix facets labelizer with html handling
  [#1102](https://github.com/opendatateam/udata/issues/1102)
- Ensure territories pages have image defined in metadatas
  [#1103](https://github.com/opendatateam/udata/issues/1103)
- Strip tags in autocomplete results
  [#1104](https://github.com/opendatateam/udata/pull/1104)
- Transmit link checker status to frontend
  [#1048](https://github.com/opendatateam/udata/issues/1048)
- Remove plus signs from search query
  [#1048](https://github.com/opendatateam/udata/issues/987)

## 1.1.2 (2017-09-04)

- Handle territory URLs generation without validity
  [#1068](https://github.com/opendatateam/udata/issues/1068)
- Added a contact button to trigger discussions
  [#1076](https://github.com/opendatateam/udata/pull/1076)
- Improve harvest error handling
  [#1078](https://github.com/opendatateam/udata/pull/1078)
- Improve elasticsearch configurability
  [#1096](https://github.com/opendatateam/udata/pull/1096)
- Lots of fixes admin files upload
  [1094](https://github.com/opendatateam/udata/pull/1094)
- Prevent the "Bad request error" happening on search but only on some servers
  [#1097](https://github.com/opendatateam/udata/pull/1097)
- Migrate spatial granularities to new identifiers
- Migrate remaining legacy spatial identifiers
  [#1080](https://github.com/opendatateam/udata/pull/1080)
- Fix the discussion API documention
  [#1093](https://github.com/opendatateam/udata/pull/1093)

## 1.1.1 (2017-07-31)

- Fix an issue preventing reuse edition:
  [#1027](https://github.com/opendatateam/udata/issues/1027)
- Fix an issue preventing user display and edit in admin:
  [#1030](https://github.com/opendatateam/udata/issues/1030)
- Fix an error when a membership request is accepted:
  [#1028](https://github.com/opendatateam/udata/issues/1028)
- Fix issue modal on a reuse:
  [#1026](https://github.com/opendatateam/udata/issues/1026)
- Fix sort by date on admin users list:
  [#1029](https://github.com/opendatateam/udata/issues/1029)
- Improve the `purge` command
  [#1039](https://github.com/opendatateam/udata/pull/1039)
- Ensure search does not fail when a deleted object has not been
  unindexed yet
  [#1063](https://github.com/opendatateam/udata/issues/1063)
- Start using Celery queues to handle task priorities
  [#1067](https://github.com/opendatateam/udata/pull/1067)
- Updated translations

## 1.1.0 (2017-07-05)

### New features and improvements

- Added a [DCAT](https://www.w3.org/TR/vocab-dcat/) harvester
  and expose metadata as RDF/DCAT.
  [#966](https://github.com/opendatateam/udata/pull/966)
  See the dedicated documentions:

  - [RDF](https://udata.readthedocs.io/en/stable/rdf/)
  - [Harvesting](https://udata.readthedocs.io/en/stable/harvesting/)

- Images are now optimized and you can force rerendering using the `udata images render` command.
- Allowed files extensions are now configurable via the `ALLOWED_RESOURCES_EXTENSIONS` setting
  and both admin and API will have the same behavior
  [#833](https://github.com/opendatateam/udata/pull/833).
- Improve and fix notifications:
  [#928](https://github.com/opendatateam/udata/issues/928)

  - Changed notification style to toast
  - Fix notifications that weren't displayed on form submission
- Add a toggle indicator on dataset quality blocks that are collapsible
  [#915](https://github.com/opendatateam/udata/issues/915)
- Integrating latest versions of GeoZones and GeoLogos for territories.
  Especially using history of towns, counties and regions from GeoHisto.
  [#499](https://github.com/opendatateam/udata/issues/499)

### Breaking Changes

- Themes are now entrypoint-based [#829](https://github.com/opendatateam/udata/pull/829).
  There is also a new [theming documention](https://udata.readthedocs.io/en/stable/creating-theme/).
- Images placeholders are now entirely provided by themes
  [#707](https://github.com/opendatateam/udata/issues/707)
  [#1006](https://github.com/opendatateam/udata/issues/1006)
- Harvester declaration is now entrypoint-based
  [#1004](https://github.com/opendatateam/udata/pull/1004)

### Fixes

- Ensure URLs are stripped [#823](https://github.com/opendatateam/udata/pull/823)
- Lot of fixes and improvements on Harvest admin UI
  [#817](https://github.com/opendatateam/udata/pull/817):

  - harvester edition fixed (and missing API added)
  - harvester deletion fixed
  - harvester listing is now paginated
  - more detailed harvesters widgets
  - ensure harvest source are owned by a user or an organization, not both [migration]

- Pure Vue.js search facets
  [#880](https://github.com/opendatateam/udata/pull/880).
  Improve and fix the datepicker:

  - Proper sizing and positionning in dropdowns
  - Fix initial value not being displayed
  - Make it usable on keyboard
  - Allows to define `min` and `max` values to disable some dates
  - Keyboard input is reflected into the calendar
    [#615](https://github.com/opendatateam/udata/issues/615)
- Disable `next` button when no file has been uploaded
  [#930](https://github.com/opendatateam/udata/issues/930)
- Fix badges notification mails
  [#894](https://github.com/opendatateam/udata/issues/894)
- Fix the `udata search reindex` command
  [#1009](https://github.com/opendatateam/udata/issues/1009)
- Reindex datasets when their parent organization is purged
  [#1008](https://github.com/opendatateam/udata/issues/1008)

### Miscellaneous / Internal

- Upgrade to Flask-Mongoengine 0.9.3, Flask-WTF 0.14.2, mongoengine 0.13.0.
  [#812](https://github.com/opendatateam/udata/pull/812)
  [#871](https://github.com/opendatateam/udata/pull/871)
  [#903](https://github.com/opendatateam/udata/pull/903)
- Upgrade to Flask-Login 0.4.0 and switch from Flask-Security to the latest
  [Flask-Security-Fork](https://pypi.org/project/Flask-Security-Fork)
  [#813](https://github.com/opendatateam/udata/pull/813)
- Migrated remaining widgets to Vue.js [#828](https://github.com/opendatateam/udata/pull/828):

  - bug fixes on migrated widgets (Issues button/modal, integrate popover, coverage map)
  - more coherent JS environment for developpers
  - lighter assets
  - drop Handlebars dependency

- bleach and html5lib have been updated leading to more secure html/markdown cleanup
  and [better performances](http://bluesock.org/~willkg/blog/dev/bleach_2_0.html)
  [#838](https://github.com/opendatateam/udata/pull/838)
- Drop `jquery-slimscroll` and fix admin menu scrolling
  [#851](https://github.com/opendatateam/udata/pull/851)
- drop jquery.dotdotdot for a lighter css-only solution (less memory consumption)
  [#853](https://github.com/opendatateam/udata/pull/853)
- Lighter style [#869](https://github.com/opendatateam/udata/pull/869):

  - Drop glyphicons and use only Font-Awesome (more coherence, less fonts)
  - lighter bootstrap style by importing only what's needed
  - make use of bootstrap and admin-lte variables (easier for theming)
  - proper separation between front and admin style
- Drop `ExtractTextPlugin` on Vue components style:

  - faster (re)compilation time
  - resolves most compilation and missing style issues
    [#555](https://github.com/opendatateam/udata/issues/555)
    [#710](https://github.com/opendatateam/udata/issues/710)
  - allows use of hot components reloading.
- Pure Vue.js modals. Fix the default membership role. Added contribute modal.
  [#873](https://github.com/opendatateam/udata/pull/873)
- Easier Vue.js development/debugging:

  - Drop `Vue.config.replace = false`: compatible with Vue.js 1/2 and no more style guessing
    [#760](https://github.com/opendatateam/udata/pull/760)
  - `name` on all components: no more `Anonymous Component` in Vue debugger
  - No more `Fragments`
  - More ES6 everywhere
- Make metrics deactivable for tests
  [#905](https://github.com/opendatateam/udata/pull/905)

## 1.0.11 (2017-05-25)

- Fix presubmit form errors handling
  [#909](https://github.com/opendatateam/udata/pull/909)
- Fix producer sidebar image sizing
  [#913](https://github.com/opendatateam/udata/issues/913)
- Fix js `Model.save()` not updating in some cases
  [#910](https://github.com/opendatateam/udata/pull/910)

## 1.0.10 (2017-05-11)

- Fix bad stored (community) resources URLs [migration]
  [#882](https://github.com/opendatateam/udata/issues/882)
- Proper producer logo display on dataset pages
- Fix CKAN harvester empty notes and `metadata` file type handling
- Remove (temporary) badges metrics
  [#885](https://github.com/opendatateam/udata/issues/885)
- Test and fix topic search
  [#892](https://github.com/opendatateam/udata/pull/892)

## 1.0.9 (2017-04-23)

- Fix broken post view
  [#877](https://github.com/opendatateam/udata/pull/877)
- Fix new issue submission
  [#874](https://github.com/opendatateam/udata/issues/874)
- Display full images/logo/avatars URL in references too
  [#824](https://github.com/opendatateam/udata/issues/824)

## 1.0.8 (2017-04-14)

- Allow more headers in cors preflight headers
  [#857](https://github.com/opendatateam/udata/pull/857)
  [#860](https://github.com/opendatateam/udata/pull/860)
- Fix editorialization admin
  [#863](https://github.com/opendatateam/udata/pull/863)
- Fix missing completer images and ensure completion API is usable on a different domain
  [#864](https://github.com/opendatateam/udata/pull/864)

## 1.0.7 (2017-04-07)

- Fix display for zone completer existing values
  [#845](https://github.com/opendatateam/udata/issues/845)
- Proper badge display on dataset and organization page
  [#849](https://github.com/opendatateam/udata/issues/849)
- Remove useless `discussions` from views contexts.
  [#850](https://github.com/opendatateam/udata/pull/850)
- Fix the inline resource edit button not redirecting to admin
  [#852](https://github.com/opendatateam/udata/pull/852)
- Fix broken checksum component
  [#846](https://github.com/opendatateam/udata/issues/846)

## 1.0.6 (2017-04-01)

- Default values are properly displayed on dataset form
  [#745](https://github.com/opendatateam/udata/issues/745)
- Prevent a redirect on discussion fetch
  [#795](https://github.com/opendatateam/udata/issues/795)
- API exposes both original and biggest thumbnail for organization logo, reuse image and user avatar
  [#824](https://github.com/opendatateam/udata/issues/824)
- Restore the broken URL check feature
  [#840](https://github.com/opendatateam/udata/issues/840)
- Temporarily ignore INSPIRE in ODS harvester
  [#837](https://github.com/opendatateam/udata/pull/837)
- Allow `X-API-KEY` and `X-Fields` in cors preflight headers
  [#841](https://github.com/opendatateam/udata/pull/841)

## 1.0.5 (2017-03-27)

- Fixes error display in forms [#830](https://github.com/opendatateam/udata/pull/830)
- Fixes date range picker dates validation [#830](https://github.com/opendatateam/udata/pull/830)
- Fix badges entries not showing in admin [#825](https://github.com/opendatateam/udata/pull/825)

## 1.0.4 (2017-03-01)

- Fix badges trying to use API too early
  [#799](https://github.com/opendatateam/udata/pull/799)
- Some minor tuning on generic references
  [#801](https://github.com/opendatateam/udata/pull/801)
- Cleanup factories
  [#808](https://github.com/opendatateam/udata/pull/808)
- Fix user default metrics not being set [migration]
  [#809](https://github.com/opendatateam/udata/pull/809)
- Fix metric update after transfer
  [#810](https://github.com/opendatateam/udata/pull/810)
- Improve spatial completion ponderation (spatial zones reindexation required)
  [#811](https://github.com/opendatateam/udata/pull/811)

## 1.0.3 (2017-02-21)

- Fix JavaScript locales handling [#786](https://github.com/opendatateam/udata/pull/786)
- Optimize images sizes for territory placeholders [#788](https://github.com/opendatateam/udata/issues/788)
- Restore placeholders in search suggestions, fix [#790](https://github.com/opendatateam/udata/issues/790)
- Fix share popover in production build [#793](https://github.com/opendatateam/udata/pull/793)

## 1.0.2 (2017-02-20)

- Fix assets packaging for production [#763](https://github.com/opendatateam/udata/pull/763) [#765](https://github.com/opendatateam/udata/pull/765)
- Transform `udata_version` jinja global into a reusable (by themes) `package_version` [#768](https://github.com/opendatateam/udata/pull/768)
- Ensure topics datasets and reuses can display event with a topic parameter [#769](https://github.com/opendatateam/udata/pull/769)
- Raise a `400 Bad Request` when a bad `class` attribute is provided to the API
  (for entry point not using forms). [#772](https://github.com/opendatateam/udata/issues/772)
- Fix datasets with spatial coverage not being indexed [#778](https://github.com/opendatateam/udata/issues/778)
- Ensure theme assets cache is versioned (and flushed when necessary)
  [#781](https://github.com/opendatateam/udata/pull/781)
- Raise maximum tag length to 96 in order to at least support
  [official INSPIRE tags](http://inspire.ec.europa.eu/theme)
  [#782](https://github.com/opendatateam/udata/pull/782)
- Properly raise 400 error on transfer API in case of bad subject or recipient
  [#784](https://github.com/opendatateam/udata/pull/784)
- Fix broken OEmbed rendering [#783](https://github.com/opendatateam/udata/issues/783)
- Improve crawlers behavior by adding some `meta[name=robots]` on pages requiring it
  [#777](https://github.com/opendatateam/udata/pull/777)

## 1.0.1 (2017-02-16)

- Pin PyMongo version (only compatible with PyMongo 3+)

## 1.0.0 (2017-02-16)

### Breaking Changes

* 2016-05-11: Upgrade of ElasticSearch from 1.7 to 2.3 [#449](https://github.com/opendatateam/udata/pull/449)

You have to re-initialize the index from scratch, not just use the `reindex` command given that ElasticSearch 2+ doesn't provide a way to [delete mappings](https://www.elastic.co/guide/en/elasticsearch/reference/current/indices-delete-mapping.html) anymore. The command is `udata search init` and may take some time given the amount of data you are dealing with.

* 2017-01-18: User search and listing has been removed (privacy concern)

### New & Improved

* 2017-01-06: Add some dataset ponderation factor: temporal coverage, spatial coverage,
  certified provenance and more weight for featured ones. Need reindexation to be taken into account.

* 2016-12-20: Use all the [Dublin Core Frequencies](http://dublincore.org/groups/collections/frequency/)
  plus some extra frequencies.

* 2016-12-01: Add the possibility for a user to delete its account in the admin interface

In some configurations, this feature should be deactivated, typically when
there is an SSO in front of udata which may cause some inconsistencies. In
that case, the configuration parameter DELETE_ME should be set to False (True
by default).

* 2016-05-12: Add fields masks to reduce API payloads [#451](https://github.com/opendatateam/udata/pull/451)

The addition of [fields masks](http://flask-restplus.readthedocs.io/en/stable/mask.html) in Flask-RESTPlus allows us to reduce the retrieved payload within the admin — especially for datasets — and results in a performances boost.

### Fixes

* 2016-11-29: Mark active users as confirmed [#619](https://github.com/opendatateam/udata/pull/618)
* 2016-11-28: Merge duplicate users [#617](https://github.com/opendatateam/udata/pull/617)
  (A reindexation is necessary after this migration)

### Deprecation

Theses are deprecated and support will be removed in some feature release.
See [Deprecation Policy](https://udata.readthedocs.io/en/stable/versioning/#deprecation-policy).

* Theses frequencies are deprecated for their Dublin Core counter part:
    * `fortnighly` ⇨ `biweekly`
    * `biannual` ⇨ `semiannual`
    * `realtime` ⇨ `continuous`


## 0.9.0 (2017-01-10)

- First published version<|MERGE_RESOLUTION|>--- conflicted
+++ resolved
@@ -2,15 +2,12 @@
 
 ## Current (in progress)
 
-<<<<<<< HEAD
 - :warning: Upgrade to `Flask-Security-Too` version 4.0.0 [#2772](https://github.com/opendatateam/udata/pull/2772):
   - New User model attribute `fs_uniquifier`, migration needed.
   - The `fs_uniquifier` is used to invalidate existing session in case of password reset.
   - The user's `fs_uniquifier` is used instead of the `id` for auth mecanism including permissions.
   - Exhaustive list of changes [here](https://flask-security-too.readthedocs.io/en/stable/changelog.html#version-4-0-0).
-=======
 - Fix apiv2 swagger with harvest metadata and add apiv2 swagger tests [#2782](https://github.com/opendatateam/udata/pull/2782)
->>>>>>> 2c870a80
 
 ## 5.0.1 (2022-11-14)
 
