--- conflicted
+++ resolved
@@ -6,14 +6,11 @@
   - Organization can nom define a custom metadata of a choosen type
   - Dataset belonging to the organization can assign a value to the defined metadata
   - Metadata value must match the choosen type by the organization
-<<<<<<< HEAD
 - Better reporting in spam detection (show the writer of the discussion/message) [#2965](https://github.com/opendatateam/udata/pull/2965)
 - Fix: spam lang detection not lowering input resulting in false positives [#2965](https://github.com/opendatateam/udata/pull/2965)
-=======
 - Fix: do not send mail about discussions when there is no owner / no organisation members [#2962](https://github.com/opendatateam/udata/pull/2962)
 - Fix: 'backend' is now required in `HarvestSource` [#2962](https://github.com/opendatateam/udata/pull/2962)
 - Fix: URL to organizations in mails are now independent from `udata-front` (show the URL of the API if no `udata-front`) [#2962](https://github.com/opendatateam/udata/pull/2962)
->>>>>>> bd6ec024
 
 ## 7.0.3 (2024-02-15)
 
