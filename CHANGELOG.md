# Changelog

## Current (in progress)

- Add dataservices in beta [#2986](https://github.com/opendatateam/udata/pull/2986)
- Remove deprecated `metrics_for` route [#3022](https://github.com/opendatateam/udata/pull/3022)
- Fix spatial coverage fetching perfs. Need to schedule `compute-geozones-metrics` [#3018](https://github.com/opendatateam/udata/pull/3018)
- Delete a user without sending mail [#3031](https://github.com/opendatateam/udata/pull/3031)
- Convert known HVD categories used as theme to keywords [#3014](https://github.com/opendatateam/udata/pull/3014)
- Allow for series in CSW ISO 19139 DCAT backend [#3028](https://github.com/opendatateam/udata/pull/3028)
<<<<<<< HEAD
- Add `email` to membership request list API response, add `since` to org members API responses, add `email` to members of org on show org endpoint for org's admins and editors [#3038](https://github.com/opendatateam/udata/pull/3038)
=======
- Add `resources_downloads` to datasets metrics [#3042](https://github.com/opendatateam/udata/pull/3042)
- Fix do not override resources extras on admin during update [#3043](https://github.com/opendatateam/udata/pull/3043) 
>>>>>>> 20a15da2

## 8.0.0 (2024-04-23)

- **breaking change** Migrate to Python 3.11 [#2992](https://github.com/opendatateam/udata/pull/2992) [#3021](https://github.com/opendatateam/udata/pull/3021)
- **breaking change** Fix datetime serialization in extras (return ISO string in JSON). Warning, `ujson` shouldn't be installed anymore on the project to allow `cls` parameter to override the JSONEncoder [#3019](https://github.com/opendatateam/udata/pull/3019)
- Fix missing `bcrypt` dependency [#3019](https://github.com/opendatateam/udata/pull/3019)

## 7.0.7 (2024-04-16)

- :warning: **breaking change** `DATASET_MAX_RESOURCES_UNCOLLAPSED` config is removed.
- Replace schemas API with a simple proxy to the `schemas.json` file [#2989](https://github.com/opendatateam/udata/pull/2989)
- Topic: add filters in API [#3007](https://github.com/opendatateam/udata/pull/3007)
- Move constants outside `models.py` files to `constants.py` [#3001](https://github.com/opendatateam/udata/pull/3001)
- Move `db` and Mongo fields classes outside `udata.models` [#3005](https://github.com/opendatateam/udata/pull/3005)
- :warning: Update LICENSE_GROUPS config layout [#3010](https://github.com/opendatateam/udata/pull/3010)
- Remove unused dependencies [#3006](https://github.com/opendatateam/udata/pull/3006)
- Move `FieldValidationError` into its own module and add an error handler [#3012](https://github.com/opendatateam/udata/pull/3012)
- Move some `import User` to runtime imports [#3013](https://github.com/opendatateam/udata/pull/3013)
- Move `Owned` mixin to its own module [#3008](https://github.com/opendatateam/udata/pull/3008)
- Move `badge_fields` to separate module than `models.py` [#3011](https://github.com/opendatateam/udata/pull/3011)

## 7.0.6 (2024-03-29)

- Add new harvester for ISO DCAT with XSLT transform [#2982](https://github.com/opendatateam/udata/pull/2982)
- Fix, do not fail on spatial coverage harvesting exception and allow literal spatial BBOX from Arcgis [2998](https://github.com/opendatateam/udata/pull/2998)
- Mock calls to example.com [#3000](https://github.com/opendatateam/udata/pull/3000)
- Fix duplicate logs in console commands [#2996](https://github.com/opendatateam/udata/pull/2996)
- Refactor `Activity.kwargs` into `Activity.extras` to facilitate its usage [#2999](https://github.com/opendatateam/udata/pull/2999)
- :warning: Datasets without resources are now visible and indexable [#2997](https://github.com/opendatateam/udata/pull/2997)

## 7.0.5 (2024-03-20)

- Add spatial coverage harvesting [#2959](https://github.com/opendatateam/udata/pull/2959) [#2991](https://github.com/opendatateam/udata/pull/2991)
- Fix: updating a dataset without `private` do not reset `private` to `False`, the previous saved value is kept [#2955](https://github.com/opendatateam/udata/pull/2955)
- Fix: return the correct error when no `Content-Type` is sent instead of 500 [#2967](https://github.com/opendatateam/udata/pull/2967)
- Improve documentation for API errors [#2952](https://github.com/opendatateam/udata/pull/2965)
- Allow harvesting of big catalog (bigger than 16MB) [#2980](https://github.com/opendatateam/udata/pull/2980) [2985](https://github.com/opendatateam/udata/pull/2985)
- Add downloads' count to organizations CSV [#2973](https://github.com/opendatateam/udata/pull/2973)
- Add 3 new badges to the organization model : `company`, `association` and `local authority` [#2984](https://github.com/opendatateam/udata/pull/2984)
- Prevent geozones listed ad `deleted` to be loaded [#2983](https://github.com/opendatateam/udata/pull/2983) [#2993](https://github.com/opendatateam/udata/pull/2993)
- Topic: add spatial field [#2988](https://github.com/opendatateam/udata/pull/2988)
- Topic: add last_modified field [#2987](https://github.com/opendatateam/udata/pull/2987)
- Add stacktraces to CSV errors [#2990](https://github.com/opendatateam/udata/pull/2990)
- Fix harvesting of DCT.conformsTo for complex inner information [#2994](https://github.com/opendatateam/udata/pull/2994)

## 7.0.4 (2024-02-27)

- Add rotate password command [#2966](https://github.com/opendatateam/udata/pull/2966)
- Custom extras metadata [#2921](https://github.com/opendatateam/udata/pull/2921):
  - Organization can nom define a custom metadata of a choosen type
  - Dataset belonging to the organization can assign a value to the defined metadata
  - Metadata value must match the choosen type by the organization
- Harvest DCAT conformsTo into schemas for resources and datasets [#2949](https://github.com/opendatateam/udata/pull/2949) [#2970](https://github.com/opendatateam/udata/pull/2970) [#2972](https://github.com/opendatateam/udata/pull/2972) [#2976](https://github.com/opendatateam/udata/pull/2976)
- Better reporting in spam detection (show the writer of the discussion/message) [#2965](https://github.com/opendatateam/udata/pull/2965)
- Fix: spam lang detection not lowering input resulting in false positives [#2965](https://github.com/opendatateam/udata/pull/2965)
- Fix: do not send mail about discussions when there is no owner / no organisation members [#2962](https://github.com/opendatateam/udata/pull/2962)
- Fix: 'backend' is now required in `HarvestSource` [#2962](https://github.com/opendatateam/udata/pull/2962)
- Fix: URL to organizations in mails are now independent from `udata-front` (show the URL of the API if no `udata-front`) [#2962](https://github.com/opendatateam/udata/pull/2962)
- Add harvested dcat properties as extras [#2968](https://github.com/opendatateam/udata/pull/2968):
  - DCT.provenance [0..n]
  - DCT.accessRights [0..1]
- Generate translations file [#2974](https://github.com/opendatateam/udata/pull/2974)
- Fix contact point test with missing translation [#2977](https://github.com/opendatateam/udata/pull/2977)
- Remove documentation about maintenance branches [#2979](https://github.com/opendatateam/udata/pull/2979)

## 7.0.3 (2024-02-15)

- Add spam detection and prevention logic on discussion model [#2954](https://github.com/opendatateam/udata/pull/2954) [#2963](https://github.com/opendatateam/udata/pull/2963)
- Fix reuses inside database without private information (default to public) [#2951](https://github.com/opendatateam/udata/pull/2951)
- Fix: you can now remove schema from a resource in the admin [#2950](https://github.com/opendatateam/udata/pull/2950)
- Fix: refuse an organisation access request when multiple access requests are pending [#2960](https://github.com/opendatateam/udata/pull/2960)
- Add downloads count in datasets' CSV [#2953](https://github.com/opendatateam/udata/pull/2953)
- Allow dicts in datasets' extras [#2958](https://github.com/opendatateam/udata/pull/2958)


## 7.0.2 (2024-01-23)

- Improve search serialization perfs for datasets in big topics [#2937](https://github.com/opendatateam/udata/pull/2937)
- Migrate to Flask-Babel because of Flask-BabelEx deprecation [#2897](https://github.com/opendatateam/udata/pull/2897)
- Contact points feature [#2914](https://github.com/opendatateam/udata/pull/2914) [#2943](https://github.com/opendatateam/udata/pull/2943):
  - Users and Organizations can now define a list of contact points
  - Api endpoint for creating, updating and deleting contact points
  - Datasets can define one contact point, among the list of the organization or the user owning the dataset.
  - Defining a contact point for a dataset is done throught a form field
- Allow wildcards in redirect_uris for Oauth2Client [#2935](https://github.com/opendatateam/udata/pull/2935)
- Allow for being one day late on update fulfilled in time [#2941](https://github.com/opendatateam/udata/pull/2941)
- When a topic is deleted, corresponding discussions are purged [#2944](https://github.com/opendatateam/udata/pull/2944)

## 7.0.1 (2023-12-06)

- Add sorting in geozone suggest API endpoint to return zones based on their admin level [#2936](https://github.com/opendatateam/udata/pull/2936)

## 7.0.0 (2023-12-04)

- Prevent sending post_save signals on extras update [#2919](https://github.com/opendatateam/udata/pull/2919)
- Add topic filter on datasets list [#2915](https://github.com/opendatateam/udata/pull/2915)
- Topics: API v2 endpoints [#2913](https://github.com/opendatateam/udata/pull/2913)
- Allow for discussions on Topics [#2922](https://github.com/opendatateam/udata/pull/2922)
- Raise for status on DCAT harvester calls [#2927](https://github.com/opendatateam/udata/pull/2927)
- Harvest dcterms:hasPart as 'other' resource in DCAT [#2928](https://github.com/opendatateam/udata/pull/2928)
- Make sure harvested resources are marked as remote [#2931](https://github.com/opendatateam/udata/pull/2931)
- Use GET and POST harvest BaseBackend utility to have user-agent [#2930](https://github.com/opendatateam/udata/pull/2930)
- Use LazyReferenceField on Topic datasets and reuses [#2924](https://github.com/opendatateam/udata/pull/2924)
- Use harvested dates and not max with internal [#2932](https://github.com/opendatateam/udata/pull/2932)
- Better rdf frequency resilience [#2933](https://github.com/opendatateam/udata/pull/2933)
- :warning: **breaking change** Geozone refactor [#2878](https://github.com/opendatateam/udata/pull/2878):
  - Complete Geozone model refactor, keeping only fields `slug`, `name`, `code`, `level` and adding `uri`
  - Removed parent and validity concept
  - To deploy:
    - Datasets with geozone will return a 500 due to `mongoengine.errors.FieldDoesNotExist: The fields "{'flag', 'dbpedia', ...}" do not exist on the document "GeoZone"`
    - `udata spatial load -d` to load new geozones into the database
    - `udata spatial migrate` to migrate datasets geozones to new ones
    - Reindex datasets (`udata search index dataset`) if using [udata-search-service](https://github.com/opendatateam/udata-search-service)
  - Removed forgotten fields in search [#2934](https://github.com/opendatateam/udata/pull/2934)

## 6.2.0 (2023-10-26)

### New & Improved

- Topics have been refactored and are no more deprecated:
  - Topics creation, update and deletion are now opened to all users [#2898](https://github.com/opendatateam/udata/pull/2898)
  - Topics are now `db.Owned` and searchable by `id` in dataset search [#2901](https://github.com/opendatateam/udata/pull/2901) [#2917](https://github.com/opendatateam/udata/pull/2917)
  - Remove `deleted` api field that does not exist [#2903](https://github.com/opendatateam/udata/pull/2903)
  - Add `created_at`field to topic's model [#2904](https://github.com/opendatateam/udata/pull/2904)
  - Topics can now be filtered by `tag` field [#2904](https://github.com/opendatateam/udata/pull/2904)
  - Topics can now be queried by test search in `name` field with `q` argument [#2904](https://github.com/opendatateam/udata/pull/2904)
- Add support for a CSW harvester using DCAT format [#2800](https://github.com/opendatateam/udata/pull/2800)
- Add German to udata translations [2899](https://github.com/opendatateam/udata/pull/2899)[2909](https://github.com/opendatateam/udata/pull/2909)
- Add harvesters count to site metrics [#2890](https://github.com/opendatateam/udata/pull/2890)
- Use a single session for reindex [#2891](https://github.com/opendatateam/udata/pull/2891)

- Fix site title and keywords never get updated [#2900](https://github.com/opendatateam/udata/pull/2900)
- Reuse's extras are now exposed by API [#2905](https://github.com/opendatateam/udata/pull/2905)
- Add configuration settings to enhance cookies security [#2910](https://github.com/opendatateam/udata/pull/2910)
- Add items.dataset to HarvestJob indexes [#2907](https://github.com/opendatateam/udata/pull/2907)
- Consider acronym when suggesting organization [#2918](https://github.com/opendatateam/udata/pull/2918)

### Fixes

- Return 400 instead of 500 in case of not ObjectID arg in API [#2889](https://github.com/opendatateam/udata/pull/2889)
- Fix default community resource sort parser [#2908](https://github.com/opendatateam/udata/pull/2908)

### Deprecation

- Python 3.7 is now deprecated and will be removed in upcoming release [#2859](https://github.com/opendatateam/udata/pull/2859)
- GeoZone model will be heavily refactored for a simplified version [#2878](https://github.com/opendatateam/udata/pull/2878)

## 6.1.7 (2023-09-01)

- Fix slug overflow with index suffix when reaching max_length [#2874](https://github.com/opendatateam/udata/pull/2874)
- Add extra field to topic model and add it to the dataset search adapter [#2876](https://github.com/opendatateam/udata/pull/2876)
- Upgrade pyyaml in develop and doc deps [#2880](https://github.com/opendatateam/udata/pull/2880)
- Expose dataset's `*_internal` dates in a nested `internal` nested field in api marshalling [#2862](https://github.com/opendatateam/udata/pull/2862)
- Add `business_number_id` metadata for organizations [#2871](https://github.com/opendatateam/udata/pull/2871) [#2887](https://github.com/opendatateam/udata/pull/2887)
- Return 403 when posting comment on discussion closed [#2881](https://github.com/opendatateam/udata/pull/2881)
- Ensure rdf parsed frequency is lowercase [#2883](https://github.com/opendatateam/udata/pull/2883)
- Add a dict of URIs to replace in a RDF graph at harvest time [#2884](https://github.com/opendatateam/udata/pull/2884)
- Fix duplicate recipients in new comments mail [#2886](https://github.com/opendatateam/udata/pull/2886)
- Add type to resource csv adapter [#2888](https://github.com/opendatateam/udata/pull/2888)

## 6.1.6 (2023-07-19)

- Improve DCAT harvest of mime type [#2857](https://github.com/opendatateam/udata/pull/2857)
- Don't crash on files not found when purging resources [2858](https://github.com/opendatateam/udata/pull/2858)
- Improve DCAT catalog exposed [#2860](https://github.com/opendatateam/udata/pull/2860)
- Use the resource's extra `analysis:last-modified-at` in the `last_modified` property [#2863](https://github.com/opendatateam/udata/pull/2863)
- Add optionnal harvest validation form [#2864](https://github.com/opendatateam/udata/pull/2864)
- Fix dataset list default sorting [#2867](https://github.com/opendatateam/udata/pull/2867)
- Update API doc link [#2866](https://github.com/opendatateam/udata/pull/2866)
- Update admin quality progress bar [#2872](https://github.com/opendatateam/udata/pull/2872)

## 6.1.5 (2023-06-19)

- Specify *public* datasets and reuses in admin count [#2852](https://github.com/opendatateam/udata/pull/2852)
- Fix url params being stripped in markdown for internal URLs [#2855](https://github.com/opendatateam/udata/pull/2855)

## 6.1.4 (2023-05-16)

- Upgrade development dependencies [#2844](https://github.com/opendatateam/udata/pull/2844)
- Compile translations for testing [#2845](https://github.com/opendatateam/udata/pull/2845)
- Add user arg to discussion list API [#2842](https://github.com/opendatateam/udata/pull/2842)
- No more sending email, slug and user name to sentry [#2846](https://github.com/opendatateam/udata/pull/2846)
- Add test for passwordless user [#2848](https://github.com/opendatateam/udata/pull/2848)
- Parse IANA and EUROPA URIs format [#2849](https://github.com/opendatateam/udata/pull/2849)
- Dataset last update sorting:
    - Transmit dataset's `last_update` field to search service [#2847](https://github.com/opendatateam/udata/pull/2847)
    - Check if dataset's and resource's harvesting date `modified_at` are ealier than today's date [#2850](https://github.com/opendatateam/udata/pull/2850)
- Upgrade mongoengine and storage deps [#2839](https://github.com/opendatateam/udata/pull/2839):
    - Upgrade flask-storage 1.0.0 -> 1.3.2
    - Upgrade flask-mongoengine 0.9.5 -> 1.0.0, now returning a ValidationError on get_or_404 on invalid id
    - Upgrade mongoengine 0.26.0 -> 0.27.0
-  Prevent raising unecessary error in index command [#2851](https://github.com/opendatateam/udata/pull/2851)
-  Use `datetime.utcnow` to make sure to handle utc datetimes [#2853](https://github.com/opendatateam/udata/pull/2853)

## 6.1.3 (2023-04-18)

- Fix XSS vulnerability: escape user content in selectize items in admin [#2843](https://github.com/opendatateam/udata/pull/2843)
- Fix schema is undefined when checking for schema.url in admin resource form [#2837](https://github.com/opendatateam/udata/pull/2837)
- Fix to_naive_datetime in harvest preview [#2835](https://github.com/opendatateam/udata/pull/2835)
- :warning: Flask-Security update to enable `GenericResponses` [#2826](https://github.com/opendatateam/udata/pull/2826):
    - Upgrade Flask-Security 4.5.1 -> 5.1.1
    - Upgrade WTForms 2.2.1 -> 3.0.1
    - Upgrade WTForms-json 0.3.3 -> 0.3.5
    - New security email template for existing users
- Fix SelectField validation failure following WTForms upgrade [#2841](https://github.com/opendatateam/udata/pull/2841)
- Add `format_timedelta` to `udata.i18n` [#2836](https://github.com/opendatateam/udata/pull/2836)
- Improve send_mail resilience with refused address among recipients [#2840](https://github.com/opendatateam/udata/pull/2840)

## 6.1.2 (2023-03-28)

- Resources schema can now have an URL field. [#2825](https://github.com/opendatateam/udata/pull/2825)
- Fix URLField validation error message [#2831](https://github.com/opendatateam/udata/pull/2831)
- Dates renaming to provide more relevant computed dates between internal and harvested dates [#2815](https://github.com/opendatateam/udata/pull/2815):
    - Removed `published` attribute from Resource model
    - Renamed `created_at` and `last_modified` of Dataset model to `created_at_internal` and `last_modified_internal`
    - Renamed `created_at` and `modified` of Resource model to `created_at_internal` and `last_modified_internal`
    - Added `created_at` computed property in Dataset and Resource model to provide harvested date if present and internal otherwise
    - Added `last_modified` computed property in Dataset and Resource model to provide max date between internal and harvested date
- Fix for PR [#2815](https://github.com/opendatateam/udata/pull/2815) [#2832](https://github.com/opendatateam/udata/pull/2832)
- Fix following dates refactoring [#2815](https://github.com/opendatateam/udata/pull/2815) [#2832](https://github.com/opendatateam/udata/pull/2832)
- Fix dcat harvesting on dcat:Dataset with blank nodes [#2834](https://github.com/opendatateam/udata/pull/2834)
- Add dataset archived field in resource catalog [#2833](https://github.com/opendatateam/udata/pull/2833)

## 6.1.1 (2023-03-17)

- Fix edge case on aware datetime string [#2827](https://github.com/opendatateam/udata/pull/2827)
- :warning: MongoDB support up to 6.0.4 [#2819](https://github.com/opendatateam/udata/pull/2819):
    - Older versions of MongoDB >=3.6 are still supported
    - Upgrade must be done release by release to set the `FeatureCompatibilityVersion` variable like stated in [this](https://www.mongodb.com/docs/v4.2/release-notes/4.0/#upgrade-procedures) documentation.
    - Upgrade pymongo 3.10.1 -> 4.3.3
    - Upgrade mongoengine 0.20.0 -> 0.26.0
- Add IATA `ssim` among allowed file extensions [#2828](https://github.com/opendatateam/udata/pull/2828)
- Copy user mail card back from udata-front [#2822](https://github.com/opendatateam/udata/pull/2822)
- Upgrade node to a version still available [#2830](https://github.com/opendatateam/udata/pull/2830)

## 6.1.0 (2023-03-07)

- :warning: Upgrading Flask to 2.1.2, leading to an upgrade of click (8.0), Flask-BabelEx (0.9.4), Flask-Caching (2.0.2), flask-storage (1.0.0) instead of flask-fs, Flask-Login (0.6.2), flask-restx (1.0.5), Flask-Security-Too (4.1.5), Jinja2 (3.1.2), pillow (9.2.0), werkzeug (2.2.2) [#2816](https://github.com/opendatateam/udata/pull/2816)
  - Use the full path to the caching backend in `CACHE_TYPE`, ex: `flask_caching.backends.redis`. Named backends are deprecated.
  - Werkzeug redirect now returns the relative url as location in response (https://github.com/pallets/werkzeug/issues/2352).
  - Removed functions have been replaced (`contextfilter` and `contextfunction` from Jinja, root imports and `Href` from Werkzeug, `JSONWebSignatureSerializer` from itsdangerous)
  - Prevent multiple blueprint with same name registration (not supported anymore in Flask).
- Removed all code logic related to the `published` date in resource model, now deprecated. :warning: The attribute itself was left in the model because of the complexity of the migration [#2807](https://github.com/opendatateam/udata/pull/2807)
- Add `xlsx` and `docx` as closed format for quality score [#2814](https://github.com/opendatateam/udata/pull/2814)
- Flush latest rows in csv catalog export before storing file [#2818](https://github.com/opendatateam/udata/pull/2818)
- Exposed dates through API are now timezone aware [#2810](https://github.com/opendatateam/udata/pull/2810)
- Fix frequency reminder [#2821](https://github.com/opendatateam/udata/pull/2821)

## 6.0.2 (2023-02-06)

- Handle None values in dataset and resource extras endpoints [#2805](https://github.com/opendatateam/udata/pull/2805)
- Fix default license being selected in form in optional select group [#2809](https://github.com/opendatateam/udata/pull/2809)
- Fix only SHA1 checksum is accepted when uploading resources [#2808](https://github.com/opendatateam/udata/pull/2808)
- Fix organization metrics count [#2811](https://github.com/opendatateam/udata/pull/2811)
- Fix setuptools version used in CI [#2813](https://github.com/opendatateam/udata/pull/2813)
- Add `udata harvest clean` command [#2812](https://github.com/opendatateam/udata/pull/2812)

## 6.0.1 (2023-01-18)

- Add python version requirement <3.10 [#2798](https://github.com/opendatateam/udata/pull/2798)
- Fix date timezone and format for harvest previz [#2799](https://github.com/opendatateam/udata/pull/2799)
- Add support for DCAT startDate and endDate in temporal coverage [#2801](https://github.com/opendatateam/udata/pull/2801)
- New feature: Users can now change their email by themselves [#2792](https://github.com/opendatateam/udata/pull/2792)

## 6.0.0 (2023-01-09)

- :warning: Kafka removal [#2783](https://github.com/opendatateam/udata/pull/2783)[#2794](https://github.com/opendatateam/udata/pull/2794):
  - Resources events publication now uses webhooks
  - Search indexation (at runtime and with index command) are now made through HTTP requests.
  - If you use [udata-search-service](https://pypi.org/project/udata-search-service/), you need to upgrade to the >=2.0.0 version
- Add dedicated extras endpoints on resources and datasets [#2779](https://github.com/opendatateam/udata/pull/2779)
- Enrich catalog with harvest infos [#2789](https://github.com/opendatateam/udata/pull/2789)
- Add optionnal license select group custom setting for admin [#2786](https://github.com/opendatateam/udata/pull/2786)
- Make index setup optional on init based on config [#2797](https://github.com/opendatateam/udata/pull/2797)

## 5.0.2 (2022-11-29)

- :warning: Upgrade to `Flask-Security-Too` version 4.0.0 [#2772](https://github.com/opendatateam/udata/pull/2772):
  - New User model attribute `fs_uniquifier`, migration needed.
  - The `fs_uniquifier` is used to invalidate existing session in case of password reset.
  - The user's `fs_uniquifier` is used instead of the `id` for auth mecanism including permissions.
  - Exhaustive list of changes [here](https://flask-security-too.readthedocs.io/en/stable/changelog.html#version-4-0-0).
- Fix apiv2 swagger with harvest metadata and add apiv2 swagger tests [#2782](https://github.com/opendatateam/udata/pull/2782)
- Improve frequency criterion in quality score [#2771](https://github.com/opendatateam/udata/pull/2771)
- Add quality score to csv catalogs [#2785](https://github.com/opendatateam/udata/pull/2785)
- Optimize DCAT harvesting on large multiple-paged catalogs, introduce `HARVEST_MAX_ITEMS` development setting [#2781](https://github.com/opendatateam/udata/pull/2781)
- Add condition in security mail utils class to avoid mail sending according to config var [#2788](https://github.com/opendatateam/udata/pull/2788)

## 5.0.1 (2022-11-14)

- Fix resource harvest uri validation error [#2780](https://github.com/opendatateam/udata/pull/2780)

## 5.0.0 (2022-11-14)

- :warning: **Breaking change** Use dedicated dynamic harvest metadata for dataset and resources. A migration copies identifying fields from extras to this dedicated metadata field. Extras won't be used anymore for harvest-related information. udata-ckan, udata-ods and udata-front packages are impacted and should be upgraded accordingly [#2762](https://github.com/opendatateam/udata/pull/2762)

## 4.1.3 (2022-11-02)

- Fix image URLs for suggest endpoints [#2761](https://github.com/opendatateam/udata/pull/2761)
- Switch from `Flask-restplus` to its fork `Flask-rest-x` [2770](https://github.com/opendatateam/udata/pull/2770)
- Clean inactive harvest datasets. :warning: a migration archives datasets linked to inactive harvest sources [#2764](https://github.com/opendatateam/udata/pull/2764) [#2773](https://github.com/opendatateam/udata/pull/2773) [#2777](https://github.com/opendatateam/udata/pull/2777)
- Fix randomly failing suggest tests [#2775](https://github.com/opendatateam/udata/pull/2775)
- Fix alt attribute not shown on image [#2776](https://github.com/opendatateam/udata/pull/2776)

## 4.1.2 (2022-09-01)

- Clean up event code [#2751](https://github.com/opendatateam/udata/pull/2751)
- Replace mongo legacy image in CI [#2754](https://github.com/opendatateam/udata/pull/2754)
- Fixes test `test_suggest_datasets_api` by modifying condition [#2759](https://github.com/opendatateam/udata/pull/2759)
- Fix doc name duplicate on rdf endpoints [#2763](https://github.com/opendatateam/udata/pull/2763)

## 4.1.1 (2022-07-08)

- Quality score computation refactoring and now returning it in list datasets endpoint. Update was made in admin too. [#2746](https://github.com/opendatateam/udata/pull/2746)
- :warning: Manifest logic was removed and udata does now work as standalone [#2747](https://github.com/opendatateam/udata/pull/2747)
- Remove map related stuff [#2749](https://github.com/opendatateam/udata/pull/2749)
- Add library udata_event_service to produce Kafka messages [#2743](https://github.com/opendatateam/udata/pull/2743)

## 4.1.0 (2022-06-09)

- Add html support for posts [#2731](https://github.com/opendatateam/udata/pull/2731)
- Use mongo search if `SEARCH_SERVICE_API_URL` variable is not set [#2728](https://github.com/opendatateam/udata/pull/2728)
- Improve resource extension detection [#2729](https://github.com/opendatateam/udata/pull/2729/files)
- Remove resources in dataset search serialization [#2730](https://github.com/opendatateam/udata/pull/2730)
- Add endpoint to directly get specific resource by rid [#2732](https://github.com/opendatateam/udata/pull/2732).
- Publish kafka message when resource is created, modified or deleted [#2733](https://github.com/opendatateam/udata/pull/2733)
- Clean documentation and code with respect to independent search service [#2738](https://github.com/opendatateam/udata/pull/2738)
- Fix size argument in suggests endpoint and corresponding tests [#2739](https://github.com/opendatateam/udata/pull/2739)
- Add udata instance name prefix and action suffix for kafka topics [#2736](https://github.com/opendatateam/udata/pull/2736)
- Fix tokenisation by building an `AND` query (see comments in code) for mongo text search and pagination [#2740](https://github.com/opendatateam/udata/pull/2740)

## 4.0.2 (2022-05-04)

- Remove unused `_total_pages` search property [#2726](https://github.com/opendatateam/udata/pull/2726)
- Use -followers as default suggest sort on datasets, reuses and orgas [#2727](https://github.com/opendatateam/udata/pull/2727)
- Reintroduce user suggest with mongo contains [#2725](https://github.com/opendatateam/udata/pull/2725)

## 4.0.1 (2022-04-11)

- Removed `post_save` signal within `add_resource` and `update_resource` methods. [#2720](https://github.com/opendatateam/udata/pull/2720)
- Refactor and update documentation with latest udata updates [#2717](https://github.com/opendatateam/udata/pull/2717)
- Add harvest csv adapter for a catalog of harvesters [#2722](https://github.com/opendatateam/udata/pull/2722)

## 4.0.0 (2022-03-30)

### Breaking change

Search refactor [#2680](https://github.com/opendatateam/udata/pull/2680)
- :warning: Search changes [#2692](https://github.com/opendatateam/udata/pull/2692):
  - The search feature is not within udata anymore and queries a distant service.
  - The search feature is now optional and is enabled by setting the `SEARCH_SERVICE_API_URL` setting.
  - When search is not enabled, the search endpoints will return a `501 Not Implemented` error.
  - The ModelAdapter, SearchQuery and SearchResult patterns were kept but heavily refactored.
  - udata uses a Kafka producer to send documents to index to the search service.
  - udata uses HTTP request to query the search service.
- :warning: API changes [#2669](https://github.com/opendatateam/udata/pull/2669):
  - List endpoints for organizations, datasets, reuses and users are now querying MongoDB instead of ElasticSearch.
  - Those endpoints use MongoDB full text search when `q` argument is used. Some unused filters on this route were dropped.
  - A new API parser was implemented to replace the search one.
  - The previous ElasticSearch endpoints were moved to APIv2 with the following url pattern: `/{object}/search` (ex: `/datasets/search`).
- :warning: Suggest changes [#2685](https://github.com/opendatateam/udata/pull/2685) and [#2696](https://github.com/opendatateam/udata/pull/2696):
  - Current suggest implementation moved from an Elasticsearch index to a MongoDB query using the term `contains`.
  - The user suggest was entirely removed, as its existence is now less relevant because of the full text search.

## 3.3.3 (2022-03-29)

- Extend dcat properties support (frequency litteral, creation and modification date, landing page and abstract description) [#2715](https://github.com/opendatateam/udata/pull/2715)


## 3.3.2 (2022-03-01)

- **Deprecation**: Topics are now deprecated and will be removed in upcoming releases.
- Use title to improve License guess [#2697](https://github.com/opendatateam/udata/pull/2697)
- Add a `q` argument to the paginated datasets resources endpoint, to search through resources titles. [#2701](https://github.com/opendatateam/udata/pull/2701)
- Delete discussion with deleted user as only participant [#2702](https://github.com/opendatateam/udata/pull/2702)
- Fix error on post creation when adding related reuse [#2704](https://github.com/opendatateam/udata/pull/2704)
- Redirect in endpoints routing now returns 308 instead of 302 in order to keep the method and body. [#2706](https://github.com/opendatateam/udata/pull/2706)
- Delete badges from datasets fixtures. [2709](https://github.com/opendatateam/udata/pull/2709)

## 3.3.1 (2022-01-11)

- Fix fields empty value in admin form to allow for unsetting fields [#2691](https://github.com/opendatateam/udata/pull/2691)
- :warning: Add a new required topic string field on reuses. The associated migration set default topic to `others` [#2689](https://github.com/opendatateam/udata/pull/2689)

## 3.3.0 (2021-12-10)

- :warning: Removed `Issues` code and logic. The corresponding MongoDB collection should be deleted when upgrading Udata. [#2681](https://github.com/opendatateam/udata/pull/2681)
- Fix transfer ownership from org to user [#2678](https://github.com/opendatateam/udata/pull/2678)
- Fix discussion creation on posts [#2687](https://github.com/opendatateam/udata/pull/2687)

## 3.2.2 (2021-11-23)

- Move template hook logic back to udata [#2671](https://github.com/opendatateam/udata/pull/2671) [#2679](https://github.com/opendatateam/udata/pull/2679)
- Add dataset's acronym to catalog [#2675](https://github.com/opendatateam/udata/pull/2675)
- Better URL-based License guess [#2672](https://github.com/opendatateam/udata/pull/2672)
- New way of fixtures generation [#2677](https://github.com/opendatateam/udata/pull/2677):
  - The command now uses a remote file (default) if a URL is provided or a local one if a path is provided.
  - This file can be generated by using the command `generate-fixtures-file`, which takes as an argument the URL of the source queried to retieve the data dumped to the file.
  - The command `generate-fixtures-file` uses a customizable list of datasets slugs to know which datasets to query.
- Fixed the Geomform check for a GeoZone instance in formdata [#2683](https://github.com/opendatateam/udata/pull/2683)

## 3.2.1 (2021-10-22)

- Fix default sort with right sort column creation date name, for posts in back-office editorial page [#2665](https://github.com/opendatateam/udata/pull/2665)
- Meta read-only-enabled is back [#2664](https://github.com/opendatateam/udata/pull/2664)
- First endpoints for APIv2! Add datasets hateoas and resources pagination endpoints [#2663](https://github.com/opendatateam/udata/pull/2663) [#2667](https://github.com/opendatateam/udata/pull/2667)
- Add `archived` and `resources_count` fields in the dataset catalog [#2668](https://github.com/opendatateam/udata/pull/2668)

## 3.2.0 (2021-09-14)

- Update dependencies following setuptools 58.0.2 release that drop support for `use_2to3` [#2660](https://github.com/opendatateam/udata/pull/2660):
  - :warning: **breaking change** `rdfs` is not supported anymore
  - `jsonld` endpoints have a `@context` dict directly instead of an url to the context endpoint
- Update documentation with [udata-front plugin renaming](https://github.com/etalab/data.gouv.fr/issues/393) [#2661](https://github.com/opendatateam/udata/pull/2661)
- Various DCAT fixes (geonetwork compatibility) and debug command [#2662](https://github.com/opendatateam/udata/pull/2662)

## 3.1.0 (2021-08-31)

- :warning: Use pip-tools for requirements management [#2642](https://github.com/opendatateam/udata/pull/2642)[#2650](https://github.com/opendatateam/udata/pull/2650)[#2651](https://github.com/opendatateam/udata/pull/2651). Please [read the doc](https://github.com/opendatateam/udata/blob/master/docs/development-environment.md#python-and-virtual-environment) if you are a udata developer.
- :warning: Check db integrity and apply temporary and permanent fixes [#2644](https://github.com/opendatateam/udata/pull/2644) :warning: the associated migrations can take a long time to run.
- :warning: Upgrade to Flask-1.1.4 [#2639](https://github.com/opendatateam/udata/pull/2639)
- Safeguard `User.delete()` [#2646](https://github.com/opendatateam/udata/pull/2646)
- Fix user delete command [#2647](https://github.com/opendatateam/udata/pull/2647)
- Protect `test_ignore_post_save_signal` from weak ref error while testing [#2649](https://github.com/opendatateam/udata/pull/2649)
- Update translations following frontend refactoring (a lot of translations have been moved to udata-gouvfr) [#2648](https://github.com/opendatateam/udata/pull/2648)
- Fix RDF output content negociation [#2652](https://github.com/opendatateam/udata/pull/2652)
- Update Pillow dependency to 8.0.0 [#2654](https://github.com/opendatateam/udata/pull/2654)
- Add more fixes on HarvestSource and HarvestJobs for db integrity [#2653](https://github.com/opendatateam/udata/pull/2653/files)

## 3.0.4 (2021-08-12)

- Now returning notfound() http exception when router does not match any territory object instead of None [#2637](https://github.com/opendatateam/udata/pull/2637)
- Add larger reuse thumbnail image [#2638](https://github.com/opendatateam/udata/pull/2638)
- Activate plugins before creating app when testing [#2643](https://github.com/opendatateam/udata/pull/2643)

## 3.0.3 (2021-07-30)

- Remove mail sending task on follow [#2635](https://github.com/opendatateam/udata/pull/2635)
- Fix root api endpoint error [#2636](https://github.com/opendatateam/udata/pull/2636)

## 3.0.2 (2021-07-19)

- Fix sentry id event logging [#2364](https://github.com/opendatateam/udata/pull/2634)
- Fix remote resource upload [#2632](https://github.com/opendatateam/udata/pull/2632)

## 3.0.1 (2021-07-09)

- Remove apidoc blueprint, moved to udata-gouvfr [#2628](https://github.com/opendatateam/udata/pull/2628)
- New migration to update community resources schema from string to dict [#2629](https://github.com/opendatateam/udata/pull/2629)

## 3.0.0 (2021-07-07)

- :warning: **breaking change**: most of the theme/templates logic has been moved to https://github.com/etalab/udata-gouvfr. `udata` no longer contains a default theme. In the 3.x series, we hope it will be usable as a "headless" open data platform, but for now you probably need to plug your own theme or use udata-gouvfr. [More info about this change here](https://github.com/opendatateam/udata/blob/master/docs/roadmap/udata-3.md#the-road-to-udata3). [#2522](https://github.com/opendatateam/udata/pull/2522)
- Migrate from raven to sentry-sdk [#2620](https://github.com/opendatateam/udata/pull/2620)
- Add a UdataCleaner class to use udata's markdown configuration on SafeMarkup as well [#2619](https://github.com/opendatateam/udata/pull/2619)
- Fix schema name display in resource modal [#2617](https://github.com/opendatateam/udata/pull/2617)

## 2.7.1 (2021-05-27)

- Add migration to roolback on resource's schema's name to None [#2615](https://github.com/opendatateam/udata/pull/2615)

## 2.7.0 (2021-05-25)

- Modify `schema` field to resource. This field is now a nested field containing two sub-properties `name` and `version` [#2600](https://github.com/opendatateam/udata/pull/2600).
- Add a `schema_version` facet to the dataset search (need to be reindex to appear in results) [#2600](https://github.com/opendatateam/udata/pull/2600).

## 2.6.5 (2021-05-19)

- Fix create user by API [#2609](https://github.com/opendatateam/udata/pull/2609)
- Add sqlite, db and ics to allowed extensions [#2610](https://github.com/opendatateam/udata/pull/2610)
- Better markup parsing [#2611](https://github.com/opendatateam/udata/pull/2611):
  - Geozone's and Resource type's labelize function return None if no object is found.
  - New SafeMarkup class, which inherits from Markup, uses Bleach to sanitize Markup class.

## 2.6.4 (2021-03-24)

- Enhance self endpoint verification [#2604](https://github.com/opendatateam/udata/pull/2604)

## 2.6.3 (2021-03-23)

- Extraction of translation's strings [#2602](https://github.com/opendatateam/udata/pull/2602)

## 2.6.2 (2021-03-22)

- Fix SECURITY_CONFIRMABLE=False [#2588](https://github.com/opendatateam/udata/pull/2588)
- Support dct:license on DCAT harvester [#2589](https://github.com/opendatateam/udata/pull/2589)
- Admin small enhancements [#2591](https://github.com/opendatateam/udata/pull/2591):
  - The sidebar "Me" label has been renamed "Profile"
  - The user's profile now displays the user's email
  - The button "Edit" and the dropdown were merged. The button is now only a dropdown listing the actions.
  - "Edit" action has been renamed to "Edit the dataset/reuse/organization/profile" according to the current object to edit.
- Add `nofollow` attribute to links in discussions comments [#2593](https://github.com/opendatateam/udata/pull/2593)
- Add pip upgrade in circle's publish step [#2596](https://github.com/opendatateam/udata/pull/2596)
- Pin Twine's version [#2597](https://github.com/opendatateam/udata/pull/2597)
- Pin twine'version in circle's publish step [#2598](https://github.com/opendatateam/udata/pull/2598)

## 2.6.1 (2021-01-26)

- Fix url_for method in organization's catalog's view [#2587](https://github.com/opendatateam/udata/pull/2587)

## 2.6.0 (2021-01-25)

- Add resource's description and title size limit [#2586](https://github.com/opendatateam/udata/pull/2586)
- Add RDF catalog view for organizations [#2583](https://github.com/opendatateam/udata/pull/2583)

## 2.5.1 (2020-12-31)

- Add title's and description's length limit in forms [#2585](https://github.com/opendatateam/udata/pull/2585)

## 2.5.0 (2020-11-30)

- Change reuse's form's label name to title [#2575](https://github.com/opendatateam/udata/pull/2575)
- Unpublished posts are no longer served by the `Post.list` API endpoint [#2578](https://github.com/opendatateam/udata/pull/2578)
- Read only mode can now be toggled in settings [#2565](https://github.com/opendatateam/udata/pull/2565):
  - Toggles a warning banner on the frontend view and a warning toast on the admin view.
  - Prevents new users to register.
  - Prevents non admin users to create new content such as organizations, datasets, community resources or discussions.
  - Will return a `423` response code to any non-admin request to endpoints specified in `METHOD_BLOCKLIST` setting.
  - Existing content can still be updated.
- Add an alert block in layout template, to be overrided in installed theme [#2580](https://github.com/opendatateam/udata/pull/2580)

## 2.4.1 (2020-11-09)

- Escaping XML's forbidden characters [#2562](https://github.com/opendatateam/udata/pull/2562)
- Ignore pattern feature for linkchecker [#2564](https://github.com/opendatateam/udata/pull/2564)
- Fix TypeError when creating a superuser with an incorrect password [#2567](https://github.com/opendatateam/udata/pull/2567)

## 2.4.0 (2020-10-16)

- :warning: Resources and community resources creation API change [#2545](https://github.com/opendatateam/udata/pull/2545):
  - Remove the RESOURCES_FILE_ALLOWED_DOMAINS setting and mechanism.
  - The community resource's/resource's url could be set from the client side, even in the case of a hosted one, which is illogical.
    A hosted community resource's/resource's url should only be the sole responsibility of the backend.
  - Consequently, the POST endpoint of the community resources/resources API is only meant for the remote ones and the PUT endpoint of the community resources/resources API will take the existing resource's url to override the one sent by the client.
- Community resources changes [#2546](https://github.com/opendatateam/udata/pull/2546):
  - Dataset is now correctly set at community resource creation
  - Remove now useless job 'purge-orphan-community-resources'
- Using the fs_filename logic when uploading a new resource on the data catalog.[#2547](https://github.com/opendatateam/udata/pull/2547)
- Remove old file when updating resources and community resources from API [#2548](https://github.com/opendatateam/udata/pull/2548)
- Sortable.js upgrade to fix an issue in udata's editorial page when reordering featured datasets [#2550](https://github.com/opendatateam/udata/pull/2550)
- Password rotation mechanism [#2551](https://github.com/opendatateam/udata/pull/2551):
  - Datetime fields `password_rotation_demanded` and `password_rotation_performed` added to user model.
  - Override Flask-Security's login and reset password forms to implement the password rotation checks.
- Password complexity settings hardening [#2554](https://github.com/opendatateam/udata/pull/2554)
- Migrate ODS datasets urls [#2559](https://github.com/opendatateam/udata/pull/2559)

## 2.3.0 (2020-09-29)

- Plugin's translations are now correctly loaded [#2529](https://github.com/opendatateam/udata/pull/2529)
- Vine version is now pinned in requirements [#2532](https://github.com/opendatateam/udata/pull/2532)
- Fix reuses metrics [#2531](https://github.com/opendatateam/udata/pull/2531):
  - Reuses "datasets" metrics are now triggered correctly
  - New job to update the datasets "reuses" metrics: `update-datasets-reuses-metrics` to be scheduled
- Add a migration to set the reuses datasets metrics to the correct value [#2540](https://github.com/opendatateam/udata/pull/2540)
- Add a specific dataset's method for resource removal [#2534](https://github.com/opendatateam/udata/pull/2534)
- Flask-Security update [#2535](https://github.com/opendatateam/udata/pull/2535):
  - Switch to fork Flask-Security-Too
  - New settings to set the required password length and complexity
- Fix Flask-security sendmail overriding [#2536](https://github.com/opendatateam/udata/pull/2536)
- Add a custom password complexity checker to Flask-Security [#2537](https://github.com/opendatateam/udata/pull/2537)
- Change too short password error message [#2538](https://github.com/opendatateam/udata/pull/2538)

## 2.2.1 (2020-08-25)

- Some fixes for the static files deletion [#2526](https://github.com/opendatateam/udata/pull/2526):
  - New static files migration replacing the older one:
    - The migration now uses FS_URL.
    - Fixed the fs_filename string formating.
    - Now checks the community ressource's URLs too.
  - Removing the deletion script link in the CHANGELOG previous entry.
- Add a schema facet to the dataset search 🚧 requires datasets reindexation [#2523](https://github.com/opendatateam/udata/pull/2523)

## 2.2.0 (2020-08-05)

- CORS are now handled by Flask-CORS instead of Flask-RestPlus[#2485](https://github.com/opendatateam/udata/pull/2485)
- Oauth changes [#2510](https://github.com/opendatateam/udata/pull/2510):
  - Authorization code Grant now support PKCE flow
  - New command to create an OAuth client
  - :warning: Implicit grant is no longer supported
- :warning: Deletion workflow changes [#2488](https://github.com/opendatateam/udata/pull/2488):
  - Deleting a resource now triggers the deletion of the corresponding static file
  - Deleting a dataset now triggers the deletion of the corresponding resources (including community resources) and their static files
  - Adding a celery job `purge-orphan-community-resources` to remove community resources not linked to a dataset. This should be scheduled regularly.
  - Adding a migration file to populate resources fs_filename new field. Deleting the orphaned files is pretty deployment specific.
    A custom script should be writen in order to find and delete those files.
- Show traceback for migration errors [#2513](https://github.com/opendatateam/udata/pull/2513)
- Add `schema` field to ressources. This field can be filled based on an external schema catalog [#2512](https://github.com/opendatateam/udata/pull/2512)
- Add 2 new template hooks: `base.modals` (base template) and `dataset.resource.card.extra-buttons` (dataset resource card) [#2514](https://github.com/opendatateam/udata/pull/2514)

## 2.1.3 (2020-06-29)

- Fix internal links in markdown when not starting w/ slash [#2500](https://github.com/opendatateam/udata/pull/2500)
- Fix JS error when uploading a resource in certain conditions [#2483](https://github.com/opendatateam/udata/pull/2483)

## 2.1.2 (2020-06-17)

- Decoded api key byte string [#2482](https://github.com/opendatateam/udata/pull/2482)
- Removed now useless metric fetching [#2482](https://github.com/opendatateam/udata/pull/2484)
- Fix bug in harvester's cron schedule [#2493](https://github.com/opendatateam/udata/pull/2493)
- Adding banner options in settings for a potential use in an udata's theme [#2492](https://github.com/opendatateam/udata/pull/2492)

## 2.1.1 (2020-06-16)

- Broken release, use 2.1.2

## 2.1.0 (2020-05-12)

### Breaking changes

- Full metrics refactoring [2459](https://github.com/opendatateam/udata/pull/2459):
  - Metric collection is now useless and will not be filled anymore, you can remove it or keep it for archival sake. It will not be automatically removed.
  - [udata-piwik](https://github.com/opendatateam/udata-piwik) now uses InfluxDB as a buffer for trafic data before injecting them into udata's models.
  - Most of celery's tasks related to metrics are removed, this should help performance-wise on a big instance.
  - Charts related to metrics are removed from admin and dashboard panel until we have accurate data to populate them.
  - Site's metrics computation are not triggered by signals anymore.
  - A specific celery job needs to be run periodically to compute site's metrics.

### New features

- Nothing yet

## 2.0.4 (2020-05-04)

- Fix export-csv command (py3 compat) [#2472](https://github.com/opendatateam/udata/pull/2472)

## 2.0.3 (2020-04-30)

- :warning: Security fix: fix XSS in markdown w/ length JS filter [#2471](https://github.com/opendatateam/udata/pull/2471)

## 2.0.2 (2020-04-07)

- :warning: Breaking change / security fix: disallow html tags in markdown-it (JS markdown rendering) [#2465](https://github.com/opendatateam/udata/pull/2465)

## 2.0.1 (2020-03-24)

- Allow images to be displayed in markdown by default [#2462](https://github.com/opendatateam/udata/pull/2462)
- Fix deleted user's authentication on backend side [#2460](https://github.com/opendatateam/udata/pull/2460)

## 2.0.0 (2020-03-11)

### Breaking changes

- Migration to Python 3.7 [#1766](https://github.com/opendatateam/udata/pull/1766)
- The new migration system ([#1956](https://github.com/opendatateam/udata/pull/1956)) uses a new python based format. Pre-2.0 migrations are not compatible so you might need to upgrade to the latest `udata` version `<2.0.0`, execute migrations and then upgrade to `udata` 2+.
- The targeted mongo version is now Mongo 3.6. Backward support is not guaranteed
- Deprecated celery tasks have been removed, please ensure all old-style tasks (pre 1.6.20) have been consumed before migrating [#2452](https://github.com/opendatateam/udata/pull/2452)

### New features

- New migration system [#1956](https://github.com/opendatateam/udata/pull/1956):
  - Use python based migrations instead of relying on mongo internal and deprecated `js_exec`
  - Handle rollback (optionnal)
  - Detailled history
- Template hooks generalization: allows to dynamically extend template with widgets and snippets from extensions. See [the dedicated documentation section](https://udata.readthedocs.io/en/stable/extending/#hooks) [#2323](https://github.com/opendatateam/udata/pull/2323)
- Markdown now supports [Github Flavored Markdown (GFM) specs](https://github.github.com/gfm/) (ie. the already supported [CommonMark specs](https://spec.commonmark.org) plus tables, strikethrough, autolinks support and predefined disallowed raw HTML) [#2341](https://github.com/opendatateam/udata/pull/2341)

## 1.6.20 (2020-01-21)

- New Crowdin translations [#2360](https://github.com/opendatateam/udata/pull/2360)
- Fix territory routing for @latest [#2447](https://github.com/opendatateam/udata/pull/2447)
- Refactor Celery: py2/py3 compatibility, use ids as payload [#2305](https://github.com/opendatateam/udata/pull/2305)
- Automatically archive dangling harvested datasets :warning: this is enabled by default [#2368](https://github.com/opendatateam/udata/pull/2368)
- Refactor celery tasks to avoid models/documents in the transport layer [#2305](https://github.com/opendatateam/udata/pull/2305)

## 1.6.19 (2020-01-06)

- `rel=nofollow` on remote source links [#2364](https://github.com/opendatateam/udata/pull/2364)
- Fix admin messages and fix user roles selector default value [#2365](https://github.com/opendatateam/udata/pull/2365)
- Fix new harvester's form tooltip showup [#2371](https://github.com/opendatateam/udata/pull/2371)
- Fix responsive design of search results [#2372](https://github.com/opendatateam/udata/pull/2372)
- Fix non-unique ids in datasets' comments [#2374](https://github.com/opendatateam/udata/pull/2374)
- Case insensitive license matching [#2378](https://github.com/opendatateam/udata/pull/2378)

## 1.6.18 (2019-12-13)

- Remove embedded API doc [#2343](https://github.com/opendatateam/udata/pull/2343) :warning: Breaking change, please customize `API_DOC_EXTERNAL_LINK` for your needs.
- Removed published date from community ressources [#2350](https://github.com/opendatateam/udata/pull/2350)
- Added new size for avatars in user's model (`udata images render` must be run in order to update the size of existing images) [#2353](https://github.com/opendatateam/udata/pull/2353)
- Fixed user's avatar change [#2351](https://github.com/opendatateam/udata/issues/2351)
- Removed dead code [#2355](https://github.com/opendatateam/udata/pull/2355)
- Resolved conflict between id and slug [#2356](https://github.com/opendatateam/udata/pull/2356)
- Fix next link in posts pagination [#2358](https://github.com/opendatateam/udata/pull/2358)
- Fix organization's members roles translation [#2359](https://github.com/opendatateam/udata/pull/2359)
## 1.6.17 (2019-10-28)

- Disallow URLs in first and last names [#2345](https://github.com/opendatateam/udata/pull/2345)

## 1.6.16 (2019-10-22)

- Prevent Google ranking spam attacks on reuse pages (`rel=nofollow` on reuse link) [#2320](https://github.com/opendatateam/udata/pull/2320)
- Display admin resources list actions only if user has permissions to edit [#2326](https://github.com/opendatateam/udata/pull/2326)
- Fix non-admin user not being able to change their profile picture [#2327](https://github.com/opendatateam/udata/pull/2327)

## 1.6.15 (2019-09-11)

- Style links in admin modals [#2292](https://github.com/opendatateam/udata/pull/2292)
- Add activity.key filter to activity.atom feed [#2293](https://github.com/opendatateam/udata/pull/2293)
- Allow `Authorization` as CORS header and OAuth minor fixes [#2298](https://github.com/opendatateam/udata/pull/2298)
- Set dataset.private to False by default (and fix stock) [#2307](https://github.com/opendatateam/udata/pull/2307)
- Fixes some inconsistencies between admin display (buttons, actions...) and real permissions [#2308](https://github.com/opendatateam/udata/pull/2308)


## 1.6.14 (2019-08-14)

- Cleanup `permitted_reuses` data (migration) [#2244](https://github.com/opendatateam/udata/pull/2244)
- Proper form errors handling on nested fields [#2246](https://github.com/opendatateam/udata/pull/2246)
- JS models load/save/update consistency (`loading` always `true` on query, always handle error, no more silent errors) [#2247](https://github.com/opendatateam/udata/pull/2247)
- Ensures that date ranges are always positive (ie. `start` < `end`) [#2253](https://github.com/opendatateam/udata/pull/2253)
- Enable completion on the "`MIME type`" resource form field (needs reindexing) [#2238](https://github.com/opendatateam/udata/pull/2238)
- Ensure oembed rendering errors are not hidden by default error handlers and have cors headers [#2254](https://github.com/opendatateam/udata/pull/2254)
- Handle dates before 1900 during indexing [#2256](https://github.com/opendatateam/udata/pull/2256)
- `spatial load` command is more resilient: make use of a temporary collection when `--drop` option is provided (avoid downtime during the load), in case of exception or keybord interrupt, temporary files and collections are cleaned up [#2261](https://github.com/opendatateam/udata/pull/2261)
- Configurable Elasticsearch timeouts. Introduce `ELASTICSEARCH_TIMEOUT` as default/read timeout and `ELASTICSEARCH_INDEX_TIMEOUT` as indexing/write timeout [#2265](https://github.com/opendatateam/udata/pull/2265)
- OEmbed support for organizations [#2273](https://github.com/opendatateam/udata/pull/2273)
- Extract search parameters as settings allowing fine tuning search without repackaging udata (see [the **Search configuration** documentation](https://udata.readthedocs.io/en/stable/adapting-settings/#search-configuration)) [#2275](https://github.com/opendatateam/udata/pull/2275)
- Prevent `DoesNotExist` error in activity API: silence the error for the consumer but log it (ie. visible in Sentry) [#2268](https://github.com/opendatateam/udata/pull/2268)
- Optimize CSV export generation memory wise [#2277](https://github.com/opendatateam/udata/pull/2277)

## 1.6.13 (2019-07-11)

- Rename og:image target :warning: this will break your custom theme, please rename your logo image file to `logo-social.png` instead of `logo-600x600.png` [#2217](https://github.com/opendatateam/udata/pull/2217)
- Don't automatically overwrite `last_update` field if manually set [#2020](https://github.com/opendatateam/udata/pull/2220)
- Spatial completion: only index last version of each zone and prevent completion cluttering [#2140](https://github.com/opendatateam/udata/pull/2140)
- Init: prompt to loads countries [#2140](https://github.com/opendatateam/udata/pull/2140)
- Handle UTF-8 filenames in `spatial load_logos` command [#2223](https://github.com/opendatateam/udata/pull/2223)
- Display the datasets, reuses and harvesters deleted state on listing when possible [#2228](https://github.com/opendatateam/udata/pull/2228)
- Fix queryless (no `q` text parameter) search results scoring (or lack of scoring) [#2231](https://github.com/opendatateam/udata/pull/2231)
- Miscellaneous fixes on completers [#2215](https://github.com/opendatateam/udata/pull/2215)
- Ensure `filetype='remote'` is set when using the manual ressource form [#2236](https://github.com/opendatateam/udata/pull/2236)
- Improve harvest sources listing (limit `last_job` fetched and serialized fields, reduce payload) [#2214](https://github.com/opendatateam/udata/pull/2214)
- Ensure HarvestItems are cleaned up on dataset deletion [#2214](https://github.com/opendatateam/udata/pull/2214)
- Added `config.HARVEST_JOBS_RETENTION_DAYS` and a `harvest-purge-jobs` job to apply it [#2214](https://github.com/opendatateam/udata/pull/2214) (migration). **Warning, the migration will enforce `config.HARVEST_JOBS_RETENTION_DAYS` and can take some time on a big `HarvestJob` collection**
- Drop `no_dereference` on indexing to avoid the "`dictionary changed size during iteration`" error until another solution is found. **Warning: this might result in more resources consumption while indexing** [#2237](https://github.com/opendatateam/udata/pull/2237)
- Fix various issues around discussions UI [#2190](https://github.com/opendatateam/udata/pull/2190)


## 1.6.12 (2019-06-26)

- Archive dataset feature [#2172](https://github.com/opendatateam/udata/pull/2172)
- Refactor breadcrum includes [#2173](https://github.com/opendatateam/udata/pull/2173)
- Better dependencies management [#2182](https://github.com/opendatateam/udata/pull/2182) and [#2172/install.pip](https://github.com/opendatateam/udata/pull/2172/files#diff-d7b45472f3465d62f857d14cf59ea8a2)
- Reduce following to staring [#2192](https://github.com/opendatateam/udata/pull/2192/files)
- Simplify display of spatial coverage in search results [#2192](https://github.com/opendatateam/udata/pull/2192/files)
- Add cache for organization and topic display pages [#2194](https://github.com/opendatateam/udata/pull/2194)
- Dataset of datasets: id as ref instead of slug [#2195](https://github.com/opendatateam/udata/pull/2195) :warning: this introduces some settings changes, cf [documentation for EXPORT_CSV](https://github.com/opendatateam/udata/blob/master/docs/adapting-settings.md).
- Add meta og:type: make twitter cards work [#2196](https://github.com/opendatateam/udata/pull/2196)
- Fix UI responsiveness [#2199](https://github.com/opendatateam/udata/pull/2199)
- Remove social media sharing feature [#2200](https://github.com/opendatateam/udata/pull/2200)
- Quick fix for activity.atom [#2203](https://github.com/opendatateam/udata/pull/2203)
- Remove diff from js dependencies to fix CVE [#2204](https://github.com/opendatateam/udata/pull/2204)
- Replace default sort label for better readability [#2206](https://github.com/opendatateam/udata/pull/2206)
- Add a condition to up-to-dateness of a dataset [#2208](https://github.com/opendatateam/udata/pull/2208)
- Prevent deleted harvesters from running until purged. Harvest jobs history is deleted too on purge. [#2209](https://github.com/opendatateam/udata/pull/2209)
- Better quality.frequency management [#2211](https://github.com/opendatateam/udata/pull/2211)
- Fix caching of topic pages [#2213](https://github.com/opendatateam/udata/pull/2213)

## 1.6.11 (2019-05-29)

- Center incomplete rows of cards [#2162](https://github.com/opendatateam/udata/pull/2162)
- Allow .dxf upload [#2164](https://github.com/opendatateam/udata/pull/2164)
- Always use remote_url as harvesting source [#2165](https://github.com/opendatateam/udata/pull/2165)
- Update jquery to ~3.4.1 [#2161](https://github.com/opendatateam/udata/pull/2161)
- Fix various issues with search result page [#2166](https://github.com/opendatateam/udata/pull/2166)
- Restore notbroken facet includes [#2169](https://github.com/opendatateam/udata/pull/2169)

## 1.6.10 (2019-05-23)

- Remove `<br>` in badge display [#2156](https://github.com/opendatateam/udata/pull/2156)
- Display user avatar and fix its sizing [#2157](https://github.com/opendatateam/udata/pull/2157)
- Redirect unfiltered csv exports to dataset of datasets [#2158](https://github.com/opendatateam/udata/pull/2158)
- Show organization id in a modal and add hyperlinks to ids in detail modal [#2159](https://github.com/opendatateam/udata/pull/2159)

## 1.6.9 (2019-05-20)

- Add user slug to dataset cache key [#2146](https://github.com/opendatateam/udata/pull/2146)
- Change display of cards of reuses on topic pages [#2148](https://github.com/opendatateam/udata/pull/2148)
- Display remote source of harvested dataset [#2150](https://github.com/opendatateam/udata/pull/2150)
- Prefill community resource type on upload form [#2151](https://github.com/opendatateam/udata/pull/2151)
- Fix user profile UI [#2152](https://github.com/opendatateam/udata/pull/2152)
- Remove concept of permitted reuse [#2153](https://github.com/opendatateam/udata/pull/2153)

## 1.6.8 (2019-05-13)

- Configurable search autocomplete [#2138](https://github.com/opendatateam/udata/pull/2138)

## 1.6.7 (2019-05-10)

- Refactor DCAT harvesting to store only one graph (and prevent MongoDB document size overflow) [#2096](https://github.com/opendatateam/udata/pull/2096)
- Expose sane defaults for `TRACKING_BLACKLIST` [#2098](https://github.com/opendatateam/udata/pull/2098)
- Bubble up uploader errors [#2102](https://github.com/opendatateam/udata/pull/2102)
- Ensure `udata worker status --munin` always outputs zero values so munin won't see it has a "no data" response [#2103](https://github.com/opendatateam/udata/pull/2103)
- Metrics tuning: breaks circular dependencies, drop exec_js/eval usage, proper logging... [#2113](https://github.com/opendatateam/udata/pull/2113)
- Change reuse icon from "retweet" to "recycle" [#2122](https://github.com/opendatateam/udata/pull/2122)
- Admins can delete a single comment in a discussion thread [#2087](https://github.com/opendatateam/udata/pull/2087)
- Add cache directives to dataset display blocks [#2129](https://github.com/opendatateam/udata/pull/2129)
- Export multiple models objects to CSV (dataset of datasets) [#2124](https://github.com/opendatateam/udata/pull/2124)


## 1.6.6 (2019-03-27)

- Automatically loads default settings from plugins (if `plugin.settings` module exists) [#2058](https://github.com/opendatateam/udata/pull/2058)
- Fixes some memory leaks on reindexing [#2070](https://github.com/opendatateam/udata/pull/2070)
- Fixes minor UI bug [#2072](https://github.com/opendatateam/udata/pull/2072)
- Prevent ExtrasField failure on null value [#2074](https://github.com/opendatateam/udata/pull/2074)
- Improve ModelField errors handling [#2075](https://github.com/opendatateam/udata/pull/2075)
- Fix territories home map [#2077](https://github.com/opendatateam/udata/pull/2077)
- Prevent timeout on `udata index` in some cases [#2079](https://github.com/opendatateam/udata/pull/2079)
- Pin werkzeug dependency to `0.14.1` until incompatibilities are fixed [#2081](https://github.com/opendatateam/udata/pull/2081)
- Prevent client-side error while handling unparseable API response [#2076](https://github.com/opendatateam/udata/pull/2076)
- Fix the `udata job schedule` erroneous help message [#2083](https://github.com/opendatateam/udata/pull/2083)
- Fix upload button on replace resource file [#2085](https://github.com/opendatateam/udata/pull/2085)
- Ensure harvest items statuses are updated on the right job [#2089](https://github.com/opendatateam/udata/pull/2089)
- Added Serbian translations [#2055](https://github.com/opendatateam/udata/pull/2055)

## 1.6.5 (2019-02-27)

- Replace "An user" by "A user" [#2033](https://github.com/opendatateam/udata/pull/2033)
- Use "udata" and fix a few other typos in documentation and UI/translation strings [#2023](https://github.com/opendatateam/udata/pull/2023)
- Add a surrounding block declaration around community section [2039](https://github.com/opendatateam/udata/pull/2039)
- Fix broken form validation on admin discussions and issues [#2045](https://github.com/opendatateam/udata/pull/2045)
- Fix full reindexation by avoiding `SlugField.instance` deepcopy in `no_dereference()` querysets [#2048](https://github.com/opendatateam/udata/pull/2048)
- Ensure deleted user slug is pseudonymized [#2049](https://github.com/opendatateam/udata/pull/2049)
- Prevent the "Add resource" modal from closing when using the frontend "Add resource" button [#2052](https://github.com/opendatateam/udata/pull/2052)

## 1.6.4 (2019-02-02)

- Fix workers: pin redis version for Celery compatibility [#2019](https://github.com/opendatateam/udata/pull/2019)

## 1.6.3 (2019-02-01)

- Remove extra attributes on user deletion [#1961](https://github.com/opendatateam/udata/pull/1961)
- Pin phantomjs to version `2.1.7` [#1975](https://github.com/opendatateam/udata/pull/1975)
- Protect membership accept route against flood [#1984](https://github.com/opendatateam/udata/pull/1984)
- Ensure compatibility with IE11 and Firefox ESR [#1990](https://github.com/opendatateam/udata/pull/1990)
- Lots of fixes on the resource form. Be explicit about uploading a new file [#1991](https://github.com/opendatateam/udata/pull/1991)
- Centralize `selectize` handling and style in `base-completer` and apply some fixes [1992](https://github.com/opendatateam/udata/pull/1992)
- Added the missing `number` input field widget [#1993](https://github.com/opendatateam/udata/pull/1993)
- Fix the organization private datasets and reuses counters [#1994](https://github.com/opendatateam/udata/pull/1994)
- Disable autocorrect, spellcheck... on search and completion fields [#1995](https://github.com/opendatateam/udata/pull/1995)
- Fix harvest preview in edit form not taking configuration (features and filters) [#1996](https://github.com/opendatateam/udata/pull/1996)
- Ensure organization page react to URL hash changes (including those from right sidebar) [#1997](https://github.com/opendatateam/udata/pull/1997)
- Updating community resource as admin keeps original owner [#1999](https://github.com/opendatateam/udata/pull/1999)
- Major form fixes [#2000](https://github.com/opendatateam/udata/pull/2000)
- Improved admin errors handling: visual feedback on all errors, `Sentry-ID` header if present, hide organization unauthorized actions [#2005](https://github.com/opendatateam/udata/pull/2005)
- Expose and import licenses `alternate_urls` and `alternate_titles` fields [#2006](https://github.com/opendatateam/udata/pull/2006)
- Be consistent on search results wording and icons (Stars vs Followers) [#2013](https://github.com/opendatateam/udata/pull/2013)
- Switch from a "full facet reset" to a "by term reset" approach in search facets [#2014](https://github.com/opendatateam/udata/pull/2014)
- Ensures all modals have the same buttons styles and orders, same color code... [#2012](https://github.com/opendatateam/udata/pull/2012)
- Ensure URLs from assets stored on `CDN_DOMAINS` are considered as valid and that associated error message is properly translated [#2017](https://github.com/opendatateam/udata/pull/2017)

## 1.6.2 (2018-11-05)

- Display the owner/organization on harvester view [#1921](https://github.com/opendatateam/udata/pull/1921)
- Improve harvest validation errors handling [#1920](https://github.com/opendatateam/udata/pull/1920)
- Make extra TOS text customizable [#1922](https://github.com/opendatateam/udata/pull/1922)
- Fixes an `UnicodeEncodeError` occuring when parsing RDF with unicode URLs [#1919](https://github.com/opendatateam/udata/pull/1919)
- Fix some external assets handling cases [#1918](https://github.com/opendatateam/udata/pull/1918)
- Harvest items can now match `source.id` before `source.domain` — no more duplicates when changing an harvester URL [#1923](https://github.com/opendatateam/udata/pull/1923)
- Ensure image picker/cropper only allows images [#1925](https://github.com/opendatateam/udata/pull/1925)
- Make tags min and max length configurable and ensure admin takes its configuration from the backend [#1935](https://github.com/opendatateam/udata/pull/1935)
- Prevent errors when there is no date available to focus on the calendar [#1937](https://github.com/opendatateam/udata/pull/1937)

### Internals

- Update authlib to 0.10 [#1916](https://github.com/opendatateam/udata/pull/1916)

## 1.6.1 (2018-10-11)

- Allows arguments and keyword arguments in the task `@connect` decorator [#1908](https://github.com/opendatateam/udata/pull/1908)
- Allows to restore assets after being deleted (Datasets, Organizations and Reuses) [#1901](https://github.com/opendatateam/udata/pull/1901)
- Fixes form events not bubbling (and so fixes harvester config not displaying) [#1914](https://github.com/opendatateam/udata/pull/1914)

## 1.6.0 (2018-10-02)

### New features

- Harvest sources are now filterable through the harvest source create/edit admin form [#1812](https://github.com/opendatateam/udata/pull/1812)
- Harvest sources can now enable or disable some optional backend features [#1875](https://github.com/opendatateam/udata/pull/1875)
- Post UIs have been reworked: publication date, publish/unpublish action, save and continue editing, dynamic sidebar, alignments fixes... [#1857](https://github.com/opendatateam/udata/pull/1857)

### Minor changes

- Only display temporal coverage years on cards and search results [#1833](https://github.com/opendatateam/udata/pull/1833)
- Add publisher's name on dataset template [#1847](https://github.com/opendatateam/udata/pull/1847)
- Improved upload error handling: deduplicate notifications, localized generic error message, sentry identifier... [#1842](https://github.com/opendatateam/udata/pull/1842)
- Allows to filter datasets on resource `type` (needs reindexing) [#1848](https://github.com/opendatateam/udata/pull/1848)
- Switch the admin sidebar collapse icon from "hamburger"to left and right arrows [#1855](https://github.com/opendatateam/udata/pull/1855)
- Discussion add card style coherence [#1884](https://github.com/opendatateam/udata/pull/1884)
- `LINKCHECKING_UNCHECKED_TYPES` setting to prevent linkchecking on some ressource types [#1892](https://github.com/opendatateam/udata/pull/1892)
- `swagger.json` API specifications now pass validation [#1898](https://github.com/opendatateam/udata/pull/1898)

### Breaking changes

- Static assets are now compatible with long-term caching (ie. their hash is present in the filename). :warning: On your development environment you need to run `inv assets-build` to generate an initial `manifest.json`, both in `udata` and in your theme extension if it uses manifest. See [#1826](https://github.com/opendatateam/udata/pull/1826) for full details.
- Theme are now responsible for adding their CSS markup on template (no more assumptions on `theme.css` and `admin.css`). Most of the time, overriding `raw.html` and `admin.html` should be sufficient
- The discussions API `posted_by` attribute is now an embedded user instead of an user ID to avoid extra API calls [#1839](https://github.com/opendatateam/udata/pull/1839)

### Bugfixes

- Hide the `resource.type` attribute from JSON-LD output until handled by a dedicated vocabulary/property [#1865](https://github.com/opendatateam/udata/pull/1865)
- RDFs, CSVs and resource redirect views are now handling CORS properly [#1866](https://github.com/opendatateam/udata/pull/1866)
- Fix broken sorts on organization's datasets list in admin [#1873](https://github.com/opendatateam/udata/pull/1873)
- Ensure harvest previewing is done against current form content [#1888](https://github.com/opendatateam/udata/pull/1888)
- Ensure deleted objects are unindexed [#1891](https://github.com/opendatateam/udata/pull/1891)
- Fix the dataset resources list layout wrapping [#1893](https://github.com/opendatateam/udata/pull/1893)
- Fix wrong behavior for weblinks [#1894](https://github.com/opendatateam/udata/pull/1894)
- Ensure `info config` command only displays configuration variables [#1897](https://github.com/opendatateam/udata/pull/1897)

### Internal

- Upgrade to Authlib 0.9 [#1760](https://github.com/opendatateam/udata/pull/1760) [#1827](https://github.com/opendatateam/udata/pull/1827)
- Add a `Dataset.on_resource_added` signal

## 1.5.3 (2018-08-27)

- Prevent UnicodeError on unicode URL validation error [#1844](https://github.com/opendatateam/udata/pull/1844)
- Hide save button in "Add resource" modal until form is visible (and prevent error) [#1846](https://github.com/opendatateam/udata/pull/1846)
- The purge chunks tasks also remove the directory [#1845](https://github.com/opendatateam/udata/pull/1845)
- Upgrade to latest Fine-Uploader version to benefit from bug fixes [#1849](https://github.com/opendatateam/udata/pull/1849)
- Prevent front views from downloading `swagger.json` [#1838](https://github.com/opendatateam/udata/pull/1838)
- Ensure API docs works without data [#1840](https://github.com/opendatateam/udata/pull/1840)
- Expose the default spatial granularity in API specs [#1841](https://github.com/opendatateam/udata/pull/1841)
- Fix missing dataset title on client-side card listing [#1834](https://github.com/opendatateam/udata/pull/1834)
- Allows to clear the dataset form temporal coverage. [#1832](https://github.com/opendatateam/udata/pull/1832)
- Ensure that admin notifications are displayed once and with a constant width. [#1831](https://github.com/opendatateam/udata/pull/1831)
- Fix broken date range picker date parsing (ie. manual keyboard input) [#1863](https://github.com/opendatateam/udata/pull/1853)
- Normalize uploaded filenames to avoid encoding issues, filesystem incompatibilities... [#1852](https://github.com/opendatateam/udata/pull/1852)

## 1.5.2 (2018-08-08)

- Fix client-side temporal coverage rendering [#1821](https://github.com/opendatateam/udata/pull/1821)
- Prevent word breaking when wrapping discussions messages [#1822](https://github.com/opendatateam/udata/pull/1822)
- Properly render message content on issues and discussions mails [#1823](https://github.com/opendatateam/udata/pull/1823)

## 1.5.1 (2018-08-03)

- Ensure OEmbed compatibility with external CDN [#1815](https://github.com/opendatateam/udata/pull/1815)
- Fixes some static URL serialization [#1815](https://github.com/opendatateam/udata/pull/1815)

## 1.5.0 (2018-07-30)

### New features

- Slugs are now redirected on change when changed until old slug are free [#1771](https://github.com/opendatateam/udata/pull/1771)
- Improve usability of new organization form [#1777](https://github.com/opendatateam/udata/pull/1777)
- Allows to serve assets on an external CDN domain using `CDN_DOMAIN` [#1804](https://github.com/opendatateam/udata/pull/1804)

### Breaking changes

None

### Bug fixes and minor changes

- Sort dataset update frequencies by ascending frequency [#1758](https://github.com/opendatateam/udata/pull/1758)
- Skip gov.uk references tests when site is unreachable [#1767](https://github.com/opendatateam/udata/pull/1767)
- Fix resources reorder (registered extras validation logic) [#1796](https://github.com/opendatateam/udata/pull/1796)
- Fix checksum display on resource modal [#1797](https://github.com/opendatateam/udata/pull/1797)
- Use metrics.views on resource card [#1778](https://github.com/opendatateam/udata/pull/1778)
- Fix dataset collapse on ie11 [#1802](https://github.com/opendatateam/udata/pull/1802)
- Upgrade i18next (security) [#1803](https://github.com/opendatateam/udata/pull/1803)

### Internals

- Backports some Python 3 forward compatible changes and fixes some bugs [#1769](https://github.com/opendatateam/udata/pull/1769):
    - avoid `filter` and `map` usage instead of list comprehension
    - explicit encoding handling
    - avoid comparison to `None`
    - use `next()` instead of `.next()` to iterate
    - unhide some implicit casts (in particular search weight)
- Tests are now run against `local.test` instead of `localhost` to avoid pytest warnings

## 1.4.1 (2018-06-15)

- Fix community resource creation and display [#1733](https://github.com/opendatateam/udata/pull/1733)
- Failsafe JS cache storage: use a custom in-memory storage as fallback when access to `sessionStorage` is not allowed [#1742](https://github.com/opendatateam/udata/pull/1742)
- Prevent errors when handling API errors without data/payload [#1743](https://github.com/opendatateam/udata/pull/1743)
- Improve/fix validation error formatting on harvesting [#1745](https://github.com/opendatateam/udata/pull/1745)
- Ensure daterange can be parsed from full iso datetime [#1748](https://github.com/opendatateam/udata/pull/1748)
- API: enforce application/json content-type for forms [#1751](https://github.com/opendatateam/udata/pull/1751)
- RDF parser can now process [european frequencies](https://publications.europa.eu/en/web/eu-vocabularies/at-dataset/-/resource/dataset/frequency) [#1752](https://github.com/opendatateam/udata/pull/1752)
- Fix images upload broken by chunked upload [#1756](https://github.com/opendatateam/udata/pull/1756)

## 1.4.0 (2018-06-06)

### New features

- Typed resources [#1398](https://github.com/opendatateam/udata/issues/1398)
- Initial data preview implementation [#1581](https://github.com/opendatateam/udata/pull/1581) [#1632](https://github.com/opendatateam/udata/pull/1632)
- Handle some alternate titles and alternate URLs on licenses for improved match on harvesting [#1592](https://github.com/opendatateam/udata/pull/1592)
- Allow to specify a dataset acronym [#1217](https://github.com/opendatateam/udata/pull/1217)
- Starts using harvest backend `config` (validation, API exposition, `HarvestFilters`...) [#1716](https://github.com/opendatateam/udata/pull/1716)
- The map widget can now be configured (tiles URL, initial position...) [#1672](https://github.com/opendatateam/udata/pull/1672)
- New discussions layout [#1623](https://github.com/opendatateam/udata/pull/1623)
- Dynamic API documentation, Enhancement to Pull #1542 - [#1542](https://github.com/opendatateam/udata/pull/1542)
- Resource modal overhaul with markdown support [#1547](https://github.com/opendatateam/udata/pull/1547)

### Breaking changes

- Normalize resource.format (migration - :warning: need reindexing). [#1563](https://github.com/opendatateam/udata/pull/1563)
- Enforce a domain whitelist when resource.filetype is file. See [`RESOURCES_FILE_ALLOWED_DOMAINS`](https://udata.readthedocs.io/en/latest/adapting-settings/#resources_file_allowed_domains) settings variable for details and configuration. [#1567](https://github.com/opendatateam/udata/issues/1567)
- Remove extras from datasets search index (needs reindexation) [#1718](https://github.com/opendatateam/udata/pull/1718)

### Bug fixes and minor changes

- Switch to PyPI.org for package links [#1583](https://github.com/opendatateam/udata/pull/1583)
- Show resource type in modal (front) [#1714](https://github.com/opendatateam/udata/pull/1714)
- Adds ETag to internal avatar for efficient caching control [#1712](https://github.com/opendatateam/udata/pull/1712)
- Fix 404/missing css on front pages [#1709](https://github.com/opendatateam/udata/pull/1709)
- Fix markdown max image width (front) [#1707](https://github.com/opendatateam/udata/pull/1707)
- Ensure registered extras types are properly parsed from JSON. Remove the need for custom `db.Extra` classes [#1699](https://github.com/opendatateam/udata/pull/1699)
- Fix the temporal coverage facet query string parsing [#1676](https://github.com/opendatateam/udata/pull/1676)
- Fix search auto-complete hitbox [#1687](https://github.com/opendatateam/udata/pull/1687)
- Fix Firefox custom error handling, part 2 [#1671](https://github.com/opendatateam/udata/pull/1671)
- Add resend confirmation email link to login screen [#1653](https://github.com/opendatateam/udata/pull/1653)
- Audience metrics: use only `views` [#1607](https://github.com/opendatateam/udata/pull/1607)
- Add missing spatial granularities translations [#1636](https://github.com/opendatateam/udata/pull/1636)
- Protocol-relative URLs support [#1599](https://github.com/opendatateam/udata/pull/1599)

### Internals

- Simplify `ExtrasField` form field signature (no need anymore for the `extras` parameter) [#1698](https://github.com/opendatateam/udata/pull/1698)
- Register known extras types [#1700](https://github.com/opendatateam/udata/pull/1700)

## 1.3.12 (2018-05-31)

- Fix side menu on mobile [#1701](https://github.com/opendatateam/udata/pull/1701)
- Fix update frequency field [#1702](https://github.com/opendatateam/udata/pull/1702)

## 1.3.11 (2018-05-29)

- Protect Resource.need_check against malformed/string dates [#1691](https://github.com/opendatateam/udata/pull/1691)
- Fix search auto-complete loading on new page [#1693](https://github.com/opendatateam/udata/pull/1693)

## 1.3.10 (2018-05-11)

- Expose Resource.extras as writable in the API [#1660](https://github.com/opendatateam/udata/pull/1660)
- Fix Firefox custom errors handling [#1662](https://github.com/opendatateam/udata/pull/1662)

## 1.3.9 (2018-05-07)

- Prevent linkchecker to pollute timeline as a side-effect. (migration). **Warning, the migration will delete all dataset update activities** [#1643](https://github.com/opendatateam/udata/pull/1643)
- Fix OAuth authorization screen failing with unicode `SITE_TITLE` [#1624](https://github.com/opendatateam/udata/pull/1624)
- Fix markdown handling of autolinks with angle brackets and factorize (and test) markdown `parse_html()` [#1625](https://github.com/opendatateam/udata/pull/1625)
- Fix timeline order [#1642](https://github.com/opendatateam/udata/pull/1642)
- Fix markdown rendering on IE11 [#1645](https://github.com/opendatateam/udata/pull/1645)
- Consider bad UUID as 404 in routing [#1646](https://github.com/opendatateam/udata/pull/1646)
- Add missing email templates [#1647](https://github.com/opendatateam/udata/pull/1647)
- Polyfill `ChildNode.remove()` for IE11 [#1648](https://github.com/opendatateam/udata/pull/1648)
- Improve Raven-js/Sentry error handling [#1649](https://github.com/opendatateam/udata/pull/1649)
- Prevent regex special characters to break site search [#1650](https://github.com/opendatateam/udata/pull/1650)

## 1.3.8 (2018-04-25)

- Fix sendmail regression [#1620](https://github.com/opendatateam/udata/pull/1620)

## 1.3.7 (2018-04-24)

- Fix some search parameters validation [#1601](https://github.com/opendatateam/udata/pull/1601)
- Prevent API tracking errors with unicode [#1602](https://github.com/opendatateam/udata/pull/1602)
- Prevent a race condition error when uploading file with concurrent chunking [#1606](https://github.com/opendatateam/udata/pull/1606)
- Disallow resources dict in API [#1603](https://github.com/opendatateam/udata/pull/1603)
- Test and fix territories routing [#1611](https://github.com/opendatateam/udata/pull/1611)
- Fix the client-side Raven/Sentry configuration [#1612](https://github.com/opendatateam/udata/pull/1612)
- Raise a 404 in case of unknown RDF content type [#1613](https://github.com/opendatateam/udata/pull/1613)
- Ensure current theme is available to macros requiring it in mails [#1614](https://github.com/opendatateam/udata/pull/1614)
- Fix documentation about NGinx configuration for https [#1615](https://github.com/opendatateam/udata/pull/1615)
- Remove unwanted commas in default `SECURITY_EMAIL_SUBJECT_*` parameters [#1616](https://github.com/opendatateam/udata/pull/1616)

## 1.3.6 (2018-04-16)

- Prevent OEmbed card to be styled when loaded in bootstrap 4 [#1569](https://github.com/opendatateam/udata/pull/1569)
- Fix organizations sort by last_modified [#1576](https://github.com/opendatateam/udata/pull/1576)
- Fix dataset creation form (and any other form) [#1584](https://github.com/opendatateam/udata/pull/1584)
- Fix an XSS on client-side markdown parsing [#1585](https://github.com/opendatateam/udata/pull/1585)
- Ensure URLs validation is the same everywhere [#1586](https://github.com/opendatateam/udata/pull/1586)

## 1.3.5 (2018-04-03)

- Upgrade `sifter` to `0.5.3` [#1548](https://github.com/opendatateam/udata/pull/1548)
- Upgrade `jquery-validation` to 1.17.0 and fixes some issues with client-side URL validation [#1550](https://github.com/opendatateam/udata/pull/1550)
- Minor change on OEmbed cards to avoid theme to override the cards `font-family` [#1549](https://github.com/opendatateam/udata/pull/1549)
- Improve cli unicode handling [#1551](https://github.com/opendatateam/udata/pull/1551)
- Fix DCAT harvester mime type detection [#1552](https://github.com/opendatateam/udata/pull/1552)
- Add the missing harvester URL in admin [#1554](https://github.com/opendatateam/udata/pull/1554)
- Fix harvester preview/job layout [#1553](https://github.com/opendatateam/udata/pull/1553)
- Fix some search unicode issues [#1555](https://github.com/opendatateam/udata/pull/1555)
- Small fixes on OEmbed URL detection [#1556](https://github.com/opendatateam/udata/pull/1556)
- Use nb_hits instead of views to count downloads [#1560](https://github.com/opendatateam/udata/pull/1560)
- Prevent an XSS in TermFacet [#1561](https://github.com/opendatateam/udata/pull/1561)
- Fix breadcrumb bar layout on empty search result [#1562](https://github.com/opendatateam/udata/pull/1562)

## 1.3.4 (2018-03-28)

- Remove territory claim banner [#1521](https://github.com/opendatateam/udata/pull/1521)
- Expose an [OEmbed](https://oembed.com/) API endpoint using the new cards [#1525](https://github.com/opendatateam/udata/pull/1525)
- Small topic fixes [#1529](https://github.com/opendatateam/udata/pull/1529)
- Fixes the search result vertical cut off [#1530](https://github.com/opendatateam/udata/pull/1530)
- Prevent visually disabled pagination buttons from being clicked [#1539](https://github.com/opendatateam/udata/pull/1539)
- Fixes "sort organization by name" not working [#1537](https://github.com/opendatateam/udata/pull/1537)
- Non-admin users should not see the "publish as anyone" filter field on "publish as" screen [#1538](https://github.com/opendatateam/udata/pull/1538)

## 1.3.3 (2018-03-20)

- Fixes on upload: prevent double upload and bad chunks upload [#1516](https://github.com/opendatateam/udata/pull/1516)
- Ensure OAuth2 tokens can be saved without `refresh_token` [#1517](https://github.com/opendatateam/udata/pull/1517)

## 1.3.2 (2018-03-20)

- Support request-body credential in OAuth2 (Fix a regression introduced in 1.3.0) [#1511](https://github.com/opendatateam/udata/pull/1511)

## 1.3.1 (2018-03-15)

- Fix some geozones/geoids bugs [#1505](https://github.com/opendatateam/udata/pull/1505)
- Fix oauth scopes serialization in authorization template [#1506](https://github.com/opendatateam/udata/pull/1506)
- Prevent error on site ressources metric [#1507](https://github.com/opendatateam/udata/pull/1507)
- Fix some routing errors [#1508](https://github.com/opendatateam/udata/pull/1508)
- Mongo connection is now lazy by default, preventing non fork-safe usage in celery as well as preventing commands not using the database to hit it [#1509](https://github.com/opendatateam/udata/pull/1509)
- Fix udata version not exposed on Sentry [#1510](https://github.com/opendatateam/udata/pull/1510)

## 1.3.0 (2018-03-13)

### Breaking changes

- Switch to `flask-cli` and drop `flask-script`. Deprecated commands have been removed. [#1364](https://github.com/opendatateam/udata/pull/1364)
- Update card components to make them more consistent [#1383](https://github.com/opendatateam/udata/pull/1383) [#1460](https://github.com/opendatateam/udata/pull/1460)
- udata is now protocol (`http`/`https`) agnostic. This is now fully the reverse-proxy responsibility (please ensure that you are using SSL only in production for security purpose). [#1463](https://github.com/opendatateam/udata/pull/1463)
- Added more entrypoints and document them. There is no more automatically enabled plugin by installation. Plugins can now properly contribute translations. [#1431](https://github.com/opendatateam/udata/pull/1431)

### New features

- Soft breaks in markdown is rendered as line return as allowed by the [commonmark specifications](http://spec.commonmark.org/0.28/#soft-line-breaks), client-side rendering follows the same security rules [#1432](https://github.com/opendatateam/udata/pull/1432)
- Switch from OAuthlib/Flask-OUAhtlib to Authlib and support all grants type as well as token revocation [#1434](https://github.com/opendatateam/udata/pull/1434)
- Chunked upload support (big files support) [#1468](https://github.com/opendatateam/udata/pull/1468)
- Improve tasks/jobs queues routing [#1487](https://github.com/opendatateam/udata/pull/1487)
- Add the `udata schedule|unschedule|scheduled` commands [#1497](https://github.com/opendatateam/udata/pull/1497)

### Bug fixes and minor changes

- Added Geopackage as default allowed file formats [#1425](https://github.com/opendatateam/udata/pull/1425)
- Fix completion/suggestion unicode handling [#1452](https://github.com/opendatateam/udata/pull/1452)
- Added a link to change password into the admin [#1462](https://github.com/opendatateam/udata/pull/1462)
- Fix organization widget (embed) [#1474](https://github.com/opendatateam/udata/pull/1474)
- High priority for sendmail tasks [#1484](https://github.com/opendatateam/udata/pull/1484)
- Add security.send_confirmation template [#1475](https://github.com/opendatateam/udata/pull/1475)

### Internals

- Switch to pytest as testing tool and expose a `udata` pytest plugin [#1400](https://github.com/opendatateam/udata/pull/1400)


## 1.2.11 (2018-02-05)

- Translate Flask-Security email subjects [#1413](https://github.com/opendatateam/udata/pull/1413)
- Fix organization admin pagination [#1372](https://github.com/opendatateam/udata/issues/1372)
- Fix missing spinners on loading datatables [#1401](https://github.com/opendatateam/udata/pull/1401)
- Fixes on the search facets [#1410](https://github.com/opendatateam/udata/pull/1410)

## 1.2.10 (2018-01-24)

- Markdown rendering is now the same between the back and the frontend. [#604](https://github.com/opendatateam/udata/issues/604)
- Make the dataset page reuses section and cards themable. [#1378](https://github.com/opendatateam/udata/pull/1378)
- `ValueError` is not hidden anymore by the Bad Request error page, it is logged. [#1382](https://github.com/opendatateam/udata/pull/1382)
- Spatial encoding fixes: prevent breaking unicode errors. [#1381](https://github.com/opendatateam/udata/pull/1381)
- Ensure the multiple term search uses a `AND` operator [#1384](https://github.com/opendatateam/udata/pull/1384)
- Facets encoding fixes: ensure lazy strings are propery encoded. [#1388](https://github.com/opendatateam/udata/pull/1388)
- Markdown content is now easily themable (namespaced into a `markdown` class) [#1389](https://github.com/opendatateam/udata/pull/1389)
- Fix discussions and community resources alignment on datasets and reuses pages [#1390](https://github.com/opendatateam/udata/pull/1390)
- Fix discussions style on default theme [#1393](https://github.com/opendatateam/udata/pull/1393)
- Ensure empty harvest jobs properly end [#1395](https://github.com/opendatateam/udata/pull/1395)

## 1.2.9 (2018-01-17)

- Add extras field in discussions [#1360](https://github.com/opendatateam/udata/pull/1360)
- Fix datepicker [#1370](https://github.com/opendatateam/udata/pull/1370)
- Fix error on forbidden scheme in `is_url` harvest filter [#1376](https://github.com/opendatateam/udata/pull/1376)
- Fix an error on rendering present territory date [#1377](https://github.com/opendatateam/udata/pull/1377)

## 1.2.8 (2018-01-10)

- Fix html2text dependency version [#1362](https://github.com/opendatateam/udata/pull/1362)

## 1.2.7 (2018-01-10)

- Bump chartjs version to 2.x [#1352](https://github.com/opendatateam/udata/pull/1352)
- Sanitize mdstrip [#1351](https://github.com/opendatateam/udata/pull/1351)

## 1.2.6 (2018-01-04)

- Fix wrongly timed notification on dataset creation with misformed tags [#1332](https://github.com/opendatateam/udata/pull/1332)
- Fix topic creation [#1333](https://github.com/opendatateam/udata/pull/1333)
- Add a `udata worker status` command to list pending tasks.[breaking] The `udata worker` command is replaced by `udata worker start`. [#1324](https://github.com/opendatateam/udata/pull/1324)
- Prevent crawlers from indexing spammy datasets, reuses and organizations [#1334](https://github.com/opendatateam/udata/pull/1334) [#1335](https://github.com/opendatateam/udata/pull/1335)
- Ensure Swagger.js properly set jQuery.ajax contentType parameter (and so data is properly serialized) [#1126](https://github.com/opendatateam/udata/issues/1126)
- Allows theme to easily access the `owner_avatar_url` template filter [#1336](https://github.com/opendatateam/udata/pull/1336)

## 1.2.5 (2017-12-14)

- Fix misused hand cursor over the spatial coverage map in dataset admin [#1296](https://github.com/opendatateam/udata/pull/1296)
- Fix broken post edit page [#1295](https://github.com/opendatateam/udata/pull/1295)
- Display date of comments in dataset discussions [#1283](https://github.com/opendatateam/udata/pull/1283)
- Prevent `reindex` command from failing on a specific object and log error instead. [#1293](https://github.com/opendatateam/udata/pull/1293)
- Position the community resource link icon correctly [#1298](https://github.com/opendatateam/udata/pull/1298)
- Add a sort option to query of list of posts in API [#1301](https://github.com/opendatateam/udata/pull/1301)
- Import dropdown behavior from `udata-gouvfr` and fix hidden submenus on mobile [#1297](https://github.com/opendatateam/udata/pull/1297)
- show message for emtpy dataset search [#1044](https://github.com/opendatateam/udata/pull/1284)

## 1.2.4 (2017-12-06)

- Fix flask_security celery tasks context [#1249](https://github.com/opendatateam/udata/pull/1249)
- Fix `dataset.quality` handling when no format filled [#1265](https://github.com/opendatateam/udata/pull/1265)
- Ignore celery tasks results except for tasks which require it and lower the default results expiration to 6 hours [#1281](https://github.com/opendatateam/udata/pull/1281)
- Import community resource avatar style from udata-gouvfr [#1288](https://github.com/opendatateam/udata/pull/1288)
- Terms are now handled from markdown and customizable with the `SITE_TERMS_LOCATION` setting. [#1285](https://github.com/opendatateam/udata/pull/1285)
- Deeplink to resource [#1289](https://github.com/opendatateam/udata/pull/1289)

## 1.2.3 (2017-10-27)

- Check only the uncollapsed resources at first on dataset view [#1246](https://github.com/opendatateam/udata/pull/1246)

## 1.2.2 (2017-10-26)

- Fixes on the `search index command` [#1245](https://github.com/opendatateam/udata/pull/1245)

## 1.2.1 (2017-10-26)

- Introduce `udata search index` commmand to replace both deprecated `udata search init` and `udata search reindex` commands. They will be removed in udata 1.4. [#1233](https://github.com/opendatateam/udata/pull/1233)
- Rollback oauthlib from 2.0.5 to 2.0.2, pending a permanent solution [#1237](https://github.com/opendatateam/udata/pull/1237)
- Get cached linkchecker result before hitting API [#1235](https://github.com/opendatateam/udata/pull/1235)
- Cleanup resources checksum (migration) [#1239](https://github.com/opendatateam/udata/pull/1239)
- Show check results in resource modal [#1242](https://github.com/opendatateam/udata/pull/1242)
- Cache avatar rendering [#1243](https://github.com/opendatateam/udata/pull/1243)

## 1.2.0 (2017-10-20)

### New features and big improvements

- Expose harvester scheduling through the API and the admin interface [#1123](https://github.com/opendatateam/udata/pull/1123)
- Added a `udata info` command for diagnostic purpose [#1179](https://github.com/opendatateam/udata/pull/1179)
- Switch from static theme avatars/placeholders to [identicons](https://en.wikipedia.org/wiki/Identicon) for readability (mostly on discussions) [#1193](https://github.com/opendatateam/udata/pull/1193)
- Move croquemort features to a generic link checker architecture [#1110](https://github.com/opendatateam/udata/pull/1110)
- CKAN and OpenDataSoft backends are now optional separate udata extensions [#1213](https://github.com/opendatateam/udata/pull/1213)
- Better search autocomplete [#1222](https://github.com/opendatateam/udata/pull/1222)
- Big post improvements (discussions support, navigation, fixes...) [#1224](https://github.com/opendatateam/udata/pull/1224)

### Breaking changes

- Upgrade to Celery 4.1.0. All celery parameters should be updated. (See [Celery options documentation](https://udata.readthedocs.io/en/stable/adapting-settings/#celery-options) [#1150](https://github.com/opendatateam/udata/pull/1050)
- Switch to [Crowdin](https://crowdin.com) to manage translations [#1171](https://github.com/opendatateam/udata/pull/1171)
- Switch to `Flask-Security`. `Flask-Security-Fork` should be uninstalled before installing the new requirements [#958](https://github.com/opendatateam/udata/pull/958)

### Miscellaneous changes and fixes

- Display organization metrics in the organization page tab labels [#1022](https://github.com/opendatateam/udata/pull/1022)
- Organization dashboard page has been merged into the main organization page [#1023](https://github.com/opendatateam/udata/pull/1023)
- Fix an issue causing a loss of data input at the global search input level [#1019](https://github.com/opendatateam/udata/pull/1019)
- Fixes a lot of encoding issues [#1146](https://github.com/opendatateam/udata/pull/1146)
- Add `.ttl` and `.n3` as supported file extensions [#1183](https://github.com/opendatateam/udata/pull/1183)
- Improve logging for adhoc scripts [#1184](https://github.com/opendatateam/udata/pull/1184)
- Improve URLs validation (support new tlds, unicode URLs...) [#1182](https://github.com/opendatateam/udata/pull/1182)
- Properly serialize empty geometries for zones missing it and prevent leaflet crash on invalid bounds [#1188](https://github.com/opendatateam/udata/pull/1188)
- Start validating some configuration parameters [#1197](https://github.com/opendatateam/udata/pull/1197)
- Remove resources without title or url [migration] [#1200](https://github.com/opendatateam/udata/pull/1200)
- Improve harvesting licenses detection [#1203](https://github.com/opendatateam/udata/pull/1203)
- Added missing delete post and topic admin actions [#1202](https://github.com/opendatateam/udata/pull/1202)
- Fix the scroll to a discussion sub-thread [#1206](https://github.com/opendatateam/udata/pull/1206)
- Fix duplication in discussions [migration] [#1209](https://github.com/opendatateam/udata/pull/1209)
- Display that a discussion has been closed [#1216](https://github.com/opendatateam/udata/pull/1216)
- Explicit dataset search reuse facet context (only known reuses) [#1219](https://github.com/opendatateam/udata/pull/1219)
- Optimize indexation a little bit [#1215](https://github.com/opendatateam/udata/pull/1215)
- Fix some reversed temporal coverage [migration] [#1214](https://github.com/opendatateam/udata/pull/1214)


## 1.1.8 (2017-09-28)

- Display membership modal actions buttons for site administrators and on membership display. [#1176](https://github.com/opendatateam/udata/pull/1176)
- Fix organization avatar in admin profile [#1175](https://github.com/opendatateam/udata/issues/1175)

## 1.1.7 (2017-09-25)

- Prevent a random territory from being displayed when query doesn't match [#1124](https://github.com/opendatateam/udata/pull/1124)
- Display avatar when the community resource owner is an organization [#1125](https://github.com/opendatateam/udata/pull/1125)
- Refactor the "publish as" screen to make it more obvious that an user is publishing under its own name [#1122](https://github.com/opendatateam/udata/pull/1122)
- Make the "find your organization" screen cards clickable (send to the organization page) [#1129](https://github.com/opendatateam/udata/pull/1129)
- Fix "Center the full picture" on user avatar upload [#1130](https://github.com/opendatateam/udata/issues/1130)
- Hide issue modal forbidden actions [#1128](https://github.com/opendatateam/udata/pull/1128)
- Ensure spatial coverage zones are resolved when submitted from the API or when querying oembed API. [#1140](https://github.com/opendatateam/udata/pull/1140)
- Prevent user metrics computation when the object owner is an organization (and vice versa) [#1152](https://github.com/opendatateam/udata/pull/1152)

## 1.1.6 (2017-09-11)

- Fix CircleCI automated publication on release tags
  [#1120](https://github.com/opendatateam/udata/pull/1120)

## 1.1.5 (2017-09-11)

- Fix the organization members grid in admin
  [#934](https://github.com/opendatateam/udata/issues/934)
- Fix and tune harvest admin loading state and payload size
  [#1113](https://github.com/opendatateam/udata/issues/1113)
- Automatically schedule validated harvesters and allow to (re)schedule them
  [#1114](https://github.com/opendatateam/udata/pull/1114)
- Raise the minimum `raven` version to ensure sentry is filtering legit HTTP exceptions
  [#774](https://github.com/opendatateam/udata/issues/774)
- Pin GeoJSON version to avoid breaking changes
  [#1118](https://github.com/opendatateam/udata/pull/1118)
- Deduplicate organization members
  [#1111](https://github.com/opendatateam/udata/issues/1111)

## 1.1.4 (2017-09-05)

- Fix packaging

## 1.1.3 (2017-09-05)

- Make the spatial search levels exclusion list configurable through `SPATIAL_SEARCH_EXCLUDE_LEVELS`.
  [#1101](https://github.com/opendatateam/udata/pull/1101)
- Fix facets labelizer with html handling
  [#1102](https://github.com/opendatateam/udata/issues/1102)
- Ensure territories pages have image defined in metadatas
  [#1103](https://github.com/opendatateam/udata/issues/1103)
- Strip tags in autocomplete results
  [#1104](https://github.com/opendatateam/udata/pull/1104)
- Transmit link checker status to frontend
  [#1048](https://github.com/opendatateam/udata/issues/1048)
- Remove plus signs from search query
  [#1048](https://github.com/opendatateam/udata/issues/987)

## 1.1.2 (2017-09-04)

- Handle territory URLs generation without validity
  [#1068](https://github.com/opendatateam/udata/issues/1068)
- Added a contact button to trigger discussions
  [#1076](https://github.com/opendatateam/udata/pull/1076)
- Improve harvest error handling
  [#1078](https://github.com/opendatateam/udata/pull/1078)
- Improve elasticsearch configurability
  [#1096](https://github.com/opendatateam/udata/pull/1096)
- Lots of fixes admin files upload
  [1094](https://github.com/opendatateam/udata/pull/1094)
- Prevent the "Bad request error" happening on search but only on some servers
  [#1097](https://github.com/opendatateam/udata/pull/1097)
- Migrate spatial granularities to new identifiers
- Migrate remaining legacy spatial identifiers
  [#1080](https://github.com/opendatateam/udata/pull/1080)
- Fix the discussion API documention
  [#1093](https://github.com/opendatateam/udata/pull/1093)

## 1.1.1 (2017-07-31)

- Fix an issue preventing reuse edition:
  [#1027](https://github.com/opendatateam/udata/issues/1027)
- Fix an issue preventing user display and edit in admin:
  [#1030](https://github.com/opendatateam/udata/issues/1030)
- Fix an error when a membership request is accepted:
  [#1028](https://github.com/opendatateam/udata/issues/1028)
- Fix issue modal on a reuse:
  [#1026](https://github.com/opendatateam/udata/issues/1026)
- Fix sort by date on admin users list:
  [#1029](https://github.com/opendatateam/udata/issues/1029)
- Improve the `purge` command
  [#1039](https://github.com/opendatateam/udata/pull/1039)
- Ensure search does not fail when a deleted object has not been
  unindexed yet
  [#1063](https://github.com/opendatateam/udata/issues/1063)
- Start using Celery queues to handle task priorities
  [#1067](https://github.com/opendatateam/udata/pull/1067)
- Updated translations

## 1.1.0 (2017-07-05)

### New features and improvements

- Added a [DCAT](https://www.w3.org/TR/vocab-dcat/) harvester
  and expose metadata as RDF/DCAT.
  [#966](https://github.com/opendatateam/udata/pull/966)
  See the dedicated documentions:

  - [RDF](https://udata.readthedocs.io/en/stable/rdf/)
  - [Harvesting](https://udata.readthedocs.io/en/stable/harvesting/)

- Images are now optimized and you can force rerendering using the `udata images render` command.
- Allowed files extensions are now configurable via the `ALLOWED_RESOURCES_EXTENSIONS` setting
  and both admin and API will have the same behavior
  [#833](https://github.com/opendatateam/udata/pull/833).
- Improve and fix notifications:
  [#928](https://github.com/opendatateam/udata/issues/928)

  - Changed notification style to toast
  - Fix notifications that weren't displayed on form submission
- Add a toggle indicator on dataset quality blocks that are collapsible
  [#915](https://github.com/opendatateam/udata/issues/915)
- Integrating latest versions of GeoZones and GeoLogos for territories.
  Especially using history of towns, counties and regions from GeoHisto.
  [#499](https://github.com/opendatateam/udata/issues/499)

### Breaking Changes

- Themes are now entrypoint-based [#829](https://github.com/opendatateam/udata/pull/829).
  There is also a new [theming documention](https://udata.readthedocs.io/en/stable/creating-theme/).
- Images placeholders are now entirely provided by themes
  [#707](https://github.com/opendatateam/udata/issues/707)
  [#1006](https://github.com/opendatateam/udata/issues/1006)
- Harvester declaration is now entrypoint-based
  [#1004](https://github.com/opendatateam/udata/pull/1004)

### Fixes

- Ensure URLs are stripped [#823](https://github.com/opendatateam/udata/pull/823)
- Lot of fixes and improvements on Harvest admin UI
  [#817](https://github.com/opendatateam/udata/pull/817):

  - harvester edition fixed (and missing API added)
  - harvester deletion fixed
  - harvester listing is now paginated
  - more detailed harvesters widgets
  - ensure harvest source are owned by a user or an organization, not both [migration]

- Pure Vue.js search facets
  [#880](https://github.com/opendatateam/udata/pull/880).
  Improve and fix the datepicker:

  - Proper sizing and positionning in dropdowns
  - Fix initial value not being displayed
  - Make it usable on keyboard
  - Allows to define `min` and `max` values to disable some dates
  - Keyboard input is reflected into the calendar
    [#615](https://github.com/opendatateam/udata/issues/615)
- Disable `next` button when no file has been uploaded
  [#930](https://github.com/opendatateam/udata/issues/930)
- Fix badges notification mails
  [#894](https://github.com/opendatateam/udata/issues/894)
- Fix the `udata search reindex` command
  [#1009](https://github.com/opendatateam/udata/issues/1009)
- Reindex datasets when their parent organization is purged
  [#1008](https://github.com/opendatateam/udata/issues/1008)

### Miscellaneous / Internal

- Upgrade to Flask-Mongoengine 0.9.3, Flask-WTF 0.14.2, mongoengine 0.13.0.
  [#812](https://github.com/opendatateam/udata/pull/812)
  [#871](https://github.com/opendatateam/udata/pull/871)
  [#903](https://github.com/opendatateam/udata/pull/903)
- Upgrade to Flask-Login 0.4.0 and switch from Flask-Security to the latest
  [Flask-Security-Fork](https://pypi.org/project/Flask-Security-Fork)
  [#813](https://github.com/opendatateam/udata/pull/813)
- Migrated remaining widgets to Vue.js [#828](https://github.com/opendatateam/udata/pull/828):

  - bug fixes on migrated widgets (Issues button/modal, integrate popover, coverage map)
  - more coherent JS environment for developpers
  - lighter assets
  - drop Handlebars dependency

- bleach and html5lib have been updated leading to more secure html/markdown cleanup
  and [better performances](http://bluesock.org/~willkg/blog/dev/bleach_2_0.html)
  [#838](https://github.com/opendatateam/udata/pull/838)
- Drop `jquery-slimscroll` and fix admin menu scrolling
  [#851](https://github.com/opendatateam/udata/pull/851)
- drop jquery.dotdotdot for a lighter css-only solution (less memory consumption)
  [#853](https://github.com/opendatateam/udata/pull/853)
- Lighter style [#869](https://github.com/opendatateam/udata/pull/869):

  - Drop glyphicons and use only Font-Awesome (more coherence, less fonts)
  - lighter bootstrap style by importing only what's needed
  - make use of bootstrap and admin-lte variables (easier for theming)
  - proper separation between front and admin style
- Drop `ExtractTextPlugin` on Vue components style:

  - faster (re)compilation time
  - resolves most compilation and missing style issues
    [#555](https://github.com/opendatateam/udata/issues/555)
    [#710](https://github.com/opendatateam/udata/issues/710)
  - allows use of hot components reloading.
- Pure Vue.js modals. Fix the default membership role. Added contribute modal.
  [#873](https://github.com/opendatateam/udata/pull/873)
- Easier Vue.js development/debugging:

  - Drop `Vue.config.replace = false`: compatible with Vue.js 1/2 and no more style guessing
    [#760](https://github.com/opendatateam/udata/pull/760)
  - `name` on all components: no more `Anonymous Component` in Vue debugger
  - No more `Fragments`
  - More ES6 everywhere
- Make metrics deactivable for tests
  [#905](https://github.com/opendatateam/udata/pull/905)

## 1.0.11 (2017-05-25)

- Fix presubmit form errors handling
  [#909](https://github.com/opendatateam/udata/pull/909)
- Fix producer sidebar image sizing
  [#913](https://github.com/opendatateam/udata/issues/913)
- Fix js `Model.save()` not updating in some cases
  [#910](https://github.com/opendatateam/udata/pull/910)

## 1.0.10 (2017-05-11)

- Fix bad stored (community) resources URLs [migration]
  [#882](https://github.com/opendatateam/udata/issues/882)
- Proper producer logo display on dataset pages
- Fix CKAN harvester empty notes and `metadata` file type handling
- Remove (temporary) badges metrics
  [#885](https://github.com/opendatateam/udata/issues/885)
- Test and fix topic search
  [#892](https://github.com/opendatateam/udata/pull/892)

## 1.0.9 (2017-04-23)

- Fix broken post view
  [#877](https://github.com/opendatateam/udata/pull/877)
- Fix new issue submission
  [#874](https://github.com/opendatateam/udata/issues/874)
- Display full images/logo/avatars URL in references too
  [#824](https://github.com/opendatateam/udata/issues/824)

## 1.0.8 (2017-04-14)

- Allow more headers in cors preflight headers
  [#857](https://github.com/opendatateam/udata/pull/857)
  [#860](https://github.com/opendatateam/udata/pull/860)
- Fix editorialization admin
  [#863](https://github.com/opendatateam/udata/pull/863)
- Fix missing completer images and ensure completion API is usable on a different domain
  [#864](https://github.com/opendatateam/udata/pull/864)

## 1.0.7 (2017-04-07)

- Fix display for zone completer existing values
  [#845](https://github.com/opendatateam/udata/issues/845)
- Proper badge display on dataset and organization page
  [#849](https://github.com/opendatateam/udata/issues/849)
- Remove useless `discussions` from views contexts.
  [#850](https://github.com/opendatateam/udata/pull/850)
- Fix the inline resource edit button not redirecting to admin
  [#852](https://github.com/opendatateam/udata/pull/852)
- Fix broken checksum component
  [#846](https://github.com/opendatateam/udata/issues/846)

## 1.0.6 (2017-04-01)

- Default values are properly displayed on dataset form
  [#745](https://github.com/opendatateam/udata/issues/745)
- Prevent a redirect on discussion fetch
  [#795](https://github.com/opendatateam/udata/issues/795)
- API exposes both original and biggest thumbnail for organization logo, reuse image and user avatar
  [#824](https://github.com/opendatateam/udata/issues/824)
- Restore the broken URL check feature
  [#840](https://github.com/opendatateam/udata/issues/840)
- Temporarily ignore INSPIRE in ODS harvester
  [#837](https://github.com/opendatateam/udata/pull/837)
- Allow `X-API-KEY` and `X-Fields` in cors preflight headers
  [#841](https://github.com/opendatateam/udata/pull/841)

## 1.0.5 (2017-03-27)

- Fixes error display in forms [#830](https://github.com/opendatateam/udata/pull/830)
- Fixes date range picker dates validation [#830](https://github.com/opendatateam/udata/pull/830)
- Fix badges entries not showing in admin [#825](https://github.com/opendatateam/udata/pull/825)

## 1.0.4 (2017-03-01)

- Fix badges trying to use API too early
  [#799](https://github.com/opendatateam/udata/pull/799)
- Some minor tuning on generic references
  [#801](https://github.com/opendatateam/udata/pull/801)
- Cleanup factories
  [#808](https://github.com/opendatateam/udata/pull/808)
- Fix user default metrics not being set [migration]
  [#809](https://github.com/opendatateam/udata/pull/809)
- Fix metric update after transfer
  [#810](https://github.com/opendatateam/udata/pull/810)
- Improve spatial completion ponderation (spatial zones reindexation required)
  [#811](https://github.com/opendatateam/udata/pull/811)

## 1.0.3 (2017-02-21)

- Fix JavaScript locales handling [#786](https://github.com/opendatateam/udata/pull/786)
- Optimize images sizes for territory placeholders [#788](https://github.com/opendatateam/udata/issues/788)
- Restore placeholders in search suggestions, fix [#790](https://github.com/opendatateam/udata/issues/790)
- Fix share popover in production build [#793](https://github.com/opendatateam/udata/pull/793)

## 1.0.2 (2017-02-20)

- Fix assets packaging for production [#763](https://github.com/opendatateam/udata/pull/763) [#765](https://github.com/opendatateam/udata/pull/765)
- Transform `udata_version` jinja global into a reusable (by themes) `package_version` [#768](https://github.com/opendatateam/udata/pull/768)
- Ensure topics datasets and reuses can display event with a topic parameter [#769](https://github.com/opendatateam/udata/pull/769)
- Raise a `400 Bad Request` when a bad `class` attribute is provided to the API
  (for entry point not using forms). [#772](https://github.com/opendatateam/udata/issues/772)
- Fix datasets with spatial coverage not being indexed [#778](https://github.com/opendatateam/udata/issues/778)
- Ensure theme assets cache is versioned (and flushed when necessary)
  [#781](https://github.com/opendatateam/udata/pull/781)
- Raise maximum tag length to 96 in order to at least support
  [official INSPIRE tags](http://inspire.ec.europa.eu/theme)
  [#782](https://github.com/opendatateam/udata/pull/782)
- Properly raise 400 error on transfer API in case of bad subject or recipient
  [#784](https://github.com/opendatateam/udata/pull/784)
- Fix broken OEmbed rendering [#783](https://github.com/opendatateam/udata/issues/783)
- Improve crawlers behavior by adding some `meta[name=robots]` on pages requiring it
  [#777](https://github.com/opendatateam/udata/pull/777)

## 1.0.1 (2017-02-16)

- Pin PyMongo version (only compatible with PyMongo 3+)

## 1.0.0 (2017-02-16)

### Breaking Changes

* 2016-05-11: Upgrade of ElasticSearch from 1.7 to 2.3 [#449](https://github.com/opendatateam/udata/pull/449)

You have to re-initialize the index from scratch, not just use the `reindex` command given that ElasticSearch 2+ doesn't provide a way to [delete mappings](https://www.elastic.co/guide/en/elasticsearch/reference/current/indices-delete-mapping.html) anymore. The command is `udata search init` and may take some time given the amount of data you are dealing with.

* 2017-01-18: User search and listing has been removed (privacy concern)

### New & Improved

* 2017-01-06: Add some dataset ponderation factor: temporal coverage, spatial coverage,
  certified provenance and more weight for featured ones. Need reindexation to be taken into account.

* 2016-12-20: Use all the [Dublin Core Frequencies](http://dublincore.org/groups/collections/frequency/)
  plus some extra frequencies.

* 2016-12-01: Add the possibility for a user to delete its account in the admin interface

In some configurations, this feature should be deactivated, typically when
there is an SSO in front of udata which may cause some inconsistencies. In
that case, the configuration parameter DELETE_ME should be set to False (True
by default).

* 2016-05-12: Add fields masks to reduce API payloads [#451](https://github.com/opendatateam/udata/pull/451)

The addition of [fields masks](http://flask-restplus.readthedocs.io/en/stable/mask.html) in Flask-RESTPlus allows us to reduce the retrieved payload within the admin — especially for datasets — and results in a performances boost.

### Fixes

* 2016-11-29: Mark active users as confirmed [#619](https://github.com/opendatateam/udata/pull/618)
* 2016-11-28: Merge duplicate users [#617](https://github.com/opendatateam/udata/pull/617)
  (A reindexation is necessary after this migration)

### Deprecation

Theses are deprecated and support will be removed in some feature release.
See [Deprecation Policy](https://udata.readthedocs.io/en/stable/versioning/#deprecation-policy).

* Theses frequencies are deprecated for their Dublin Core counter part:
    * `fortnighly` ⇨ `biweekly`
    * `biannual` ⇨ `semiannual`
    * `realtime` ⇨ `continuous`


## 0.9.0 (2017-01-10)

- First published version<|MERGE_RESOLUTION|>--- conflicted
+++ resolved
@@ -8,12 +8,9 @@
 - Delete a user without sending mail [#3031](https://github.com/opendatateam/udata/pull/3031)
 - Convert known HVD categories used as theme to keywords [#3014](https://github.com/opendatateam/udata/pull/3014)
 - Allow for series in CSW ISO 19139 DCAT backend [#3028](https://github.com/opendatateam/udata/pull/3028)
-<<<<<<< HEAD
 - Add `email` to membership request list API response, add `since` to org members API responses, add `email` to members of org on show org endpoint for org's admins and editors [#3038](https://github.com/opendatateam/udata/pull/3038)
-=======
 - Add `resources_downloads` to datasets metrics [#3042](https://github.com/opendatateam/udata/pull/3042)
 - Fix do not override resources extras on admin during update [#3043](https://github.com/opendatateam/udata/pull/3043) 
->>>>>>> 20a15da2
 
 ## 8.0.0 (2024-04-23)
 
