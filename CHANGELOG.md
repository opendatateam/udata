# Changelog

## Current (in progress)

- Improve reuse api perfs by adding a mask on datasets [#3309](https://github.com/opendatateam/udata/pull/3309)
<<<<<<< HEAD
- Allow returning full sub-objects (license, frequency, zones and granularity) for datasets APIv2 [#3310](https://github.com/opendatateam/udata/pull/3310)
=======
- Add `featured` to dataset default mask [#3313](https://github.com/opendatateam/udata/pull/3313)
>>>>>>> fa4f98d5

## 10.3.2 (2025-05-06)

- feat(topics): add featured filter in API [#3301](https://github.com/opendatateam/udata/pull/3301)
- Improve wording on account inactivity emails [#3304](https://github.com/opendatateam/udata/pull/3304)
- Migrate CSV exports from udata-front to udata (requires adding redirection to Nginx) [#3306](https://github.com/opendatateam/udata/pull/3306)
- Add reuse filter on datasets API [#3307](https://github.com/opendatateam/udata/pull/3307)

## 10.3.1 (2025-04-29)

- Add archived, deleted and private filter in dataset list api [#3298](https://github.com/opendatateam/udata/pull/3298)
- Exclude deleted dataservices in csv queryset [#3297](https://github.com/opendatateam/udata/pull/3297)
- Publish comments on behalf of org, close without message and edit/delete discussions comments [#3295](https://github.com/opendatateam/udata/pull/3295)
- Migrate MAAF backend from udata-front [#3300](https://github.com/opendatateam/udata/pull/3300)
- Follow: add user parser argument [#3302](https://github.com/opendatateam/udata/pull/3302)
- Allow trailing slash to activity route [#3303](https://github.com/opendatateam/udata/pull/3303)

## 10.3.0 (2025-04-11)

- Skip empty datasets nodes referenced in dataservices before creating an harvest job item [#3285](https://github.com/opendatateam/udata/pull/3285)
- Harvest Distribution with a DCAT.accessService property as type `api` [#3294](https://github.com/opendatateam/udata/pull/3294)
- Add search to harvest sources [#3296](https://github.com/opendatateam/udata/pull/3296)
- Refactor error management [#3292](https://github.com/opendatateam/udata/pull/3292)
- Compute quality score to show correct resources score in api v2 [#3290](https://github.com/opendatateam/udata/pull/3290/)

## 10.2.0 (2025-04-02)

- Fix wrong error message when updating the GeoZone of a dataset with already a Geometry [#3271](https://github.com/opendatateam/udata/pull/3271)
- Update dependencies [#3278](https://github.com/opendatateam/udata/pull/3278)
  - Some of these upgrades implied code changes in udata, udata-front or udata-ckan:
    - upgrade bleach to 6.2.0
    - upgrade html2text to 2024.2.26
    - upgrade mistune to 3.1.3
    - upgrade netaddr to 1.3.0
    - upgrade wtforms to 3.2.1
    - upgrade voluptuous to 0.15.2
    - replace StringDist by Levenshtein
  - Did not upgrade Flask (and its plugins), blinker and werkzeug yet

## 10.1.4 (2025-03-24)

- Improve datasets' API perfs (do not fetch resources from Mongo, add /api/2/datasets endpoint…) [#3279](https://github.com/opendatateam/udata/pull/3279) [#3291](https://github.com/opendatateam/udata/pull/3291)
- Fix harvesting literal contact points [#3288](https://github.com/opendatateam/udata/pull/3288)
- Use YEARS_OF_INACTIVITY_BEFORE_DELETION all around in code [#3287](https://github.com/opendatateam/udata/pull/3287)
- Add a udata catalog in dcat backends to test [#3289](https://github.com/opendatateam/udata/pull/3289)
- Add safeguards in the resource reorder endpoint [#3243](https://github.com/opendatateam/udata/pull/3243)

## 10.1.3 (2025-03-14)

- Add inactive users notification and deletion jobs [#3274](https://github.com/opendatateam/udata/pull/3274)
  - these jobs can be scheduled daily for example
  - `YEARS_OF_INACTIVITY_BEFORE_DELETION` setting must be configured at least to activate it
- **breaking change** Migrate dataservices fields, migration needed [#3262](https://github.com/opendatateam/udata/pull/3262)
- Add views as Dataservice metrics and sort [#3280](https://github.com/opendatateam/udata/pull/3280)
- Fix creating/updating ID for resources [#3239](https://github.com/opendatateam/udata/pull/3239)
- Cannot respond to a transfer after first response [#3255](https://github.com/opendatateam/udata/pull/3255)
- Cannot update resource filetype after creation [#3254](https://github.com/opendatateam/udata/pull/3254)
- Add `last_login_at` in user endpoints for super-admins [#3284](https://github.com/opendatateam/udata/pull/3284)
- Add autoarchive to dataservices [#3283](https://github.com/opendatateam/udata/pull/3283)

## 10.1.2 (2025-03-10)

- Fix end date not defined in admin [#3281](https://github.com/opendatateam/udata/pull/3281)

## 10.1.1 (2025-03-03)

- Allow temporal coverage with only a start date [#3192](https://github.com/opendatateam/udata/pull/3192)
- The `extras` column in the resource catalog is now dumped as json [#3272](https://github.com/opendatateam/udata/pull/3272) and [#3273](https://github.com/opendatateam/udata/pull/3273)
- Ensure we populate slug properly on user deletion [#3277](https://github.com/opendatateam/udata/pull/3277)

## 10.1.0 (2025-02-20)

- **breaking change** Harvest attribution roles [#3149](https://github.com/opendatateam/udata/pull/3149) [#3270](https://github.com/opendatateam/udata/pull/3270)
  - dataset and dataservices now have a list of contact points
  - migration needed
- Allow super-admins to change objects' owners [#3260](https://github.com/opendatateam/udata/pull/3260)
- Fix contact point permissions [#3253](https://github.com/opendatateam/udata/pull/3253)
- Fix wrong marshal for community resource uploads [#3261](https://github.com/opendatateam/udata/pull/3261)
- Return harvesters's errors details only for super-admins [#3264](https://github.com/opendatateam/udata/pull/3264)
- feat: topics list filtered by visible_by_user [#3265](https://github.com/opendatateam/udata/pull/3265)
- Allow geozone suggest to check the id field [#3267](https://github.com/opendatateam/udata/pull/3267)
- Allow a user to check its own membership requests [#3269](https://github.com/opendatateam/udata/pull/3269)

## 10.0.8 (2025-01-31)

- Force the usage of transfers request to change the owner of a model [#3249](https://github.com/opendatateam/udata/pull/3249)
- Add report of duplicates resources ids [#3247](https://github.com/opendatateam/udata/pull/3247)
- Add search to posts [#3248](https://github.com/opendatateam/udata/pull/3248)
- Resource catalog: fix preview_url and add extras [#3188](https://github.com/opendatateam/udata/pull/3188)
- Add trailing slash to security routes [#3251](https://github.com/opendatateam/udata/pull/3251)
- Upgrade packaging dependency to 24.2 [#3252](https://github.com/opendatateam/udata/pull/3252)
- Expose HVD dataservice as inline distribution [#3256](https://github.com/opendatateam/udata/pull/3256)

## 10.0.7 (2025-01-13)

- Add a test to clear datasets on Topics api v1 [#3233](https://github.com/opendatateam/udata/pull/3233)
- feat: optimize topic's datasets reindex [#3234](https://github.com/opendatateam/udata/pull/3234)
- Allow Dataservice transfer [#3237](https://github.com/opendatateam/udata/pull/3237)
- fix `function_field` wrong name [#3236](https://github.com/opendatateam/udata/pull/3236)
- Allow dataservice archive [#3238](https://github.com/opendatateam/udata/pull/3238)
- Improve OGC service detection to expose in RDF [#3241](https://github.com/opendatateam/udata/pull/3241)
- Don’t duplicate datasets with a harvest.remote_id URI when harvesting [#3219](https://github.com/opendatateam/udata/pull/3219)
- Fix version number build in CI [#3244](https://github.com/opendatateam/udata/pull/3244)

## 10.0.6 (2024-12-19)

- Ignore inactive sources at harvest time [#3226](https://github.com/opendatateam/udata/pull/3226)
    - If some harvest sources were marked inactive by mistake, they won't get executed anymore
- Organization url is now a URLField and should be a valid URL [#3227](https://github.com/opendatateam/udata/pull/3227)
- Fix the `parse-url` command [#3225](https://github.com/opendatateam/udata/pull/3225)
- Add `with_drafts` argument to posts API [#3229](https://github.com/opendatateam/udata/pull/3229)
- Fix failing dataset save in update reuses metrics [#3230](https://github.com/opendatateam/udata/pull/3230)
- Fix catalog RDF by preventing memory increase on getting dataservice hvd tags [#3231](https://github.com/opendatateam/udata/pull/3231)
- Update purge tasks [#3167](https://github.com/opendatateam/udata/pull/3167)
- Trigger GitLab infra deployment through simple-scaffolding script [#3232](https://github.com/opendatateam/udata/pull/3232)

## 10.0.5 (2024-12-09)

- Add list transfers endpoint / Save user requesting the transfer [#3211](https://github.com/opendatateam/udata/pull/3211)
- Add dataservice csv adapter [#3208](https://github.com/opendatateam/udata/pull/3208)
- Add url_for for dataservices and mail notifications [#3213](https://github.com/opendatateam/udata/pull/3213)
- Compute dataservices metrics on org, user and site [#3209](https://github.com/opendatateam/udata/pull/3209)
- Update default method blocklist for READ ONLY mode [#3212](https://github.com/opendatateam/udata/pull/3212)
- The API will now return all the datasets a user has access to, including deleted of private ones that they're the owners of [#3214](https://github.com/opendatateam/udata/pull/3214)
- Rename administration labels from "Private" to "Draft" [#3217](https://github.com/opendatateam/udata/pull/3217)
- Add partial obfuscation of email for members [#3220](https://github.com/opendatateam/udata/pull/3220)
- Reuse url is now a URLField and should be a valid URL [#3222](https://github.com/opendatateam/udata/pull/3222)

## 10.0.4 (2024-11-29)

- Add created and last_modified sorts on dataservice list [#3206](https://github.com/opendatateam/udata/pull/3206)
- Fix dataservice metadata_modified_at update in API [#3207](https://github.com/opendatateam/udata/pull/3207)
- Escape modal title in admin [#3210](https://github.com/opendatateam/udata/pull/3210)
- feat: handle multiple tags on datasets and topics apis [#3204](https://github.com/opendatateam/udata/pull/3204)

## 10.0.3 (2024-11-27)

- Expose OGC services distributions as dataservice [#3203](https://github.com/opendatateam/udata/pull/3203)
- Add a matomo "campaign" parameter on links in emails if `MAIL_CAMPAIGN` is configured [#3190](https://github.com/opendatateam/udata/pull/3190)
- Use a safe XML parser that doesn't resolve entities, update lxml to 5.3.0 [#3205](https://github.com/opendatateam/udata/pull/3205)
- Add DCAT-AP HVD properties in RDF output if the dataservice or its datasets are tagged hvd [#3187](https://github.com/opendatateam/udata/pull/3187)
- Only keep the "local authority" org badge if it's also a "public service" [#3200](https://github.com/opendatateam/udata/pull/3200)

## 10.0.2 (2024-11-19)

- Use correct DCAT.service predicate in RDF output [#3199](https://github.com/opendatateam/udata/pull/3199)
- Fix the Badge.badge_label method [#3198](https://github.com/opendatateam/udata/pull/3198)
- Skip servesDataset for tabular API dataservice (temporary fix) [#3196](https://github.com/opendatateam/udata/pull/3196)

## 10.0.1 (2024-11-15)

- Add more comments and types in the `api_field.py` "lib" [#3174](https://github.com/opendatateam/udata/pull/3174)
- Allow overriding of badges (for example in plugins like udata-front) [#3191](https://github.com/opendatateam/udata/pull/3191)
- Add link to new admin in existing udata admin based on `NEW_ADMIN_URL` setting [#3194](https://github.com/opendatateam/udata/pull/3194)
- Add business documentation url property on dataservice [#3193](https://github.com/opendatateam/udata/pull/3193)
- Expose the dataset's alternate identifier in RDF [#3186](https://github.com/opendatateam/udata/pull/3186)

## 10.0.0 (2024-11-07)

- **breaking change** Migrate organization badges label to lowercase [#3182](https://github.com/opendatateam/udata/pull/3182)
- Add contact_form in ContactPoint api fields [#3175](https://github.com/opendatateam/udata/pull/3175)
- Expose contact point in DCAT RDF [#3179](https://github.com/opendatateam/udata/pull/3179)
- Use trailing slashes for the upload files URLs [#3177](https://github.com/opendatateam/udata/pull/3177)
- Use hydra's RESTful endpoint URLs [#3146](https://github.com/opendatateam/udata/pull/3146)
- Return dataservices visible to the user [#3180](https://github.com/opendatateam/udata/pull/3180)
- Fix flaky "duplicated email" importing fixtures tests [#3176](https://github.com/opendatateam/udata/pull/3176)
- Fix deprecated CircleCI config [#3181](https://github.com/opendatateam/udata/pull/3181)
- Use proper RESTful Hydra API endpoints [#3178](https://github.com/opendatateam/udata/pull/3178)
- Add a "filter by organization badge" for datasets, dataservices, reuses and organizations [#3155](https://github.com/opendatateam/udata/pull/3155)
    * you will need https://github.com/opendatateam/udata-search-service/pull/49 for the search service
- Add dataservices search with search-service [#3171](https://github.com/opendatateam/udata/pull/3171)
    * you will need https://github.com/opendatateam/udata-search-service/pull/48
- Expose the "landingPage" in DCAT RDF [#3183](https://github.com/opendatateam/udata/pull/3183)
- Licence.guess: extract first URL for better matching [#3185](https://github.com/opendatateam/udata/pull/3185)

## 9.2.4 (2024-10-22)

- Add a job to bind Tabular API to its datasets [#3162](https://github.com/opendatateam/udata/pull/3162)
- Expose dataservices' datasets by link instead of list [#3156](https://github.com/opendatateam/udata/pull/3156)
- CSW ISO Harvest: add extra_configs.remote_url_prefix [#3157](https://github.com/opendatateam/udata/pull/3157)
- DCAT harvest : Refactor DCAT extras handling in rdf parsing [#3054](https://github.com/opendatateam/udata/pull/3054). `accesRights`, `rights` and `license` are now in `extras["dcat"]` for both datasets and resources. `accessRights` can be infered for a dataset from its resources.

## 9.2.3 (2024-10-14)

- Add migration to delete duplicate resources due to ODS harvesting [#3158](https://github.com/opendatateam/udata/pull/3158)
- Add discussion.posted_on in discussion sort choices [3168](https://github.com/opendatateam/udata/pull/3168)

## 9.2.2 (2024-10-08)

- Add a filter on organization and document sort parameters in the `/discussions` endpoint [#3147](https://github.com/opendatateam/udata/pull/3147)
- Move discussion catalog creation and add fields [#3152](https://github.com/opendatateam/udata/pull/3152) and [#3154](https://github.com/opendatateam/udata/pull/3154)
- Add resources formats and harvest remote_url on dataset catalog [#3159](https://github.com/opendatateam/udata/pull/3159)
- Add contact form in contact point model [#3164](https://github.com/opendatateam/udata/pull/3164)
- Make base_api_url optional in dataservice [https://github.com/opendatateam/udata/pull/3163](#3163)

## 9.2.1 (2024-09-23)

- Enable basic search on dataservices [#3148](https://github.com/opendatateam/udata/pull/3148)

## 9.2.0 (2024-09-13)

- Allow OAuth clients without secrets [#3138](https://github.com/opendatateam/udata/pull/3138)
- Add a `archived` button for datasets and reuses on frontend admin [#3104](https://github.com/opendatateam/udata/pull/3104)
- **breaking change** Return all the reuses available to a user on the /reuses endpoint, including the private and deleted ones they own [#3140](https://github.com/opendatateam/udata/pull/3140).
- Fix undelete reuse and dataservices [#3141](https://github.com/opendatateam/udata/pull/3141)
- Add a minimal publiccode.yml [#3144](https://github.com/opendatateam/udata/pull/3144)
- Fix the boolean filters in the API for the "new system" endpoints [#3139](https://github.com/opendatateam/udata/pull/3139)
- Update authlib dependency from 0.14.3 to 1.3.1 [#3135](https://github.com/opendatateam/udata/pull/3135)
- Add CORS on resource redirect [#3145](https://github.com/opendatateam/udata/pull/3145)

## 9.1.4 (2024-08-26)

- Fix many linting issues reported by ruff [#3118](https://github.com/opendatateam/udata/pull/3118)
- Import the dataservice's organization from the fixtures [#3121](https://github.com/opendatateam/udata/pull/3121)
- Convert reuse to new API system [#3066](https://github.com/opendatateam/udata/pull/3066)
- Fix circular import error [#3128](https://github.com/opendatateam/udata/pull/3128)
- Add an option to specify the port when using `inv serve` [#3123](https://github.com/opendatateam/udata/pull/3123)
- Add a new `related_to` filter parameter to the activities API endpoint [#3127](https://github.com/opendatateam/udata/pull/3127)
- Properly import the `Discussion.closed_by` from the fixtures [#3125](https://github.com/opendatateam/udata/pull/3125)
- Send an API token to Hydra when publishing resource events [#3130](https://github.com/opendatateam/udata/pull/3130)
- Add `last_login_at` to org members API [#3133](https://github.com/opendatateam/udata/pull/3133)
- Always add Vary even for non CORS requests [#3132](https://github.com/opendatateam/udata/pull/3132)
- Add acronym in organization csv catalog [#3134](https://github.com/opendatateam/udata/pull/3134)
- Limit the number of user suggestions [#3131](https://github.com/opendatateam/udata/pull/3131)

## 9.1.3 (2024-08-01)

- Adds latest `sentry-sdk[flask]` as an install dependency, and update Sentry logic to be able to send environment, app version and profiling/performance info [#3086](https://github.com/opendatateam/udata/pull/3086)
- Add report get endpoint and make report get and list admin only [#3115](https://github.com/opendatateam/udata/pull/3115)
- Fix the version of udata-fixtures used by `udata import-fixtures` [#3114](https://github.com/opendatateam/udata/pull/3114)
- Update to the version v2.0.0 of udata-fixtures (with the dataservices)
- Add type hints [#3111](https://github.com/opendatateam/udata/pull/3111)
- Make sure requests v2.32.3 is used everywhere consistently [#3116](https://github.com/opendatateam/udata/pull/3116)
- Expose a dataservice in its organization's catalog, and expose a dataservice's catalog [#3122](https://github.com/opendatateam/udata/pull/3122)

## 9.1.2 (2024-07-29)

- Add a `archived` field for reuses [#3088](https://github.com/opendatateam/udata/pull/3088)
- Add linter and formatter with `pyproject.toml` config, add lint and formatting step in CI, add pre-commit hook to lint and format, update docs and lint and format the code [#3085](https://github.com/opendatateam/udata/pull/3085)
- Revamp CORS: remove flask-cors to always returns 204 on OPTIONS request [#3074](https://github.com/opendatateam/udata/pull/3074)
- Update pinned dependencies according to project dependencies, without updating any project dependencies [#3089](https://github.com/opendatateam/udata/pull/3089)
- Add "run" button to harvesters (configurable with `HARVEST_ENABLE_MANUAL_RUN`) [#3092](https://github.com/opendatateam/udata/pull/3092)
- Move from `object_type` / `object_id` to `subject_type` / `subject_id` in reports API [#3094](https://github.com/opendatateam/udata/pull/3094)
- Allow to report without being authenticated [#3096](https://github.com/opendatateam/udata/pull/3096)
- Add a warning on harvest source deletion [#3098](https://github.com/opendatateam/udata/pull/3098)
- Fix license in dataservices API (now returns ID instead of title) [#3097](https://github.com/opendatateam/udata/pull/3097)
- Fix missing title on new dataset preview [#3100](https://github.com/opendatateam/udata/pull/3100)
- Fix the fixtures tests which was not running, and then was failing [#3105](https://github.com/opendatateam/udata/pull/3105)
- Refactoring of the fixtures, the `generate-fixtures` command has been renamed to `import-fixtures` [#3106](https://github.com/opendatateam/udata/pull/3106)

## 9.1.1 (2024-07-16)

- Add correct owner permissions on harvest sources [#3091](https://github.com/opendatateam/udata/pull/3091)

## 9.1.0 (2024-07-11)

- Add reports backend [#3069](https://github.com/opendatateam/udata/pull/3069) and [#3078](https://github.com/opendatateam/udata/pull/3078)
- Improve `udata db check-integrity` (perfs, Sentry notifications…) [#3026](https://github.com/opendatateam/udata/pull/3026)
- Harvest dataservices [#3029](https://github.com/opendatateam/udata/pull/3029)
- Refactor catalog exports [#3052](https://github.com/opendatateam/udata/pull/3052)
- Add a filter to filter dataservices by dataset [#3056](https://github.com/opendatateam/udata/pull/3056)
- Fix reuses' datasets references [#3057](https://github.com/opendatateam/udata/pull/3057)
- Save and show harvest logs [#3053](https://github.com/opendatateam/udata/pull/3053)
- Fix missing `ObjectId` validation on `/sources` endpoint [#3060](https://github.com/opendatateam/udata/pull/3060)
- Improve URL validation errors [#3063](https://github.com/opendatateam/udata/pull/3063) [#2768](https://github.com/opendatateam/udata/pull/2768)
- Do not return full dataset objects on dataservices endpoints [#3068](https://github.com/opendatateam/udata/pull/3068)
- Update markdown base settings [#3067](https://github.com/opendatateam/udata/pull/3067)
- Prevent tagging as spam owners' messages [#3071](https://github.com/opendatateam/udata/pull/3071)[#3076](https://github.com/opendatateam/udata/pull/3076)
- Add api endpoint /me/org_topics/ [#3070](https://github.com/opendatateam/udata/pull/3070)
- Expose dataservices in RDF catalog [#3058](https://github.com/opendatateam/udata/pull/3058) [#3075](https://github.com/opendatateam/udata/pull/3075)
- CORS: always returns 204 on OPTIONS request [#3046](https://github.com/opendatateam/udata/pull/3046)

## 9.0.0 (2024-06-07)

- **breaking change** Harvest backend is now sync [#3030](https://github.com/opendatateam/udata/pull/3030)
- Add DCAT-AP HVD properties in RDF output if the dataset is tagged hvd [#3050](https://github.com/opendatateam/udata/pull/3050)
- Allow dataservices to be discussed and followed [#3049](https://github.com/opendatateam/udata/pull/3049)
- Add purge-dataservices job [#3049](https://github.com/opendatateam/udata/pull/3049)
- Harvest all the available polygons from a spatial coverage [#3039](https://github.com/opendatateam/udata/pull/3039)

## 8.0.1 (2024-05-28)

- Add dataservices in beta [#2986](https://github.com/opendatateam/udata/pull/2986)
- Remove deprecated `metrics_for` route [#3022](https://github.com/opendatateam/udata/pull/3022)
- Fix spatial coverage fetching perfs. Need to schedule `compute-geozones-metrics` [#3018](https://github.com/opendatateam/udata/pull/3018)
- Delete a user without sending mail [#3031](https://github.com/opendatateam/udata/pull/3031)
- Convert known HVD categories used as theme to keywords [#3014](https://github.com/opendatateam/udata/pull/3014)
- Allow for series in CSW ISO 19139 DCAT backend [#3028](https://github.com/opendatateam/udata/pull/3028)
- Add `email` to membership request list API response, add `since` to org members API responses, add `email` to members of org on show org endpoint for org's admins and editors [#3038](https://github.com/opendatateam/udata/pull/3038)
- Add `resources_downloads` to datasets metrics [#3042](https://github.com/opendatateam/udata/pull/3042)
- Fix do not override resources extras on admin during update [#3043](https://github.com/opendatateam/udata/pull/3043)
- Endpoint /users is now protected by admin permissions [#3047](https://github.com/opendatateam/udata/pull/3047)
- Fix trailing `/` inside `GeoZone` routes not redirecting. Disallow `/` inside `GeoZone` ids [#3045](https://github.com/opendatateam/udata/pull/3045)

## 8.0.0 (2024-04-23)

- **breaking change** Migrate to Python 3.11 [#2992](https://github.com/opendatateam/udata/pull/2992) [#3021](https://github.com/opendatateam/udata/pull/3021)
- **breaking change** Fix datetime serialization in extras (return ISO string in JSON). Warning, `ujson` shouldn't be installed anymore on the project to allow `cls` parameter to override the JSONEncoder [#3019](https://github.com/opendatateam/udata/pull/3019)
- Fix missing `bcrypt` dependency [#3019](https://github.com/opendatateam/udata/pull/3019)

## 7.0.7 (2024-04-16)

- :warning: **breaking change** `DATASET_MAX_RESOURCES_UNCOLLAPSED` config is removed.
- Replace schemas API with a simple proxy to the `schemas.json` file [#2989](https://github.com/opendatateam/udata/pull/2989)
- Topic: add filters in API [#3007](https://github.com/opendatateam/udata/pull/3007)
- Move constants outside `models.py` files to `constants.py` [#3001](https://github.com/opendatateam/udata/pull/3001)
- Move `db` and Mongo fields classes outside `udata.models` [#3005](https://github.com/opendatateam/udata/pull/3005)
- :warning: Update LICENSE_GROUPS config layout [#3010](https://github.com/opendatateam/udata/pull/3010)
- Remove unused dependencies [#3006](https://github.com/opendatateam/udata/pull/3006)
- Move `FieldValidationError` into its own module and add an error handler [#3012](https://github.com/opendatateam/udata/pull/3012)
- Move some `import User` to runtime imports [#3013](https://github.com/opendatateam/udata/pull/3013)
- Move `Owned` mixin to its own module [#3008](https://github.com/opendatateam/udata/pull/3008)
- Move `badge_fields` to separate module than `models.py` [#3011](https://github.com/opendatateam/udata/pull/3011)

## 7.0.6 (2024-03-29)

- Add new harvester for ISO DCAT with XSLT transform [#2982](https://github.com/opendatateam/udata/pull/2982)
- Fix, do not fail on spatial coverage harvesting exception and allow literal spatial BBOX from Arcgis [2998](https://github.com/opendatateam/udata/pull/2998)
- Mock calls to example.com [#3000](https://github.com/opendatateam/udata/pull/3000)
- Fix duplicate logs in console commands [#2996](https://github.com/opendatateam/udata/pull/2996)
- Refactor `Activity.kwargs` into `Activity.extras` to facilitate its usage [#2999](https://github.com/opendatateam/udata/pull/2999)
- :warning: Datasets without resources are now visible and indexable [#2997](https://github.com/opendatateam/udata/pull/2997)

## 7.0.5 (2024-03-20)

- Add spatial coverage harvesting [#2959](https://github.com/opendatateam/udata/pull/2959) [#2991](https://github.com/opendatateam/udata/pull/2991)
- Fix: updating a dataset without `private` do not reset `private` to `False`, the previous saved value is kept [#2955](https://github.com/opendatateam/udata/pull/2955)
- Fix: return the correct error when no `Content-Type` is sent instead of 500 [#2967](https://github.com/opendatateam/udata/pull/2967)
- Improve documentation for API errors [#2952](https://github.com/opendatateam/udata/pull/2965)
- Allow harvesting of big catalog (bigger than 16MB) [#2980](https://github.com/opendatateam/udata/pull/2980) [2985](https://github.com/opendatateam/udata/pull/2985)
- Add downloads' count to organizations CSV [#2973](https://github.com/opendatateam/udata/pull/2973)
- Add 3 new badges to the organization model : `company`, `association` and `local authority` [#2984](https://github.com/opendatateam/udata/pull/2984)
- Prevent geozones listed ad `deleted` to be loaded [#2983](https://github.com/opendatateam/udata/pull/2983) [#2993](https://github.com/opendatateam/udata/pull/2993)
- Topic: add spatial field [#2988](https://github.com/opendatateam/udata/pull/2988)
- Topic: add last_modified field [#2987](https://github.com/opendatateam/udata/pull/2987)
- Add stacktraces to CSV errors [#2990](https://github.com/opendatateam/udata/pull/2990)
- Fix harvesting of DCT.conformsTo for complex inner information [#2994](https://github.com/opendatateam/udata/pull/2994)

## 7.0.4 (2024-02-27)

- Add rotate password command [#2966](https://github.com/opendatateam/udata/pull/2966)
- Custom extras metadata [#2921](https://github.com/opendatateam/udata/pull/2921):
  - Organization can nom define a custom metadata of a choosen type
  - Dataset belonging to the organization can assign a value to the defined metadata
  - Metadata value must match the choosen type by the organization
- Harvest DCAT conformsTo into schemas for resources and datasets [#2949](https://github.com/opendatateam/udata/pull/2949) [#2970](https://github.com/opendatateam/udata/pull/2970) [#2972](https://github.com/opendatateam/udata/pull/2972) [#2976](https://github.com/opendatateam/udata/pull/2976)
- Better reporting in spam detection (show the writer of the discussion/message) [#2965](https://github.com/opendatateam/udata/pull/2965)
- Fix: spam lang detection not lowering input resulting in false positives [#2965](https://github.com/opendatateam/udata/pull/2965)
- Fix: do not send mail about discussions when there is no owner / no organisation members [#2962](https://github.com/opendatateam/udata/pull/2962)
- Fix: 'backend' is now required in `HarvestSource` [#2962](https://github.com/opendatateam/udata/pull/2962)
- Fix: URL to organizations in mails are now independent from `udata-front` (show the URL of the API if no `udata-front`) [#2962](https://github.com/opendatateam/udata/pull/2962)
- Add harvested dcat properties as extras [#2968](https://github.com/opendatateam/udata/pull/2968):
  - DCT.provenance [0..n]
  - DCT.accessRights [0..1]
- Generate translations file [#2974](https://github.com/opendatateam/udata/pull/2974)
- Fix contact point test with missing translation [#2977](https://github.com/opendatateam/udata/pull/2977)
- Remove documentation about maintenance branches [#2979](https://github.com/opendatateam/udata/pull/2979)

## 7.0.3 (2024-02-15)

- Add spam detection and prevention logic on discussion model [#2954](https://github.com/opendatateam/udata/pull/2954) [#2963](https://github.com/opendatateam/udata/pull/2963)
- Fix reuses inside database without private information (default to public) [#2951](https://github.com/opendatateam/udata/pull/2951)
- Fix: you can now remove schema from a resource in the admin [#2950](https://github.com/opendatateam/udata/pull/2950)
- Fix: refuse an organisation access request when multiple access requests are pending [#2960](https://github.com/opendatateam/udata/pull/2960)
- Add downloads count in datasets' CSV [#2953](https://github.com/opendatateam/udata/pull/2953)
- Allow dicts in datasets' extras [#2958](https://github.com/opendatateam/udata/pull/2958)


## 7.0.2 (2024-01-23)

- Improve search serialization perfs for datasets in big topics [#2937](https://github.com/opendatateam/udata/pull/2937)
- Migrate to Flask-Babel because of Flask-BabelEx deprecation [#2897](https://github.com/opendatateam/udata/pull/2897)
- Contact points feature [#2914](https://github.com/opendatateam/udata/pull/2914) [#2943](https://github.com/opendatateam/udata/pull/2943):
  - Users and Organizations can now define a list of contact points
  - Api endpoint for creating, updating and deleting contact points
  - Datasets can define one contact point, among the list of the organization or the user owning the dataset.
  - Defining a contact point for a dataset is done throught a form field
- Allow wildcards in redirect_uris for Oauth2Client [#2935](https://github.com/opendatateam/udata/pull/2935)
- Allow for being one day late on update fulfilled in time [#2941](https://github.com/opendatateam/udata/pull/2941)
- When a topic is deleted, corresponding discussions are purged [#2944](https://github.com/opendatateam/udata/pull/2944)

## 7.0.1 (2023-12-06)

- Add sorting in geozone suggest API endpoint to return zones based on their admin level [#2936](https://github.com/opendatateam/udata/pull/2936)

## 7.0.0 (2023-12-04)

- Prevent sending post_save signals on extras update [#2919](https://github.com/opendatateam/udata/pull/2919)
- Add topic filter on datasets list [#2915](https://github.com/opendatateam/udata/pull/2915)
- Topics: API v2 endpoints [#2913](https://github.com/opendatateam/udata/pull/2913)
- Allow for discussions on Topics [#2922](https://github.com/opendatateam/udata/pull/2922)
- Raise for status on DCAT harvester calls [#2927](https://github.com/opendatateam/udata/pull/2927)
- Harvest dcterms:hasPart as 'other' resource in DCAT [#2928](https://github.com/opendatateam/udata/pull/2928)
- Make sure harvested resources are marked as remote [#2931](https://github.com/opendatateam/udata/pull/2931)
- Use GET and POST harvest BaseBackend utility to have user-agent [#2930](https://github.com/opendatateam/udata/pull/2930)
- Use LazyReferenceField on Topic datasets and reuses [#2924](https://github.com/opendatateam/udata/pull/2924)
- Use harvested dates and not max with internal [#2932](https://github.com/opendatateam/udata/pull/2932)
- Better rdf frequency resilience [#2933](https://github.com/opendatateam/udata/pull/2933)
- :warning: **breaking change** Geozone refactor [#2878](https://github.com/opendatateam/udata/pull/2878):
  - Complete Geozone model refactor, keeping only fields `slug`, `name`, `code`, `level` and adding `uri`
  - Removed parent and validity concept
  - To deploy:
    - Datasets with geozone will return a 500 due to `mongoengine.errors.FieldDoesNotExist: The fields "{'flag', 'dbpedia', ...}" do not exist on the document "GeoZone"`
    - `udata spatial load -d` to load new geozones into the database
    - `udata spatial migrate` to migrate datasets geozones to new ones
    - Reindex datasets (`udata search index dataset`) if using [udata-search-service](https://github.com/opendatateam/udata-search-service)
  - Removed forgotten fields in search [#2934](https://github.com/opendatateam/udata/pull/2934)

## 6.2.0 (2023-10-26)

### New & Improved

- Topics have been refactored and are no more deprecated:
  - Topics creation, update and deletion are now opened to all users [#2898](https://github.com/opendatateam/udata/pull/2898)
  - Topics are now `db.Owned` and searchable by `id` in dataset search [#2901](https://github.com/opendatateam/udata/pull/2901) [#2917](https://github.com/opendatateam/udata/pull/2917)
  - Remove `deleted` api field that does not exist [#2903](https://github.com/opendatateam/udata/pull/2903)
  - Add `created_at`field to topic's model [#2904](https://github.com/opendatateam/udata/pull/2904)
  - Topics can now be filtered by `tag` field [#2904](https://github.com/opendatateam/udata/pull/2904)
  - Topics can now be queried by test search in `name` field with `q` argument [#2904](https://github.com/opendatateam/udata/pull/2904)
- Add support for a CSW harvester using DCAT format [#2800](https://github.com/opendatateam/udata/pull/2800)
- Add German to udata translations [2899](https://github.com/opendatateam/udata/pull/2899)[2909](https://github.com/opendatateam/udata/pull/2909)
- Add harvesters count to site metrics [#2890](https://github.com/opendatateam/udata/pull/2890)
- Use a single session for reindex [#2891](https://github.com/opendatateam/udata/pull/2891)

- Fix site title and keywords never get updated [#2900](https://github.com/opendatateam/udata/pull/2900)
- Reuse's extras are now exposed by API [#2905](https://github.com/opendatateam/udata/pull/2905)
- Add configuration settings to enhance cookies security [#2910](https://github.com/opendatateam/udata/pull/2910)
- Add items.dataset to HarvestJob indexes [#2907](https://github.com/opendatateam/udata/pull/2907)
- Consider acronym when suggesting organization [#2918](https://github.com/opendatateam/udata/pull/2918)

### Fixes

- Return 400 instead of 500 in case of not ObjectID arg in API [#2889](https://github.com/opendatateam/udata/pull/2889)
- Fix default community resource sort parser [#2908](https://github.com/opendatateam/udata/pull/2908)

### Deprecation

- Python 3.7 is now deprecated and will be removed in upcoming release [#2859](https://github.com/opendatateam/udata/pull/2859)
- GeoZone model will be heavily refactored for a simplified version [#2878](https://github.com/opendatateam/udata/pull/2878)

## 6.1.7 (2023-09-01)

- Fix slug overflow with index suffix when reaching max_length [#2874](https://github.com/opendatateam/udata/pull/2874)
- Add extra field to topic model and add it to the dataset search adapter [#2876](https://github.com/opendatateam/udata/pull/2876)
- Upgrade pyyaml in develop and doc deps [#2880](https://github.com/opendatateam/udata/pull/2880)
- Expose dataset's `*_internal` dates in a nested `internal` nested field in api marshalling [#2862](https://github.com/opendatateam/udata/pull/2862)
- Add `business_number_id` metadata for organizations [#2871](https://github.com/opendatateam/udata/pull/2871) [#2887](https://github.com/opendatateam/udata/pull/2887)
- Return 403 when posting comment on discussion closed [#2881](https://github.com/opendatateam/udata/pull/2881)
- Ensure rdf parsed frequency is lowercase [#2883](https://github.com/opendatateam/udata/pull/2883)
- Add a dict of URIs to replace in a RDF graph at harvest time [#2884](https://github.com/opendatateam/udata/pull/2884)
- Fix duplicate recipients in new comments mail [#2886](https://github.com/opendatateam/udata/pull/2886)
- Add type to resource csv adapter [#2888](https://github.com/opendatateam/udata/pull/2888)

## 6.1.6 (2023-07-19)

- Improve DCAT harvest of mime type [#2857](https://github.com/opendatateam/udata/pull/2857)
- Don't crash on files not found when purging resources [2858](https://github.com/opendatateam/udata/pull/2858)
- Improve DCAT catalog exposed [#2860](https://github.com/opendatateam/udata/pull/2860)
- Use the resource's extra `analysis:last-modified-at` in the `last_modified` property [#2863](https://github.com/opendatateam/udata/pull/2863)
- Add optionnal harvest validation form [#2864](https://github.com/opendatateam/udata/pull/2864)
- Fix dataset list default sorting [#2867](https://github.com/opendatateam/udata/pull/2867)
- Update API doc link [#2866](https://github.com/opendatateam/udata/pull/2866)
- Update admin quality progress bar [#2872](https://github.com/opendatateam/udata/pull/2872)

## 6.1.5 (2023-06-19)

- Specify *public* datasets and reuses in admin count [#2852](https://github.com/opendatateam/udata/pull/2852)
- Fix url params being stripped in markdown for internal URLs [#2855](https://github.com/opendatateam/udata/pull/2855)

## 6.1.4 (2023-05-16)

- Upgrade development dependencies [#2844](https://github.com/opendatateam/udata/pull/2844)
- Compile translations for testing [#2845](https://github.com/opendatateam/udata/pull/2845)
- Add user arg to discussion list API [#2842](https://github.com/opendatateam/udata/pull/2842)
- No more sending email, slug and user name to sentry [#2846](https://github.com/opendatateam/udata/pull/2846)
- Add test for passwordless user [#2848](https://github.com/opendatateam/udata/pull/2848)
- Parse IANA and EUROPA URIs format [#2849](https://github.com/opendatateam/udata/pull/2849)
- Dataset last update sorting:
    - Transmit dataset's `last_update` field to search service [#2847](https://github.com/opendatateam/udata/pull/2847)
    - Check if dataset's and resource's harvesting date `modified_at` are ealier than today's date [#2850](https://github.com/opendatateam/udata/pull/2850)
- Upgrade mongoengine and storage deps [#2839](https://github.com/opendatateam/udata/pull/2839):
    - Upgrade flask-storage 1.0.0 -> 1.3.2
    - Upgrade flask-mongoengine 0.9.5 -> 1.0.0, now returning a ValidationError on get_or_404 on invalid id
    - Upgrade mongoengine 0.26.0 -> 0.27.0
-  Prevent raising unecessary error in index command [#2851](https://github.com/opendatateam/udata/pull/2851)
-  Use `datetime.utcnow` to make sure to handle utc datetimes [#2853](https://github.com/opendatateam/udata/pull/2853)

## 6.1.3 (2023-04-18)

- Fix XSS vulnerability: escape user content in selectize items in admin [#2843](https://github.com/opendatateam/udata/pull/2843)
- Fix schema is undefined when checking for schema.url in admin resource form [#2837](https://github.com/opendatateam/udata/pull/2837)
- Fix to_naive_datetime in harvest preview [#2835](https://github.com/opendatateam/udata/pull/2835)
- :warning: Flask-Security update to enable `GenericResponses` [#2826](https://github.com/opendatateam/udata/pull/2826):
    - Upgrade Flask-Security 4.5.1 -> 5.1.1
    - Upgrade WTForms 2.2.1 -> 3.0.1
    - Upgrade WTForms-json 0.3.3 -> 0.3.5
    - New security email template for existing users
- Fix SelectField validation failure following WTForms upgrade [#2841](https://github.com/opendatateam/udata/pull/2841)
- Add `format_timedelta` to `udata.i18n` [#2836](https://github.com/opendatateam/udata/pull/2836)
- Improve send_mail resilience with refused address among recipients [#2840](https://github.com/opendatateam/udata/pull/2840)

## 6.1.2 (2023-03-28)

- Resources schema can now have an URL field. [#2825](https://github.com/opendatateam/udata/pull/2825)
- Fix URLField validation error message [#2831](https://github.com/opendatateam/udata/pull/2831)
- Dates renaming to provide more relevant computed dates between internal and harvested dates [#2815](https://github.com/opendatateam/udata/pull/2815):
    - Removed `published` attribute from Resource model
    - Renamed `created_at` and `last_modified` of Dataset model to `created_at_internal` and `last_modified_internal`
    - Renamed `created_at` and `modified` of Resource model to `created_at_internal` and `last_modified_internal`
    - Added `created_at` computed property in Dataset and Resource model to provide harvested date if present and internal otherwise
    - Added `last_modified` computed property in Dataset and Resource model to provide max date between internal and harvested date
- Fix for PR [#2815](https://github.com/opendatateam/udata/pull/2815) [#2832](https://github.com/opendatateam/udata/pull/2832)
- Fix following dates refactoring [#2815](https://github.com/opendatateam/udata/pull/2815) [#2832](https://github.com/opendatateam/udata/pull/2832)
- Fix dcat harvesting on dcat:Dataset with blank nodes [#2834](https://github.com/opendatateam/udata/pull/2834)
- Add dataset archived field in resource catalog [#2833](https://github.com/opendatateam/udata/pull/2833)

## 6.1.1 (2023-03-17)

- Fix edge case on aware datetime string [#2827](https://github.com/opendatateam/udata/pull/2827)
- :warning: MongoDB support up to 6.0.4 [#2819](https://github.com/opendatateam/udata/pull/2819):
    - Older versions of MongoDB >=3.6 are still supported
    - Upgrade must be done release by release to set the `FeatureCompatibilityVersion` variable like stated in [this](https://www.mongodb.com/docs/v4.2/release-notes/4.0/#upgrade-procedures) documentation.
    - Upgrade pymongo 3.10.1 -> 4.3.3
    - Upgrade mongoengine 0.20.0 -> 0.26.0
- Add IATA `ssim` among allowed file extensions [#2828](https://github.com/opendatateam/udata/pull/2828)
- Copy user mail card back from udata-front [#2822](https://github.com/opendatateam/udata/pull/2822)
- Upgrade node to a version still available [#2830](https://github.com/opendatateam/udata/pull/2830)

## 6.1.0 (2023-03-07)

- :warning: Upgrading Flask to 2.1.2, leading to an upgrade of click (8.0), Flask-BabelEx (0.9.4), Flask-Caching (2.0.2), flask-storage (1.0.0) instead of flask-fs, Flask-Login (0.6.2), flask-restx (1.0.5), Flask-Security-Too (4.1.5), Jinja2 (3.1.2), pillow (9.2.0), werkzeug (2.2.2) [#2816](https://github.com/opendatateam/udata/pull/2816)
  - Use the full path to the caching backend in `CACHE_TYPE`, ex: `flask_caching.backends.redis`. Named backends are deprecated.
  - Werkzeug redirect now returns the relative url as location in response (https://github.com/pallets/werkzeug/issues/2352).
  - Removed functions have been replaced (`contextfilter` and `contextfunction` from Jinja, root imports and `Href` from Werkzeug, `JSONWebSignatureSerializer` from itsdangerous)
  - Prevent multiple blueprint with same name registration (not supported anymore in Flask).
- Removed all code logic related to the `published` date in resource model, now deprecated. :warning: The attribute itself was left in the model because of the complexity of the migration [#2807](https://github.com/opendatateam/udata/pull/2807)
- Add `xlsx` and `docx` as closed format for quality score [#2814](https://github.com/opendatateam/udata/pull/2814)
- Flush latest rows in csv catalog export before storing file [#2818](https://github.com/opendatateam/udata/pull/2818)
- Exposed dates through API are now timezone aware [#2810](https://github.com/opendatateam/udata/pull/2810)
- Fix frequency reminder [#2821](https://github.com/opendatateam/udata/pull/2821)

## 6.0.2 (2023-02-06)

- Handle None values in dataset and resource extras endpoints [#2805](https://github.com/opendatateam/udata/pull/2805)
- Fix default license being selected in form in optional select group [#2809](https://github.com/opendatateam/udata/pull/2809)
- Fix only SHA1 checksum is accepted when uploading resources [#2808](https://github.com/opendatateam/udata/pull/2808)
- Fix organization metrics count [#2811](https://github.com/opendatateam/udata/pull/2811)
- Fix setuptools version used in CI [#2813](https://github.com/opendatateam/udata/pull/2813)
- Add `udata harvest clean` command [#2812](https://github.com/opendatateam/udata/pull/2812)

## 6.0.1 (2023-01-18)

- Add python version requirement <3.10 [#2798](https://github.com/opendatateam/udata/pull/2798)
- Fix date timezone and format for harvest previz [#2799](https://github.com/opendatateam/udata/pull/2799)
- Add support for DCAT startDate and endDate in temporal coverage [#2801](https://github.com/opendatateam/udata/pull/2801)
- New feature: Users can now change their email by themselves [#2792](https://github.com/opendatateam/udata/pull/2792)

## 6.0.0 (2023-01-09)

- :warning: Kafka removal [#2783](https://github.com/opendatateam/udata/pull/2783)[#2794](https://github.com/opendatateam/udata/pull/2794):
  - Resources events publication now uses webhooks
  - Search indexation (at runtime and with index command) are now made through HTTP requests.
  - If you use [udata-search-service](https://pypi.org/project/udata-search-service/), you need to upgrade to the >=2.0.0 version
- Add dedicated extras endpoints on resources and datasets [#2779](https://github.com/opendatateam/udata/pull/2779)
- Enrich catalog with harvest infos [#2789](https://github.com/opendatateam/udata/pull/2789)
- Add optionnal license select group custom setting for admin [#2786](https://github.com/opendatateam/udata/pull/2786)
- Make index setup optional on init based on config [#2797](https://github.com/opendatateam/udata/pull/2797)

## 5.0.2 (2022-11-29)

- :warning: Upgrade to `Flask-Security-Too` version 4.0.0 [#2772](https://github.com/opendatateam/udata/pull/2772):
  - New User model attribute `fs_uniquifier`, migration needed.
  - The `fs_uniquifier` is used to invalidate existing session in case of password reset.
  - The user's `fs_uniquifier` is used instead of the `id` for auth mecanism including permissions.
  - Exhaustive list of changes [here](https://flask-security-too.readthedocs.io/en/stable/changelog.html#version-4-0-0).
- Fix apiv2 swagger with harvest metadata and add apiv2 swagger tests [#2782](https://github.com/opendatateam/udata/pull/2782)
- Improve frequency criterion in quality score [#2771](https://github.com/opendatateam/udata/pull/2771)
- Add quality score to csv catalogs [#2785](https://github.com/opendatateam/udata/pull/2785)
- Optimize DCAT harvesting on large multiple-paged catalogs, introduce `HARVEST_MAX_ITEMS` development setting [#2781](https://github.com/opendatateam/udata/pull/2781)
- Add condition in security mail utils class to avoid mail sending according to config var [#2788](https://github.com/opendatateam/udata/pull/2788)

## 5.0.1 (2022-11-14)

- Fix resource harvest uri validation error [#2780](https://github.com/opendatateam/udata/pull/2780)

## 5.0.0 (2022-11-14)

- :warning: **Breaking change** Use dedicated dynamic harvest metadata for dataset and resources. A migration copies identifying fields from extras to this dedicated metadata field. Extras won't be used anymore for harvest-related information. udata-ckan, udata-ods and udata-front packages are impacted and should be upgraded accordingly [#2762](https://github.com/opendatateam/udata/pull/2762)

## 4.1.3 (2022-11-02)

- Fix image URLs for suggest endpoints [#2761](https://github.com/opendatateam/udata/pull/2761)
- Switch from `Flask-restplus` to its fork `Flask-rest-x` [2770](https://github.com/opendatateam/udata/pull/2770)
- Clean inactive harvest datasets. :warning: a migration archives datasets linked to inactive harvest sources [#2764](https://github.com/opendatateam/udata/pull/2764) [#2773](https://github.com/opendatateam/udata/pull/2773) [#2777](https://github.com/opendatateam/udata/pull/2777)
- Fix randomly failing suggest tests [#2775](https://github.com/opendatateam/udata/pull/2775)
- Fix alt attribute not shown on image [#2776](https://github.com/opendatateam/udata/pull/2776)

## 4.1.2 (2022-09-01)

- Clean up event code [#2751](https://github.com/opendatateam/udata/pull/2751)
- Replace mongo legacy image in CI [#2754](https://github.com/opendatateam/udata/pull/2754)
- Fixes test `test_suggest_datasets_api` by modifying condition [#2759](https://github.com/opendatateam/udata/pull/2759)
- Fix doc name duplicate on rdf endpoints [#2763](https://github.com/opendatateam/udata/pull/2763)

## 4.1.1 (2022-07-08)

- Quality score computation refactoring and now returning it in list datasets endpoint. Update was made in admin too. [#2746](https://github.com/opendatateam/udata/pull/2746)
- :warning: Manifest logic was removed and udata does now work as standalone [#2747](https://github.com/opendatateam/udata/pull/2747)
- Remove map related stuff [#2749](https://github.com/opendatateam/udata/pull/2749)
- Add library udata_event_service to produce Kafka messages [#2743](https://github.com/opendatateam/udata/pull/2743)

## 4.1.0 (2022-06-09)

- Add html support for posts [#2731](https://github.com/opendatateam/udata/pull/2731)
- Use mongo search if `SEARCH_SERVICE_API_URL` variable is not set [#2728](https://github.com/opendatateam/udata/pull/2728)
- Improve resource extension detection [#2729](https://github.com/opendatateam/udata/pull/2729/files)
- Remove resources in dataset search serialization [#2730](https://github.com/opendatateam/udata/pull/2730)
- Add endpoint to directly get specific resource by rid [#2732](https://github.com/opendatateam/udata/pull/2732).
- Publish kafka message when resource is created, modified or deleted [#2733](https://github.com/opendatateam/udata/pull/2733)
- Clean documentation and code with respect to independent search service [#2738](https://github.com/opendatateam/udata/pull/2738)
- Fix size argument in suggests endpoint and corresponding tests [#2739](https://github.com/opendatateam/udata/pull/2739)
- Add udata instance name prefix and action suffix for kafka topics [#2736](https://github.com/opendatateam/udata/pull/2736)
- Fix tokenisation by building an `AND` query (see comments in code) for mongo text search and pagination [#2740](https://github.com/opendatateam/udata/pull/2740)

## 4.0.2 (2022-05-04)

- Remove unused `_total_pages` search property [#2726](https://github.com/opendatateam/udata/pull/2726)
- Use -followers as default suggest sort on datasets, reuses and orgas [#2727](https://github.com/opendatateam/udata/pull/2727)
- Reintroduce user suggest with mongo contains [#2725](https://github.com/opendatateam/udata/pull/2725)

## 4.0.1 (2022-04-11)

- Removed `post_save` signal within `add_resource` and `update_resource` methods. [#2720](https://github.com/opendatateam/udata/pull/2720)
- Refactor and update documentation with latest udata updates [#2717](https://github.com/opendatateam/udata/pull/2717)
- Add harvest csv adapter for a catalog of harvesters [#2722](https://github.com/opendatateam/udata/pull/2722)

## 4.0.0 (2022-03-30)

### Breaking change

Search refactor [#2680](https://github.com/opendatateam/udata/pull/2680)
- :warning: Search changes [#2692](https://github.com/opendatateam/udata/pull/2692):
  - The search feature is not within udata anymore and queries a distant service.
  - The search feature is now optional and is enabled by setting the `SEARCH_SERVICE_API_URL` setting.
  - When search is not enabled, the search endpoints will return a `501 Not Implemented` error.
  - The ModelAdapter, SearchQuery and SearchResult patterns were kept but heavily refactored.
  - udata uses a Kafka producer to send documents to index to the search service.
  - udata uses HTTP request to query the search service.
- :warning: API changes [#2669](https://github.com/opendatateam/udata/pull/2669):
  - List endpoints for organizations, datasets, reuses and users are now querying MongoDB instead of ElasticSearch.
  - Those endpoints use MongoDB full text search when `q` argument is used. Some unused filters on this route were dropped.
  - A new API parser was implemented to replace the search one.
  - The previous ElasticSearch endpoints were moved to APIv2 with the following url pattern: `/{object}/search` (ex: `/datasets/search`).
- :warning: Suggest changes [#2685](https://github.com/opendatateam/udata/pull/2685) and [#2696](https://github.com/opendatateam/udata/pull/2696):
  - Current suggest implementation moved from an Elasticsearch index to a MongoDB query using the term `contains`.
  - The user suggest was entirely removed, as its existence is now less relevant because of the full text search.

## 3.3.3 (2022-03-29)

- Extend dcat properties support (frequency litteral, creation and modification date, landing page and abstract description) [#2715](https://github.com/opendatateam/udata/pull/2715)


## 3.3.2 (2022-03-01)

- **Deprecation**: Topics are now deprecated and will be removed in upcoming releases.
- Use title to improve License guess [#2697](https://github.com/opendatateam/udata/pull/2697)
- Add a `q` argument to the paginated datasets resources endpoint, to search through resources titles. [#2701](https://github.com/opendatateam/udata/pull/2701)
- Delete discussion with deleted user as only participant [#2702](https://github.com/opendatateam/udata/pull/2702)
- Fix error on post creation when adding related reuse [#2704](https://github.com/opendatateam/udata/pull/2704)
- Redirect in endpoints routing now returns 308 instead of 302 in order to keep the method and body. [#2706](https://github.com/opendatateam/udata/pull/2706)
- Delete badges from datasets fixtures. [2709](https://github.com/opendatateam/udata/pull/2709)

## 3.3.1 (2022-01-11)

- Fix fields empty value in admin form to allow for unsetting fields [#2691](https://github.com/opendatateam/udata/pull/2691)
- :warning: Add a new required topic string field on reuses. The associated migration set default topic to `others` [#2689](https://github.com/opendatateam/udata/pull/2689)

## 3.3.0 (2021-12-10)

- :warning: Removed `Issues` code and logic. The corresponding MongoDB collection should be deleted when upgrading Udata. [#2681](https://github.com/opendatateam/udata/pull/2681)
- Fix transfer ownership from org to user [#2678](https://github.com/opendatateam/udata/pull/2678)
- Fix discussion creation on posts [#2687](https://github.com/opendatateam/udata/pull/2687)

## 3.2.2 (2021-11-23)

- Move template hook logic back to udata [#2671](https://github.com/opendatateam/udata/pull/2671) [#2679](https://github.com/opendatateam/udata/pull/2679)
- Add dataset's acronym to catalog [#2675](https://github.com/opendatateam/udata/pull/2675)
- Better URL-based License guess [#2672](https://github.com/opendatateam/udata/pull/2672)
- New way of fixtures generation [#2677](https://github.com/opendatateam/udata/pull/2677):
  - The command now uses a remote file (default) if a URL is provided or a local one if a path is provided.
  - This file can be generated by using the command `generate-fixtures-file`, which takes as an argument the URL of the source queried to retieve the data dumped to the file.
  - The command `generate-fixtures-file` uses a customizable list of datasets slugs to know which datasets to query.
- Fixed the Geomform check for a GeoZone instance in formdata [#2683](https://github.com/opendatateam/udata/pull/2683)

## 3.2.1 (2021-10-22)

- Fix default sort with right sort column creation date name, for posts in back-office editorial page [#2665](https://github.com/opendatateam/udata/pull/2665)
- Meta read-only-enabled is back [#2664](https://github.com/opendatateam/udata/pull/2664)
- First endpoints for APIv2! Add datasets hateoas and resources pagination endpoints [#2663](https://github.com/opendatateam/udata/pull/2663) [#2667](https://github.com/opendatateam/udata/pull/2667)
- Add `archived` and `resources_count` fields in the dataset catalog [#2668](https://github.com/opendatateam/udata/pull/2668)

## 3.2.0 (2021-09-14)

- Update dependencies following setuptools 58.0.2 release that drop support for `use_2to3` [#2660](https://github.com/opendatateam/udata/pull/2660):
  - :warning: **breaking change** `rdfs` is not supported anymore
  - `jsonld` endpoints have a `@context` dict directly instead of an url to the context endpoint
- Update documentation with [udata-front plugin renaming](https://github.com/etalab/data.gouv.fr/issues/393) [#2661](https://github.com/opendatateam/udata/pull/2661)
- Various DCAT fixes (geonetwork compatibility) and debug command [#2662](https://github.com/opendatateam/udata/pull/2662)

## 3.1.0 (2021-08-31)

- :warning: Use pip-tools for requirements management [#2642](https://github.com/opendatateam/udata/pull/2642)[#2650](https://github.com/opendatateam/udata/pull/2650)[#2651](https://github.com/opendatateam/udata/pull/2651). Please [read the doc](https://github.com/opendatateam/udata/blob/master/docs/development-environment.md#python-and-virtual-environment) if you are a udata developer.
- :warning: Check db integrity and apply temporary and permanent fixes [#2644](https://github.com/opendatateam/udata/pull/2644) :warning: the associated migrations can take a long time to run.
- :warning: Upgrade to Flask-1.1.4 [#2639](https://github.com/opendatateam/udata/pull/2639)
- Safeguard `User.delete()` [#2646](https://github.com/opendatateam/udata/pull/2646)
- Fix user delete command [#2647](https://github.com/opendatateam/udata/pull/2647)
- Protect `test_ignore_post_save_signal` from weak ref error while testing [#2649](https://github.com/opendatateam/udata/pull/2649)
- Update translations following frontend refactoring (a lot of translations have been moved to udata-gouvfr) [#2648](https://github.com/opendatateam/udata/pull/2648)
- Fix RDF output content negociation [#2652](https://github.com/opendatateam/udata/pull/2652)
- Update Pillow dependency to 8.0.0 [#2654](https://github.com/opendatateam/udata/pull/2654)
- Add more fixes on HarvestSource and HarvestJobs for db integrity [#2653](https://github.com/opendatateam/udata/pull/2653/files)

## 3.0.4 (2021-08-12)

- Now returning notfound() http exception when router does not match any territory object instead of None [#2637](https://github.com/opendatateam/udata/pull/2637)
- Add larger reuse thumbnail image [#2638](https://github.com/opendatateam/udata/pull/2638)
- Activate plugins before creating app when testing [#2643](https://github.com/opendatateam/udata/pull/2643)

## 3.0.3 (2021-07-30)

- Remove mail sending task on follow [#2635](https://github.com/opendatateam/udata/pull/2635)
- Fix root api endpoint error [#2636](https://github.com/opendatateam/udata/pull/2636)

## 3.0.2 (2021-07-19)

- Fix sentry id event logging [#2364](https://github.com/opendatateam/udata/pull/2634)
- Fix remote resource upload [#2632](https://github.com/opendatateam/udata/pull/2632)

## 3.0.1 (2021-07-09)

- Remove apidoc blueprint, moved to udata-gouvfr [#2628](https://github.com/opendatateam/udata/pull/2628)
- New migration to update community resources schema from string to dict [#2629](https://github.com/opendatateam/udata/pull/2629)

## 3.0.0 (2021-07-07)

- :warning: **breaking change**: most of the theme/templates logic has been moved to https://github.com/etalab/udata-gouvfr. `udata` no longer contains a default theme. In the 3.x series, we hope it will be usable as a "headless" open data platform, but for now you probably need to plug your own theme or use udata-gouvfr. [More info about this change here](https://github.com/opendatateam/udata/blob/master/docs/roadmap/udata-3.md#the-road-to-udata3). [#2522](https://github.com/opendatateam/udata/pull/2522)
- Migrate from raven to sentry-sdk [#2620](https://github.com/opendatateam/udata/pull/2620)
- Add a UdataCleaner class to use udata's markdown configuration on SafeMarkup as well [#2619](https://github.com/opendatateam/udata/pull/2619)
- Fix schema name display in resource modal [#2617](https://github.com/opendatateam/udata/pull/2617)

## 2.7.1 (2021-05-27)

- Add migration to roolback on resource's schema's name to None [#2615](https://github.com/opendatateam/udata/pull/2615)

## 2.7.0 (2021-05-25)

- Modify `schema` field to resource. This field is now a nested field containing two sub-properties `name` and `version` [#2600](https://github.com/opendatateam/udata/pull/2600).
- Add a `schema_version` facet to the dataset search (need to be reindex to appear in results) [#2600](https://github.com/opendatateam/udata/pull/2600).

## 2.6.5 (2021-05-19)

- Fix create user by API [#2609](https://github.com/opendatateam/udata/pull/2609)
- Add sqlite, db and ics to allowed extensions [#2610](https://github.com/opendatateam/udata/pull/2610)
- Better markup parsing [#2611](https://github.com/opendatateam/udata/pull/2611):
  - Geozone's and Resource type's labelize function return None if no object is found.
  - New SafeMarkup class, which inherits from Markup, uses Bleach to sanitize Markup class.

## 2.6.4 (2021-03-24)

- Enhance self endpoint verification [#2604](https://github.com/opendatateam/udata/pull/2604)

## 2.6.3 (2021-03-23)

- Extraction of translation's strings [#2602](https://github.com/opendatateam/udata/pull/2602)

## 2.6.2 (2021-03-22)

- Fix SECURITY_CONFIRMABLE=False [#2588](https://github.com/opendatateam/udata/pull/2588)
- Support dct:license on DCAT harvester [#2589](https://github.com/opendatateam/udata/pull/2589)
- Admin small enhancements [#2591](https://github.com/opendatateam/udata/pull/2591):
  - The sidebar "Me" label has been renamed "Profile"
  - The user's profile now displays the user's email
  - The button "Edit" and the dropdown were merged. The button is now only a dropdown listing the actions.
  - "Edit" action has been renamed to "Edit the dataset/reuse/organization/profile" according to the current object to edit.
- Add `nofollow` attribute to links in discussions comments [#2593](https://github.com/opendatateam/udata/pull/2593)
- Add pip upgrade in circle's publish step [#2596](https://github.com/opendatateam/udata/pull/2596)
- Pin Twine's version [#2597](https://github.com/opendatateam/udata/pull/2597)
- Pin twine'version in circle's publish step [#2598](https://github.com/opendatateam/udata/pull/2598)

## 2.6.1 (2021-01-26)

- Fix url_for method in organization's catalog's view [#2587](https://github.com/opendatateam/udata/pull/2587)

## 2.6.0 (2021-01-25)

- Add resource's description and title size limit [#2586](https://github.com/opendatateam/udata/pull/2586)
- Add RDF catalog view for organizations [#2583](https://github.com/opendatateam/udata/pull/2583)

## 2.5.1 (2020-12-31)

- Add title's and description's length limit in forms [#2585](https://github.com/opendatateam/udata/pull/2585)

## 2.5.0 (2020-11-30)

- Change reuse's form's label name to title [#2575](https://github.com/opendatateam/udata/pull/2575)
- Unpublished posts are no longer served by the `Post.list` API endpoint [#2578](https://github.com/opendatateam/udata/pull/2578)
- Read only mode can now be toggled in settings [#2565](https://github.com/opendatateam/udata/pull/2565):
  - Toggles a warning banner on the frontend view and a warning toast on the admin view.
  - Prevents new users to register.
  - Prevents non admin users to create new content such as organizations, datasets, community resources or discussions.
  - Will return a `423` response code to any non-admin request to endpoints specified in `METHOD_BLOCKLIST` setting.
  - Existing content can still be updated.
- Add an alert block in layout template, to be overrided in installed theme [#2580](https://github.com/opendatateam/udata/pull/2580)

## 2.4.1 (2020-11-09)

- Escaping XML's forbidden characters [#2562](https://github.com/opendatateam/udata/pull/2562)
- Ignore pattern feature for linkchecker [#2564](https://github.com/opendatateam/udata/pull/2564)
- Fix TypeError when creating a superuser with an incorrect password [#2567](https://github.com/opendatateam/udata/pull/2567)

## 2.4.0 (2020-10-16)

- :warning: Resources and community resources creation API change [#2545](https://github.com/opendatateam/udata/pull/2545):
  - Remove the RESOURCES_FILE_ALLOWED_DOMAINS setting and mechanism.
  - The community resource's/resource's url could be set from the client side, even in the case of a hosted one, which is illogical.
    A hosted community resource's/resource's url should only be the sole responsibility of the backend.
  - Consequently, the POST endpoint of the community resources/resources API is only meant for the remote ones and the PUT endpoint of the community resources/resources API will take the existing resource's url to override the one sent by the client.
- Community resources changes [#2546](https://github.com/opendatateam/udata/pull/2546):
  - Dataset is now correctly set at community resource creation
  - Remove now useless job 'purge-orphan-community-resources'
- Using the fs_filename logic when uploading a new resource on the data catalog.[#2547](https://github.com/opendatateam/udata/pull/2547)
- Remove old file when updating resources and community resources from API [#2548](https://github.com/opendatateam/udata/pull/2548)
- Sortable.js upgrade to fix an issue in udata's editorial page when reordering featured datasets [#2550](https://github.com/opendatateam/udata/pull/2550)
- Password rotation mechanism [#2551](https://github.com/opendatateam/udata/pull/2551):
  - Datetime fields `password_rotation_demanded` and `password_rotation_performed` added to user model.
  - Override Flask-Security's login and reset password forms to implement the password rotation checks.
- Password complexity settings hardening [#2554](https://github.com/opendatateam/udata/pull/2554)
- Migrate ODS datasets urls [#2559](https://github.com/opendatateam/udata/pull/2559)

## 2.3.0 (2020-09-29)

- Plugin's translations are now correctly loaded [#2529](https://github.com/opendatateam/udata/pull/2529)
- Vine version is now pinned in requirements [#2532](https://github.com/opendatateam/udata/pull/2532)
- Fix reuses metrics [#2531](https://github.com/opendatateam/udata/pull/2531):
  - Reuses "datasets" metrics are now triggered correctly
  - New job to update the datasets "reuses" metrics: `update-datasets-reuses-metrics` to be scheduled
- Add a migration to set the reuses datasets metrics to the correct value [#2540](https://github.com/opendatateam/udata/pull/2540)
- Add a specific dataset's method for resource removal [#2534](https://github.com/opendatateam/udata/pull/2534)
- Flask-Security update [#2535](https://github.com/opendatateam/udata/pull/2535):
  - Switch to fork Flask-Security-Too
  - New settings to set the required password length and complexity
- Fix Flask-security sendmail overriding [#2536](https://github.com/opendatateam/udata/pull/2536)
- Add a custom password complexity checker to Flask-Security [#2537](https://github.com/opendatateam/udata/pull/2537)
- Change too short password error message [#2538](https://github.com/opendatateam/udata/pull/2538)

## 2.2.1 (2020-08-25)

- Some fixes for the static files deletion [#2526](https://github.com/opendatateam/udata/pull/2526):
  - New static files migration replacing the older one:
    - The migration now uses FS_URL.
    - Fixed the fs_filename string formating.
    - Now checks the community ressource's URLs too.
  - Removing the deletion script link in the CHANGELOG previous entry.
- Add a schema facet to the dataset search 🚧 requires datasets reindexation [#2523](https://github.com/opendatateam/udata/pull/2523)

## 2.2.0 (2020-08-05)

- CORS are now handled by Flask-CORS instead of Flask-RestPlus[#2485](https://github.com/opendatateam/udata/pull/2485)
- Oauth changes [#2510](https://github.com/opendatateam/udata/pull/2510):
  - Authorization code Grant now support PKCE flow
  - New command to create an OAuth client
  - :warning: Implicit grant is no longer supported
- :warning: Deletion workflow changes [#2488](https://github.com/opendatateam/udata/pull/2488):
  - Deleting a resource now triggers the deletion of the corresponding static file
  - Deleting a dataset now triggers the deletion of the corresponding resources (including community resources) and their static files
  - Adding a celery job `purge-orphan-community-resources` to remove community resources not linked to a dataset. This should be scheduled regularly.
  - Adding a migration file to populate resources fs_filename new field. Deleting the orphaned files is pretty deployment specific.
    A custom script should be writen in order to find and delete those files.
- Show traceback for migration errors [#2513](https://github.com/opendatateam/udata/pull/2513)
- Add `schema` field to ressources. This field can be filled based on an external schema catalog [#2512](https://github.com/opendatateam/udata/pull/2512)
- Add 2 new template hooks: `base.modals` (base template) and `dataset.resource.card.extra-buttons` (dataset resource card) [#2514](https://github.com/opendatateam/udata/pull/2514)

## 2.1.3 (2020-06-29)

- Fix internal links in markdown when not starting w/ slash [#2500](https://github.com/opendatateam/udata/pull/2500)
- Fix JS error when uploading a resource in certain conditions [#2483](https://github.com/opendatateam/udata/pull/2483)

## 2.1.2 (2020-06-17)

- Decoded api key byte string [#2482](https://github.com/opendatateam/udata/pull/2482)
- Removed now useless metric fetching [#2482](https://github.com/opendatateam/udata/pull/2484)
- Fix bug in harvester's cron schedule [#2493](https://github.com/opendatateam/udata/pull/2493)
- Adding banner options in settings for a potential use in an udata's theme [#2492](https://github.com/opendatateam/udata/pull/2492)

## 2.1.1 (2020-06-16)

- Broken release, use 2.1.2

## 2.1.0 (2020-05-12)

### Breaking changes

- Full metrics refactoring [2459](https://github.com/opendatateam/udata/pull/2459):
  - Metric collection is now useless and will not be filled anymore, you can remove it or keep it for archival sake. It will not be automatically removed.
  - [udata-piwik](https://github.com/opendatateam/udata-piwik) now uses InfluxDB as a buffer for trafic data before injecting them into udata's models.
  - Most of celery's tasks related to metrics are removed, this should help performance-wise on a big instance.
  - Charts related to metrics are removed from admin and dashboard panel until we have accurate data to populate them.
  - Site's metrics computation are not triggered by signals anymore.
  - A specific celery job needs to be run periodically to compute site's metrics.

### New features

- Nothing yet

## 2.0.4 (2020-05-04)

- Fix export-csv command (py3 compat) [#2472](https://github.com/opendatateam/udata/pull/2472)

## 2.0.3 (2020-04-30)

- :warning: Security fix: fix XSS in markdown w/ length JS filter [#2471](https://github.com/opendatateam/udata/pull/2471)

## 2.0.2 (2020-04-07)

- :warning: Breaking change / security fix: disallow html tags in markdown-it (JS markdown rendering) [#2465](https://github.com/opendatateam/udata/pull/2465)

## 2.0.1 (2020-03-24)

- Allow images to be displayed in markdown by default [#2462](https://github.com/opendatateam/udata/pull/2462)
- Fix deleted user's authentication on backend side [#2460](https://github.com/opendatateam/udata/pull/2460)

## 2.0.0 (2020-03-11)

### Breaking changes

- Migration to Python 3.7 [#1766](https://github.com/opendatateam/udata/pull/1766)
- The new migration system ([#1956](https://github.com/opendatateam/udata/pull/1956)) uses a new python based format. Pre-2.0 migrations are not compatible so you might need to upgrade to the latest `udata` version `<2.0.0`, execute migrations and then upgrade to `udata` 2+.
- The targeted mongo version is now Mongo 3.6. Backward support is not guaranteed
- Deprecated celery tasks have been removed, please ensure all old-style tasks (pre 1.6.20) have been consumed before migrating [#2452](https://github.com/opendatateam/udata/pull/2452)

### New features

- New migration system [#1956](https://github.com/opendatateam/udata/pull/1956):
  - Use python based migrations instead of relying on mongo internal and deprecated `js_exec`
  - Handle rollback (optionnal)
  - Detailled history
- Template hooks generalization: allows to dynamically extend template with widgets and snippets from extensions. See [the dedicated documentation section](https://udata.readthedocs.io/en/stable/extending/#hooks) [#2323](https://github.com/opendatateam/udata/pull/2323)
- Markdown now supports [Github Flavored Markdown (GFM) specs](https://github.github.com/gfm/) (ie. the already supported [CommonMark specs](https://spec.commonmark.org) plus tables, strikethrough, autolinks support and predefined disallowed raw HTML) [#2341](https://github.com/opendatateam/udata/pull/2341)

## 1.6.20 (2020-01-21)

- New Crowdin translations [#2360](https://github.com/opendatateam/udata/pull/2360)
- Fix territory routing for @latest [#2447](https://github.com/opendatateam/udata/pull/2447)
- Refactor Celery: py2/py3 compatibility, use ids as payload [#2305](https://github.com/opendatateam/udata/pull/2305)
- Automatically archive dangling harvested datasets :warning: this is enabled by default [#2368](https://github.com/opendatateam/udata/pull/2368)
- Refactor celery tasks to avoid models/documents in the transport layer [#2305](https://github.com/opendatateam/udata/pull/2305)

## 1.6.19 (2020-01-06)

- `rel=nofollow` on remote source links [#2364](https://github.com/opendatateam/udata/pull/2364)
- Fix admin messages and fix user roles selector default value [#2365](https://github.com/opendatateam/udata/pull/2365)
- Fix new harvester's form tooltip showup [#2371](https://github.com/opendatateam/udata/pull/2371)
- Fix responsive design of search results [#2372](https://github.com/opendatateam/udata/pull/2372)
- Fix non-unique ids in datasets' comments [#2374](https://github.com/opendatateam/udata/pull/2374)
- Case insensitive license matching [#2378](https://github.com/opendatateam/udata/pull/2378)

## 1.6.18 (2019-12-13)

- Remove embedded API doc [#2343](https://github.com/opendatateam/udata/pull/2343) :warning: Breaking change, please customize `API_DOC_EXTERNAL_LINK` for your needs.
- Removed published date from community ressources [#2350](https://github.com/opendatateam/udata/pull/2350)
- Added new size for avatars in user's model (`udata images render` must be run in order to update the size of existing images) [#2353](https://github.com/opendatateam/udata/pull/2353)
- Fixed user's avatar change [#2351](https://github.com/opendatateam/udata/issues/2351)
- Removed dead code [#2355](https://github.com/opendatateam/udata/pull/2355)
- Resolved conflict between id and slug [#2356](https://github.com/opendatateam/udata/pull/2356)
- Fix next link in posts pagination [#2358](https://github.com/opendatateam/udata/pull/2358)
- Fix organization's members roles translation [#2359](https://github.com/opendatateam/udata/pull/2359)
## 1.6.17 (2019-10-28)

- Disallow URLs in first and last names [#2345](https://github.com/opendatateam/udata/pull/2345)

## 1.6.16 (2019-10-22)

- Prevent Google ranking spam attacks on reuse pages (`rel=nofollow` on reuse link) [#2320](https://github.com/opendatateam/udata/pull/2320)
- Display admin resources list actions only if user has permissions to edit [#2326](https://github.com/opendatateam/udata/pull/2326)
- Fix non-admin user not being able to change their profile picture [#2327](https://github.com/opendatateam/udata/pull/2327)

## 1.6.15 (2019-09-11)

- Style links in admin modals [#2292](https://github.com/opendatateam/udata/pull/2292)
- Add activity.key filter to activity.atom feed [#2293](https://github.com/opendatateam/udata/pull/2293)
- Allow `Authorization` as CORS header and OAuth minor fixes [#2298](https://github.com/opendatateam/udata/pull/2298)
- Set dataset.private to False by default (and fix stock) [#2307](https://github.com/opendatateam/udata/pull/2307)
- Fixes some inconsistencies between admin display (buttons, actions...) and real permissions [#2308](https://github.com/opendatateam/udata/pull/2308)


## 1.6.14 (2019-08-14)

- Cleanup `permitted_reuses` data (migration) [#2244](https://github.com/opendatateam/udata/pull/2244)
- Proper form errors handling on nested fields [#2246](https://github.com/opendatateam/udata/pull/2246)
- JS models load/save/update consistency (`loading` always `true` on query, always handle error, no more silent errors) [#2247](https://github.com/opendatateam/udata/pull/2247)
- Ensures that date ranges are always positive (ie. `start` < `end`) [#2253](https://github.com/opendatateam/udata/pull/2253)
- Enable completion on the "`MIME type`" resource form field (needs reindexing) [#2238](https://github.com/opendatateam/udata/pull/2238)
- Ensure oembed rendering errors are not hidden by default error handlers and have cors headers [#2254](https://github.com/opendatateam/udata/pull/2254)
- Handle dates before 1900 during indexing [#2256](https://github.com/opendatateam/udata/pull/2256)
- `spatial load` command is more resilient: make use of a temporary collection when `--drop` option is provided (avoid downtime during the load), in case of exception or keybord interrupt, temporary files and collections are cleaned up [#2261](https://github.com/opendatateam/udata/pull/2261)
- Configurable Elasticsearch timeouts. Introduce `ELASTICSEARCH_TIMEOUT` as default/read timeout and `ELASTICSEARCH_INDEX_TIMEOUT` as indexing/write timeout [#2265](https://github.com/opendatateam/udata/pull/2265)
- OEmbed support for organizations [#2273](https://github.com/opendatateam/udata/pull/2273)
- Extract search parameters as settings allowing fine tuning search without repackaging udata (see [the **Search configuration** documentation](https://udata.readthedocs.io/en/stable/adapting-settings/#search-configuration)) [#2275](https://github.com/opendatateam/udata/pull/2275)
- Prevent `DoesNotExist` error in activity API: silence the error for the consumer but log it (ie. visible in Sentry) [#2268](https://github.com/opendatateam/udata/pull/2268)
- Optimize CSV export generation memory wise [#2277](https://github.com/opendatateam/udata/pull/2277)

## 1.6.13 (2019-07-11)

- Rename og:image target :warning: this will break your custom theme, please rename your logo image file to `logo-social.png` instead of `logo-600x600.png` [#2217](https://github.com/opendatateam/udata/pull/2217)
- Don't automatically overwrite `last_update` field if manually set [#2020](https://github.com/opendatateam/udata/pull/2220)
- Spatial completion: only index last version of each zone and prevent completion cluttering [#2140](https://github.com/opendatateam/udata/pull/2140)
- Init: prompt to loads countries [#2140](https://github.com/opendatateam/udata/pull/2140)
- Handle UTF-8 filenames in `spatial load_logos` command [#2223](https://github.com/opendatateam/udata/pull/2223)
- Display the datasets, reuses and harvesters deleted state on listing when possible [#2228](https://github.com/opendatateam/udata/pull/2228)
- Fix queryless (no `q` text parameter) search results scoring (or lack of scoring) [#2231](https://github.com/opendatateam/udata/pull/2231)
- Miscellaneous fixes on completers [#2215](https://github.com/opendatateam/udata/pull/2215)
- Ensure `filetype='remote'` is set when using the manual ressource form [#2236](https://github.com/opendatateam/udata/pull/2236)
- Improve harvest sources listing (limit `last_job` fetched and serialized fields, reduce payload) [#2214](https://github.com/opendatateam/udata/pull/2214)
- Ensure HarvestItems are cleaned up on dataset deletion [#2214](https://github.com/opendatateam/udata/pull/2214)
- Added `config.HARVEST_JOBS_RETENTION_DAYS` and a `harvest-purge-jobs` job to apply it [#2214](https://github.com/opendatateam/udata/pull/2214) (migration). **Warning, the migration will enforce `config.HARVEST_JOBS_RETENTION_DAYS` and can take some time on a big `HarvestJob` collection**
- Drop `no_dereference` on indexing to avoid the "`dictionary changed size during iteration`" error until another solution is found. **Warning: this might result in more resources consumption while indexing** [#2237](https://github.com/opendatateam/udata/pull/2237)
- Fix various issues around discussions UI [#2190](https://github.com/opendatateam/udata/pull/2190)


## 1.6.12 (2019-06-26)

- Archive dataset feature [#2172](https://github.com/opendatateam/udata/pull/2172)
- Refactor breadcrum includes [#2173](https://github.com/opendatateam/udata/pull/2173)
- Better dependencies management [#2182](https://github.com/opendatateam/udata/pull/2182) and [#2172/install.pip](https://github.com/opendatateam/udata/pull/2172/files#diff-d7b45472f3465d62f857d14cf59ea8a2)
- Reduce following to staring [#2192](https://github.com/opendatateam/udata/pull/2192/files)
- Simplify display of spatial coverage in search results [#2192](https://github.com/opendatateam/udata/pull/2192/files)
- Add cache for organization and topic display pages [#2194](https://github.com/opendatateam/udata/pull/2194)
- Dataset of datasets: id as ref instead of slug [#2195](https://github.com/opendatateam/udata/pull/2195) :warning: this introduces some settings changes, cf [documentation for EXPORT_CSV](https://github.com/opendatateam/udata/blob/master/docs/adapting-settings.md).
- Add meta og:type: make twitter cards work [#2196](https://github.com/opendatateam/udata/pull/2196)
- Fix UI responsiveness [#2199](https://github.com/opendatateam/udata/pull/2199)
- Remove social media sharing feature [#2200](https://github.com/opendatateam/udata/pull/2200)
- Quick fix for activity.atom [#2203](https://github.com/opendatateam/udata/pull/2203)
- Remove diff from js dependencies to fix CVE [#2204](https://github.com/opendatateam/udata/pull/2204)
- Replace default sort label for better readability [#2206](https://github.com/opendatateam/udata/pull/2206)
- Add a condition to up-to-dateness of a dataset [#2208](https://github.com/opendatateam/udata/pull/2208)
- Prevent deleted harvesters from running until purged. Harvest jobs history is deleted too on purge. [#2209](https://github.com/opendatateam/udata/pull/2209)
- Better quality.frequency management [#2211](https://github.com/opendatateam/udata/pull/2211)
- Fix caching of topic pages [#2213](https://github.com/opendatateam/udata/pull/2213)

## 1.6.11 (2019-05-29)

- Center incomplete rows of cards [#2162](https://github.com/opendatateam/udata/pull/2162)
- Allow .dxf upload [#2164](https://github.com/opendatateam/udata/pull/2164)
- Always use remote_url as harvesting source [#2165](https://github.com/opendatateam/udata/pull/2165)
- Update jquery to ~3.4.1 [#2161](https://github.com/opendatateam/udata/pull/2161)
- Fix various issues with search result page [#2166](https://github.com/opendatateam/udata/pull/2166)
- Restore notbroken facet includes [#2169](https://github.com/opendatateam/udata/pull/2169)

## 1.6.10 (2019-05-23)

- Remove `<br>` in badge display [#2156](https://github.com/opendatateam/udata/pull/2156)
- Display user avatar and fix its sizing [#2157](https://github.com/opendatateam/udata/pull/2157)
- Redirect unfiltered csv exports to dataset of datasets [#2158](https://github.com/opendatateam/udata/pull/2158)
- Show organization id in a modal and add hyperlinks to ids in detail modal [#2159](https://github.com/opendatateam/udata/pull/2159)

## 1.6.9 (2019-05-20)

- Add user slug to dataset cache key [#2146](https://github.com/opendatateam/udata/pull/2146)
- Change display of cards of reuses on topic pages [#2148](https://github.com/opendatateam/udata/pull/2148)
- Display remote source of harvested dataset [#2150](https://github.com/opendatateam/udata/pull/2150)
- Prefill community resource type on upload form [#2151](https://github.com/opendatateam/udata/pull/2151)
- Fix user profile UI [#2152](https://github.com/opendatateam/udata/pull/2152)
- Remove concept of permitted reuse [#2153](https://github.com/opendatateam/udata/pull/2153)

## 1.6.8 (2019-05-13)

- Configurable search autocomplete [#2138](https://github.com/opendatateam/udata/pull/2138)

## 1.6.7 (2019-05-10)

- Refactor DCAT harvesting to store only one graph (and prevent MongoDB document size overflow) [#2096](https://github.com/opendatateam/udata/pull/2096)
- Expose sane defaults for `TRACKING_BLACKLIST` [#2098](https://github.com/opendatateam/udata/pull/2098)
- Bubble up uploader errors [#2102](https://github.com/opendatateam/udata/pull/2102)
- Ensure `udata worker status --munin` always outputs zero values so munin won't see it has a "no data" response [#2103](https://github.com/opendatateam/udata/pull/2103)
- Metrics tuning: breaks circular dependencies, drop exec_js/eval usage, proper logging... [#2113](https://github.com/opendatateam/udata/pull/2113)
- Change reuse icon from "retweet" to "recycle" [#2122](https://github.com/opendatateam/udata/pull/2122)
- Admins can delete a single comment in a discussion thread [#2087](https://github.com/opendatateam/udata/pull/2087)
- Add cache directives to dataset display blocks [#2129](https://github.com/opendatateam/udata/pull/2129)
- Export multiple models objects to CSV (dataset of datasets) [#2124](https://github.com/opendatateam/udata/pull/2124)


## 1.6.6 (2019-03-27)

- Automatically loads default settings from plugins (if `plugin.settings` module exists) [#2058](https://github.com/opendatateam/udata/pull/2058)
- Fixes some memory leaks on reindexing [#2070](https://github.com/opendatateam/udata/pull/2070)
- Fixes minor UI bug [#2072](https://github.com/opendatateam/udata/pull/2072)
- Prevent ExtrasField failure on null value [#2074](https://github.com/opendatateam/udata/pull/2074)
- Improve ModelField errors handling [#2075](https://github.com/opendatateam/udata/pull/2075)
- Fix territories home map [#2077](https://github.com/opendatateam/udata/pull/2077)
- Prevent timeout on `udata index` in some cases [#2079](https://github.com/opendatateam/udata/pull/2079)
- Pin werkzeug dependency to `0.14.1` until incompatibilities are fixed [#2081](https://github.com/opendatateam/udata/pull/2081)
- Prevent client-side error while handling unparseable API response [#2076](https://github.com/opendatateam/udata/pull/2076)
- Fix the `udata job schedule` erroneous help message [#2083](https://github.com/opendatateam/udata/pull/2083)
- Fix upload button on replace resource file [#2085](https://github.com/opendatateam/udata/pull/2085)
- Ensure harvest items statuses are updated on the right job [#2089](https://github.com/opendatateam/udata/pull/2089)
- Added Serbian translations [#2055](https://github.com/opendatateam/udata/pull/2055)

## 1.6.5 (2019-02-27)

- Replace "An user" by "A user" [#2033](https://github.com/opendatateam/udata/pull/2033)
- Use "udata" and fix a few other typos in documentation and UI/translation strings [#2023](https://github.com/opendatateam/udata/pull/2023)
- Add a surrounding block declaration around community section [2039](https://github.com/opendatateam/udata/pull/2039)
- Fix broken form validation on admin discussions and issues [#2045](https://github.com/opendatateam/udata/pull/2045)
- Fix full reindexation by avoiding `SlugField.instance` deepcopy in `no_dereference()` querysets [#2048](https://github.com/opendatateam/udata/pull/2048)
- Ensure deleted user slug is pseudonymized [#2049](https://github.com/opendatateam/udata/pull/2049)
- Prevent the "Add resource" modal from closing when using the frontend "Add resource" button [#2052](https://github.com/opendatateam/udata/pull/2052)

## 1.6.4 (2019-02-02)

- Fix workers: pin redis version for Celery compatibility [#2019](https://github.com/opendatateam/udata/pull/2019)

## 1.6.3 (2019-02-01)

- Remove extra attributes on user deletion [#1961](https://github.com/opendatateam/udata/pull/1961)
- Pin phantomjs to version `2.1.7` [#1975](https://github.com/opendatateam/udata/pull/1975)
- Protect membership accept route against flood [#1984](https://github.com/opendatateam/udata/pull/1984)
- Ensure compatibility with IE11 and Firefox ESR [#1990](https://github.com/opendatateam/udata/pull/1990)
- Lots of fixes on the resource form. Be explicit about uploading a new file [#1991](https://github.com/opendatateam/udata/pull/1991)
- Centralize `selectize` handling and style in `base-completer` and apply some fixes [1992](https://github.com/opendatateam/udata/pull/1992)
- Added the missing `number` input field widget [#1993](https://github.com/opendatateam/udata/pull/1993)
- Fix the organization private datasets and reuses counters [#1994](https://github.com/opendatateam/udata/pull/1994)
- Disable autocorrect, spellcheck... on search and completion fields [#1995](https://github.com/opendatateam/udata/pull/1995)
- Fix harvest preview in edit form not taking configuration (features and filters) [#1996](https://github.com/opendatateam/udata/pull/1996)
- Ensure organization page react to URL hash changes (including those from right sidebar) [#1997](https://github.com/opendatateam/udata/pull/1997)
- Updating community resource as admin keeps original owner [#1999](https://github.com/opendatateam/udata/pull/1999)
- Major form fixes [#2000](https://github.com/opendatateam/udata/pull/2000)
- Improved admin errors handling: visual feedback on all errors, `Sentry-ID` header if present, hide organization unauthorized actions [#2005](https://github.com/opendatateam/udata/pull/2005)
- Expose and import licenses `alternate_urls` and `alternate_titles` fields [#2006](https://github.com/opendatateam/udata/pull/2006)
- Be consistent on search results wording and icons (Stars vs Followers) [#2013](https://github.com/opendatateam/udata/pull/2013)
- Switch from a "full facet reset" to a "by term reset" approach in search facets [#2014](https://github.com/opendatateam/udata/pull/2014)
- Ensures all modals have the same buttons styles and orders, same color code... [#2012](https://github.com/opendatateam/udata/pull/2012)
- Ensure URLs from assets stored on `CDN_DOMAINS` are considered as valid and that associated error message is properly translated [#2017](https://github.com/opendatateam/udata/pull/2017)

## 1.6.2 (2018-11-05)

- Display the owner/organization on harvester view [#1921](https://github.com/opendatateam/udata/pull/1921)
- Improve harvest validation errors handling [#1920](https://github.com/opendatateam/udata/pull/1920)
- Make extra TOS text customizable [#1922](https://github.com/opendatateam/udata/pull/1922)
- Fixes an `UnicodeEncodeError` occuring when parsing RDF with unicode URLs [#1919](https://github.com/opendatateam/udata/pull/1919)
- Fix some external assets handling cases [#1918](https://github.com/opendatateam/udata/pull/1918)
- Harvest items can now match `source.id` before `source.domain` — no more duplicates when changing an harvester URL [#1923](https://github.com/opendatateam/udata/pull/1923)
- Ensure image picker/cropper only allows images [#1925](https://github.com/opendatateam/udata/pull/1925)
- Make tags min and max length configurable and ensure admin takes its configuration from the backend [#1935](https://github.com/opendatateam/udata/pull/1935)
- Prevent errors when there is no date available to focus on the calendar [#1937](https://github.com/opendatateam/udata/pull/1937)

### Internals

- Update authlib to 0.10 [#1916](https://github.com/opendatateam/udata/pull/1916)

## 1.6.1 (2018-10-11)

- Allows arguments and keyword arguments in the task `@connect` decorator [#1908](https://github.com/opendatateam/udata/pull/1908)
- Allows to restore assets after being deleted (Datasets, Organizations and Reuses) [#1901](https://github.com/opendatateam/udata/pull/1901)
- Fixes form events not bubbling (and so fixes harvester config not displaying) [#1914](https://github.com/opendatateam/udata/pull/1914)

## 1.6.0 (2018-10-02)

### New features

- Harvest sources are now filterable through the harvest source create/edit admin form [#1812](https://github.com/opendatateam/udata/pull/1812)
- Harvest sources can now enable or disable some optional backend features [#1875](https://github.com/opendatateam/udata/pull/1875)
- Post UIs have been reworked: publication date, publish/unpublish action, save and continue editing, dynamic sidebar, alignments fixes... [#1857](https://github.com/opendatateam/udata/pull/1857)

### Minor changes

- Only display temporal coverage years on cards and search results [#1833](https://github.com/opendatateam/udata/pull/1833)
- Add publisher's name on dataset template [#1847](https://github.com/opendatateam/udata/pull/1847)
- Improved upload error handling: deduplicate notifications, localized generic error message, sentry identifier... [#1842](https://github.com/opendatateam/udata/pull/1842)
- Allows to filter datasets on resource `type` (needs reindexing) [#1848](https://github.com/opendatateam/udata/pull/1848)
- Switch the admin sidebar collapse icon from "hamburger"to left and right arrows [#1855](https://github.com/opendatateam/udata/pull/1855)
- Discussion add card style coherence [#1884](https://github.com/opendatateam/udata/pull/1884)
- `LINKCHECKING_UNCHECKED_TYPES` setting to prevent linkchecking on some ressource types [#1892](https://github.com/opendatateam/udata/pull/1892)
- `swagger.json` API specifications now pass validation [#1898](https://github.com/opendatateam/udata/pull/1898)

### Breaking changes

- Static assets are now compatible with long-term caching (ie. their hash is present in the filename). :warning: On your development environment you need to run `inv assets-build` to generate an initial `manifest.json`, both in `udata` and in your theme extension if it uses manifest. See [#1826](https://github.com/opendatateam/udata/pull/1826) for full details.
- Theme are now responsible for adding their CSS markup on template (no more assumptions on `theme.css` and `admin.css`). Most of the time, overriding `raw.html` and `admin.html` should be sufficient
- The discussions API `posted_by` attribute is now an embedded user instead of an user ID to avoid extra API calls [#1839](https://github.com/opendatateam/udata/pull/1839)

### Bugfixes

- Hide the `resource.type` attribute from JSON-LD output until handled by a dedicated vocabulary/property [#1865](https://github.com/opendatateam/udata/pull/1865)
- RDFs, CSVs and resource redirect views are now handling CORS properly [#1866](https://github.com/opendatateam/udata/pull/1866)
- Fix broken sorts on organization's datasets list in admin [#1873](https://github.com/opendatateam/udata/pull/1873)
- Ensure harvest previewing is done against current form content [#1888](https://github.com/opendatateam/udata/pull/1888)
- Ensure deleted objects are unindexed [#1891](https://github.com/opendatateam/udata/pull/1891)
- Fix the dataset resources list layout wrapping [#1893](https://github.com/opendatateam/udata/pull/1893)
- Fix wrong behavior for weblinks [#1894](https://github.com/opendatateam/udata/pull/1894)
- Ensure `info config` command only displays configuration variables [#1897](https://github.com/opendatateam/udata/pull/1897)

### Internal

- Upgrade to Authlib 0.9 [#1760](https://github.com/opendatateam/udata/pull/1760) [#1827](https://github.com/opendatateam/udata/pull/1827)
- Add a `Dataset.on_resource_added` signal

## 1.5.3 (2018-08-27)

- Prevent UnicodeError on unicode URL validation error [#1844](https://github.com/opendatateam/udata/pull/1844)
- Hide save button in "Add resource" modal until form is visible (and prevent error) [#1846](https://github.com/opendatateam/udata/pull/1846)
- The purge chunks tasks also remove the directory [#1845](https://github.com/opendatateam/udata/pull/1845)
- Upgrade to latest Fine-Uploader version to benefit from bug fixes [#1849](https://github.com/opendatateam/udata/pull/1849)
- Prevent front views from downloading `swagger.json` [#1838](https://github.com/opendatateam/udata/pull/1838)
- Ensure API docs works without data [#1840](https://github.com/opendatateam/udata/pull/1840)
- Expose the default spatial granularity in API specs [#1841](https://github.com/opendatateam/udata/pull/1841)
- Fix missing dataset title on client-side card listing [#1834](https://github.com/opendatateam/udata/pull/1834)
- Allows to clear the dataset form temporal coverage. [#1832](https://github.com/opendatateam/udata/pull/1832)
- Ensure that admin notifications are displayed once and with a constant width. [#1831](https://github.com/opendatateam/udata/pull/1831)
- Fix broken date range picker date parsing (ie. manual keyboard input) [#1863](https://github.com/opendatateam/udata/pull/1853)
- Normalize uploaded filenames to avoid encoding issues, filesystem incompatibilities... [#1852](https://github.com/opendatateam/udata/pull/1852)

## 1.5.2 (2018-08-08)

- Fix client-side temporal coverage rendering [#1821](https://github.com/opendatateam/udata/pull/1821)
- Prevent word breaking when wrapping discussions messages [#1822](https://github.com/opendatateam/udata/pull/1822)
- Properly render message content on issues and discussions mails [#1823](https://github.com/opendatateam/udata/pull/1823)

## 1.5.1 (2018-08-03)

- Ensure OEmbed compatibility with external CDN [#1815](https://github.com/opendatateam/udata/pull/1815)
- Fixes some static URL serialization [#1815](https://github.com/opendatateam/udata/pull/1815)

## 1.5.0 (2018-07-30)

### New features

- Slugs are now redirected on change when changed until old slug are free [#1771](https://github.com/opendatateam/udata/pull/1771)
- Improve usability of new organization form [#1777](https://github.com/opendatateam/udata/pull/1777)
- Allows to serve assets on an external CDN domain using `CDN_DOMAIN` [#1804](https://github.com/opendatateam/udata/pull/1804)

### Breaking changes

None

### Bug fixes and minor changes

- Sort dataset update frequencies by ascending frequency [#1758](https://github.com/opendatateam/udata/pull/1758)
- Skip gov.uk references tests when site is unreachable [#1767](https://github.com/opendatateam/udata/pull/1767)
- Fix resources reorder (registered extras validation logic) [#1796](https://github.com/opendatateam/udata/pull/1796)
- Fix checksum display on resource modal [#1797](https://github.com/opendatateam/udata/pull/1797)
- Use metrics.views on resource card [#1778](https://github.com/opendatateam/udata/pull/1778)
- Fix dataset collapse on ie11 [#1802](https://github.com/opendatateam/udata/pull/1802)
- Upgrade i18next (security) [#1803](https://github.com/opendatateam/udata/pull/1803)

### Internals

- Backports some Python 3 forward compatible changes and fixes some bugs [#1769](https://github.com/opendatateam/udata/pull/1769):
    - avoid `filter` and `map` usage instead of list comprehension
    - explicit encoding handling
    - avoid comparison to `None`
    - use `next()` instead of `.next()` to iterate
    - unhide some implicit casts (in particular search weight)
- Tests are now run against `local.test` instead of `localhost` to avoid pytest warnings

## 1.4.1 (2018-06-15)

- Fix community resource creation and display [#1733](https://github.com/opendatateam/udata/pull/1733)
- Failsafe JS cache storage: use a custom in-memory storage as fallback when access to `sessionStorage` is not allowed [#1742](https://github.com/opendatateam/udata/pull/1742)
- Prevent errors when handling API errors without data/payload [#1743](https://github.com/opendatateam/udata/pull/1743)
- Improve/fix validation error formatting on harvesting [#1745](https://github.com/opendatateam/udata/pull/1745)
- Ensure daterange can be parsed from full iso datetime [#1748](https://github.com/opendatateam/udata/pull/1748)
- API: enforce application/json content-type for forms [#1751](https://github.com/opendatateam/udata/pull/1751)
- RDF parser can now process [european frequencies](https://publications.europa.eu/en/web/eu-vocabularies/at-dataset/-/resource/dataset/frequency) [#1752](https://github.com/opendatateam/udata/pull/1752)
- Fix images upload broken by chunked upload [#1756](https://github.com/opendatateam/udata/pull/1756)

## 1.4.0 (2018-06-06)

### New features

- Typed resources [#1398](https://github.com/opendatateam/udata/issues/1398)
- Initial data preview implementation [#1581](https://github.com/opendatateam/udata/pull/1581) [#1632](https://github.com/opendatateam/udata/pull/1632)
- Handle some alternate titles and alternate URLs on licenses for improved match on harvesting [#1592](https://github.com/opendatateam/udata/pull/1592)
- Allow to specify a dataset acronym [#1217](https://github.com/opendatateam/udata/pull/1217)
- Starts using harvest backend `config` (validation, API exposition, `HarvestFilters`...) [#1716](https://github.com/opendatateam/udata/pull/1716)
- The map widget can now be configured (tiles URL, initial position...) [#1672](https://github.com/opendatateam/udata/pull/1672)
- New discussions layout [#1623](https://github.com/opendatateam/udata/pull/1623)
- Dynamic API documentation, Enhancement to Pull #1542 - [#1542](https://github.com/opendatateam/udata/pull/1542)
- Resource modal overhaul with markdown support [#1547](https://github.com/opendatateam/udata/pull/1547)

### Breaking changes

- Normalize resource.format (migration - :warning: need reindexing). [#1563](https://github.com/opendatateam/udata/pull/1563)
- Enforce a domain whitelist when resource.filetype is file. See [`RESOURCES_FILE_ALLOWED_DOMAINS`](https://udata.readthedocs.io/en/latest/adapting-settings/#resources_file_allowed_domains) settings variable for details and configuration. [#1567](https://github.com/opendatateam/udata/issues/1567)
- Remove extras from datasets search index (needs reindexation) [#1718](https://github.com/opendatateam/udata/pull/1718)

### Bug fixes and minor changes

- Switch to PyPI.org for package links [#1583](https://github.com/opendatateam/udata/pull/1583)
- Show resource type in modal (front) [#1714](https://github.com/opendatateam/udata/pull/1714)
- Adds ETag to internal avatar for efficient caching control [#1712](https://github.com/opendatateam/udata/pull/1712)
- Fix 404/missing css on front pages [#1709](https://github.com/opendatateam/udata/pull/1709)
- Fix markdown max image width (front) [#1707](https://github.com/opendatateam/udata/pull/1707)
- Ensure registered extras types are properly parsed from JSON. Remove the need for custom `db.Extra` classes [#1699](https://github.com/opendatateam/udata/pull/1699)
- Fix the temporal coverage facet query string parsing [#1676](https://github.com/opendatateam/udata/pull/1676)
- Fix search auto-complete hitbox [#1687](https://github.com/opendatateam/udata/pull/1687)
- Fix Firefox custom error handling, part 2 [#1671](https://github.com/opendatateam/udata/pull/1671)
- Add resend confirmation email link to login screen [#1653](https://github.com/opendatateam/udata/pull/1653)
- Audience metrics: use only `views` [#1607](https://github.com/opendatateam/udata/pull/1607)
- Add missing spatial granularities translations [#1636](https://github.com/opendatateam/udata/pull/1636)
- Protocol-relative URLs support [#1599](https://github.com/opendatateam/udata/pull/1599)

### Internals

- Simplify `ExtrasField` form field signature (no need anymore for the `extras` parameter) [#1698](https://github.com/opendatateam/udata/pull/1698)
- Register known extras types [#1700](https://github.com/opendatateam/udata/pull/1700)

## 1.3.12 (2018-05-31)

- Fix side menu on mobile [#1701](https://github.com/opendatateam/udata/pull/1701)
- Fix update frequency field [#1702](https://github.com/opendatateam/udata/pull/1702)

## 1.3.11 (2018-05-29)

- Protect Resource.need_check against malformed/string dates [#1691](https://github.com/opendatateam/udata/pull/1691)
- Fix search auto-complete loading on new page [#1693](https://github.com/opendatateam/udata/pull/1693)

## 1.3.10 (2018-05-11)

- Expose Resource.extras as writable in the API [#1660](https://github.com/opendatateam/udata/pull/1660)
- Fix Firefox custom errors handling [#1662](https://github.com/opendatateam/udata/pull/1662)

## 1.3.9 (2018-05-07)

- Prevent linkchecker to pollute timeline as a side-effect. (migration). **Warning, the migration will delete all dataset update activities** [#1643](https://github.com/opendatateam/udata/pull/1643)
- Fix OAuth authorization screen failing with unicode `SITE_TITLE` [#1624](https://github.com/opendatateam/udata/pull/1624)
- Fix markdown handling of autolinks with angle brackets and factorize (and test) markdown `parse_html()` [#1625](https://github.com/opendatateam/udata/pull/1625)
- Fix timeline order [#1642](https://github.com/opendatateam/udata/pull/1642)
- Fix markdown rendering on IE11 [#1645](https://github.com/opendatateam/udata/pull/1645)
- Consider bad UUID as 404 in routing [#1646](https://github.com/opendatateam/udata/pull/1646)
- Add missing email templates [#1647](https://github.com/opendatateam/udata/pull/1647)
- Polyfill `ChildNode.remove()` for IE11 [#1648](https://github.com/opendatateam/udata/pull/1648)
- Improve Raven-js/Sentry error handling [#1649](https://github.com/opendatateam/udata/pull/1649)
- Prevent regex special characters to break site search [#1650](https://github.com/opendatateam/udata/pull/1650)

## 1.3.8 (2018-04-25)

- Fix sendmail regression [#1620](https://github.com/opendatateam/udata/pull/1620)

## 1.3.7 (2018-04-24)

- Fix some search parameters validation [#1601](https://github.com/opendatateam/udata/pull/1601)
- Prevent API tracking errors with unicode [#1602](https://github.com/opendatateam/udata/pull/1602)
- Prevent a race condition error when uploading file with concurrent chunking [#1606](https://github.com/opendatateam/udata/pull/1606)
- Disallow resources dict in API [#1603](https://github.com/opendatateam/udata/pull/1603)
- Test and fix territories routing [#1611](https://github.com/opendatateam/udata/pull/1611)
- Fix the client-side Raven/Sentry configuration [#1612](https://github.com/opendatateam/udata/pull/1612)
- Raise a 404 in case of unknown RDF content type [#1613](https://github.com/opendatateam/udata/pull/1613)
- Ensure current theme is available to macros requiring it in mails [#1614](https://github.com/opendatateam/udata/pull/1614)
- Fix documentation about NGinx configuration for https [#1615](https://github.com/opendatateam/udata/pull/1615)
- Remove unwanted commas in default `SECURITY_EMAIL_SUBJECT_*` parameters [#1616](https://github.com/opendatateam/udata/pull/1616)

## 1.3.6 (2018-04-16)

- Prevent OEmbed card to be styled when loaded in bootstrap 4 [#1569](https://github.com/opendatateam/udata/pull/1569)
- Fix organizations sort by last_modified [#1576](https://github.com/opendatateam/udata/pull/1576)
- Fix dataset creation form (and any other form) [#1584](https://github.com/opendatateam/udata/pull/1584)
- Fix an XSS on client-side markdown parsing [#1585](https://github.com/opendatateam/udata/pull/1585)
- Ensure URLs validation is the same everywhere [#1586](https://github.com/opendatateam/udata/pull/1586)

## 1.3.5 (2018-04-03)

- Upgrade `sifter` to `0.5.3` [#1548](https://github.com/opendatateam/udata/pull/1548)
- Upgrade `jquery-validation` to 1.17.0 and fixes some issues with client-side URL validation [#1550](https://github.com/opendatateam/udata/pull/1550)
- Minor change on OEmbed cards to avoid theme to override the cards `font-family` [#1549](https://github.com/opendatateam/udata/pull/1549)
- Improve cli unicode handling [#1551](https://github.com/opendatateam/udata/pull/1551)
- Fix DCAT harvester mime type detection [#1552](https://github.com/opendatateam/udata/pull/1552)
- Add the missing harvester URL in admin [#1554](https://github.com/opendatateam/udata/pull/1554)
- Fix harvester preview/job layout [#1553](https://github.com/opendatateam/udata/pull/1553)
- Fix some search unicode issues [#1555](https://github.com/opendatateam/udata/pull/1555)
- Small fixes on OEmbed URL detection [#1556](https://github.com/opendatateam/udata/pull/1556)
- Use nb_hits instead of views to count downloads [#1560](https://github.com/opendatateam/udata/pull/1560)
- Prevent an XSS in TermFacet [#1561](https://github.com/opendatateam/udata/pull/1561)
- Fix breadcrumb bar layout on empty search result [#1562](https://github.com/opendatateam/udata/pull/1562)

## 1.3.4 (2018-03-28)

- Remove territory claim banner [#1521](https://github.com/opendatateam/udata/pull/1521)
- Expose an [OEmbed](https://oembed.com/) API endpoint using the new cards [#1525](https://github.com/opendatateam/udata/pull/1525)
- Small topic fixes [#1529](https://github.com/opendatateam/udata/pull/1529)
- Fixes the search result vertical cut off [#1530](https://github.com/opendatateam/udata/pull/1530)
- Prevent visually disabled pagination buttons from being clicked [#1539](https://github.com/opendatateam/udata/pull/1539)
- Fixes "sort organization by name" not working [#1537](https://github.com/opendatateam/udata/pull/1537)
- Non-admin users should not see the "publish as anyone" filter field on "publish as" screen [#1538](https://github.com/opendatateam/udata/pull/1538)

## 1.3.3 (2018-03-20)

- Fixes on upload: prevent double upload and bad chunks upload [#1516](https://github.com/opendatateam/udata/pull/1516)
- Ensure OAuth2 tokens can be saved without `refresh_token` [#1517](https://github.com/opendatateam/udata/pull/1517)

## 1.3.2 (2018-03-20)

- Support request-body credential in OAuth2 (Fix a regression introduced in 1.3.0) [#1511](https://github.com/opendatateam/udata/pull/1511)

## 1.3.1 (2018-03-15)

- Fix some geozones/geoids bugs [#1505](https://github.com/opendatateam/udata/pull/1505)
- Fix oauth scopes serialization in authorization template [#1506](https://github.com/opendatateam/udata/pull/1506)
- Prevent error on site ressources metric [#1507](https://github.com/opendatateam/udata/pull/1507)
- Fix some routing errors [#1508](https://github.com/opendatateam/udata/pull/1508)
- Mongo connection is now lazy by default, preventing non fork-safe usage in celery as well as preventing commands not using the database to hit it [#1509](https://github.com/opendatateam/udata/pull/1509)
- Fix udata version not exposed on Sentry [#1510](https://github.com/opendatateam/udata/pull/1510)

## 1.3.0 (2018-03-13)

### Breaking changes

- Switch to `flask-cli` and drop `flask-script`. Deprecated commands have been removed. [#1364](https://github.com/opendatateam/udata/pull/1364)
- Update card components to make them more consistent [#1383](https://github.com/opendatateam/udata/pull/1383) [#1460](https://github.com/opendatateam/udata/pull/1460)
- udata is now protocol (`http`/`https`) agnostic. This is now fully the reverse-proxy responsibility (please ensure that you are using SSL only in production for security purpose). [#1463](https://github.com/opendatateam/udata/pull/1463)
- Added more entrypoints and document them. There is no more automatically enabled plugin by installation. Plugins can now properly contribute translations. [#1431](https://github.com/opendatateam/udata/pull/1431)

### New features

- Soft breaks in markdown is rendered as line return as allowed by the [commonmark specifications](http://spec.commonmark.org/0.28/#soft-line-breaks), client-side rendering follows the same security rules [#1432](https://github.com/opendatateam/udata/pull/1432)
- Switch from OAuthlib/Flask-OUAhtlib to Authlib and support all grants type as well as token revocation [#1434](https://github.com/opendatateam/udata/pull/1434)
- Chunked upload support (big files support) [#1468](https://github.com/opendatateam/udata/pull/1468)
- Improve tasks/jobs queues routing [#1487](https://github.com/opendatateam/udata/pull/1487)
- Add the `udata schedule|unschedule|scheduled` commands [#1497](https://github.com/opendatateam/udata/pull/1497)

### Bug fixes and minor changes

- Added Geopackage as default allowed file formats [#1425](https://github.com/opendatateam/udata/pull/1425)
- Fix completion/suggestion unicode handling [#1452](https://github.com/opendatateam/udata/pull/1452)
- Added a link to change password into the admin [#1462](https://github.com/opendatateam/udata/pull/1462)
- Fix organization widget (embed) [#1474](https://github.com/opendatateam/udata/pull/1474)
- High priority for sendmail tasks [#1484](https://github.com/opendatateam/udata/pull/1484)
- Add security.send_confirmation template [#1475](https://github.com/opendatateam/udata/pull/1475)

### Internals

- Switch to pytest as testing tool and expose a `udata` pytest plugin [#1400](https://github.com/opendatateam/udata/pull/1400)


## 1.2.11 (2018-02-05)

- Translate Flask-Security email subjects [#1413](https://github.com/opendatateam/udata/pull/1413)
- Fix organization admin pagination [#1372](https://github.com/opendatateam/udata/issues/1372)
- Fix missing spinners on loading datatables [#1401](https://github.com/opendatateam/udata/pull/1401)
- Fixes on the search facets [#1410](https://github.com/opendatateam/udata/pull/1410)

## 1.2.10 (2018-01-24)

- Markdown rendering is now the same between the back and the frontend. [#604](https://github.com/opendatateam/udata/issues/604)
- Make the dataset page reuses section and cards themable. [#1378](https://github.com/opendatateam/udata/pull/1378)
- `ValueError` is not hidden anymore by the Bad Request error page, it is logged. [#1382](https://github.com/opendatateam/udata/pull/1382)
- Spatial encoding fixes: prevent breaking unicode errors. [#1381](https://github.com/opendatateam/udata/pull/1381)
- Ensure the multiple term search uses a `AND` operator [#1384](https://github.com/opendatateam/udata/pull/1384)
- Facets encoding fixes: ensure lazy strings are propery encoded. [#1388](https://github.com/opendatateam/udata/pull/1388)
- Markdown content is now easily themable (namespaced into a `markdown` class) [#1389](https://github.com/opendatateam/udata/pull/1389)
- Fix discussions and community resources alignment on datasets and reuses pages [#1390](https://github.com/opendatateam/udata/pull/1390)
- Fix discussions style on default theme [#1393](https://github.com/opendatateam/udata/pull/1393)
- Ensure empty harvest jobs properly end [#1395](https://github.com/opendatateam/udata/pull/1395)

## 1.2.9 (2018-01-17)

- Add extras field in discussions [#1360](https://github.com/opendatateam/udata/pull/1360)
- Fix datepicker [#1370](https://github.com/opendatateam/udata/pull/1370)
- Fix error on forbidden scheme in `is_url` harvest filter [#1376](https://github.com/opendatateam/udata/pull/1376)
- Fix an error on rendering present territory date [#1377](https://github.com/opendatateam/udata/pull/1377)

## 1.2.8 (2018-01-10)

- Fix html2text dependency version [#1362](https://github.com/opendatateam/udata/pull/1362)

## 1.2.7 (2018-01-10)

- Bump chartjs version to 2.x [#1352](https://github.com/opendatateam/udata/pull/1352)
- Sanitize mdstrip [#1351](https://github.com/opendatateam/udata/pull/1351)

## 1.2.6 (2018-01-04)

- Fix wrongly timed notification on dataset creation with misformed tags [#1332](https://github.com/opendatateam/udata/pull/1332)
- Fix topic creation [#1333](https://github.com/opendatateam/udata/pull/1333)
- Add a `udata worker status` command to list pending tasks.[breaking] The `udata worker` command is replaced by `udata worker start`. [#1324](https://github.com/opendatateam/udata/pull/1324)
- Prevent crawlers from indexing spammy datasets, reuses and organizations [#1334](https://github.com/opendatateam/udata/pull/1334) [#1335](https://github.com/opendatateam/udata/pull/1335)
- Ensure Swagger.js properly set jQuery.ajax contentType parameter (and so data is properly serialized) [#1126](https://github.com/opendatateam/udata/issues/1126)
- Allows theme to easily access the `owner_avatar_url` template filter [#1336](https://github.com/opendatateam/udata/pull/1336)

## 1.2.5 (2017-12-14)

- Fix misused hand cursor over the spatial coverage map in dataset admin [#1296](https://github.com/opendatateam/udata/pull/1296)
- Fix broken post edit page [#1295](https://github.com/opendatateam/udata/pull/1295)
- Display date of comments in dataset discussions [#1283](https://github.com/opendatateam/udata/pull/1283)
- Prevent `reindex` command from failing on a specific object and log error instead. [#1293](https://github.com/opendatateam/udata/pull/1293)
- Position the community resource link icon correctly [#1298](https://github.com/opendatateam/udata/pull/1298)
- Add a sort option to query of list of posts in API [#1301](https://github.com/opendatateam/udata/pull/1301)
- Import dropdown behavior from `udata-gouvfr` and fix hidden submenus on mobile [#1297](https://github.com/opendatateam/udata/pull/1297)
- show message for emtpy dataset search [#1044](https://github.com/opendatateam/udata/pull/1284)

## 1.2.4 (2017-12-06)

- Fix flask_security celery tasks context [#1249](https://github.com/opendatateam/udata/pull/1249)
- Fix `dataset.quality` handling when no format filled [#1265](https://github.com/opendatateam/udata/pull/1265)
- Ignore celery tasks results except for tasks which require it and lower the default results expiration to 6 hours [#1281](https://github.com/opendatateam/udata/pull/1281)
- Import community resource avatar style from udata-gouvfr [#1288](https://github.com/opendatateam/udata/pull/1288)
- Terms are now handled from markdown and customizable with the `SITE_TERMS_LOCATION` setting. [#1285](https://github.com/opendatateam/udata/pull/1285)
- Deeplink to resource [#1289](https://github.com/opendatateam/udata/pull/1289)

## 1.2.3 (2017-10-27)

- Check only the uncollapsed resources at first on dataset view [#1246](https://github.com/opendatateam/udata/pull/1246)

## 1.2.2 (2017-10-26)

- Fixes on the `search index command` [#1245](https://github.com/opendatateam/udata/pull/1245)

## 1.2.1 (2017-10-26)

- Introduce `udata search index` commmand to replace both deprecated `udata search init` and `udata search reindex` commands. They will be removed in udata 1.4. [#1233](https://github.com/opendatateam/udata/pull/1233)
- Rollback oauthlib from 2.0.5 to 2.0.2, pending a permanent solution [#1237](https://github.com/opendatateam/udata/pull/1237)
- Get cached linkchecker result before hitting API [#1235](https://github.com/opendatateam/udata/pull/1235)
- Cleanup resources checksum (migration) [#1239](https://github.com/opendatateam/udata/pull/1239)
- Show check results in resource modal [#1242](https://github.com/opendatateam/udata/pull/1242)
- Cache avatar rendering [#1243](https://github.com/opendatateam/udata/pull/1243)

## 1.2.0 (2017-10-20)

### New features and big improvements

- Expose harvester scheduling through the API and the admin interface [#1123](https://github.com/opendatateam/udata/pull/1123)
- Added a `udata info` command for diagnostic purpose [#1179](https://github.com/opendatateam/udata/pull/1179)
- Switch from static theme avatars/placeholders to [identicons](https://en.wikipedia.org/wiki/Identicon) for readability (mostly on discussions) [#1193](https://github.com/opendatateam/udata/pull/1193)
- Move croquemort features to a generic link checker architecture [#1110](https://github.com/opendatateam/udata/pull/1110)
- CKAN and OpenDataSoft backends are now optional separate udata extensions [#1213](https://github.com/opendatateam/udata/pull/1213)
- Better search autocomplete [#1222](https://github.com/opendatateam/udata/pull/1222)
- Big post improvements (discussions support, navigation, fixes...) [#1224](https://github.com/opendatateam/udata/pull/1224)

### Breaking changes

- Upgrade to Celery 4.1.0. All celery parameters should be updated. (See [Celery options documentation](https://udata.readthedocs.io/en/stable/adapting-settings/#celery-options) [#1150](https://github.com/opendatateam/udata/pull/1050)
- Switch to [Crowdin](https://crowdin.com) to manage translations [#1171](https://github.com/opendatateam/udata/pull/1171)
- Switch to `Flask-Security`. `Flask-Security-Fork` should be uninstalled before installing the new requirements [#958](https://github.com/opendatateam/udata/pull/958)

### Miscellaneous changes and fixes

- Display organization metrics in the organization page tab labels [#1022](https://github.com/opendatateam/udata/pull/1022)
- Organization dashboard page has been merged into the main organization page [#1023](https://github.com/opendatateam/udata/pull/1023)
- Fix an issue causing a loss of data input at the global search input level [#1019](https://github.com/opendatateam/udata/pull/1019)
- Fixes a lot of encoding issues [#1146](https://github.com/opendatateam/udata/pull/1146)
- Add `.ttl` and `.n3` as supported file extensions [#1183](https://github.com/opendatateam/udata/pull/1183)
- Improve logging for adhoc scripts [#1184](https://github.com/opendatateam/udata/pull/1184)
- Improve URLs validation (support new tlds, unicode URLs...) [#1182](https://github.com/opendatateam/udata/pull/1182)
- Properly serialize empty geometries for zones missing it and prevent leaflet crash on invalid bounds [#1188](https://github.com/opendatateam/udata/pull/1188)
- Start validating some configuration parameters [#1197](https://github.com/opendatateam/udata/pull/1197)
- Remove resources without title or url [migration] [#1200](https://github.com/opendatateam/udata/pull/1200)
- Improve harvesting licenses detection [#1203](https://github.com/opendatateam/udata/pull/1203)
- Added missing delete post and topic admin actions [#1202](https://github.com/opendatateam/udata/pull/1202)
- Fix the scroll to a discussion sub-thread [#1206](https://github.com/opendatateam/udata/pull/1206)
- Fix duplication in discussions [migration] [#1209](https://github.com/opendatateam/udata/pull/1209)
- Display that a discussion has been closed [#1216](https://github.com/opendatateam/udata/pull/1216)
- Explicit dataset search reuse facet context (only known reuses) [#1219](https://github.com/opendatateam/udata/pull/1219)
- Optimize indexation a little bit [#1215](https://github.com/opendatateam/udata/pull/1215)
- Fix some reversed temporal coverage [migration] [#1214](https://github.com/opendatateam/udata/pull/1214)


## 1.1.8 (2017-09-28)

- Display membership modal actions buttons for site administrators and on membership display. [#1176](https://github.com/opendatateam/udata/pull/1176)
- Fix organization avatar in admin profile [#1175](https://github.com/opendatateam/udata/issues/1175)

## 1.1.7 (2017-09-25)

- Prevent a random territory from being displayed when query doesn't match [#1124](https://github.com/opendatateam/udata/pull/1124)
- Display avatar when the community resource owner is an organization [#1125](https://github.com/opendatateam/udata/pull/1125)
- Refactor the "publish as" screen to make it more obvious that an user is publishing under its own name [#1122](https://github.com/opendatateam/udata/pull/1122)
- Make the "find your organization" screen cards clickable (send to the organization page) [#1129](https://github.com/opendatateam/udata/pull/1129)
- Fix "Center the full picture" on user avatar upload [#1130](https://github.com/opendatateam/udata/issues/1130)
- Hide issue modal forbidden actions [#1128](https://github.com/opendatateam/udata/pull/1128)
- Ensure spatial coverage zones are resolved when submitted from the API or when querying oembed API. [#1140](https://github.com/opendatateam/udata/pull/1140)
- Prevent user metrics computation when the object owner is an organization (and vice versa) [#1152](https://github.com/opendatateam/udata/pull/1152)

## 1.1.6 (2017-09-11)

- Fix CircleCI automated publication on release tags
  [#1120](https://github.com/opendatateam/udata/pull/1120)

## 1.1.5 (2017-09-11)

- Fix the organization members grid in admin
  [#934](https://github.com/opendatateam/udata/issues/934)
- Fix and tune harvest admin loading state and payload size
  [#1113](https://github.com/opendatateam/udata/issues/1113)
- Automatically schedule validated harvesters and allow to (re)schedule them
  [#1114](https://github.com/opendatateam/udata/pull/1114)
- Raise the minimum `raven` version to ensure sentry is filtering legit HTTP exceptions
  [#774](https://github.com/opendatateam/udata/issues/774)
- Pin GeoJSON version to avoid breaking changes
  [#1118](https://github.com/opendatateam/udata/pull/1118)
- Deduplicate organization members
  [#1111](https://github.com/opendatateam/udata/issues/1111)

## 1.1.4 (2017-09-05)

- Fix packaging

## 1.1.3 (2017-09-05)

- Make the spatial search levels exclusion list configurable through `SPATIAL_SEARCH_EXCLUDE_LEVELS`.
  [#1101](https://github.com/opendatateam/udata/pull/1101)
- Fix facets labelizer with html handling
  [#1102](https://github.com/opendatateam/udata/issues/1102)
- Ensure territories pages have image defined in metadatas
  [#1103](https://github.com/opendatateam/udata/issues/1103)
- Strip tags in autocomplete results
  [#1104](https://github.com/opendatateam/udata/pull/1104)
- Transmit link checker status to frontend
  [#1048](https://github.com/opendatateam/udata/issues/1048)
- Remove plus signs from search query
  [#1048](https://github.com/opendatateam/udata/issues/987)

## 1.1.2 (2017-09-04)

- Handle territory URLs generation without validity
  [#1068](https://github.com/opendatateam/udata/issues/1068)
- Added a contact button to trigger discussions
  [#1076](https://github.com/opendatateam/udata/pull/1076)
- Improve harvest error handling
  [#1078](https://github.com/opendatateam/udata/pull/1078)
- Improve elasticsearch configurability
  [#1096](https://github.com/opendatateam/udata/pull/1096)
- Lots of fixes admin files upload
  [1094](https://github.com/opendatateam/udata/pull/1094)
- Prevent the "Bad request error" happening on search but only on some servers
  [#1097](https://github.com/opendatateam/udata/pull/1097)
- Migrate spatial granularities to new identifiers
- Migrate remaining legacy spatial identifiers
  [#1080](https://github.com/opendatateam/udata/pull/1080)
- Fix the discussion API documention
  [#1093](https://github.com/opendatateam/udata/pull/1093)

## 1.1.1 (2017-07-31)

- Fix an issue preventing reuse edition:
  [#1027](https://github.com/opendatateam/udata/issues/1027)
- Fix an issue preventing user display and edit in admin:
  [#1030](https://github.com/opendatateam/udata/issues/1030)
- Fix an error when a membership request is accepted:
  [#1028](https://github.com/opendatateam/udata/issues/1028)
- Fix issue modal on a reuse:
  [#1026](https://github.com/opendatateam/udata/issues/1026)
- Fix sort by date on admin users list:
  [#1029](https://github.com/opendatateam/udata/issues/1029)
- Improve the `purge` command
  [#1039](https://github.com/opendatateam/udata/pull/1039)
- Ensure search does not fail when a deleted object has not been
  unindexed yet
  [#1063](https://github.com/opendatateam/udata/issues/1063)
- Start using Celery queues to handle task priorities
  [#1067](https://github.com/opendatateam/udata/pull/1067)
- Updated translations

## 1.1.0 (2017-07-05)

### New features and improvements

- Added a [DCAT](https://www.w3.org/TR/vocab-dcat/) harvester
  and expose metadata as RDF/DCAT.
  [#966](https://github.com/opendatateam/udata/pull/966)
  See the dedicated documentions:

  - [RDF](https://udata.readthedocs.io/en/stable/rdf/)
  - [Harvesting](https://udata.readthedocs.io/en/stable/harvesting/)

- Images are now optimized and you can force rerendering using the `udata images render` command.
- Allowed files extensions are now configurable via the `ALLOWED_RESOURCES_EXTENSIONS` setting
  and both admin and API will have the same behavior
  [#833](https://github.com/opendatateam/udata/pull/833).
- Improve and fix notifications:
  [#928](https://github.com/opendatateam/udata/issues/928)

  - Changed notification style to toast
  - Fix notifications that weren't displayed on form submission
- Add a toggle indicator on dataset quality blocks that are collapsible
  [#915](https://github.com/opendatateam/udata/issues/915)
- Integrating latest versions of GeoZones and GeoLogos for territories.
  Especially using history of towns, counties and regions from GeoHisto.
  [#499](https://github.com/opendatateam/udata/issues/499)

### Breaking Changes

- Themes are now entrypoint-based [#829](https://github.com/opendatateam/udata/pull/829).
  There is also a new [theming documention](https://udata.readthedocs.io/en/stable/creating-theme/).
- Images placeholders are now entirely provided by themes
  [#707](https://github.com/opendatateam/udata/issues/707)
  [#1006](https://github.com/opendatateam/udata/issues/1006)
- Harvester declaration is now entrypoint-based
  [#1004](https://github.com/opendatateam/udata/pull/1004)

### Fixes

- Ensure URLs are stripped [#823](https://github.com/opendatateam/udata/pull/823)
- Lot of fixes and improvements on Harvest admin UI
  [#817](https://github.com/opendatateam/udata/pull/817):

  - harvester edition fixed (and missing API added)
  - harvester deletion fixed
  - harvester listing is now paginated
  - more detailed harvesters widgets
  - ensure harvest source are owned by a user or an organization, not both [migration]

- Pure Vue.js search facets
  [#880](https://github.com/opendatateam/udata/pull/880).
  Improve and fix the datepicker:

  - Proper sizing and positionning in dropdowns
  - Fix initial value not being displayed
  - Make it usable on keyboard
  - Allows to define `min` and `max` values to disable some dates
  - Keyboard input is reflected into the calendar
    [#615](https://github.com/opendatateam/udata/issues/615)
- Disable `next` button when no file has been uploaded
  [#930](https://github.com/opendatateam/udata/issues/930)
- Fix badges notification mails
  [#894](https://github.com/opendatateam/udata/issues/894)
- Fix the `udata search reindex` command
  [#1009](https://github.com/opendatateam/udata/issues/1009)
- Reindex datasets when their parent organization is purged
  [#1008](https://github.com/opendatateam/udata/issues/1008)

### Miscellaneous / Internal

- Upgrade to Flask-Mongoengine 0.9.3, Flask-WTF 0.14.2, mongoengine 0.13.0.
  [#812](https://github.com/opendatateam/udata/pull/812)
  [#871](https://github.com/opendatateam/udata/pull/871)
  [#903](https://github.com/opendatateam/udata/pull/903)
- Upgrade to Flask-Login 0.4.0 and switch from Flask-Security to the latest
  [Flask-Security-Fork](https://pypi.org/project/Flask-Security-Fork)
  [#813](https://github.com/opendatateam/udata/pull/813)
- Migrated remaining widgets to Vue.js [#828](https://github.com/opendatateam/udata/pull/828):

  - bug fixes on migrated widgets (Issues button/modal, integrate popover, coverage map)
  - more coherent JS environment for developpers
  - lighter assets
  - drop Handlebars dependency

- bleach and html5lib have been updated leading to more secure html/markdown cleanup
  and [better performances](http://bluesock.org/~willkg/blog/dev/bleach_2_0.html)
  [#838](https://github.com/opendatateam/udata/pull/838)
- Drop `jquery-slimscroll` and fix admin menu scrolling
  [#851](https://github.com/opendatateam/udata/pull/851)
- drop jquery.dotdotdot for a lighter css-only solution (less memory consumption)
  [#853](https://github.com/opendatateam/udata/pull/853)
- Lighter style [#869](https://github.com/opendatateam/udata/pull/869):

  - Drop glyphicons and use only Font-Awesome (more coherence, less fonts)
  - lighter bootstrap style by importing only what's needed
  - make use of bootstrap and admin-lte variables (easier for theming)
  - proper separation between front and admin style
- Drop `ExtractTextPlugin` on Vue components style:

  - faster (re)compilation time
  - resolves most compilation and missing style issues
    [#555](https://github.com/opendatateam/udata/issues/555)
    [#710](https://github.com/opendatateam/udata/issues/710)
  - allows use of hot components reloading.
- Pure Vue.js modals. Fix the default membership role. Added contribute modal.
  [#873](https://github.com/opendatateam/udata/pull/873)
- Easier Vue.js development/debugging:

  - Drop `Vue.config.replace = false`: compatible with Vue.js 1/2 and no more style guessing
    [#760](https://github.com/opendatateam/udata/pull/760)
  - `name` on all components: no more `Anonymous Component` in Vue debugger
  - No more `Fragments`
  - More ES6 everywhere
- Make metrics deactivable for tests
  [#905](https://github.com/opendatateam/udata/pull/905)

## 1.0.11 (2017-05-25)

- Fix presubmit form errors handling
  [#909](https://github.com/opendatateam/udata/pull/909)
- Fix producer sidebar image sizing
  [#913](https://github.com/opendatateam/udata/issues/913)
- Fix js `Model.save()` not updating in some cases
  [#910](https://github.com/opendatateam/udata/pull/910)

## 1.0.10 (2017-05-11)

- Fix bad stored (community) resources URLs [migration]
  [#882](https://github.com/opendatateam/udata/issues/882)
- Proper producer logo display on dataset pages
- Fix CKAN harvester empty notes and `metadata` file type handling
- Remove (temporary) badges metrics
  [#885](https://github.com/opendatateam/udata/issues/885)
- Test and fix topic search
  [#892](https://github.com/opendatateam/udata/pull/892)

## 1.0.9 (2017-04-23)

- Fix broken post view
  [#877](https://github.com/opendatateam/udata/pull/877)
- Fix new issue submission
  [#874](https://github.com/opendatateam/udata/issues/874)
- Display full images/logo/avatars URL in references too
  [#824](https://github.com/opendatateam/udata/issues/824)

## 1.0.8 (2017-04-14)

- Allow more headers in cors preflight headers
  [#857](https://github.com/opendatateam/udata/pull/857)
  [#860](https://github.com/opendatateam/udata/pull/860)
- Fix editorialization admin
  [#863](https://github.com/opendatateam/udata/pull/863)
- Fix missing completer images and ensure completion API is usable on a different domain
  [#864](https://github.com/opendatateam/udata/pull/864)

## 1.0.7 (2017-04-07)

- Fix display for zone completer existing values
  [#845](https://github.com/opendatateam/udata/issues/845)
- Proper badge display on dataset and organization page
  [#849](https://github.com/opendatateam/udata/issues/849)
- Remove useless `discussions` from views contexts.
  [#850](https://github.com/opendatateam/udata/pull/850)
- Fix the inline resource edit button not redirecting to admin
  [#852](https://github.com/opendatateam/udata/pull/852)
- Fix broken checksum component
  [#846](https://github.com/opendatateam/udata/issues/846)

## 1.0.6 (2017-04-01)

- Default values are properly displayed on dataset form
  [#745](https://github.com/opendatateam/udata/issues/745)
- Prevent a redirect on discussion fetch
  [#795](https://github.com/opendatateam/udata/issues/795)
- API exposes both original and biggest thumbnail for organization logo, reuse image and user avatar
  [#824](https://github.com/opendatateam/udata/issues/824)
- Restore the broken URL check feature
  [#840](https://github.com/opendatateam/udata/issues/840)
- Temporarily ignore INSPIRE in ODS harvester
  [#837](https://github.com/opendatateam/udata/pull/837)
- Allow `X-API-KEY` and `X-Fields` in cors preflight headers
  [#841](https://github.com/opendatateam/udata/pull/841)

## 1.0.5 (2017-03-27)

- Fixes error display in forms [#830](https://github.com/opendatateam/udata/pull/830)
- Fixes date range picker dates validation [#830](https://github.com/opendatateam/udata/pull/830)
- Fix badges entries not showing in admin [#825](https://github.com/opendatateam/udata/pull/825)

## 1.0.4 (2017-03-01)

- Fix badges trying to use API too early
  [#799](https://github.com/opendatateam/udata/pull/799)
- Some minor tuning on generic references
  [#801](https://github.com/opendatateam/udata/pull/801)
- Cleanup factories
  [#808](https://github.com/opendatateam/udata/pull/808)
- Fix user default metrics not being set [migration]
  [#809](https://github.com/opendatateam/udata/pull/809)
- Fix metric update after transfer
  [#810](https://github.com/opendatateam/udata/pull/810)
- Improve spatial completion ponderation (spatial zones reindexation required)
  [#811](https://github.com/opendatateam/udata/pull/811)

## 1.0.3 (2017-02-21)

- Fix JavaScript locales handling [#786](https://github.com/opendatateam/udata/pull/786)
- Optimize images sizes for territory placeholders [#788](https://github.com/opendatateam/udata/issues/788)
- Restore placeholders in search suggestions, fix [#790](https://github.com/opendatateam/udata/issues/790)
- Fix share popover in production build [#793](https://github.com/opendatateam/udata/pull/793)

## 1.0.2 (2017-02-20)

- Fix assets packaging for production [#763](https://github.com/opendatateam/udata/pull/763) [#765](https://github.com/opendatateam/udata/pull/765)
- Transform `udata_version` jinja global into a reusable (by themes) `package_version` [#768](https://github.com/opendatateam/udata/pull/768)
- Ensure topics datasets and reuses can display event with a topic parameter [#769](https://github.com/opendatateam/udata/pull/769)
- Raise a `400 Bad Request` when a bad `class` attribute is provided to the API
  (for entry point not using forms). [#772](https://github.com/opendatateam/udata/issues/772)
- Fix datasets with spatial coverage not being indexed [#778](https://github.com/opendatateam/udata/issues/778)
- Ensure theme assets cache is versioned (and flushed when necessary)
  [#781](https://github.com/opendatateam/udata/pull/781)
- Raise maximum tag length to 96 in order to at least support
  [official INSPIRE tags](http://inspire.ec.europa.eu/theme)
  [#782](https://github.com/opendatateam/udata/pull/782)
- Properly raise 400 error on transfer API in case of bad subject or recipient
  [#784](https://github.com/opendatateam/udata/pull/784)
- Fix broken OEmbed rendering [#783](https://github.com/opendatateam/udata/issues/783)
- Improve crawlers behavior by adding some `meta[name=robots]` on pages requiring it
  [#777](https://github.com/opendatateam/udata/pull/777)

## 1.0.1 (2017-02-16)

- Pin PyMongo version (only compatible with PyMongo 3+)

## 1.0.0 (2017-02-16)

### Breaking Changes

* 2016-05-11: Upgrade of ElasticSearch from 1.7 to 2.3 [#449](https://github.com/opendatateam/udata/pull/449)

You have to re-initialize the index from scratch, not just use the `reindex` command given that ElasticSearch 2+ doesn't provide a way to [delete mappings](https://www.elastic.co/guide/en/elasticsearch/reference/current/indices-delete-mapping.html) anymore. The command is `udata search init` and may take some time given the amount of data you are dealing with.

* 2017-01-18: User search and listing has been removed (privacy concern)

### New & Improved

* 2017-01-06: Add some dataset ponderation factor: temporal coverage, spatial coverage,
  certified provenance and more weight for featured ones. Need reindexation to be taken into account.

* 2016-12-20: Use all the [Dublin Core Frequencies](http://dublincore.org/groups/collections/frequency/)
  plus some extra frequencies.

* 2016-12-01: Add the possibility for a user to delete its account in the admin interface

In some configurations, this feature should be deactivated, typically when
there is an SSO in front of udata which may cause some inconsistencies. In
that case, the configuration parameter DELETE_ME should be set to False (True
by default).

* 2016-05-12: Add fields masks to reduce API payloads [#451](https://github.com/opendatateam/udata/pull/451)

The addition of [fields masks](http://flask-restplus.readthedocs.io/en/stable/mask.html) in Flask-RESTPlus allows us to reduce the retrieved payload within the admin — especially for datasets — and results in a performances boost.

### Fixes

* 2016-11-29: Mark active users as confirmed [#619](https://github.com/opendatateam/udata/pull/618)
* 2016-11-28: Merge duplicate users [#617](https://github.com/opendatateam/udata/pull/617)
  (A reindexation is necessary after this migration)

### Deprecation

Theses are deprecated and support will be removed in some feature release.
See [Deprecation Policy](https://udata.readthedocs.io/en/stable/versioning/#deprecation-policy).

* Theses frequencies are deprecated for their Dublin Core counter part:
    * `fortnighly` ⇨ `biweekly`
    * `biannual` ⇨ `semiannual`
    * `realtime` ⇨ `continuous`


## 0.9.0 (2017-01-10)

- First published version<|MERGE_RESOLUTION|>--- conflicted
+++ resolved
@@ -3,11 +3,8 @@
 ## Current (in progress)
 
 - Improve reuse api perfs by adding a mask on datasets [#3309](https://github.com/opendatateam/udata/pull/3309)
-<<<<<<< HEAD
 - Allow returning full sub-objects (license, frequency, zones and granularity) for datasets APIv2 [#3310](https://github.com/opendatateam/udata/pull/3310)
-=======
 - Add `featured` to dataset default mask [#3313](https://github.com/opendatateam/udata/pull/3313)
->>>>>>> fa4f98d5
 
 ## 10.3.2 (2025-05-06)
 
