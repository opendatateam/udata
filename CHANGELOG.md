# Changelog

## Current (in progress)

<<<<<<< HEAD
- Add integrity checks on non existent list field instead of empty [#3242](https://github.com/opendatateam/udata/pull/3242)
=======
- Migrate udata-metrics [#3386](https://github.com/opendatateam/udata/pull/3386/)
- Migrate udata-ckan [#3385](https://github.com/opendatateam/udata/pull/3385)
- Deactivate sitemap extension [#3389](https://github.com/opendatateam/udata/pull/3389)
- Deactivate cache to check for existing slugs [#3390](https://github.com/opendatateam/udata/pull/3390)
- Add missing trailing slashes on some endpoints [#3392](https://github.com/opendatateam/udata/pull/3392/)

## 10.8.1 (2025-07-25)

- Fix user deletion performances issues [#3388](https://github.com/opendatateam/udata/pull/3388)
- Add search to discussions [#3384](https://github.com/opendatateam/udata/pull/3384)
- Separate metrics for opened discussions [#3370](https://github.com/opendatateam/udata/pull/3370)

## 10.8.0 (2025-07-22)

- Remove placeholder Jinja filter [#3372](https://github.com/opendatateam/udata/pull/3372/)
- Add `self_web_url` for discussion [#3375](https://github.com/opendatateam/udata/pull/3375)
- Fix dataset schemas endpoint when no resource [#3373](https://github.com/opendatateam/udata/pull/3373)
- Add last_update as a dataset model property [#3377](https://github.com/opendatateam/udata/pull/3377)
- Add `label` (translation of role) to API response for org members [#3383](https://github.com/opendatateam/udata/pull/3383)
- Fix crashing on datasets with no slugs [#3368](https://github.com/opendatateam/udata/pull/3368/)
- Fix duplicate contact point creation [#3379](https://github.com/opendatateam/udata/pull/3379) [#3381](https://github.com/opendatateam/udata/pull/3381)
- Atomic `get_or_create` [#3366](https://github.com/opendatateam/udata/pull/3366)
- Add contact points suggest [#3376](https://github.com/opendatateam/udata/pull/3376)

## 10.7.0 (2025-07-17)

- Add name and siret filters for orgs [#3362](https://github.com/opendatateam/udata/pull/3362)
- Refactor how to get URLs to the cdata front-end, need to set the `CDATA_BASE_URL` env variable (removal of `endpoint_for()`, `fields.UrlFor()`, `display_url`, `external_url` and `external_url_with_campaign`) [#3345](https://github.com/opendatateam/udata/pull/3345) [#3371](https://github.com/opendatateam/udata/pull/3371)
- Add back preview_url from tabular API (remove the PreviewPlugin system) [#3364](https://github.com/opendatateam/udata/pull/3364)
- Do not crash on invalid schemas API JSON [#3363](https://github.com/opendatateam/udata/pull/3363/)
- Fix flaky test on timed recent Atom feeds [#3365](https://github.com/opendatateam/udata/pull/3365)
- Allow to remove checksum from resource [#3369](https://github.com/opendatateam/udata/pull/3369)

## 10.6.0 (2025-07-08)

- Add config entry for ISO-DCAT XSLT URL [#3360](https://github.com/opendatateam/udata/pull/3360)
- Fix failing to return dataservice in harvest preview because of no ID for URL [#3357](https://github.com/opendatateam/udata/pull/3357/)
- Fix invalid resource format from harvested RDF records [#3354](https://github.com/opendatateam/udata/pull/3354)
- Expose `dataset_id` for CommunityResource in /dataset/resource/id [#3258](https://github.com/opendatateam/udata/pull/3258)
- Add a CI job to create a release on Sentry [#3266](https://github.com/opendatateam/udata/pull/3266)
- Sort extensions in `/api/1/datasets/extensions/` response alphabetically [#3358](https://github.com/opendatateam/udata/pull/3358)
- Migrate recommendations tasks, [udata-recommendations](https://github.com/opendatateam/udata-recommendations/) is no longer required [#3355](https://github.com/opendatateam/udata/pull/3355)
- Migrate udata-transport tasks, [udata-transport](https://github.com/opendatateam/udata-transport/) is no longer required [#3355](https://github.com/opendatateam/udata/pull/3355)

## 10.5.0 (2025-07-02)

- Allow temporal intervals with no start date [#3353](https://github.com/opendatateam/udata/pull/3353)
- Fix removing schema by sending null [#3350](https://github.com/opendatateam/udata/pull/3350)
- Use datagouv patched ISO-DCAT XSLT URL [#3351](https://github.com/opendatateam/udata/pull/3351)

## 10.4.3 (2025-06-23)

- Add access audience to dataservices [#3334](https://github.com/opendatateam/udata/pull/3334)
- Lock the updates of the resources list [#3338](https://github.com/opendatateam/udata/pull/3338)
- Expose permissions to cdata [#3336](https://github.com/opendatateam/udata/pull/3336)
- Add endpoint to get datasets followed by user [#3337](https://github.com/opendatateam/udata/pull/3337)
- Do not harvest spatial with invalid values [#3341](https://github.com/opendatateam/udata/pull/3341)
- Allow global admins to manually run harvesters in production [#3340](https://github.com/opendatateam/udata/pull/3340)
- Add monthly metrics to datasets, dataservices, reuses and organizations [#3342](https://github.com/opendatateam/udata/pull/3342)
- Fix user avatar deletion [#3346](https://github.com/opendatateam/udata/pull/3346)

## 10.4.2 (2025-06-05)

- :warning: Add migration to clean duplicate activities [#3327](https://github.com/opendatateam/udata/pull/3327)
- Add test for removing last contact point [#3322](https://github.com/opendatateam/udata/pull/3322)
- Add activities to dataservices, topics and resources, add Auditable class to refactor improve code [#3308](https://github.com/opendatateam/udata/pull/3308) [#3333](https://github.com/opendatateam/udata/pull/3333)
- Store activities for private objects [#3328](https://github.com/opendatateam/udata/pull/3328)
- Do not crash if file doesn't exists during resource deletion [#3323](https://github.com/opendatateam/udata/pull/3323)
- Show user domain in suggest [#3324](https://github.com/opendatateam/udata/pull/3324)
- Add new global site metrics [#3325](https://github.com/opendatateam/udata/pull/3325)
- Keep the existing frequency if not found during harvesting [#3330](https://github.com/opendatateam/udata/pull/3330)
- Migrate atom feeds from udata-front to udata [#3326](https://github.com/opendatateam/udata/pull/3326)
- Add organization dataservices catalog route [#3332](https://github.com/opendatateam/udata/pull/3332)

## 10.4.1 (2025-05-20)

- Remove duplicate `downloads` in dataset csv adapter [#3319](https://github.com/opendatateam/udata/pull/3319)
- Add missing default for license full object [#3317](https://github.com/opendatateam/udata/pull/3317/)
- Check for slugs in followers API [#3320](https://github.com/opendatateam/udata/pull/3320)
- Fix missing ID in dataset reuses mask [#3321](https://github.com/opendatateam/udata/pull/3321)

## 10.4.0 (2025-05-15)

- Improve reuse api perfs by adding a mask on datasets [#3309](https://github.com/opendatateam/udata/pull/3309)
- Private objects should return 404 by api [#3311](https://github.com/opendatateam/udata/pull/3311) [#3316](https://github.com/opendatateam/udata/pull/3316)
- Allow returning full sub-objects (license, frequency, zones and granularity) for datasets APIv2 [#3310](https://github.com/opendatateam/udata/pull/3310)
- Add `featured` to dataset default mask [#3313](https://github.com/opendatateam/udata/pull/3313)
- Add endpoint to get all schemas for a dataset without fetching resources [#3314](https://github.com/opendatateam/udata/pull/3314)

## 10.3.2 (2025-05-06)

- feat(topics): add featured filter in API [#3301](https://github.com/opendatateam/udata/pull/3301)
- Improve wording on account inactivity emails [#3304](https://github.com/opendatateam/udata/pull/3304)
- Migrate CSV exports from udata-front to udata (requires adding redirection to Nginx) [#3306](https://github.com/opendatateam/udata/pull/3306)
- Add reuse filter on datasets API [#3307](https://github.com/opendatateam/udata/pull/3307)

## 10.3.1 (2025-04-29)

- Add archived, deleted and private filter in dataset list api [#3298](https://github.com/opendatateam/udata/pull/3298)
- Exclude deleted dataservices in csv queryset [#3297](https://github.com/opendatateam/udata/pull/3297)
- Publish comments on behalf of org, close without message and edit/delete discussions comments [#3295](https://github.com/opendatateam/udata/pull/3295)
- Migrate MAAF backend from udata-front [#3300](https://github.com/opendatateam/udata/pull/3300)
- Follow: add user parser argument [#3302](https://github.com/opendatateam/udata/pull/3302)
- Allow trailing slash to activity route [#3303](https://github.com/opendatateam/udata/pull/3303)

## 10.3.0 (2025-04-11)

- Skip empty datasets nodes referenced in dataservices before creating an harvest job item [#3285](https://github.com/opendatateam/udata/pull/3285)
- Harvest Distribution with a DCAT.accessService property as type `api` [#3294](https://github.com/opendatateam/udata/pull/3294)
- Add search to harvest sources [#3296](https://github.com/opendatateam/udata/pull/3296)
- Refactor error management [#3292](https://github.com/opendatateam/udata/pull/3292)
- Compute quality score to show correct resources score in api v2 [#3290](https://github.com/opendatateam/udata/pull/3290/)

## 10.2.0 (2025-04-02)

- Fix wrong error message when updating the GeoZone of a dataset with already a Geometry [#3271](https://github.com/opendatateam/udata/pull/3271)
- Update dependencies [#3278](https://github.com/opendatateam/udata/pull/3278)
  - Some of these upgrades implied code changes in udata, udata-front or udata-ckan:
    - upgrade bleach to 6.2.0
    - upgrade html2text to 2024.2.26
    - upgrade mistune to 3.1.3
    - upgrade netaddr to 1.3.0
    - upgrade wtforms to 3.2.1
    - upgrade voluptuous to 0.15.2
    - replace StringDist by Levenshtein
  - Did not upgrade Flask (and its plugins), blinker and werkzeug yet
>>>>>>> 91915ec2

## 10.1.4 (2025-03-24)

- Improve datasets' API perfs (do not fetch resources from Mongo, add /api/2/datasets endpoint…) [#3279](https://github.com/opendatateam/udata/pull/3279) [#3291](https://github.com/opendatateam/udata/pull/3291)
- Fix harvesting literal contact points [#3288](https://github.com/opendatateam/udata/pull/3288)
- Use YEARS_OF_INACTIVITY_BEFORE_DELETION all around in code [#3287](https://github.com/opendatateam/udata/pull/3287)
- Add a udata catalog in dcat backends to test [#3289](https://github.com/opendatateam/udata/pull/3289)
- Add safeguards in the resource reorder endpoint [#3243](https://github.com/opendatateam/udata/pull/3243)

## 10.1.3 (2025-03-14)

- Add inactive users notification and deletion jobs [#3274](https://github.com/opendatateam/udata/pull/3274)
  - these jobs can be scheduled daily for example
  - `YEARS_OF_INACTIVITY_BEFORE_DELETION` setting must be configured at least to activate it
- **breaking change** Migrate dataservices fields, migration needed [#3262](https://github.com/opendatateam/udata/pull/3262)
- Add views as Dataservice metrics and sort [#3280](https://github.com/opendatateam/udata/pull/3280)
- Fix creating/updating ID for resources [#3239](https://github.com/opendatateam/udata/pull/3239)
- Cannot respond to a transfer after first response [#3255](https://github.com/opendatateam/udata/pull/3255)
- Cannot update resource filetype after creation [#3254](https://github.com/opendatateam/udata/pull/3254)
- Add `last_login_at` in user endpoints for super-admins [#3284](https://github.com/opendatateam/udata/pull/3284)
- Add autoarchive to dataservices [#3283](https://github.com/opendatateam/udata/pull/3283)

## 10.1.2 (2025-03-10)

- Fix end date not defined in admin [#3281](https://github.com/opendatateam/udata/pull/3281)

## 10.1.1 (2025-03-03)

- Allow temporal coverage with only a start date [#3192](https://github.com/opendatateam/udata/pull/3192)
- The `extras` column in the resource catalog is now dumped as json [#3272](https://github.com/opendatateam/udata/pull/3272) and [#3273](https://github.com/opendatateam/udata/pull/3273)
- Ensure we populate slug properly on user deletion [#3277](https://github.com/opendatateam/udata/pull/3277)

## 10.1.0 (2025-02-20)

- **breaking change** Harvest attribution roles [#3149](https://github.com/opendatateam/udata/pull/3149) [#3270](https://github.com/opendatateam/udata/pull/3270)
  - dataset and dataservices now have a list of contact points
  - migration needed
- Allow super-admins to change objects' owners [#3260](https://github.com/opendatateam/udata/pull/3260)
- Fix contact point permissions [#3253](https://github.com/opendatateam/udata/pull/3253)
- Fix wrong marshal for community resource uploads [#3261](https://github.com/opendatateam/udata/pull/3261)
- Return harvesters's errors details only for super-admins [#3264](https://github.com/opendatateam/udata/pull/3264)
- feat: topics list filtered by visible_by_user [#3265](https://github.com/opendatateam/udata/pull/3265)
- Allow geozone suggest to check the id field [#3267](https://github.com/opendatateam/udata/pull/3267)
- Allow a user to check its own membership requests [#3269](https://github.com/opendatateam/udata/pull/3269)

## 10.0.8 (2025-01-31)

- Force the usage of transfers request to change the owner of a model [#3249](https://github.com/opendatateam/udata/pull/3249)
- Add report of duplicates resources ids [#3247](https://github.com/opendatateam/udata/pull/3247)
- Add search to posts [#3248](https://github.com/opendatateam/udata/pull/3248)
- Resource catalog: fix preview_url and add extras [#3188](https://github.com/opendatateam/udata/pull/3188)
- Add trailing slash to security routes [#3251](https://github.com/opendatateam/udata/pull/3251)
- Upgrade packaging dependency to 24.2 [#3252](https://github.com/opendatateam/udata/pull/3252)
- Expose HVD dataservice as inline distribution [#3256](https://github.com/opendatateam/udata/pull/3256)

## 10.0.7 (2025-01-13)

- Add a test to clear datasets on Topics api v1 [#3233](https://github.com/opendatateam/udata/pull/3233)
- feat: optimize topic's datasets reindex [#3234](https://github.com/opendatateam/udata/pull/3234)
- Allow Dataservice transfer [#3237](https://github.com/opendatateam/udata/pull/3237)
- fix `function_field` wrong name [#3236](https://github.com/opendatateam/udata/pull/3236)
- Allow dataservice archive [#3238](https://github.com/opendatateam/udata/pull/3238)
- Improve OGC service detection to expose in RDF [#3241](https://github.com/opendatateam/udata/pull/3241)
- Don’t duplicate datasets with a harvest.remote_id URI when harvesting [#3219](https://github.com/opendatateam/udata/pull/3219)
- Fix version number build in CI [#3244](https://github.com/opendatateam/udata/pull/3244)

## 10.0.6 (2024-12-19)

- Ignore inactive sources at harvest time [#3226](https://github.com/opendatateam/udata/pull/3226)
    - If some harvest sources were marked inactive by mistake, they won't get executed anymore
- Organization url is now a URLField and should be a valid URL [#3227](https://github.com/opendatateam/udata/pull/3227)
- Fix the `parse-url` command [#3225](https://github.com/opendatateam/udata/pull/3225)
- Add `with_drafts` argument to posts API [#3229](https://github.com/opendatateam/udata/pull/3229)
- Fix failing dataset save in update reuses metrics [#3230](https://github.com/opendatateam/udata/pull/3230)
- Fix catalog RDF by preventing memory increase on getting dataservice hvd tags [#3231](https://github.com/opendatateam/udata/pull/3231)
- Update purge tasks [#3167](https://github.com/opendatateam/udata/pull/3167)
- Trigger GitLab infra deployment through simple-scaffolding script [#3232](https://github.com/opendatateam/udata/pull/3232)

## 10.0.5 (2024-12-09)

- Add list transfers endpoint / Save user requesting the transfer [#3211](https://github.com/opendatateam/udata/pull/3211)
- Add dataservice csv adapter [#3208](https://github.com/opendatateam/udata/pull/3208)
- Add url_for for dataservices and mail notifications [#3213](https://github.com/opendatateam/udata/pull/3213)
- Compute dataservices metrics on org, user and site [#3209](https://github.com/opendatateam/udata/pull/3209)
- Update default method blocklist for READ ONLY mode [#3212](https://github.com/opendatateam/udata/pull/3212)
- The API will now return all the datasets a user has access to, including deleted of private ones that they're the owners of [#3214](https://github.com/opendatateam/udata/pull/3214)
- Rename administration labels from "Private" to "Draft" [#3217](https://github.com/opendatateam/udata/pull/3217)
- Add partial obfuscation of email for members [#3220](https://github.com/opendatateam/udata/pull/3220)
- Reuse url is now a URLField and should be a valid URL [#3222](https://github.com/opendatateam/udata/pull/3222)

## 10.0.4 (2024-11-29)

- Add created and last_modified sorts on dataservice list [#3206](https://github.com/opendatateam/udata/pull/3206)
- Fix dataservice metadata_modified_at update in API [#3207](https://github.com/opendatateam/udata/pull/3207)
- Escape modal title in admin [#3210](https://github.com/opendatateam/udata/pull/3210)
- feat: handle multiple tags on datasets and topics apis [#3204](https://github.com/opendatateam/udata/pull/3204)

## 10.0.3 (2024-11-27)

- Expose OGC services distributions as dataservice [#3203](https://github.com/opendatateam/udata/pull/3203)
- Add a matomo "campaign" parameter on links in emails if `MAIL_CAMPAIGN` is configured [#3190](https://github.com/opendatateam/udata/pull/3190)
- Use a safe XML parser that doesn't resolve entities, update lxml to 5.3.0 [#3205](https://github.com/opendatateam/udata/pull/3205)
- Add DCAT-AP HVD properties in RDF output if the dataservice or its datasets are tagged hvd [#3187](https://github.com/opendatateam/udata/pull/3187)
- Only keep the "local authority" org badge if it's also a "public service" [#3200](https://github.com/opendatateam/udata/pull/3200)

## 10.0.2 (2024-11-19)

- Use correct DCAT.service predicate in RDF output [#3199](https://github.com/opendatateam/udata/pull/3199)
- Fix the Badge.badge_label method [#3198](https://github.com/opendatateam/udata/pull/3198)
- Skip servesDataset for tabular API dataservice (temporary fix) [#3196](https://github.com/opendatateam/udata/pull/3196)

## 10.0.1 (2024-11-15)

- Add more comments and types in the `api_field.py` "lib" [#3174](https://github.com/opendatateam/udata/pull/3174)
- Allow overriding of badges (for example in plugins like udata-front) [#3191](https://github.com/opendatateam/udata/pull/3191)
- Add link to new admin in existing udata admin based on `NEW_ADMIN_URL` setting [#3194](https://github.com/opendatateam/udata/pull/3194)
- Add business documentation url property on dataservice [#3193](https://github.com/opendatateam/udata/pull/3193)
- Expose the dataset's alternate identifier in RDF [#3186](https://github.com/opendatateam/udata/pull/3186)

## 10.0.0 (2024-11-07)

- **breaking change** Migrate organization badges label to lowercase [#3182](https://github.com/opendatateam/udata/pull/3182)
- Add contact_form in ContactPoint api fields [#3175](https://github.com/opendatateam/udata/pull/3175)
- Expose contact point in DCAT RDF [#3179](https://github.com/opendatateam/udata/pull/3179)
- Use trailing slashes for the upload files URLs [#3177](https://github.com/opendatateam/udata/pull/3177)
- Use hydra's RESTful endpoint URLs [#3146](https://github.com/opendatateam/udata/pull/3146)
- Return dataservices visible to the user [#3180](https://github.com/opendatateam/udata/pull/3180)
- Fix flaky "duplicated email" importing fixtures tests [#3176](https://github.com/opendatateam/udata/pull/3176)
- Fix deprecated CircleCI config [#3181](https://github.com/opendatateam/udata/pull/3181)
- Use proper RESTful Hydra API endpoints [#3178](https://github.com/opendatateam/udata/pull/3178)
- Add a "filter by organization badge" for datasets, dataservices, reuses and organizations [#3155](https://github.com/opendatateam/udata/pull/3155)
    * you will need https://github.com/opendatateam/udata-search-service/pull/49 for the search service
- Add dataservices search with search-service [#3171](https://github.com/opendatateam/udata/pull/3171)
    * you will need https://github.com/opendatateam/udata-search-service/pull/48
- Expose the "landingPage" in DCAT RDF [#3183](https://github.com/opendatateam/udata/pull/3183)
- Licence.guess: extract first URL for better matching [#3185](https://github.com/opendatateam/udata/pull/3185)

## 9.2.4 (2024-10-22)

- Add a job to bind Tabular API to its datasets [#3162](https://github.com/opendatateam/udata/pull/3162)
- Expose dataservices' datasets by link instead of list [#3156](https://github.com/opendatateam/udata/pull/3156)
- CSW ISO Harvest: add extra_configs.remote_url_prefix [#3157](https://github.com/opendatateam/udata/pull/3157)
- DCAT harvest : Refactor DCAT extras handling in rdf parsing [#3054](https://github.com/opendatateam/udata/pull/3054). `accesRights`, `rights` and `license` are now in `extras["dcat"]` for both datasets and resources. `accessRights` can be infered for a dataset from its resources.

## 9.2.3 (2024-10-14)

- Add migration to delete duplicate resources due to ODS harvesting [#3158](https://github.com/opendatateam/udata/pull/3158)
- Add discussion.posted_on in discussion sort choices [3168](https://github.com/opendatateam/udata/pull/3168)

## 9.2.2 (2024-10-08)

- Add a filter on organization and document sort parameters in the `/discussions` endpoint [#3147](https://github.com/opendatateam/udata/pull/3147)
- Move discussion catalog creation and add fields [#3152](https://github.com/opendatateam/udata/pull/3152) and [#3154](https://github.com/opendatateam/udata/pull/3154)
- Add resources formats and harvest remote_url on dataset catalog [#3159](https://github.com/opendatateam/udata/pull/3159)
- Add contact form in contact point model [#3164](https://github.com/opendatateam/udata/pull/3164)
- Make base_api_url optional in dataservice [https://github.com/opendatateam/udata/pull/3163](#3163)

## 9.2.1 (2024-09-23)

- Enable basic search on dataservices [#3148](https://github.com/opendatateam/udata/pull/3148)

## 9.2.0 (2024-09-13)

- Allow OAuth clients without secrets [#3138](https://github.com/opendatateam/udata/pull/3138)
- Add a `archived` button for datasets and reuses on frontend admin [#3104](https://github.com/opendatateam/udata/pull/3104)
- **breaking change** Return all the reuses available to a user on the /reuses endpoint, including the private and deleted ones they own [#3140](https://github.com/opendatateam/udata/pull/3140).
- Fix undelete reuse and dataservices [#3141](https://github.com/opendatateam/udata/pull/3141)
- Add a minimal publiccode.yml [#3144](https://github.com/opendatateam/udata/pull/3144)
- Fix the boolean filters in the API for the "new system" endpoints [#3139](https://github.com/opendatateam/udata/pull/3139)
- Update authlib dependency from 0.14.3 to 1.3.1 [#3135](https://github.com/opendatateam/udata/pull/3135)
- Add CORS on resource redirect [#3145](https://github.com/opendatateam/udata/pull/3145)

## 9.1.4 (2024-08-26)

- Fix many linting issues reported by ruff [#3118](https://github.com/opendatateam/udata/pull/3118)
- Import the dataservice's organization from the fixtures [#3121](https://github.com/opendatateam/udata/pull/3121)
- Convert reuse to new API system [#3066](https://github.com/opendatateam/udata/pull/3066)
- Fix circular import error [#3128](https://github.com/opendatateam/udata/pull/3128)
- Add an option to specify the port when using `inv serve` [#3123](https://github.com/opendatateam/udata/pull/3123)
- Add a new `related_to` filter parameter to the activities API endpoint [#3127](https://github.com/opendatateam/udata/pull/3127)
- Properly import the `Discussion.closed_by` from the fixtures [#3125](https://github.com/opendatateam/udata/pull/3125)
- Send an API token to Hydra when publishing resource events [#3130](https://github.com/opendatateam/udata/pull/3130)
- Add `last_login_at` to org members API [#3133](https://github.com/opendatateam/udata/pull/3133)
- Always add Vary even for non CORS requests [#3132](https://github.com/opendatateam/udata/pull/3132)
- Add acronym in organization csv catalog [#3134](https://github.com/opendatateam/udata/pull/3134)
- Limit the number of user suggestions [#3131](https://github.com/opendatateam/udata/pull/3131)

## 9.1.3 (2024-08-01)

- Adds latest `sentry-sdk[flask]` as an install dependency, and update Sentry logic to be able to send environment, app version and profiling/performance info [#3086](https://github.com/opendatateam/udata/pull/3086)
- Add report get endpoint and make report get and list admin only [#3115](https://github.com/opendatateam/udata/pull/3115)
- Fix the version of udata-fixtures used by `udata import-fixtures` [#3114](https://github.com/opendatateam/udata/pull/3114)
- Update to the version v2.0.0 of udata-fixtures (with the dataservices)
- Add type hints [#3111](https://github.com/opendatateam/udata/pull/3111)
- Make sure requests v2.32.3 is used everywhere consistently [#3116](https://github.com/opendatateam/udata/pull/3116)
- Expose a dataservice in its organization's catalog, and expose a dataservice's catalog [#3122](https://github.com/opendatateam/udata/pull/3122)

## 9.1.2 (2024-07-29)

- Add a `archived` field for reuses [#3088](https://github.com/opendatateam/udata/pull/3088)
- Add linter and formatter with `pyproject.toml` config, add lint and formatting step in CI, add pre-commit hook to lint and format, update docs and lint and format the code [#3085](https://github.com/opendatateam/udata/pull/3085)
- Revamp CORS: remove flask-cors to always returns 204 on OPTIONS request [#3074](https://github.com/opendatateam/udata/pull/3074)
- Update pinned dependencies according to project dependencies, without updating any project dependencies [#3089](https://github.com/opendatateam/udata/pull/3089)
- Add "run" button to harvesters (configurable with `HARVEST_ENABLE_MANUAL_RUN`) [#3092](https://github.com/opendatateam/udata/pull/3092)
- Move from `object_type` / `object_id` to `subject_type` / `subject_id` in reports API [#3094](https://github.com/opendatateam/udata/pull/3094)
- Allow to report without being authenticated [#3096](https://github.com/opendatateam/udata/pull/3096)
- Add a warning on harvest source deletion [#3098](https://github.com/opendatateam/udata/pull/3098)
- Fix license in dataservices API (now returns ID instead of title) [#3097](https://github.com/opendatateam/udata/pull/3097)
- Fix missing title on new dataset preview [#3100](https://github.com/opendatateam/udata/pull/3100)
- Fix the fixtures tests which was not running, and then was failing [#3105](https://github.com/opendatateam/udata/pull/3105)
- Refactoring of the fixtures, the `generate-fixtures` command has been renamed to `import-fixtures` [#3106](https://github.com/opendatateam/udata/pull/3106)

## 9.1.1 (2024-07-16)

- Add correct owner permissions on harvest sources [#3091](https://github.com/opendatateam/udata/pull/3091)

## 9.1.0 (2024-07-11)

- Add reports backend [#3069](https://github.com/opendatateam/udata/pull/3069) and [#3078](https://github.com/opendatateam/udata/pull/3078)
- Improve `udata db check-integrity` (perfs, Sentry notifications…) [#3026](https://github.com/opendatateam/udata/pull/3026)
- Harvest dataservices [#3029](https://github.com/opendatateam/udata/pull/3029)
- Refactor catalog exports [#3052](https://github.com/opendatateam/udata/pull/3052)
- Add a filter to filter dataservices by dataset [#3056](https://github.com/opendatateam/udata/pull/3056)
- Fix reuses' datasets references [#3057](https://github.com/opendatateam/udata/pull/3057)
- Save and show harvest logs [#3053](https://github.com/opendatateam/udata/pull/3053)
- Fix missing `ObjectId` validation on `/sources` endpoint [#3060](https://github.com/opendatateam/udata/pull/3060)
- Improve URL validation errors [#3063](https://github.com/opendatateam/udata/pull/3063) [#2768](https://github.com/opendatateam/udata/pull/2768)
- Do not return full dataset objects on dataservices endpoints [#3068](https://github.com/opendatateam/udata/pull/3068)
- Update markdown base settings [#3067](https://github.com/opendatateam/udata/pull/3067)
- Prevent tagging as spam owners' messages [#3071](https://github.com/opendatateam/udata/pull/3071)[#3076](https://github.com/opendatateam/udata/pull/3076)
- Add api endpoint /me/org_topics/ [#3070](https://github.com/opendatateam/udata/pull/3070)
- Expose dataservices in RDF catalog [#3058](https://github.com/opendatateam/udata/pull/3058) [#3075](https://github.com/opendatateam/udata/pull/3075)
- CORS: always returns 204 on OPTIONS request [#3046](https://github.com/opendatateam/udata/pull/3046)

## 9.0.0 (2024-06-07)

- **breaking change** Harvest backend is now sync [#3030](https://github.com/opendatateam/udata/pull/3030)
- Add DCAT-AP HVD properties in RDF output if the dataset is tagged hvd [#3050](https://github.com/opendatateam/udata/pull/3050)
- Allow dataservices to be discussed and followed [#3049](https://github.com/opendatateam/udata/pull/3049)
- Add purge-dataservices job [#3049](https://github.com/opendatateam/udata/pull/3049)
- Harvest all the available polygons from a spatial coverage [#3039](https://github.com/opendatateam/udata/pull/3039)

## 8.0.1 (2024-05-28)

- Add dataservices in beta [#2986](https://github.com/opendatateam/udata/pull/2986)
- Remove deprecated `metrics_for` route [#3022](https://github.com/opendatateam/udata/pull/3022)
- Fix spatial coverage fetching perfs. Need to schedule `compute-geozones-metrics` [#3018](https://github.com/opendatateam/udata/pull/3018)
- Delete a user without sending mail [#3031](https://github.com/opendatateam/udata/pull/3031)
- Convert known HVD categories used as theme to keywords [#3014](https://github.com/opendatateam/udata/pull/3014)
- Allow for series in CSW ISO 19139 DCAT backend [#3028](https://github.com/opendatateam/udata/pull/3028)
- Add `email` to membership request list API response, add `since` to org members API responses, add `email` to members of org on show org endpoint for org's admins and editors [#3038](https://github.com/opendatateam/udata/pull/3038)
- Add `resources_downloads` to datasets metrics [#3042](https://github.com/opendatateam/udata/pull/3042)
- Fix do not override resources extras on admin during update [#3043](https://github.com/opendatateam/udata/pull/3043)
- Endpoint /users is now protected by admin permissions [#3047](https://github.com/opendatateam/udata/pull/3047)
- Fix trailing `/` inside `GeoZone` routes not redirecting. Disallow `/` inside `GeoZone` ids [#3045](https://github.com/opendatateam/udata/pull/3045)

## 8.0.0 (2024-04-23)

- **breaking change** Migrate to Python 3.11 [#2992](https://github.com/opendatateam/udata/pull/2992) [#3021](https://github.com/opendatateam/udata/pull/3021)
- **breaking change** Fix datetime serialization in extras (return ISO string in JSON). Warning, `ujson` shouldn't be installed anymore on the project to allow `cls` parameter to override the JSONEncoder [#3019](https://github.com/opendatateam/udata/pull/3019)
- Fix missing `bcrypt` dependency [#3019](https://github.com/opendatateam/udata/pull/3019)

## 7.0.7 (2024-04-16)

- :warning: **breaking change** `DATASET_MAX_RESOURCES_UNCOLLAPSED` config is removed.
- Replace schemas API with a simple proxy to the `schemas.json` file [#2989](https://github.com/opendatateam/udata/pull/2989)
- Topic: add filters in API [#3007](https://github.com/opendatateam/udata/pull/3007)
- Move constants outside `models.py` files to `constants.py` [#3001](https://github.com/opendatateam/udata/pull/3001)
- Move `db` and Mongo fields classes outside `udata.models` [#3005](https://github.com/opendatateam/udata/pull/3005)
- :warning: Update LICENSE_GROUPS config layout [#3010](https://github.com/opendatateam/udata/pull/3010)
- Remove unused dependencies [#3006](https://github.com/opendatateam/udata/pull/3006)
- Move `FieldValidationError` into its own module and add an error handler [#3012](https://github.com/opendatateam/udata/pull/3012)
- Move some `import User` to runtime imports [#3013](https://github.com/opendatateam/udata/pull/3013)
- Move `Owned` mixin to its own module [#3008](https://github.com/opendatateam/udata/pull/3008)
- Move `badge_fields` to separate module than `models.py` [#3011](https://github.com/opendatateam/udata/pull/3011)

## 7.0.6 (2024-03-29)

- Add new harvester for ISO DCAT with XSLT transform [#2982](https://github.com/opendatateam/udata/pull/2982)
- Fix, do not fail on spatial coverage harvesting exception and allow literal spatial BBOX from Arcgis [2998](https://github.com/opendatateam/udata/pull/2998)
- Mock calls to example.com [#3000](https://github.com/opendatateam/udata/pull/3000)
- Fix duplicate logs in console commands [#2996](https://github.com/opendatateam/udata/pull/2996)
- Refactor `Activity.kwargs` into `Activity.extras` to facilitate its usage [#2999](https://github.com/opendatateam/udata/pull/2999)
- :warning: Datasets without resources are now visible and indexable [#2997](https://github.com/opendatateam/udata/pull/2997)

## 7.0.5 (2024-03-20)

- Add spatial coverage harvesting [#2959](https://github.com/opendatateam/udata/pull/2959) [#2991](https://github.com/opendatateam/udata/pull/2991)
- Fix: updating a dataset without `private` do not reset `private` to `False`, the previous saved value is kept [#2955](https://github.com/opendatateam/udata/pull/2955)
- Fix: return the correct error when no `Content-Type` is sent instead of 500 [#2967](https://github.com/opendatateam/udata/pull/2967)
- Improve documentation for API errors [#2952](https://github.com/opendatateam/udata/pull/2965)
- Allow harvesting of big catalog (bigger than 16MB) [#2980](https://github.com/opendatateam/udata/pull/2980) [2985](https://github.com/opendatateam/udata/pull/2985)
- Add downloads' count to organizations CSV [#2973](https://github.com/opendatateam/udata/pull/2973)
- Add 3 new badges to the organization model : `company`, `association` and `local authority` [#2984](https://github.com/opendatateam/udata/pull/2984)
- Prevent geozones listed ad `deleted` to be loaded [#2983](https://github.com/opendatateam/udata/pull/2983) [#2993](https://github.com/opendatateam/udata/pull/2993)
- Topic: add spatial field [#2988](https://github.com/opendatateam/udata/pull/2988)
- Topic: add last_modified field [#2987](https://github.com/opendatateam/udata/pull/2987)
- Add stacktraces to CSV errors [#2990](https://github.com/opendatateam/udata/pull/2990)
- Fix harvesting of DCT.conformsTo for complex inner information [#2994](https://github.com/opendatateam/udata/pull/2994)

## 7.0.4 (2024-02-27)

- Add rotate password command [#2966](https://github.com/opendatateam/udata/pull/2966)
- Custom extras metadata [#2921](https://github.com/opendatateam/udata/pull/2921):
  - Organization can nom define a custom metadata of a choosen type
  - Dataset belonging to the organization can assign a value to the defined metadata
  - Metadata value must match the choosen type by the organization
- Harvest DCAT conformsTo into schemas for resources and datasets [#2949](https://github.com/opendatateam/udata/pull/2949) [#2970](https://github.com/opendatateam/udata/pull/2970) [#2972](https://github.com/opendatateam/udata/pull/2972) [#2976](https://github.com/opendatateam/udata/pull/2976)
- Better reporting in spam detection (show the writer of the discussion/message) [#2965](https://github.com/opendatateam/udata/pull/2965)
- Fix: spam lang detection not lowering input resulting in false positives [#2965](https://github.com/opendatateam/udata/pull/2965)
- Fix: do not send mail about discussions when there is no owner / no organisation members [#2962](https://github.com/opendatateam/udata/pull/2962)
- Fix: 'backend' is now required in `HarvestSource` [#2962](https://github.com/opendatateam/udata/pull/2962)
- Fix: URL to organizations in mails are now independent from `udata-front` (show the URL of the API if no `udata-front`) [#2962](https://github.com/opendatateam/udata/pull/2962)
- Add harvested dcat properties as extras [#2968](https://github.com/opendatateam/udata/pull/2968):
  - DCT.provenance [0..n]
  - DCT.accessRights [0..1]
- Generate translations file [#2974](https://github.com/opendatateam/udata/pull/2974)
- Fix contact point test with missing translation [#2977](https://github.com/opendatateam/udata/pull/2977)
- Remove documentation about maintenance branches [#2979](https://github.com/opendatateam/udata/pull/2979)

## 7.0.3 (2024-02-15)

- Add spam detection and prevention logic on discussion model [#2954](https://github.com/opendatateam/udata/pull/2954) [#2963](https://github.com/opendatateam/udata/pull/2963)
- Fix reuses inside database without private information (default to public) [#2951](https://github.com/opendatateam/udata/pull/2951)
- Fix: you can now remove schema from a resource in the admin [#2950](https://github.com/opendatateam/udata/pull/2950)
- Fix: refuse an organisation access request when multiple access requests are pending [#2960](https://github.com/opendatateam/udata/pull/2960)
- Add downloads count in datasets' CSV [#2953](https://github.com/opendatateam/udata/pull/2953)
- Allow dicts in datasets' extras [#2958](https://github.com/opendatateam/udata/pull/2958)


## 7.0.2 (2024-01-23)

- Improve search serialization perfs for datasets in big topics [#2937](https://github.com/opendatateam/udata/pull/2937)
- Migrate to Flask-Babel because of Flask-BabelEx deprecation [#2897](https://github.com/opendatateam/udata/pull/2897)
- Contact points feature [#2914](https://github.com/opendatateam/udata/pull/2914) [#2943](https://github.com/opendatateam/udata/pull/2943):
  - Users and Organizations can now define a list of contact points
  - Api endpoint for creating, updating and deleting contact points
  - Datasets can define one contact point, among the list of the organization or the user owning the dataset.
  - Defining a contact point for a dataset is done throught a form field
- Allow wildcards in redirect_uris for Oauth2Client [#2935](https://github.com/opendatateam/udata/pull/2935)
- Allow for being one day late on update fulfilled in time [#2941](https://github.com/opendatateam/udata/pull/2941)
- When a topic is deleted, corresponding discussions are purged [#2944](https://github.com/opendatateam/udata/pull/2944)

## 7.0.1 (2023-12-06)

- Add sorting in geozone suggest API endpoint to return zones based on their admin level [#2936](https://github.com/opendatateam/udata/pull/2936)

## 7.0.0 (2023-12-04)

- Prevent sending post_save signals on extras update [#2919](https://github.com/opendatateam/udata/pull/2919)
- Add topic filter on datasets list [#2915](https://github.com/opendatateam/udata/pull/2915)
- Topics: API v2 endpoints [#2913](https://github.com/opendatateam/udata/pull/2913)
- Allow for discussions on Topics [#2922](https://github.com/opendatateam/udata/pull/2922)
- Raise for status on DCAT harvester calls [#2927](https://github.com/opendatateam/udata/pull/2927)
- Harvest dcterms:hasPart as 'other' resource in DCAT [#2928](https://github.com/opendatateam/udata/pull/2928)
- Make sure harvested resources are marked as remote [#2931](https://github.com/opendatateam/udata/pull/2931)
- Use GET and POST harvest BaseBackend utility to have user-agent [#2930](https://github.com/opendatateam/udata/pull/2930)
- Use LazyReferenceField on Topic datasets and reuses [#2924](https://github.com/opendatateam/udata/pull/2924)
- Use harvested dates and not max with internal [#2932](https://github.com/opendatateam/udata/pull/2932)
- Better rdf frequency resilience [#2933](https://github.com/opendatateam/udata/pull/2933)
- :warning: **breaking change** Geozone refactor [#2878](https://github.com/opendatateam/udata/pull/2878):
  - Complete Geozone model refactor, keeping only fields `slug`, `name`, `code`, `level` and adding `uri`
  - Removed parent and validity concept
  - To deploy:
    - Datasets with geozone will return a 500 due to `mongoengine.errors.FieldDoesNotExist: The fields "{'flag', 'dbpedia', ...}" do not exist on the document "GeoZone"`
    - `udata spatial load -d` to load new geozones into the database
    - `udata spatial migrate` to migrate datasets geozones to new ones
    - Reindex datasets (`udata search index dataset`) if using [udata-search-service](https://github.com/opendatateam/udata-search-service)
  - Removed forgotten fields in search [#2934](https://github.com/opendatateam/udata/pull/2934)

## 6.2.0 (2023-10-26)

### New & Improved

- Topics have been refactored and are no more deprecated:
  - Topics creation, update and deletion are now opened to all users [#2898](https://github.com/opendatateam/udata/pull/2898)
  - Topics are now `db.Owned` and searchable by `id` in dataset search [#2901](https://github.com/opendatateam/udata/pull/2901) [#2917](https://github.com/opendatateam/udata/pull/2917)
  - Remove `deleted` api field that does not exist [#2903](https://github.com/opendatateam/udata/pull/2903)
  - Add `created_at`field to topic's model [#2904](https://github.com/opendatateam/udata/pull/2904)
  - Topics can now be filtered by `tag` field [#2904](https://github.com/opendatateam/udata/pull/2904)
  - Topics can now be queried by test search in `name` field with `q` argument [#2904](https://github.com/opendatateam/udata/pull/2904)
- Add support for a CSW harvester using DCAT format [#2800](https://github.com/opendatateam/udata/pull/2800)
- Add German to udata translations [2899](https://github.com/opendatateam/udata/pull/2899)[2909](https://github.com/opendatateam/udata/pull/2909)
- Add harvesters count to site metrics [#2890](https://github.com/opendatateam/udata/pull/2890)
- Use a single session for reindex [#2891](https://github.com/opendatateam/udata/pull/2891)

- Fix site title and keywords never get updated [#2900](https://github.com/opendatateam/udata/pull/2900)
- Reuse's extras are now exposed by API [#2905](https://github.com/opendatateam/udata/pull/2905)
- Add configuration settings to enhance cookies security [#2910](https://github.com/opendatateam/udata/pull/2910)
- Add items.dataset to HarvestJob indexes [#2907](https://github.com/opendatateam/udata/pull/2907)
- Consider acronym when suggesting organization [#2918](https://github.com/opendatateam/udata/pull/2918)

### Fixes

- Return 400 instead of 500 in case of not ObjectID arg in API [#2889](https://github.com/opendatateam/udata/pull/2889)
- Fix default community resource sort parser [#2908](https://github.com/opendatateam/udata/pull/2908)

### Deprecation

- Python 3.7 is now deprecated and will be removed in upcoming release [#2859](https://github.com/opendatateam/udata/pull/2859)
- GeoZone model will be heavily refactored for a simplified version [#2878](https://github.com/opendatateam/udata/pull/2878)

## 6.1.7 (2023-09-01)

- Fix slug overflow with index suffix when reaching max_length [#2874](https://github.com/opendatateam/udata/pull/2874)
- Add extra field to topic model and add it to the dataset search adapter [#2876](https://github.com/opendatateam/udata/pull/2876)
- Upgrade pyyaml in develop and doc deps [#2880](https://github.com/opendatateam/udata/pull/2880)
- Expose dataset's `*_internal` dates in a nested `internal` nested field in api marshalling [#2862](https://github.com/opendatateam/udata/pull/2862)
- Add `business_number_id` metadata for organizations [#2871](https://github.com/opendatateam/udata/pull/2871) [#2887](https://github.com/opendatateam/udata/pull/2887)
- Return 403 when posting comment on discussion closed [#2881](https://github.com/opendatateam/udata/pull/2881)
- Ensure rdf parsed frequency is lowercase [#2883](https://github.com/opendatateam/udata/pull/2883)
- Add a dict of URIs to replace in a RDF graph at harvest time [#2884](https://github.com/opendatateam/udata/pull/2884)
- Fix duplicate recipients in new comments mail [#2886](https://github.com/opendatateam/udata/pull/2886)
- Add type to resource csv adapter [#2888](https://github.com/opendatateam/udata/pull/2888)

## 6.1.6 (2023-07-19)

- Improve DCAT harvest of mime type [#2857](https://github.com/opendatateam/udata/pull/2857)
- Don't crash on files not found when purging resources [2858](https://github.com/opendatateam/udata/pull/2858)
- Improve DCAT catalog exposed [#2860](https://github.com/opendatateam/udata/pull/2860)
- Use the resource's extra `analysis:last-modified-at` in the `last_modified` property [#2863](https://github.com/opendatateam/udata/pull/2863)
- Add optionnal harvest validation form [#2864](https://github.com/opendatateam/udata/pull/2864)
- Fix dataset list default sorting [#2867](https://github.com/opendatateam/udata/pull/2867)
- Update API doc link [#2866](https://github.com/opendatateam/udata/pull/2866)
- Update admin quality progress bar [#2872](https://github.com/opendatateam/udata/pull/2872)

## 6.1.5 (2023-06-19)

- Specify *public* datasets and reuses in admin count [#2852](https://github.com/opendatateam/udata/pull/2852)
- Fix url params being stripped in markdown for internal URLs [#2855](https://github.com/opendatateam/udata/pull/2855)

## 6.1.4 (2023-05-16)

- Upgrade development dependencies [#2844](https://github.com/opendatateam/udata/pull/2844)
- Compile translations for testing [#2845](https://github.com/opendatateam/udata/pull/2845)
- Add user arg to discussion list API [#2842](https://github.com/opendatateam/udata/pull/2842)
- No more sending email, slug and user name to sentry [#2846](https://github.com/opendatateam/udata/pull/2846)
- Add test for passwordless user [#2848](https://github.com/opendatateam/udata/pull/2848)
- Parse IANA and EUROPA URIs format [#2849](https://github.com/opendatateam/udata/pull/2849)
- Dataset last update sorting:
    - Transmit dataset's `last_update` field to search service [#2847](https://github.com/opendatateam/udata/pull/2847)
    - Check if dataset's and resource's harvesting date `modified_at` are ealier than today's date [#2850](https://github.com/opendatateam/udata/pull/2850)
- Upgrade mongoengine and storage deps [#2839](https://github.com/opendatateam/udata/pull/2839):
    - Upgrade flask-storage 1.0.0 -> 1.3.2
    - Upgrade flask-mongoengine 0.9.5 -> 1.0.0, now returning a ValidationError on get_or_404 on invalid id
    - Upgrade mongoengine 0.26.0 -> 0.27.0
-  Prevent raising unecessary error in index command [#2851](https://github.com/opendatateam/udata/pull/2851)
-  Use `datetime.utcnow` to make sure to handle utc datetimes [#2853](https://github.com/opendatateam/udata/pull/2853)

## 6.1.3 (2023-04-18)

- Fix XSS vulnerability: escape user content in selectize items in admin [#2843](https://github.com/opendatateam/udata/pull/2843)
- Fix schema is undefined when checking for schema.url in admin resource form [#2837](https://github.com/opendatateam/udata/pull/2837)
- Fix to_naive_datetime in harvest preview [#2835](https://github.com/opendatateam/udata/pull/2835)
- :warning: Flask-Security update to enable `GenericResponses` [#2826](https://github.com/opendatateam/udata/pull/2826):
    - Upgrade Flask-Security 4.5.1 -> 5.1.1
    - Upgrade WTForms 2.2.1 -> 3.0.1
    - Upgrade WTForms-json 0.3.3 -> 0.3.5
    - New security email template for existing users
- Fix SelectField validation failure following WTForms upgrade [#2841](https://github.com/opendatateam/udata/pull/2841)
- Add `format_timedelta` to `udata.i18n` [#2836](https://github.com/opendatateam/udata/pull/2836)
- Improve send_mail resilience with refused address among recipients [#2840](https://github.com/opendatateam/udata/pull/2840)

## 6.1.2 (2023-03-28)

- Resources schema can now have an URL field. [#2825](https://github.com/opendatateam/udata/pull/2825)
- Fix URLField validation error message [#2831](https://github.com/opendatateam/udata/pull/2831)
- Dates renaming to provide more relevant computed dates between internal and harvested dates [#2815](https://github.com/opendatateam/udata/pull/2815):
    - Removed `published` attribute from Resource model
    - Renamed `created_at` and `last_modified` of Dataset model to `created_at_internal` and `last_modified_internal`
    - Renamed `created_at` and `modified` of Resource model to `created_at_internal` and `last_modified_internal`
    - Added `created_at` computed property in Dataset and Resource model to provide harvested date if present and internal otherwise
    - Added `last_modified` computed property in Dataset and Resource model to provide max date between internal and harvested date
- Fix for PR [#2815](https://github.com/opendatateam/udata/pull/2815) [#2832](https://github.com/opendatateam/udata/pull/2832)
- Fix following dates refactoring [#2815](https://github.com/opendatateam/udata/pull/2815) [#2832](https://github.com/opendatateam/udata/pull/2832)
- Fix dcat harvesting on dcat:Dataset with blank nodes [#2834](https://github.com/opendatateam/udata/pull/2834)
- Add dataset archived field in resource catalog [#2833](https://github.com/opendatateam/udata/pull/2833)

## 6.1.1 (2023-03-17)

- Fix edge case on aware datetime string [#2827](https://github.com/opendatateam/udata/pull/2827)
- :warning: MongoDB support up to 6.0.4 [#2819](https://github.com/opendatateam/udata/pull/2819):
    - Older versions of MongoDB >=3.6 are still supported
    - Upgrade must be done release by release to set the `FeatureCompatibilityVersion` variable like stated in [this](https://www.mongodb.com/docs/v4.2/release-notes/4.0/#upgrade-procedures) documentation.
    - Upgrade pymongo 3.10.1 -> 4.3.3
    - Upgrade mongoengine 0.20.0 -> 0.26.0
- Add IATA `ssim` among allowed file extensions [#2828](https://github.com/opendatateam/udata/pull/2828)
- Copy user mail card back from udata-front [#2822](https://github.com/opendatateam/udata/pull/2822)
- Upgrade node to a version still available [#2830](https://github.com/opendatateam/udata/pull/2830)

## 6.1.0 (2023-03-07)

- :warning: Upgrading Flask to 2.1.2, leading to an upgrade of click (8.0), Flask-BabelEx (0.9.4), Flask-Caching (2.0.2), flask-storage (1.0.0) instead of flask-fs, Flask-Login (0.6.2), flask-restx (1.0.5), Flask-Security-Too (4.1.5), Jinja2 (3.1.2), pillow (9.2.0), werkzeug (2.2.2) [#2816](https://github.com/opendatateam/udata/pull/2816)
  - Use the full path to the caching backend in `CACHE_TYPE`, ex: `flask_caching.backends.redis`. Named backends are deprecated.
  - Werkzeug redirect now returns the relative url as location in response (https://github.com/pallets/werkzeug/issues/2352).
  - Removed functions have been replaced (`contextfilter` and `contextfunction` from Jinja, root imports and `Href` from Werkzeug, `JSONWebSignatureSerializer` from itsdangerous)
  - Prevent multiple blueprint with same name registration (not supported anymore in Flask).
- Removed all code logic related to the `published` date in resource model, now deprecated. :warning: The attribute itself was left in the model because of the complexity of the migration [#2807](https://github.com/opendatateam/udata/pull/2807)
- Add `xlsx` and `docx` as closed format for quality score [#2814](https://github.com/opendatateam/udata/pull/2814)
- Flush latest rows in csv catalog export before storing file [#2818](https://github.com/opendatateam/udata/pull/2818)
- Exposed dates through API are now timezone aware [#2810](https://github.com/opendatateam/udata/pull/2810)
- Fix frequency reminder [#2821](https://github.com/opendatateam/udata/pull/2821)

## 6.0.2 (2023-02-06)

- Handle None values in dataset and resource extras endpoints [#2805](https://github.com/opendatateam/udata/pull/2805)
- Fix default license being selected in form in optional select group [#2809](https://github.com/opendatateam/udata/pull/2809)
- Fix only SHA1 checksum is accepted when uploading resources [#2808](https://github.com/opendatateam/udata/pull/2808)
- Fix organization metrics count [#2811](https://github.com/opendatateam/udata/pull/2811)
- Fix setuptools version used in CI [#2813](https://github.com/opendatateam/udata/pull/2813)
- Add `udata harvest clean` command [#2812](https://github.com/opendatateam/udata/pull/2812)

## 6.0.1 (2023-01-18)

- Add python version requirement <3.10 [#2798](https://github.com/opendatateam/udata/pull/2798)
- Fix date timezone and format for harvest previz [#2799](https://github.com/opendatateam/udata/pull/2799)
- Add support for DCAT startDate and endDate in temporal coverage [#2801](https://github.com/opendatateam/udata/pull/2801)
- New feature: Users can now change their email by themselves [#2792](https://github.com/opendatateam/udata/pull/2792)

## 6.0.0 (2023-01-09)

- :warning: Kafka removal [#2783](https://github.com/opendatateam/udata/pull/2783)[#2794](https://github.com/opendatateam/udata/pull/2794):
  - Resources events publication now uses webhooks
  - Search indexation (at runtime and with index command) are now made through HTTP requests.
  - If you use [udata-search-service](https://pypi.org/project/udata-search-service/), you need to upgrade to the >=2.0.0 version
- Add dedicated extras endpoints on resources and datasets [#2779](https://github.com/opendatateam/udata/pull/2779)
- Enrich catalog with harvest infos [#2789](https://github.com/opendatateam/udata/pull/2789)
- Add optionnal license select group custom setting for admin [#2786](https://github.com/opendatateam/udata/pull/2786)
- Make index setup optional on init based on config [#2797](https://github.com/opendatateam/udata/pull/2797)

## 5.0.2 (2022-11-29)

- :warning: Upgrade to `Flask-Security-Too` version 4.0.0 [#2772](https://github.com/opendatateam/udata/pull/2772):
  - New User model attribute `fs_uniquifier`, migration needed.
  - The `fs_uniquifier` is used to invalidate existing session in case of password reset.
  - The user's `fs_uniquifier` is used instead of the `id` for auth mecanism including permissions.
  - Exhaustive list of changes [here](https://flask-security-too.readthedocs.io/en/stable/changelog.html#version-4-0-0).
- Fix apiv2 swagger with harvest metadata and add apiv2 swagger tests [#2782](https://github.com/opendatateam/udata/pull/2782)
- Improve frequency criterion in quality score [#2771](https://github.com/opendatateam/udata/pull/2771)
- Add quality score to csv catalogs [#2785](https://github.com/opendatateam/udata/pull/2785)
- Optimize DCAT harvesting on large multiple-paged catalogs, introduce `HARVEST_MAX_ITEMS` development setting [#2781](https://github.com/opendatateam/udata/pull/2781)
- Add condition in security mail utils class to avoid mail sending according to config var [#2788](https://github.com/opendatateam/udata/pull/2788)

## 5.0.1 (2022-11-14)

- Fix resource harvest uri validation error [#2780](https://github.com/opendatateam/udata/pull/2780)

## 5.0.0 (2022-11-14)

- :warning: **Breaking change** Use dedicated dynamic harvest metadata for dataset and resources. A migration copies identifying fields from extras to this dedicated metadata field. Extras won't be used anymore for harvest-related information. udata-ckan, udata-ods and udata-front packages are impacted and should be upgraded accordingly [#2762](https://github.com/opendatateam/udata/pull/2762)

## 4.1.3 (2022-11-02)

- Fix image URLs for suggest endpoints [#2761](https://github.com/opendatateam/udata/pull/2761)
- Switch from `Flask-restplus` to its fork `Flask-rest-x` [2770](https://github.com/opendatateam/udata/pull/2770)
- Clean inactive harvest datasets. :warning: a migration archives datasets linked to inactive harvest sources [#2764](https://github.com/opendatateam/udata/pull/2764) [#2773](https://github.com/opendatateam/udata/pull/2773) [#2777](https://github.com/opendatateam/udata/pull/2777)
- Fix randomly failing suggest tests [#2775](https://github.com/opendatateam/udata/pull/2775)
- Fix alt attribute not shown on image [#2776](https://github.com/opendatateam/udata/pull/2776)

## 4.1.2 (2022-09-01)

- Clean up event code [#2751](https://github.com/opendatateam/udata/pull/2751)
- Replace mongo legacy image in CI [#2754](https://github.com/opendatateam/udata/pull/2754)
- Fixes test `test_suggest_datasets_api` by modifying condition [#2759](https://github.com/opendatateam/udata/pull/2759)
- Fix doc name duplicate on rdf endpoints [#2763](https://github.com/opendatateam/udata/pull/2763)

## 4.1.1 (2022-07-08)

- Quality score computation refactoring and now returning it in list datasets endpoint. Update was made in admin too. [#2746](https://github.com/opendatateam/udata/pull/2746)
- :warning: Manifest logic was removed and udata does now work as standalone [#2747](https://github.com/opendatateam/udata/pull/2747)
- Remove map related stuff [#2749](https://github.com/opendatateam/udata/pull/2749)
- Add library udata_event_service to produce Kafka messages [#2743](https://github.com/opendatateam/udata/pull/2743)

## 4.1.0 (2022-06-09)

- Add html support for posts [#2731](https://github.com/opendatateam/udata/pull/2731)
- Use mongo search if `SEARCH_SERVICE_API_URL` variable is not set [#2728](https://github.com/opendatateam/udata/pull/2728)
- Improve resource extension detection [#2729](https://github.com/opendatateam/udata/pull/2729/files)
- Remove resources in dataset search serialization [#2730](https://github.com/opendatateam/udata/pull/2730)
- Add endpoint to directly get specific resource by rid [#2732](https://github.com/opendatateam/udata/pull/2732).
- Publish kafka message when resource is created, modified or deleted [#2733](https://github.com/opendatateam/udata/pull/2733)
- Clean documentation and code with respect to independent search service [#2738](https://github.com/opendatateam/udata/pull/2738)
- Fix size argument in suggests endpoint and corresponding tests [#2739](https://github.com/opendatateam/udata/pull/2739)
- Add udata instance name prefix and action suffix for kafka topics [#2736](https://github.com/opendatateam/udata/pull/2736)
- Fix tokenisation by building an `AND` query (see comments in code) for mongo text search and pagination [#2740](https://github.com/opendatateam/udata/pull/2740)

## 4.0.2 (2022-05-04)

- Remove unused `_total_pages` search property [#2726](https://github.com/opendatateam/udata/pull/2726)
- Use -followers as default suggest sort on datasets, reuses and orgas [#2727](https://github.com/opendatateam/udata/pull/2727)
- Reintroduce user suggest with mongo contains [#2725](https://github.com/opendatateam/udata/pull/2725)

## 4.0.1 (2022-04-11)

- Removed `post_save` signal within `add_resource` and `update_resource` methods. [#2720](https://github.com/opendatateam/udata/pull/2720)
- Refactor and update documentation with latest udata updates [#2717](https://github.com/opendatateam/udata/pull/2717)
- Add harvest csv adapter for a catalog of harvesters [#2722](https://github.com/opendatateam/udata/pull/2722)

## 4.0.0 (2022-03-30)

### Breaking change

Search refactor [#2680](https://github.com/opendatateam/udata/pull/2680)
- :warning: Search changes [#2692](https://github.com/opendatateam/udata/pull/2692):
  - The search feature is not within udata anymore and queries a distant service.
  - The search feature is now optional and is enabled by setting the `SEARCH_SERVICE_API_URL` setting.
  - When search is not enabled, the search endpoints will return a `501 Not Implemented` error.
  - The ModelAdapter, SearchQuery and SearchResult patterns were kept but heavily refactored.
  - udata uses a Kafka producer to send documents to index to the search service.
  - udata uses HTTP request to query the search service.
- :warning: API changes [#2669](https://github.com/opendatateam/udata/pull/2669):
  - List endpoints for organizations, datasets, reuses and users are now querying MongoDB instead of ElasticSearch.
  - Those endpoints use MongoDB full text search when `q` argument is used. Some unused filters on this route were dropped.
  - A new API parser was implemented to replace the search one.
  - The previous ElasticSearch endpoints were moved to APIv2 with the following url pattern: `/{object}/search` (ex: `/datasets/search`).
- :warning: Suggest changes [#2685](https://github.com/opendatateam/udata/pull/2685) and [#2696](https://github.com/opendatateam/udata/pull/2696):
  - Current suggest implementation moved from an Elasticsearch index to a MongoDB query using the term `contains`.
  - The user suggest was entirely removed, as its existence is now less relevant because of the full text search.

## 3.3.3 (2022-03-29)

- Extend dcat properties support (frequency litteral, creation and modification date, landing page and abstract description) [#2715](https://github.com/opendatateam/udata/pull/2715)


## 3.3.2 (2022-03-01)

- **Deprecation**: Topics are now deprecated and will be removed in upcoming releases.
- Use title to improve License guess [#2697](https://github.com/opendatateam/udata/pull/2697)
- Add a `q` argument to the paginated datasets resources endpoint, to search through resources titles. [#2701](https://github.com/opendatateam/udata/pull/2701)
- Delete discussion with deleted user as only participant [#2702](https://github.com/opendatateam/udata/pull/2702)
- Fix error on post creation when adding related reuse [#2704](https://github.com/opendatateam/udata/pull/2704)
- Redirect in endpoints routing now returns 308 instead of 302 in order to keep the method and body. [#2706](https://github.com/opendatateam/udata/pull/2706)
- Delete badges from datasets fixtures. [2709](https://github.com/opendatateam/udata/pull/2709)

## 3.3.1 (2022-01-11)

- Fix fields empty value in admin form to allow for unsetting fields [#2691](https://github.com/opendatateam/udata/pull/2691)
- :warning: Add a new required topic string field on reuses. The associated migration set default topic to `others` [#2689](https://github.com/opendatateam/udata/pull/2689)

## 3.3.0 (2021-12-10)

- :warning: Removed `Issues` code and logic. The corresponding MongoDB collection should be deleted when upgrading Udata. [#2681](https://github.com/opendatateam/udata/pull/2681)
- Fix transfer ownership from org to user [#2678](https://github.com/opendatateam/udata/pull/2678)
- Fix discussion creation on posts [#2687](https://github.com/opendatateam/udata/pull/2687)

## 3.2.2 (2021-11-23)

- Move template hook logic back to udata [#2671](https://github.com/opendatateam/udata/pull/2671) [#2679](https://github.com/opendatateam/udata/pull/2679)
- Add dataset's acronym to catalog [#2675](https://github.com/opendatateam/udata/pull/2675)
- Better URL-based License guess [#2672](https://github.com/opendatateam/udata/pull/2672)
- New way of fixtures generation [#2677](https://github.com/opendatateam/udata/pull/2677):
  - The command now uses a remote file (default) if a URL is provided or a local one if a path is provided.
  - This file can be generated by using the command `generate-fixtures-file`, which takes as an argument the URL of the source queried to retieve the data dumped to the file.
  - The command `generate-fixtures-file` uses a customizable list of datasets slugs to know which datasets to query.
- Fixed the Geomform check for a GeoZone instance in formdata [#2683](https://github.com/opendatateam/udata/pull/2683)

## 3.2.1 (2021-10-22)

- Fix default sort with right sort column creation date name, for posts in back-office editorial page [#2665](https://github.com/opendatateam/udata/pull/2665)
- Meta read-only-enabled is back [#2664](https://github.com/opendatateam/udata/pull/2664)
- First endpoints for APIv2! Add datasets hateoas and resources pagination endpoints [#2663](https://github.com/opendatateam/udata/pull/2663) [#2667](https://github.com/opendatateam/udata/pull/2667)
- Add `archived` and `resources_count` fields in the dataset catalog [#2668](https://github.com/opendatateam/udata/pull/2668)

## 3.2.0 (2021-09-14)

- Update dependencies following setuptools 58.0.2 release that drop support for `use_2to3` [#2660](https://github.com/opendatateam/udata/pull/2660):
  - :warning: **breaking change** `rdfs` is not supported anymore
  - `jsonld` endpoints have a `@context` dict directly instead of an url to the context endpoint
- Update documentation with [udata-front plugin renaming](https://github.com/etalab/data.gouv.fr/issues/393) [#2661](https://github.com/opendatateam/udata/pull/2661)
- Various DCAT fixes (geonetwork compatibility) and debug command [#2662](https://github.com/opendatateam/udata/pull/2662)

## 3.1.0 (2021-08-31)

- :warning: Use pip-tools for requirements management [#2642](https://github.com/opendatateam/udata/pull/2642)[#2650](https://github.com/opendatateam/udata/pull/2650)[#2651](https://github.com/opendatateam/udata/pull/2651). Please [read the doc](https://github.com/opendatateam/udata/blob/master/docs/development-environment.md#python-and-virtual-environment) if you are a udata developer.
- :warning: Check db integrity and apply temporary and permanent fixes [#2644](https://github.com/opendatateam/udata/pull/2644) :warning: the associated migrations can take a long time to run.
- :warning: Upgrade to Flask-1.1.4 [#2639](https://github.com/opendatateam/udata/pull/2639)
- Safeguard `User.delete()` [#2646](https://github.com/opendatateam/udata/pull/2646)
- Fix user delete command [#2647](https://github.com/opendatateam/udata/pull/2647)
- Protect `test_ignore_post_save_signal` from weak ref error while testing [#2649](https://github.com/opendatateam/udata/pull/2649)
- Update translations following frontend refactoring (a lot of translations have been moved to udata-gouvfr) [#2648](https://github.com/opendatateam/udata/pull/2648)
- Fix RDF output content negociation [#2652](https://github.com/opendatateam/udata/pull/2652)
- Update Pillow dependency to 8.0.0 [#2654](https://github.com/opendatateam/udata/pull/2654)
- Add more fixes on HarvestSource and HarvestJobs for db integrity [#2653](https://github.com/opendatateam/udata/pull/2653/files)

## 3.0.4 (2021-08-12)

- Now returning notfound() http exception when router does not match any territory object instead of None [#2637](https://github.com/opendatateam/udata/pull/2637)
- Add larger reuse thumbnail image [#2638](https://github.com/opendatateam/udata/pull/2638)
- Activate plugins before creating app when testing [#2643](https://github.com/opendatateam/udata/pull/2643)

## 3.0.3 (2021-07-30)

- Remove mail sending task on follow [#2635](https://github.com/opendatateam/udata/pull/2635)
- Fix root api endpoint error [#2636](https://github.com/opendatateam/udata/pull/2636)

## 3.0.2 (2021-07-19)

- Fix sentry id event logging [#2364](https://github.com/opendatateam/udata/pull/2634)
- Fix remote resource upload [#2632](https://github.com/opendatateam/udata/pull/2632)

## 3.0.1 (2021-07-09)

- Remove apidoc blueprint, moved to udata-gouvfr [#2628](https://github.com/opendatateam/udata/pull/2628)
- New migration to update community resources schema from string to dict [#2629](https://github.com/opendatateam/udata/pull/2629)

## 3.0.0 (2021-07-07)

- :warning: **breaking change**: most of the theme/templates logic has been moved to https://github.com/etalab/udata-gouvfr. `udata` no longer contains a default theme. In the 3.x series, we hope it will be usable as a "headless" open data platform, but for now you probably need to plug your own theme or use udata-gouvfr. [More info about this change here](https://github.com/opendatateam/udata/blob/master/docs/roadmap/udata-3.md#the-road-to-udata3). [#2522](https://github.com/opendatateam/udata/pull/2522)
- Migrate from raven to sentry-sdk [#2620](https://github.com/opendatateam/udata/pull/2620)
- Add a UdataCleaner class to use udata's markdown configuration on SafeMarkup as well [#2619](https://github.com/opendatateam/udata/pull/2619)
- Fix schema name display in resource modal [#2617](https://github.com/opendatateam/udata/pull/2617)

## 2.7.1 (2021-05-27)

- Add migration to roolback on resource's schema's name to None [#2615](https://github.com/opendatateam/udata/pull/2615)

## 2.7.0 (2021-05-25)

- Modify `schema` field to resource. This field is now a nested field containing two sub-properties `name` and `version` [#2600](https://github.com/opendatateam/udata/pull/2600).
- Add a `schema_version` facet to the dataset search (need to be reindex to appear in results) [#2600](https://github.com/opendatateam/udata/pull/2600).

## 2.6.5 (2021-05-19)

- Fix create user by API [#2609](https://github.com/opendatateam/udata/pull/2609)
- Add sqlite, db and ics to allowed extensions [#2610](https://github.com/opendatateam/udata/pull/2610)
- Better markup parsing [#2611](https://github.com/opendatateam/udata/pull/2611):
  - Geozone's and Resource type's labelize function return None if no object is found.
  - New SafeMarkup class, which inherits from Markup, uses Bleach to sanitize Markup class.

## 2.6.4 (2021-03-24)

- Enhance self endpoint verification [#2604](https://github.com/opendatateam/udata/pull/2604)

## 2.6.3 (2021-03-23)

- Extraction of translation's strings [#2602](https://github.com/opendatateam/udata/pull/2602)

## 2.6.2 (2021-03-22)

- Fix SECURITY_CONFIRMABLE=False [#2588](https://github.com/opendatateam/udata/pull/2588)
- Support dct:license on DCAT harvester [#2589](https://github.com/opendatateam/udata/pull/2589)
- Admin small enhancements [#2591](https://github.com/opendatateam/udata/pull/2591):
  - The sidebar "Me" label has been renamed "Profile"
  - The user's profile now displays the user's email
  - The button "Edit" and the dropdown were merged. The button is now only a dropdown listing the actions.
  - "Edit" action has been renamed to "Edit the dataset/reuse/organization/profile" according to the current object to edit.
- Add `nofollow` attribute to links in discussions comments [#2593](https://github.com/opendatateam/udata/pull/2593)
- Add pip upgrade in circle's publish step [#2596](https://github.com/opendatateam/udata/pull/2596)
- Pin Twine's version [#2597](https://github.com/opendatateam/udata/pull/2597)
- Pin twine'version in circle's publish step [#2598](https://github.com/opendatateam/udata/pull/2598)

## 2.6.1 (2021-01-26)

- Fix url_for method in organization's catalog's view [#2587](https://github.com/opendatateam/udata/pull/2587)

## 2.6.0 (2021-01-25)

- Add resource's description and title size limit [#2586](https://github.com/opendatateam/udata/pull/2586)
- Add RDF catalog view for organizations [#2583](https://github.com/opendatateam/udata/pull/2583)

## 2.5.1 (2020-12-31)

- Add title's and description's length limit in forms [#2585](https://github.com/opendatateam/udata/pull/2585)

## 2.5.0 (2020-11-30)

- Change reuse's form's label name to title [#2575](https://github.com/opendatateam/udata/pull/2575)
- Unpublished posts are no longer served by the `Post.list` API endpoint [#2578](https://github.com/opendatateam/udata/pull/2578)
- Read only mode can now be toggled in settings [#2565](https://github.com/opendatateam/udata/pull/2565):
  - Toggles a warning banner on the frontend view and a warning toast on the admin view.
  - Prevents new users to register.
  - Prevents non admin users to create new content such as organizations, datasets, community resources or discussions.
  - Will return a `423` response code to any non-admin request to endpoints specified in `METHOD_BLOCKLIST` setting.
  - Existing content can still be updated.
- Add an alert block in layout template, to be overrided in installed theme [#2580](https://github.com/opendatateam/udata/pull/2580)

## 2.4.1 (2020-11-09)

- Escaping XML's forbidden characters [#2562](https://github.com/opendatateam/udata/pull/2562)
- Ignore pattern feature for linkchecker [#2564](https://github.com/opendatateam/udata/pull/2564)
- Fix TypeError when creating a superuser with an incorrect password [#2567](https://github.com/opendatateam/udata/pull/2567)

## 2.4.0 (2020-10-16)

- :warning: Resources and community resources creation API change [#2545](https://github.com/opendatateam/udata/pull/2545):
  - Remove the RESOURCES_FILE_ALLOWED_DOMAINS setting and mechanism.
  - The community resource's/resource's url could be set from the client side, even in the case of a hosted one, which is illogical.
    A hosted community resource's/resource's url should only be the sole responsibility of the backend.
  - Consequently, the POST endpoint of the community resources/resources API is only meant for the remote ones and the PUT endpoint of the community resources/resources API will take the existing resource's url to override the one sent by the client.
- Community resources changes [#2546](https://github.com/opendatateam/udata/pull/2546):
  - Dataset is now correctly set at community resource creation
  - Remove now useless job 'purge-orphan-community-resources'
- Using the fs_filename logic when uploading a new resource on the data catalog.[#2547](https://github.com/opendatateam/udata/pull/2547)
- Remove old file when updating resources and community resources from API [#2548](https://github.com/opendatateam/udata/pull/2548)
- Sortable.js upgrade to fix an issue in udata's editorial page when reordering featured datasets [#2550](https://github.com/opendatateam/udata/pull/2550)
- Password rotation mechanism [#2551](https://github.com/opendatateam/udata/pull/2551):
  - Datetime fields `password_rotation_demanded` and `password_rotation_performed` added to user model.
  - Override Flask-Security's login and reset password forms to implement the password rotation checks.
- Password complexity settings hardening [#2554](https://github.com/opendatateam/udata/pull/2554)
- Migrate ODS datasets urls [#2559](https://github.com/opendatateam/udata/pull/2559)

## 2.3.0 (2020-09-29)

- Plugin's translations are now correctly loaded [#2529](https://github.com/opendatateam/udata/pull/2529)
- Vine version is now pinned in requirements [#2532](https://github.com/opendatateam/udata/pull/2532)
- Fix reuses metrics [#2531](https://github.com/opendatateam/udata/pull/2531):
  - Reuses "datasets" metrics are now triggered correctly
  - New job to update the datasets "reuses" metrics: `update-datasets-reuses-metrics` to be scheduled
- Add a migration to set the reuses datasets metrics to the correct value [#2540](https://github.com/opendatateam/udata/pull/2540)
- Add a specific dataset's method for resource removal [#2534](https://github.com/opendatateam/udata/pull/2534)
- Flask-Security update [#2535](https://github.com/opendatateam/udata/pull/2535):
  - Switch to fork Flask-Security-Too
  - New settings to set the required password length and complexity
- Fix Flask-security sendmail overriding [#2536](https://github.com/opendatateam/udata/pull/2536)
- Add a custom password complexity checker to Flask-Security [#2537](https://github.com/opendatateam/udata/pull/2537)
- Change too short password error message [#2538](https://github.com/opendatateam/udata/pull/2538)

## 2.2.1 (2020-08-25)

- Some fixes for the static files deletion [#2526](https://github.com/opendatateam/udata/pull/2526):
  - New static files migration replacing the older one:
    - The migration now uses FS_URL.
    - Fixed the fs_filename string formating.
    - Now checks the community ressource's URLs too.
  - Removing the deletion script link in the CHANGELOG previous entry.
- Add a schema facet to the dataset search 🚧 requires datasets reindexation [#2523](https://github.com/opendatateam/udata/pull/2523)

## 2.2.0 (2020-08-05)

- CORS are now handled by Flask-CORS instead of Flask-RestPlus[#2485](https://github.com/opendatateam/udata/pull/2485)
- Oauth changes [#2510](https://github.com/opendatateam/udata/pull/2510):
  - Authorization code Grant now support PKCE flow
  - New command to create an OAuth client
  - :warning: Implicit grant is no longer supported
- :warning: Deletion workflow changes [#2488](https://github.com/opendatateam/udata/pull/2488):
  - Deleting a resource now triggers the deletion of the corresponding static file
  - Deleting a dataset now triggers the deletion of the corresponding resources (including community resources) and their static files
  - Adding a celery job `purge-orphan-community-resources` to remove community resources not linked to a dataset. This should be scheduled regularly.
  - Adding a migration file to populate resources fs_filename new field. Deleting the orphaned files is pretty deployment specific.
    A custom script should be writen in order to find and delete those files.
- Show traceback for migration errors [#2513](https://github.com/opendatateam/udata/pull/2513)
- Add `schema` field to ressources. This field can be filled based on an external schema catalog [#2512](https://github.com/opendatateam/udata/pull/2512)
- Add 2 new template hooks: `base.modals` (base template) and `dataset.resource.card.extra-buttons` (dataset resource card) [#2514](https://github.com/opendatateam/udata/pull/2514)

## 2.1.3 (2020-06-29)

- Fix internal links in markdown when not starting w/ slash [#2500](https://github.com/opendatateam/udata/pull/2500)
- Fix JS error when uploading a resource in certain conditions [#2483](https://github.com/opendatateam/udata/pull/2483)

## 2.1.2 (2020-06-17)

- Decoded api key byte string [#2482](https://github.com/opendatateam/udata/pull/2482)
- Removed now useless metric fetching [#2482](https://github.com/opendatateam/udata/pull/2484)
- Fix bug in harvester's cron schedule [#2493](https://github.com/opendatateam/udata/pull/2493)
- Adding banner options in settings for a potential use in an udata's theme [#2492](https://github.com/opendatateam/udata/pull/2492)

## 2.1.1 (2020-06-16)

- Broken release, use 2.1.2

## 2.1.0 (2020-05-12)

### Breaking changes

- Full metrics refactoring [2459](https://github.com/opendatateam/udata/pull/2459):
  - Metric collection is now useless and will not be filled anymore, you can remove it or keep it for archival sake. It will not be automatically removed.
  - [udata-piwik](https://github.com/opendatateam/udata-piwik) now uses InfluxDB as a buffer for trafic data before injecting them into udata's models.
  - Most of celery's tasks related to metrics are removed, this should help performance-wise on a big instance.
  - Charts related to metrics are removed from admin and dashboard panel until we have accurate data to populate them.
  - Site's metrics computation are not triggered by signals anymore.
  - A specific celery job needs to be run periodically to compute site's metrics.

### New features

- Nothing yet

## 2.0.4 (2020-05-04)

- Fix export-csv command (py3 compat) [#2472](https://github.com/opendatateam/udata/pull/2472)

## 2.0.3 (2020-04-30)

- :warning: Security fix: fix XSS in markdown w/ length JS filter [#2471](https://github.com/opendatateam/udata/pull/2471)

## 2.0.2 (2020-04-07)

- :warning: Breaking change / security fix: disallow html tags in markdown-it (JS markdown rendering) [#2465](https://github.com/opendatateam/udata/pull/2465)

## 2.0.1 (2020-03-24)

- Allow images to be displayed in markdown by default [#2462](https://github.com/opendatateam/udata/pull/2462)
- Fix deleted user's authentication on backend side [#2460](https://github.com/opendatateam/udata/pull/2460)

## 2.0.0 (2020-03-11)

### Breaking changes

- Migration to Python 3.7 [#1766](https://github.com/opendatateam/udata/pull/1766)
- The new migration system ([#1956](https://github.com/opendatateam/udata/pull/1956)) uses a new python based format. Pre-2.0 migrations are not compatible so you might need to upgrade to the latest `udata` version `<2.0.0`, execute migrations and then upgrade to `udata` 2+.
- The targeted mongo version is now Mongo 3.6. Backward support is not guaranteed
- Deprecated celery tasks have been removed, please ensure all old-style tasks (pre 1.6.20) have been consumed before migrating [#2452](https://github.com/opendatateam/udata/pull/2452)

### New features

- New migration system [#1956](https://github.com/opendatateam/udata/pull/1956):
  - Use python based migrations instead of relying on mongo internal and deprecated `js_exec`
  - Handle rollback (optionnal)
  - Detailled history
- Template hooks generalization: allows to dynamically extend template with widgets and snippets from extensions. See [the dedicated documentation section](https://udata.readthedocs.io/en/stable/extending/#hooks) [#2323](https://github.com/opendatateam/udata/pull/2323)
- Markdown now supports [Github Flavored Markdown (GFM) specs](https://github.github.com/gfm/) (ie. the already supported [CommonMark specs](https://spec.commonmark.org) plus tables, strikethrough, autolinks support and predefined disallowed raw HTML) [#2341](https://github.com/opendatateam/udata/pull/2341)

## 1.6.20 (2020-01-21)

- New Crowdin translations [#2360](https://github.com/opendatateam/udata/pull/2360)
- Fix territory routing for @latest [#2447](https://github.com/opendatateam/udata/pull/2447)
- Refactor Celery: py2/py3 compatibility, use ids as payload [#2305](https://github.com/opendatateam/udata/pull/2305)
- Automatically archive dangling harvested datasets :warning: this is enabled by default [#2368](https://github.com/opendatateam/udata/pull/2368)
- Refactor celery tasks to avoid models/documents in the transport layer [#2305](https://github.com/opendatateam/udata/pull/2305)

## 1.6.19 (2020-01-06)

- `rel=nofollow` on remote source links [#2364](https://github.com/opendatateam/udata/pull/2364)
- Fix admin messages and fix user roles selector default value [#2365](https://github.com/opendatateam/udata/pull/2365)
- Fix new harvester's form tooltip showup [#2371](https://github.com/opendatateam/udata/pull/2371)
- Fix responsive design of search results [#2372](https://github.com/opendatateam/udata/pull/2372)
- Fix non-unique ids in datasets' comments [#2374](https://github.com/opendatateam/udata/pull/2374)
- Case insensitive license matching [#2378](https://github.com/opendatateam/udata/pull/2378)

## 1.6.18 (2019-12-13)

- Remove embedded API doc [#2343](https://github.com/opendatateam/udata/pull/2343) :warning: Breaking change, please customize `API_DOC_EXTERNAL_LINK` for your needs.
- Removed published date from community ressources [#2350](https://github.com/opendatateam/udata/pull/2350)
- Added new size for avatars in user's model (`udata images render` must be run in order to update the size of existing images) [#2353](https://github.com/opendatateam/udata/pull/2353)
- Fixed user's avatar change [#2351](https://github.com/opendatateam/udata/issues/2351)
- Removed dead code [#2355](https://github.com/opendatateam/udata/pull/2355)
- Resolved conflict between id and slug [#2356](https://github.com/opendatateam/udata/pull/2356)
- Fix next link in posts pagination [#2358](https://github.com/opendatateam/udata/pull/2358)
- Fix organization's members roles translation [#2359](https://github.com/opendatateam/udata/pull/2359)
## 1.6.17 (2019-10-28)

- Disallow URLs in first and last names [#2345](https://github.com/opendatateam/udata/pull/2345)

## 1.6.16 (2019-10-22)

- Prevent Google ranking spam attacks on reuse pages (`rel=nofollow` on reuse link) [#2320](https://github.com/opendatateam/udata/pull/2320)
- Display admin resources list actions only if user has permissions to edit [#2326](https://github.com/opendatateam/udata/pull/2326)
- Fix non-admin user not being able to change their profile picture [#2327](https://github.com/opendatateam/udata/pull/2327)

## 1.6.15 (2019-09-11)

- Style links in admin modals [#2292](https://github.com/opendatateam/udata/pull/2292)
- Add activity.key filter to activity.atom feed [#2293](https://github.com/opendatateam/udata/pull/2293)
- Allow `Authorization` as CORS header and OAuth minor fixes [#2298](https://github.com/opendatateam/udata/pull/2298)
- Set dataset.private to False by default (and fix stock) [#2307](https://github.com/opendatateam/udata/pull/2307)
- Fixes some inconsistencies between admin display (buttons, actions...) and real permissions [#2308](https://github.com/opendatateam/udata/pull/2308)


## 1.6.14 (2019-08-14)

- Cleanup `permitted_reuses` data (migration) [#2244](https://github.com/opendatateam/udata/pull/2244)
- Proper form errors handling on nested fields [#2246](https://github.com/opendatateam/udata/pull/2246)
- JS models load/save/update consistency (`loading` always `true` on query, always handle error, no more silent errors) [#2247](https://github.com/opendatateam/udata/pull/2247)
- Ensures that date ranges are always positive (ie. `start` < `end`) [#2253](https://github.com/opendatateam/udata/pull/2253)
- Enable completion on the "`MIME type`" resource form field (needs reindexing) [#2238](https://github.com/opendatateam/udata/pull/2238)
- Ensure oembed rendering errors are not hidden by default error handlers and have cors headers [#2254](https://github.com/opendatateam/udata/pull/2254)
- Handle dates before 1900 during indexing [#2256](https://github.com/opendatateam/udata/pull/2256)
- `spatial load` command is more resilient: make use of a temporary collection when `--drop` option is provided (avoid downtime during the load), in case of exception or keybord interrupt, temporary files and collections are cleaned up [#2261](https://github.com/opendatateam/udata/pull/2261)
- Configurable Elasticsearch timeouts. Introduce `ELASTICSEARCH_TIMEOUT` as default/read timeout and `ELASTICSEARCH_INDEX_TIMEOUT` as indexing/write timeout [#2265](https://github.com/opendatateam/udata/pull/2265)
- OEmbed support for organizations [#2273](https://github.com/opendatateam/udata/pull/2273)
- Extract search parameters as settings allowing fine tuning search without repackaging udata (see [the **Search configuration** documentation](https://udata.readthedocs.io/en/stable/adapting-settings/#search-configuration)) [#2275](https://github.com/opendatateam/udata/pull/2275)
- Prevent `DoesNotExist` error in activity API: silence the error for the consumer but log it (ie. visible in Sentry) [#2268](https://github.com/opendatateam/udata/pull/2268)
- Optimize CSV export generation memory wise [#2277](https://github.com/opendatateam/udata/pull/2277)

## 1.6.13 (2019-07-11)

- Rename og:image target :warning: this will break your custom theme, please rename your logo image file to `logo-social.png` instead of `logo-600x600.png` [#2217](https://github.com/opendatateam/udata/pull/2217)
- Don't automatically overwrite `last_update` field if manually set [#2020](https://github.com/opendatateam/udata/pull/2220)
- Spatial completion: only index last version of each zone and prevent completion cluttering [#2140](https://github.com/opendatateam/udata/pull/2140)
- Init: prompt to loads countries [#2140](https://github.com/opendatateam/udata/pull/2140)
- Handle UTF-8 filenames in `spatial load_logos` command [#2223](https://github.com/opendatateam/udata/pull/2223)
- Display the datasets, reuses and harvesters deleted state on listing when possible [#2228](https://github.com/opendatateam/udata/pull/2228)
- Fix queryless (no `q` text parameter) search results scoring (or lack of scoring) [#2231](https://github.com/opendatateam/udata/pull/2231)
- Miscellaneous fixes on completers [#2215](https://github.com/opendatateam/udata/pull/2215)
- Ensure `filetype='remote'` is set when using the manual ressource form [#2236](https://github.com/opendatateam/udata/pull/2236)
- Improve harvest sources listing (limit `last_job` fetched and serialized fields, reduce payload) [#2214](https://github.com/opendatateam/udata/pull/2214)
- Ensure HarvestItems are cleaned up on dataset deletion [#2214](https://github.com/opendatateam/udata/pull/2214)
- Added `config.HARVEST_JOBS_RETENTION_DAYS` and a `harvest-purge-jobs` job to apply it [#2214](https://github.com/opendatateam/udata/pull/2214) (migration). **Warning, the migration will enforce `config.HARVEST_JOBS_RETENTION_DAYS` and can take some time on a big `HarvestJob` collection**
- Drop `no_dereference` on indexing to avoid the "`dictionary changed size during iteration`" error until another solution is found. **Warning: this might result in more resources consumption while indexing** [#2237](https://github.com/opendatateam/udata/pull/2237)
- Fix various issues around discussions UI [#2190](https://github.com/opendatateam/udata/pull/2190)


## 1.6.12 (2019-06-26)

- Archive dataset feature [#2172](https://github.com/opendatateam/udata/pull/2172)
- Refactor breadcrum includes [#2173](https://github.com/opendatateam/udata/pull/2173)
- Better dependencies management [#2182](https://github.com/opendatateam/udata/pull/2182) and [#2172/install.pip](https://github.com/opendatateam/udata/pull/2172/files#diff-d7b45472f3465d62f857d14cf59ea8a2)
- Reduce following to staring [#2192](https://github.com/opendatateam/udata/pull/2192/files)
- Simplify display of spatial coverage in search results [#2192](https://github.com/opendatateam/udata/pull/2192/files)
- Add cache for organization and topic display pages [#2194](https://github.com/opendatateam/udata/pull/2194)
- Dataset of datasets: id as ref instead of slug [#2195](https://github.com/opendatateam/udata/pull/2195) :warning: this introduces some settings changes, cf [documentation for EXPORT_CSV](https://github.com/opendatateam/udata/blob/master/docs/adapting-settings.md).
- Add meta og:type: make twitter cards work [#2196](https://github.com/opendatateam/udata/pull/2196)
- Fix UI responsiveness [#2199](https://github.com/opendatateam/udata/pull/2199)
- Remove social media sharing feature [#2200](https://github.com/opendatateam/udata/pull/2200)
- Quick fix for activity.atom [#2203](https://github.com/opendatateam/udata/pull/2203)
- Remove diff from js dependencies to fix CVE [#2204](https://github.com/opendatateam/udata/pull/2204)
- Replace default sort label for better readability [#2206](https://github.com/opendatateam/udata/pull/2206)
- Add a condition to up-to-dateness of a dataset [#2208](https://github.com/opendatateam/udata/pull/2208)
- Prevent deleted harvesters from running until purged. Harvest jobs history is deleted too on purge. [#2209](https://github.com/opendatateam/udata/pull/2209)
- Better quality.frequency management [#2211](https://github.com/opendatateam/udata/pull/2211)
- Fix caching of topic pages [#2213](https://github.com/opendatateam/udata/pull/2213)

## 1.6.11 (2019-05-29)

- Center incomplete rows of cards [#2162](https://github.com/opendatateam/udata/pull/2162)
- Allow .dxf upload [#2164](https://github.com/opendatateam/udata/pull/2164)
- Always use remote_url as harvesting source [#2165](https://github.com/opendatateam/udata/pull/2165)
- Update jquery to ~3.4.1 [#2161](https://github.com/opendatateam/udata/pull/2161)
- Fix various issues with search result page [#2166](https://github.com/opendatateam/udata/pull/2166)
- Restore notbroken facet includes [#2169](https://github.com/opendatateam/udata/pull/2169)

## 1.6.10 (2019-05-23)

- Remove `<br>` in badge display [#2156](https://github.com/opendatateam/udata/pull/2156)
- Display user avatar and fix its sizing [#2157](https://github.com/opendatateam/udata/pull/2157)
- Redirect unfiltered csv exports to dataset of datasets [#2158](https://github.com/opendatateam/udata/pull/2158)
- Show organization id in a modal and add hyperlinks to ids in detail modal [#2159](https://github.com/opendatateam/udata/pull/2159)

## 1.6.9 (2019-05-20)

- Add user slug to dataset cache key [#2146](https://github.com/opendatateam/udata/pull/2146)
- Change display of cards of reuses on topic pages [#2148](https://github.com/opendatateam/udata/pull/2148)
- Display remote source of harvested dataset [#2150](https://github.com/opendatateam/udata/pull/2150)
- Prefill community resource type on upload form [#2151](https://github.com/opendatateam/udata/pull/2151)
- Fix user profile UI [#2152](https://github.com/opendatateam/udata/pull/2152)
- Remove concept of permitted reuse [#2153](https://github.com/opendatateam/udata/pull/2153)

## 1.6.8 (2019-05-13)

- Configurable search autocomplete [#2138](https://github.com/opendatateam/udata/pull/2138)

## 1.6.7 (2019-05-10)

- Refactor DCAT harvesting to store only one graph (and prevent MongoDB document size overflow) [#2096](https://github.com/opendatateam/udata/pull/2096)
- Expose sane defaults for `TRACKING_BLACKLIST` [#2098](https://github.com/opendatateam/udata/pull/2098)
- Bubble up uploader errors [#2102](https://github.com/opendatateam/udata/pull/2102)
- Ensure `udata worker status --munin` always outputs zero values so munin won't see it has a "no data" response [#2103](https://github.com/opendatateam/udata/pull/2103)
- Metrics tuning: breaks circular dependencies, drop exec_js/eval usage, proper logging... [#2113](https://github.com/opendatateam/udata/pull/2113)
- Change reuse icon from "retweet" to "recycle" [#2122](https://github.com/opendatateam/udata/pull/2122)
- Admins can delete a single comment in a discussion thread [#2087](https://github.com/opendatateam/udata/pull/2087)
- Add cache directives to dataset display blocks [#2129](https://github.com/opendatateam/udata/pull/2129)
- Export multiple models objects to CSV (dataset of datasets) [#2124](https://github.com/opendatateam/udata/pull/2124)


## 1.6.6 (2019-03-27)

- Automatically loads default settings from plugins (if `plugin.settings` module exists) [#2058](https://github.com/opendatateam/udata/pull/2058)
- Fixes some memory leaks on reindexing [#2070](https://github.com/opendatateam/udata/pull/2070)
- Fixes minor UI bug [#2072](https://github.com/opendatateam/udata/pull/2072)
- Prevent ExtrasField failure on null value [#2074](https://github.com/opendatateam/udata/pull/2074)
- Improve ModelField errors handling [#2075](https://github.com/opendatateam/udata/pull/2075)
- Fix territories home map [#2077](https://github.com/opendatateam/udata/pull/2077)
- Prevent timeout on `udata index` in some cases [#2079](https://github.com/opendatateam/udata/pull/2079)
- Pin werkzeug dependency to `0.14.1` until incompatibilities are fixed [#2081](https://github.com/opendatateam/udata/pull/2081)
- Prevent client-side error while handling unparseable API response [#2076](https://github.com/opendatateam/udata/pull/2076)
- Fix the `udata job schedule` erroneous help message [#2083](https://github.com/opendatateam/udata/pull/2083)
- Fix upload button on replace resource file [#2085](https://github.com/opendatateam/udata/pull/2085)
- Ensure harvest items statuses are updated on the right job [#2089](https://github.com/opendatateam/udata/pull/2089)
- Added Serbian translations [#2055](https://github.com/opendatateam/udata/pull/2055)

## 1.6.5 (2019-02-27)

- Replace "An user" by "A user" [#2033](https://github.com/opendatateam/udata/pull/2033)
- Use "udata" and fix a few other typos in documentation and UI/translation strings [#2023](https://github.com/opendatateam/udata/pull/2023)
- Add a surrounding block declaration around community section [2039](https://github.com/opendatateam/udata/pull/2039)
- Fix broken form validation on admin discussions and issues [#2045](https://github.com/opendatateam/udata/pull/2045)
- Fix full reindexation by avoiding `SlugField.instance` deepcopy in `no_dereference()` querysets [#2048](https://github.com/opendatateam/udata/pull/2048)
- Ensure deleted user slug is pseudonymized [#2049](https://github.com/opendatateam/udata/pull/2049)
- Prevent the "Add resource" modal from closing when using the frontend "Add resource" button [#2052](https://github.com/opendatateam/udata/pull/2052)

## 1.6.4 (2019-02-02)

- Fix workers: pin redis version for Celery compatibility [#2019](https://github.com/opendatateam/udata/pull/2019)

## 1.6.3 (2019-02-01)

- Remove extra attributes on user deletion [#1961](https://github.com/opendatateam/udata/pull/1961)
- Pin phantomjs to version `2.1.7` [#1975](https://github.com/opendatateam/udata/pull/1975)
- Protect membership accept route against flood [#1984](https://github.com/opendatateam/udata/pull/1984)
- Ensure compatibility with IE11 and Firefox ESR [#1990](https://github.com/opendatateam/udata/pull/1990)
- Lots of fixes on the resource form. Be explicit about uploading a new file [#1991](https://github.com/opendatateam/udata/pull/1991)
- Centralize `selectize` handling and style in `base-completer` and apply some fixes [1992](https://github.com/opendatateam/udata/pull/1992)
- Added the missing `number` input field widget [#1993](https://github.com/opendatateam/udata/pull/1993)
- Fix the organization private datasets and reuses counters [#1994](https://github.com/opendatateam/udata/pull/1994)
- Disable autocorrect, spellcheck... on search and completion fields [#1995](https://github.com/opendatateam/udata/pull/1995)
- Fix harvest preview in edit form not taking configuration (features and filters) [#1996](https://github.com/opendatateam/udata/pull/1996)
- Ensure organization page react to URL hash changes (including those from right sidebar) [#1997](https://github.com/opendatateam/udata/pull/1997)
- Updating community resource as admin keeps original owner [#1999](https://github.com/opendatateam/udata/pull/1999)
- Major form fixes [#2000](https://github.com/opendatateam/udata/pull/2000)
- Improved admin errors handling: visual feedback on all errors, `Sentry-ID` header if present, hide organization unauthorized actions [#2005](https://github.com/opendatateam/udata/pull/2005)
- Expose and import licenses `alternate_urls` and `alternate_titles` fields [#2006](https://github.com/opendatateam/udata/pull/2006)
- Be consistent on search results wording and icons (Stars vs Followers) [#2013](https://github.com/opendatateam/udata/pull/2013)
- Switch from a "full facet reset" to a "by term reset" approach in search facets [#2014](https://github.com/opendatateam/udata/pull/2014)
- Ensures all modals have the same buttons styles and orders, same color code... [#2012](https://github.com/opendatateam/udata/pull/2012)
- Ensure URLs from assets stored on `CDN_DOMAINS` are considered as valid and that associated error message is properly translated [#2017](https://github.com/opendatateam/udata/pull/2017)

## 1.6.2 (2018-11-05)

- Display the owner/organization on harvester view [#1921](https://github.com/opendatateam/udata/pull/1921)
- Improve harvest validation errors handling [#1920](https://github.com/opendatateam/udata/pull/1920)
- Make extra TOS text customizable [#1922](https://github.com/opendatateam/udata/pull/1922)
- Fixes an `UnicodeEncodeError` occuring when parsing RDF with unicode URLs [#1919](https://github.com/opendatateam/udata/pull/1919)
- Fix some external assets handling cases [#1918](https://github.com/opendatateam/udata/pull/1918)
- Harvest items can now match `source.id` before `source.domain` — no more duplicates when changing an harvester URL [#1923](https://github.com/opendatateam/udata/pull/1923)
- Ensure image picker/cropper only allows images [#1925](https://github.com/opendatateam/udata/pull/1925)
- Make tags min and max length configurable and ensure admin takes its configuration from the backend [#1935](https://github.com/opendatateam/udata/pull/1935)
- Prevent errors when there is no date available to focus on the calendar [#1937](https://github.com/opendatateam/udata/pull/1937)

### Internals

- Update authlib to 0.10 [#1916](https://github.com/opendatateam/udata/pull/1916)

## 1.6.1 (2018-10-11)

- Allows arguments and keyword arguments in the task `@connect` decorator [#1908](https://github.com/opendatateam/udata/pull/1908)
- Allows to restore assets after being deleted (Datasets, Organizations and Reuses) [#1901](https://github.com/opendatateam/udata/pull/1901)
- Fixes form events not bubbling (and so fixes harvester config not displaying) [#1914](https://github.com/opendatateam/udata/pull/1914)

## 1.6.0 (2018-10-02)

### New features

- Harvest sources are now filterable through the harvest source create/edit admin form [#1812](https://github.com/opendatateam/udata/pull/1812)
- Harvest sources can now enable or disable some optional backend features [#1875](https://github.com/opendatateam/udata/pull/1875)
- Post UIs have been reworked: publication date, publish/unpublish action, save and continue editing, dynamic sidebar, alignments fixes... [#1857](https://github.com/opendatateam/udata/pull/1857)

### Minor changes

- Only display temporal coverage years on cards and search results [#1833](https://github.com/opendatateam/udata/pull/1833)
- Add publisher's name on dataset template [#1847](https://github.com/opendatateam/udata/pull/1847)
- Improved upload error handling: deduplicate notifications, localized generic error message, sentry identifier... [#1842](https://github.com/opendatateam/udata/pull/1842)
- Allows to filter datasets on resource `type` (needs reindexing) [#1848](https://github.com/opendatateam/udata/pull/1848)
- Switch the admin sidebar collapse icon from "hamburger"to left and right arrows [#1855](https://github.com/opendatateam/udata/pull/1855)
- Discussion add card style coherence [#1884](https://github.com/opendatateam/udata/pull/1884)
- `LINKCHECKING_UNCHECKED_TYPES` setting to prevent linkchecking on some ressource types [#1892](https://github.com/opendatateam/udata/pull/1892)
- `swagger.json` API specifications now pass validation [#1898](https://github.com/opendatateam/udata/pull/1898)

### Breaking changes

- Static assets are now compatible with long-term caching (ie. their hash is present in the filename). :warning: On your development environment you need to run `inv assets-build` to generate an initial `manifest.json`, both in `udata` and in your theme extension if it uses manifest. See [#1826](https://github.com/opendatateam/udata/pull/1826) for full details.
- Theme are now responsible for adding their CSS markup on template (no more assumptions on `theme.css` and `admin.css`). Most of the time, overriding `raw.html` and `admin.html` should be sufficient
- The discussions API `posted_by` attribute is now an embedded user instead of an user ID to avoid extra API calls [#1839](https://github.com/opendatateam/udata/pull/1839)

### Bugfixes

- Hide the `resource.type` attribute from JSON-LD output until handled by a dedicated vocabulary/property [#1865](https://github.com/opendatateam/udata/pull/1865)
- RDFs, CSVs and resource redirect views are now handling CORS properly [#1866](https://github.com/opendatateam/udata/pull/1866)
- Fix broken sorts on organization's datasets list in admin [#1873](https://github.com/opendatateam/udata/pull/1873)
- Ensure harvest previewing is done against current form content [#1888](https://github.com/opendatateam/udata/pull/1888)
- Ensure deleted objects are unindexed [#1891](https://github.com/opendatateam/udata/pull/1891)
- Fix the dataset resources list layout wrapping [#1893](https://github.com/opendatateam/udata/pull/1893)
- Fix wrong behavior for weblinks [#1894](https://github.com/opendatateam/udata/pull/1894)
- Ensure `info config` command only displays configuration variables [#1897](https://github.com/opendatateam/udata/pull/1897)

### Internal

- Upgrade to Authlib 0.9 [#1760](https://github.com/opendatateam/udata/pull/1760) [#1827](https://github.com/opendatateam/udata/pull/1827)
- Add a `Dataset.on_resource_added` signal

## 1.5.3 (2018-08-27)

- Prevent UnicodeError on unicode URL validation error [#1844](https://github.com/opendatateam/udata/pull/1844)
- Hide save button in "Add resource" modal until form is visible (and prevent error) [#1846](https://github.com/opendatateam/udata/pull/1846)
- The purge chunks tasks also remove the directory [#1845](https://github.com/opendatateam/udata/pull/1845)
- Upgrade to latest Fine-Uploader version to benefit from bug fixes [#1849](https://github.com/opendatateam/udata/pull/1849)
- Prevent front views from downloading `swagger.json` [#1838](https://github.com/opendatateam/udata/pull/1838)
- Ensure API docs works without data [#1840](https://github.com/opendatateam/udata/pull/1840)
- Expose the default spatial granularity in API specs [#1841](https://github.com/opendatateam/udata/pull/1841)
- Fix missing dataset title on client-side card listing [#1834](https://github.com/opendatateam/udata/pull/1834)
- Allows to clear the dataset form temporal coverage. [#1832](https://github.com/opendatateam/udata/pull/1832)
- Ensure that admin notifications are displayed once and with a constant width. [#1831](https://github.com/opendatateam/udata/pull/1831)
- Fix broken date range picker date parsing (ie. manual keyboard input) [#1863](https://github.com/opendatateam/udata/pull/1853)
- Normalize uploaded filenames to avoid encoding issues, filesystem incompatibilities... [#1852](https://github.com/opendatateam/udata/pull/1852)

## 1.5.2 (2018-08-08)

- Fix client-side temporal coverage rendering [#1821](https://github.com/opendatateam/udata/pull/1821)
- Prevent word breaking when wrapping discussions messages [#1822](https://github.com/opendatateam/udata/pull/1822)
- Properly render message content on issues and discussions mails [#1823](https://github.com/opendatateam/udata/pull/1823)

## 1.5.1 (2018-08-03)

- Ensure OEmbed compatibility with external CDN [#1815](https://github.com/opendatateam/udata/pull/1815)
- Fixes some static URL serialization [#1815](https://github.com/opendatateam/udata/pull/1815)

## 1.5.0 (2018-07-30)

### New features

- Slugs are now redirected on change when changed until old slug are free [#1771](https://github.com/opendatateam/udata/pull/1771)
- Improve usability of new organization form [#1777](https://github.com/opendatateam/udata/pull/1777)
- Allows to serve assets on an external CDN domain using `CDN_DOMAIN` [#1804](https://github.com/opendatateam/udata/pull/1804)

### Breaking changes

None

### Bug fixes and minor changes

- Sort dataset update frequencies by ascending frequency [#1758](https://github.com/opendatateam/udata/pull/1758)
- Skip gov.uk references tests when site is unreachable [#1767](https://github.com/opendatateam/udata/pull/1767)
- Fix resources reorder (registered extras validation logic) [#1796](https://github.com/opendatateam/udata/pull/1796)
- Fix checksum display on resource modal [#1797](https://github.com/opendatateam/udata/pull/1797)
- Use metrics.views on resource card [#1778](https://github.com/opendatateam/udata/pull/1778)
- Fix dataset collapse on ie11 [#1802](https://github.com/opendatateam/udata/pull/1802)
- Upgrade i18next (security) [#1803](https://github.com/opendatateam/udata/pull/1803)

### Internals

- Backports some Python 3 forward compatible changes and fixes some bugs [#1769](https://github.com/opendatateam/udata/pull/1769):
    - avoid `filter` and `map` usage instead of list comprehension
    - explicit encoding handling
    - avoid comparison to `None`
    - use `next()` instead of `.next()` to iterate
    - unhide some implicit casts (in particular search weight)
- Tests are now run against `local.test` instead of `localhost` to avoid pytest warnings

## 1.4.1 (2018-06-15)

- Fix community resource creation and display [#1733](https://github.com/opendatateam/udata/pull/1733)
- Failsafe JS cache storage: use a custom in-memory storage as fallback when access to `sessionStorage` is not allowed [#1742](https://github.com/opendatateam/udata/pull/1742)
- Prevent errors when handling API errors without data/payload [#1743](https://github.com/opendatateam/udata/pull/1743)
- Improve/fix validation error formatting on harvesting [#1745](https://github.com/opendatateam/udata/pull/1745)
- Ensure daterange can be parsed from full iso datetime [#1748](https://github.com/opendatateam/udata/pull/1748)
- API: enforce application/json content-type for forms [#1751](https://github.com/opendatateam/udata/pull/1751)
- RDF parser can now process [european frequencies](https://publications.europa.eu/en/web/eu-vocabularies/at-dataset/-/resource/dataset/frequency) [#1752](https://github.com/opendatateam/udata/pull/1752)
- Fix images upload broken by chunked upload [#1756](https://github.com/opendatateam/udata/pull/1756)

## 1.4.0 (2018-06-06)

### New features

- Typed resources [#1398](https://github.com/opendatateam/udata/issues/1398)
- Initial data preview implementation [#1581](https://github.com/opendatateam/udata/pull/1581) [#1632](https://github.com/opendatateam/udata/pull/1632)
- Handle some alternate titles and alternate URLs on licenses for improved match on harvesting [#1592](https://github.com/opendatateam/udata/pull/1592)
- Allow to specify a dataset acronym [#1217](https://github.com/opendatateam/udata/pull/1217)
- Starts using harvest backend `config` (validation, API exposition, `HarvestFilters`...) [#1716](https://github.com/opendatateam/udata/pull/1716)
- The map widget can now be configured (tiles URL, initial position...) [#1672](https://github.com/opendatateam/udata/pull/1672)
- New discussions layout [#1623](https://github.com/opendatateam/udata/pull/1623)
- Dynamic API documentation, Enhancement to Pull #1542 - [#1542](https://github.com/opendatateam/udata/pull/1542)
- Resource modal overhaul with markdown support [#1547](https://github.com/opendatateam/udata/pull/1547)

### Breaking changes

- Normalize resource.format (migration - :warning: need reindexing). [#1563](https://github.com/opendatateam/udata/pull/1563)
- Enforce a domain whitelist when resource.filetype is file. See [`RESOURCES_FILE_ALLOWED_DOMAINS`](https://udata.readthedocs.io/en/latest/adapting-settings/#resources_file_allowed_domains) settings variable for details and configuration. [#1567](https://github.com/opendatateam/udata/issues/1567)
- Remove extras from datasets search index (needs reindexation) [#1718](https://github.com/opendatateam/udata/pull/1718)

### Bug fixes and minor changes

- Switch to PyPI.org for package links [#1583](https://github.com/opendatateam/udata/pull/1583)
- Show resource type in modal (front) [#1714](https://github.com/opendatateam/udata/pull/1714)
- Adds ETag to internal avatar for efficient caching control [#1712](https://github.com/opendatateam/udata/pull/1712)
- Fix 404/missing css on front pages [#1709](https://github.com/opendatateam/udata/pull/1709)
- Fix markdown max image width (front) [#1707](https://github.com/opendatateam/udata/pull/1707)
- Ensure registered extras types are properly parsed from JSON. Remove the need for custom `db.Extra` classes [#1699](https://github.com/opendatateam/udata/pull/1699)
- Fix the temporal coverage facet query string parsing [#1676](https://github.com/opendatateam/udata/pull/1676)
- Fix search auto-complete hitbox [#1687](https://github.com/opendatateam/udata/pull/1687)
- Fix Firefox custom error handling, part 2 [#1671](https://github.com/opendatateam/udata/pull/1671)
- Add resend confirmation email link to login screen [#1653](https://github.com/opendatateam/udata/pull/1653)
- Audience metrics: use only `views` [#1607](https://github.com/opendatateam/udata/pull/1607)
- Add missing spatial granularities translations [#1636](https://github.com/opendatateam/udata/pull/1636)
- Protocol-relative URLs support [#1599](https://github.com/opendatateam/udata/pull/1599)

### Internals

- Simplify `ExtrasField` form field signature (no need anymore for the `extras` parameter) [#1698](https://github.com/opendatateam/udata/pull/1698)
- Register known extras types [#1700](https://github.com/opendatateam/udata/pull/1700)

## 1.3.12 (2018-05-31)

- Fix side menu on mobile [#1701](https://github.com/opendatateam/udata/pull/1701)
- Fix update frequency field [#1702](https://github.com/opendatateam/udata/pull/1702)

## 1.3.11 (2018-05-29)

- Protect Resource.need_check against malformed/string dates [#1691](https://github.com/opendatateam/udata/pull/1691)
- Fix search auto-complete loading on new page [#1693](https://github.com/opendatateam/udata/pull/1693)

## 1.3.10 (2018-05-11)

- Expose Resource.extras as writable in the API [#1660](https://github.com/opendatateam/udata/pull/1660)
- Fix Firefox custom errors handling [#1662](https://github.com/opendatateam/udata/pull/1662)

## 1.3.9 (2018-05-07)

- Prevent linkchecker to pollute timeline as a side-effect. (migration). **Warning, the migration will delete all dataset update activities** [#1643](https://github.com/opendatateam/udata/pull/1643)
- Fix OAuth authorization screen failing with unicode `SITE_TITLE` [#1624](https://github.com/opendatateam/udata/pull/1624)
- Fix markdown handling of autolinks with angle brackets and factorize (and test) markdown `parse_html()` [#1625](https://github.com/opendatateam/udata/pull/1625)
- Fix timeline order [#1642](https://github.com/opendatateam/udata/pull/1642)
- Fix markdown rendering on IE11 [#1645](https://github.com/opendatateam/udata/pull/1645)
- Consider bad UUID as 404 in routing [#1646](https://github.com/opendatateam/udata/pull/1646)
- Add missing email templates [#1647](https://github.com/opendatateam/udata/pull/1647)
- Polyfill `ChildNode.remove()` for IE11 [#1648](https://github.com/opendatateam/udata/pull/1648)
- Improve Raven-js/Sentry error handling [#1649](https://github.com/opendatateam/udata/pull/1649)
- Prevent regex special characters to break site search [#1650](https://github.com/opendatateam/udata/pull/1650)

## 1.3.8 (2018-04-25)

- Fix sendmail regression [#1620](https://github.com/opendatateam/udata/pull/1620)

## 1.3.7 (2018-04-24)

- Fix some search parameters validation [#1601](https://github.com/opendatateam/udata/pull/1601)
- Prevent API tracking errors with unicode [#1602](https://github.com/opendatateam/udata/pull/1602)
- Prevent a race condition error when uploading file with concurrent chunking [#1606](https://github.com/opendatateam/udata/pull/1606)
- Disallow resources dict in API [#1603](https://github.com/opendatateam/udata/pull/1603)
- Test and fix territories routing [#1611](https://github.com/opendatateam/udata/pull/1611)
- Fix the client-side Raven/Sentry configuration [#1612](https://github.com/opendatateam/udata/pull/1612)
- Raise a 404 in case of unknown RDF content type [#1613](https://github.com/opendatateam/udata/pull/1613)
- Ensure current theme is available to macros requiring it in mails [#1614](https://github.com/opendatateam/udata/pull/1614)
- Fix documentation about NGinx configuration for https [#1615](https://github.com/opendatateam/udata/pull/1615)
- Remove unwanted commas in default `SECURITY_EMAIL_SUBJECT_*` parameters [#1616](https://github.com/opendatateam/udata/pull/1616)

## 1.3.6 (2018-04-16)

- Prevent OEmbed card to be styled when loaded in bootstrap 4 [#1569](https://github.com/opendatateam/udata/pull/1569)
- Fix organizations sort by last_modified [#1576](https://github.com/opendatateam/udata/pull/1576)
- Fix dataset creation form (and any other form) [#1584](https://github.com/opendatateam/udata/pull/1584)
- Fix an XSS on client-side markdown parsing [#1585](https://github.com/opendatateam/udata/pull/1585)
- Ensure URLs validation is the same everywhere [#1586](https://github.com/opendatateam/udata/pull/1586)

## 1.3.5 (2018-04-03)

- Upgrade `sifter` to `0.5.3` [#1548](https://github.com/opendatateam/udata/pull/1548)
- Upgrade `jquery-validation` to 1.17.0 and fixes some issues with client-side URL validation [#1550](https://github.com/opendatateam/udata/pull/1550)
- Minor change on OEmbed cards to avoid theme to override the cards `font-family` [#1549](https://github.com/opendatateam/udata/pull/1549)
- Improve cli unicode handling [#1551](https://github.com/opendatateam/udata/pull/1551)
- Fix DCAT harvester mime type detection [#1552](https://github.com/opendatateam/udata/pull/1552)
- Add the missing harvester URL in admin [#1554](https://github.com/opendatateam/udata/pull/1554)
- Fix harvester preview/job layout [#1553](https://github.com/opendatateam/udata/pull/1553)
- Fix some search unicode issues [#1555](https://github.com/opendatateam/udata/pull/1555)
- Small fixes on OEmbed URL detection [#1556](https://github.com/opendatateam/udata/pull/1556)
- Use nb_hits instead of views to count downloads [#1560](https://github.com/opendatateam/udata/pull/1560)
- Prevent an XSS in TermFacet [#1561](https://github.com/opendatateam/udata/pull/1561)
- Fix breadcrumb bar layout on empty search result [#1562](https://github.com/opendatateam/udata/pull/1562)

## 1.3.4 (2018-03-28)

- Remove territory claim banner [#1521](https://github.com/opendatateam/udata/pull/1521)
- Expose an [OEmbed](https://oembed.com/) API endpoint using the new cards [#1525](https://github.com/opendatateam/udata/pull/1525)
- Small topic fixes [#1529](https://github.com/opendatateam/udata/pull/1529)
- Fixes the search result vertical cut off [#1530](https://github.com/opendatateam/udata/pull/1530)
- Prevent visually disabled pagination buttons from being clicked [#1539](https://github.com/opendatateam/udata/pull/1539)
- Fixes "sort organization by name" not working [#1537](https://github.com/opendatateam/udata/pull/1537)
- Non-admin users should not see the "publish as anyone" filter field on "publish as" screen [#1538](https://github.com/opendatateam/udata/pull/1538)

## 1.3.3 (2018-03-20)

- Fixes on upload: prevent double upload and bad chunks upload [#1516](https://github.com/opendatateam/udata/pull/1516)
- Ensure OAuth2 tokens can be saved without `refresh_token` [#1517](https://github.com/opendatateam/udata/pull/1517)

## 1.3.2 (2018-03-20)

- Support request-body credential in OAuth2 (Fix a regression introduced in 1.3.0) [#1511](https://github.com/opendatateam/udata/pull/1511)

## 1.3.1 (2018-03-15)

- Fix some geozones/geoids bugs [#1505](https://github.com/opendatateam/udata/pull/1505)
- Fix oauth scopes serialization in authorization template [#1506](https://github.com/opendatateam/udata/pull/1506)
- Prevent error on site ressources metric [#1507](https://github.com/opendatateam/udata/pull/1507)
- Fix some routing errors [#1508](https://github.com/opendatateam/udata/pull/1508)
- Mongo connection is now lazy by default, preventing non fork-safe usage in celery as well as preventing commands not using the database to hit it [#1509](https://github.com/opendatateam/udata/pull/1509)
- Fix udata version not exposed on Sentry [#1510](https://github.com/opendatateam/udata/pull/1510)

## 1.3.0 (2018-03-13)

### Breaking changes

- Switch to `flask-cli` and drop `flask-script`. Deprecated commands have been removed. [#1364](https://github.com/opendatateam/udata/pull/1364)
- Update card components to make them more consistent [#1383](https://github.com/opendatateam/udata/pull/1383) [#1460](https://github.com/opendatateam/udata/pull/1460)
- udata is now protocol (`http`/`https`) agnostic. This is now fully the reverse-proxy responsibility (please ensure that you are using SSL only in production for security purpose). [#1463](https://github.com/opendatateam/udata/pull/1463)
- Added more entrypoints and document them. There is no more automatically enabled plugin by installation. Plugins can now properly contribute translations. [#1431](https://github.com/opendatateam/udata/pull/1431)

### New features

- Soft breaks in markdown is rendered as line return as allowed by the [commonmark specifications](http://spec.commonmark.org/0.28/#soft-line-breaks), client-side rendering follows the same security rules [#1432](https://github.com/opendatateam/udata/pull/1432)
- Switch from OAuthlib/Flask-OUAhtlib to Authlib and support all grants type as well as token revocation [#1434](https://github.com/opendatateam/udata/pull/1434)
- Chunked upload support (big files support) [#1468](https://github.com/opendatateam/udata/pull/1468)
- Improve tasks/jobs queues routing [#1487](https://github.com/opendatateam/udata/pull/1487)
- Add the `udata schedule|unschedule|scheduled` commands [#1497](https://github.com/opendatateam/udata/pull/1497)

### Bug fixes and minor changes

- Added Geopackage as default allowed file formats [#1425](https://github.com/opendatateam/udata/pull/1425)
- Fix completion/suggestion unicode handling [#1452](https://github.com/opendatateam/udata/pull/1452)
- Added a link to change password into the admin [#1462](https://github.com/opendatateam/udata/pull/1462)
- Fix organization widget (embed) [#1474](https://github.com/opendatateam/udata/pull/1474)
- High priority for sendmail tasks [#1484](https://github.com/opendatateam/udata/pull/1484)
- Add security.send_confirmation template [#1475](https://github.com/opendatateam/udata/pull/1475)

### Internals

- Switch to pytest as testing tool and expose a `udata` pytest plugin [#1400](https://github.com/opendatateam/udata/pull/1400)


## 1.2.11 (2018-02-05)

- Translate Flask-Security email subjects [#1413](https://github.com/opendatateam/udata/pull/1413)
- Fix organization admin pagination [#1372](https://github.com/opendatateam/udata/issues/1372)
- Fix missing spinners on loading datatables [#1401](https://github.com/opendatateam/udata/pull/1401)
- Fixes on the search facets [#1410](https://github.com/opendatateam/udata/pull/1410)

## 1.2.10 (2018-01-24)

- Markdown rendering is now the same between the back and the frontend. [#604](https://github.com/opendatateam/udata/issues/604)
- Make the dataset page reuses section and cards themable. [#1378](https://github.com/opendatateam/udata/pull/1378)
- `ValueError` is not hidden anymore by the Bad Request error page, it is logged. [#1382](https://github.com/opendatateam/udata/pull/1382)
- Spatial encoding fixes: prevent breaking unicode errors. [#1381](https://github.com/opendatateam/udata/pull/1381)
- Ensure the multiple term search uses a `AND` operator [#1384](https://github.com/opendatateam/udata/pull/1384)
- Facets encoding fixes: ensure lazy strings are propery encoded. [#1388](https://github.com/opendatateam/udata/pull/1388)
- Markdown content is now easily themable (namespaced into a `markdown` class) [#1389](https://github.com/opendatateam/udata/pull/1389)
- Fix discussions and community resources alignment on datasets and reuses pages [#1390](https://github.com/opendatateam/udata/pull/1390)
- Fix discussions style on default theme [#1393](https://github.com/opendatateam/udata/pull/1393)
- Ensure empty harvest jobs properly end [#1395](https://github.com/opendatateam/udata/pull/1395)

## 1.2.9 (2018-01-17)

- Add extras field in discussions [#1360](https://github.com/opendatateam/udata/pull/1360)
- Fix datepicker [#1370](https://github.com/opendatateam/udata/pull/1370)
- Fix error on forbidden scheme in `is_url` harvest filter [#1376](https://github.com/opendatateam/udata/pull/1376)
- Fix an error on rendering present territory date [#1377](https://github.com/opendatateam/udata/pull/1377)

## 1.2.8 (2018-01-10)

- Fix html2text dependency version [#1362](https://github.com/opendatateam/udata/pull/1362)

## 1.2.7 (2018-01-10)

- Bump chartjs version to 2.x [#1352](https://github.com/opendatateam/udata/pull/1352)
- Sanitize mdstrip [#1351](https://github.com/opendatateam/udata/pull/1351)

## 1.2.6 (2018-01-04)

- Fix wrongly timed notification on dataset creation with misformed tags [#1332](https://github.com/opendatateam/udata/pull/1332)
- Fix topic creation [#1333](https://github.com/opendatateam/udata/pull/1333)
- Add a `udata worker status` command to list pending tasks.[breaking] The `udata worker` command is replaced by `udata worker start`. [#1324](https://github.com/opendatateam/udata/pull/1324)
- Prevent crawlers from indexing spammy datasets, reuses and organizations [#1334](https://github.com/opendatateam/udata/pull/1334) [#1335](https://github.com/opendatateam/udata/pull/1335)
- Ensure Swagger.js properly set jQuery.ajax contentType parameter (and so data is properly serialized) [#1126](https://github.com/opendatateam/udata/issues/1126)
- Allows theme to easily access the `owner_avatar_url` template filter [#1336](https://github.com/opendatateam/udata/pull/1336)

## 1.2.5 (2017-12-14)

- Fix misused hand cursor over the spatial coverage map in dataset admin [#1296](https://github.com/opendatateam/udata/pull/1296)
- Fix broken post edit page [#1295](https://github.com/opendatateam/udata/pull/1295)
- Display date of comments in dataset discussions [#1283](https://github.com/opendatateam/udata/pull/1283)
- Prevent `reindex` command from failing on a specific object and log error instead. [#1293](https://github.com/opendatateam/udata/pull/1293)
- Position the community resource link icon correctly [#1298](https://github.com/opendatateam/udata/pull/1298)
- Add a sort option to query of list of posts in API [#1301](https://github.com/opendatateam/udata/pull/1301)
- Import dropdown behavior from `udata-gouvfr` and fix hidden submenus on mobile [#1297](https://github.com/opendatateam/udata/pull/1297)
- show message for emtpy dataset search [#1044](https://github.com/opendatateam/udata/pull/1284)

## 1.2.4 (2017-12-06)

- Fix flask_security celery tasks context [#1249](https://github.com/opendatateam/udata/pull/1249)
- Fix `dataset.quality` handling when no format filled [#1265](https://github.com/opendatateam/udata/pull/1265)
- Ignore celery tasks results except for tasks which require it and lower the default results expiration to 6 hours [#1281](https://github.com/opendatateam/udata/pull/1281)
- Import community resource avatar style from udata-gouvfr [#1288](https://github.com/opendatateam/udata/pull/1288)
- Terms are now handled from markdown and customizable with the `SITE_TERMS_LOCATION` setting. [#1285](https://github.com/opendatateam/udata/pull/1285)
- Deeplink to resource [#1289](https://github.com/opendatateam/udata/pull/1289)

## 1.2.3 (2017-10-27)

- Check only the uncollapsed resources at first on dataset view [#1246](https://github.com/opendatateam/udata/pull/1246)

## 1.2.2 (2017-10-26)

- Fixes on the `search index command` [#1245](https://github.com/opendatateam/udata/pull/1245)

## 1.2.1 (2017-10-26)

- Introduce `udata search index` commmand to replace both deprecated `udata search init` and `udata search reindex` commands. They will be removed in udata 1.4. [#1233](https://github.com/opendatateam/udata/pull/1233)
- Rollback oauthlib from 2.0.5 to 2.0.2, pending a permanent solution [#1237](https://github.com/opendatateam/udata/pull/1237)
- Get cached linkchecker result before hitting API [#1235](https://github.com/opendatateam/udata/pull/1235)
- Cleanup resources checksum (migration) [#1239](https://github.com/opendatateam/udata/pull/1239)
- Show check results in resource modal [#1242](https://github.com/opendatateam/udata/pull/1242)
- Cache avatar rendering [#1243](https://github.com/opendatateam/udata/pull/1243)

## 1.2.0 (2017-10-20)

### New features and big improvements

- Expose harvester scheduling through the API and the admin interface [#1123](https://github.com/opendatateam/udata/pull/1123)
- Added a `udata info` command for diagnostic purpose [#1179](https://github.com/opendatateam/udata/pull/1179)
- Switch from static theme avatars/placeholders to [identicons](https://en.wikipedia.org/wiki/Identicon) for readability (mostly on discussions) [#1193](https://github.com/opendatateam/udata/pull/1193)
- Move croquemort features to a generic link checker architecture [#1110](https://github.com/opendatateam/udata/pull/1110)
- CKAN and OpenDataSoft backends are now optional separate udata extensions [#1213](https://github.com/opendatateam/udata/pull/1213)
- Better search autocomplete [#1222](https://github.com/opendatateam/udata/pull/1222)
- Big post improvements (discussions support, navigation, fixes...) [#1224](https://github.com/opendatateam/udata/pull/1224)

### Breaking changes

- Upgrade to Celery 4.1.0. All celery parameters should be updated. (See [Celery options documentation](https://udata.readthedocs.io/en/stable/adapting-settings/#celery-options) [#1150](https://github.com/opendatateam/udata/pull/1050)
- Switch to [Crowdin](https://crowdin.com) to manage translations [#1171](https://github.com/opendatateam/udata/pull/1171)
- Switch to `Flask-Security`. `Flask-Security-Fork` should be uninstalled before installing the new requirements [#958](https://github.com/opendatateam/udata/pull/958)

### Miscellaneous changes and fixes

- Display organization metrics in the organization page tab labels [#1022](https://github.com/opendatateam/udata/pull/1022)
- Organization dashboard page has been merged into the main organization page [#1023](https://github.com/opendatateam/udata/pull/1023)
- Fix an issue causing a loss of data input at the global search input level [#1019](https://github.com/opendatateam/udata/pull/1019)
- Fixes a lot of encoding issues [#1146](https://github.com/opendatateam/udata/pull/1146)
- Add `.ttl` and `.n3` as supported file extensions [#1183](https://github.com/opendatateam/udata/pull/1183)
- Improve logging for adhoc scripts [#1184](https://github.com/opendatateam/udata/pull/1184)
- Improve URLs validation (support new tlds, unicode URLs...) [#1182](https://github.com/opendatateam/udata/pull/1182)
- Properly serialize empty geometries for zones missing it and prevent leaflet crash on invalid bounds [#1188](https://github.com/opendatateam/udata/pull/1188)
- Start validating some configuration parameters [#1197](https://github.com/opendatateam/udata/pull/1197)
- Remove resources without title or url [migration] [#1200](https://github.com/opendatateam/udata/pull/1200)
- Improve harvesting licenses detection [#1203](https://github.com/opendatateam/udata/pull/1203)
- Added missing delete post and topic admin actions [#1202](https://github.com/opendatateam/udata/pull/1202)
- Fix the scroll to a discussion sub-thread [#1206](https://github.com/opendatateam/udata/pull/1206)
- Fix duplication in discussions [migration] [#1209](https://github.com/opendatateam/udata/pull/1209)
- Display that a discussion has been closed [#1216](https://github.com/opendatateam/udata/pull/1216)
- Explicit dataset search reuse facet context (only known reuses) [#1219](https://github.com/opendatateam/udata/pull/1219)
- Optimize indexation a little bit [#1215](https://github.com/opendatateam/udata/pull/1215)
- Fix some reversed temporal coverage [migration] [#1214](https://github.com/opendatateam/udata/pull/1214)


## 1.1.8 (2017-09-28)

- Display membership modal actions buttons for site administrators and on membership display. [#1176](https://github.com/opendatateam/udata/pull/1176)
- Fix organization avatar in admin profile [#1175](https://github.com/opendatateam/udata/issues/1175)

## 1.1.7 (2017-09-25)

- Prevent a random territory from being displayed when query doesn't match [#1124](https://github.com/opendatateam/udata/pull/1124)
- Display avatar when the community resource owner is an organization [#1125](https://github.com/opendatateam/udata/pull/1125)
- Refactor the "publish as" screen to make it more obvious that an user is publishing under its own name [#1122](https://github.com/opendatateam/udata/pull/1122)
- Make the "find your organization" screen cards clickable (send to the organization page) [#1129](https://github.com/opendatateam/udata/pull/1129)
- Fix "Center the full picture" on user avatar upload [#1130](https://github.com/opendatateam/udata/issues/1130)
- Hide issue modal forbidden actions [#1128](https://github.com/opendatateam/udata/pull/1128)
- Ensure spatial coverage zones are resolved when submitted from the API or when querying oembed API. [#1140](https://github.com/opendatateam/udata/pull/1140)
- Prevent user metrics computation when the object owner is an organization (and vice versa) [#1152](https://github.com/opendatateam/udata/pull/1152)

## 1.1.6 (2017-09-11)

- Fix CircleCI automated publication on release tags
  [#1120](https://github.com/opendatateam/udata/pull/1120)

## 1.1.5 (2017-09-11)

- Fix the organization members grid in admin
  [#934](https://github.com/opendatateam/udata/issues/934)
- Fix and tune harvest admin loading state and payload size
  [#1113](https://github.com/opendatateam/udata/issues/1113)
- Automatically schedule validated harvesters and allow to (re)schedule them
  [#1114](https://github.com/opendatateam/udata/pull/1114)
- Raise the minimum `raven` version to ensure sentry is filtering legit HTTP exceptions
  [#774](https://github.com/opendatateam/udata/issues/774)
- Pin GeoJSON version to avoid breaking changes
  [#1118](https://github.com/opendatateam/udata/pull/1118)
- Deduplicate organization members
  [#1111](https://github.com/opendatateam/udata/issues/1111)

## 1.1.4 (2017-09-05)

- Fix packaging

## 1.1.3 (2017-09-05)

- Make the spatial search levels exclusion list configurable through `SPATIAL_SEARCH_EXCLUDE_LEVELS`.
  [#1101](https://github.com/opendatateam/udata/pull/1101)
- Fix facets labelizer with html handling
  [#1102](https://github.com/opendatateam/udata/issues/1102)
- Ensure territories pages have image defined in metadatas
  [#1103](https://github.com/opendatateam/udata/issues/1103)
- Strip tags in autocomplete results
  [#1104](https://github.com/opendatateam/udata/pull/1104)
- Transmit link checker status to frontend
  [#1048](https://github.com/opendatateam/udata/issues/1048)
- Remove plus signs from search query
  [#1048](https://github.com/opendatateam/udata/issues/987)

## 1.1.2 (2017-09-04)

- Handle territory URLs generation without validity
  [#1068](https://github.com/opendatateam/udata/issues/1068)
- Added a contact button to trigger discussions
  [#1076](https://github.com/opendatateam/udata/pull/1076)
- Improve harvest error handling
  [#1078](https://github.com/opendatateam/udata/pull/1078)
- Improve elasticsearch configurability
  [#1096](https://github.com/opendatateam/udata/pull/1096)
- Lots of fixes admin files upload
  [1094](https://github.com/opendatateam/udata/pull/1094)
- Prevent the "Bad request error" happening on search but only on some servers
  [#1097](https://github.com/opendatateam/udata/pull/1097)
- Migrate spatial granularities to new identifiers
- Migrate remaining legacy spatial identifiers
  [#1080](https://github.com/opendatateam/udata/pull/1080)
- Fix the discussion API documention
  [#1093](https://github.com/opendatateam/udata/pull/1093)

## 1.1.1 (2017-07-31)

- Fix an issue preventing reuse edition:
  [#1027](https://github.com/opendatateam/udata/issues/1027)
- Fix an issue preventing user display and edit in admin:
  [#1030](https://github.com/opendatateam/udata/issues/1030)
- Fix an error when a membership request is accepted:
  [#1028](https://github.com/opendatateam/udata/issues/1028)
- Fix issue modal on a reuse:
  [#1026](https://github.com/opendatateam/udata/issues/1026)
- Fix sort by date on admin users list:
  [#1029](https://github.com/opendatateam/udata/issues/1029)
- Improve the `purge` command
  [#1039](https://github.com/opendatateam/udata/pull/1039)
- Ensure search does not fail when a deleted object has not been
  unindexed yet
  [#1063](https://github.com/opendatateam/udata/issues/1063)
- Start using Celery queues to handle task priorities
  [#1067](https://github.com/opendatateam/udata/pull/1067)
- Updated translations

## 1.1.0 (2017-07-05)

### New features and improvements

- Added a [DCAT](https://www.w3.org/TR/vocab-dcat/) harvester
  and expose metadata as RDF/DCAT.
  [#966](https://github.com/opendatateam/udata/pull/966)
  See the dedicated documentions:

  - [RDF](https://udata.readthedocs.io/en/stable/rdf/)
  - [Harvesting](https://udata.readthedocs.io/en/stable/harvesting/)

- Images are now optimized and you can force rerendering using the `udata images render` command.
- Allowed files extensions are now configurable via the `ALLOWED_RESOURCES_EXTENSIONS` setting
  and both admin and API will have the same behavior
  [#833](https://github.com/opendatateam/udata/pull/833).
- Improve and fix notifications:
  [#928](https://github.com/opendatateam/udata/issues/928)

  - Changed notification style to toast
  - Fix notifications that weren't displayed on form submission
- Add a toggle indicator on dataset quality blocks that are collapsible
  [#915](https://github.com/opendatateam/udata/issues/915)
- Integrating latest versions of GeoZones and GeoLogos for territories.
  Especially using history of towns, counties and regions from GeoHisto.
  [#499](https://github.com/opendatateam/udata/issues/499)

### Breaking Changes

- Themes are now entrypoint-based [#829](https://github.com/opendatateam/udata/pull/829).
  There is also a new [theming documention](https://udata.readthedocs.io/en/stable/creating-theme/).
- Images placeholders are now entirely provided by themes
  [#707](https://github.com/opendatateam/udata/issues/707)
  [#1006](https://github.com/opendatateam/udata/issues/1006)
- Harvester declaration is now entrypoint-based
  [#1004](https://github.com/opendatateam/udata/pull/1004)

### Fixes

- Ensure URLs are stripped [#823](https://github.com/opendatateam/udata/pull/823)
- Lot of fixes and improvements on Harvest admin UI
  [#817](https://github.com/opendatateam/udata/pull/817):

  - harvester edition fixed (and missing API added)
  - harvester deletion fixed
  - harvester listing is now paginated
  - more detailed harvesters widgets
  - ensure harvest source are owned by a user or an organization, not both [migration]

- Pure Vue.js search facets
  [#880](https://github.com/opendatateam/udata/pull/880).
  Improve and fix the datepicker:

  - Proper sizing and positionning in dropdowns
  - Fix initial value not being displayed
  - Make it usable on keyboard
  - Allows to define `min` and `max` values to disable some dates
  - Keyboard input is reflected into the calendar
    [#615](https://github.com/opendatateam/udata/issues/615)
- Disable `next` button when no file has been uploaded
  [#930](https://github.com/opendatateam/udata/issues/930)
- Fix badges notification mails
  [#894](https://github.com/opendatateam/udata/issues/894)
- Fix the `udata search reindex` command
  [#1009](https://github.com/opendatateam/udata/issues/1009)
- Reindex datasets when their parent organization is purged
  [#1008](https://github.com/opendatateam/udata/issues/1008)

### Miscellaneous / Internal

- Upgrade to Flask-Mongoengine 0.9.3, Flask-WTF 0.14.2, mongoengine 0.13.0.
  [#812](https://github.com/opendatateam/udata/pull/812)
  [#871](https://github.com/opendatateam/udata/pull/871)
  [#903](https://github.com/opendatateam/udata/pull/903)
- Upgrade to Flask-Login 0.4.0 and switch from Flask-Security to the latest
  [Flask-Security-Fork](https://pypi.org/project/Flask-Security-Fork)
  [#813](https://github.com/opendatateam/udata/pull/813)
- Migrated remaining widgets to Vue.js [#828](https://github.com/opendatateam/udata/pull/828):

  - bug fixes on migrated widgets (Issues button/modal, integrate popover, coverage map)
  - more coherent JS environment for developpers
  - lighter assets
  - drop Handlebars dependency

- bleach and html5lib have been updated leading to more secure html/markdown cleanup
  and [better performances](http://bluesock.org/~willkg/blog/dev/bleach_2_0.html)
  [#838](https://github.com/opendatateam/udata/pull/838)
- Drop `jquery-slimscroll` and fix admin menu scrolling
  [#851](https://github.com/opendatateam/udata/pull/851)
- drop jquery.dotdotdot for a lighter css-only solution (less memory consumption)
  [#853](https://github.com/opendatateam/udata/pull/853)
- Lighter style [#869](https://github.com/opendatateam/udata/pull/869):

  - Drop glyphicons and use only Font-Awesome (more coherence, less fonts)
  - lighter bootstrap style by importing only what's needed
  - make use of bootstrap and admin-lte variables (easier for theming)
  - proper separation between front and admin style
- Drop `ExtractTextPlugin` on Vue components style:

  - faster (re)compilation time
  - resolves most compilation and missing style issues
    [#555](https://github.com/opendatateam/udata/issues/555)
    [#710](https://github.com/opendatateam/udata/issues/710)
  - allows use of hot components reloading.
- Pure Vue.js modals. Fix the default membership role. Added contribute modal.
  [#873](https://github.com/opendatateam/udata/pull/873)
- Easier Vue.js development/debugging:

  - Drop `Vue.config.replace = false`: compatible with Vue.js 1/2 and no more style guessing
    [#760](https://github.com/opendatateam/udata/pull/760)
  - `name` on all components: no more `Anonymous Component` in Vue debugger
  - No more `Fragments`
  - More ES6 everywhere
- Make metrics deactivable for tests
  [#905](https://github.com/opendatateam/udata/pull/905)

## 1.0.11 (2017-05-25)

- Fix presubmit form errors handling
  [#909](https://github.com/opendatateam/udata/pull/909)
- Fix producer sidebar image sizing
  [#913](https://github.com/opendatateam/udata/issues/913)
- Fix js `Model.save()` not updating in some cases
  [#910](https://github.com/opendatateam/udata/pull/910)

## 1.0.10 (2017-05-11)

- Fix bad stored (community) resources URLs [migration]
  [#882](https://github.com/opendatateam/udata/issues/882)
- Proper producer logo display on dataset pages
- Fix CKAN harvester empty notes and `metadata` file type handling
- Remove (temporary) badges metrics
  [#885](https://github.com/opendatateam/udata/issues/885)
- Test and fix topic search
  [#892](https://github.com/opendatateam/udata/pull/892)

## 1.0.9 (2017-04-23)

- Fix broken post view
  [#877](https://github.com/opendatateam/udata/pull/877)
- Fix new issue submission
  [#874](https://github.com/opendatateam/udata/issues/874)
- Display full images/logo/avatars URL in references too
  [#824](https://github.com/opendatateam/udata/issues/824)

## 1.0.8 (2017-04-14)

- Allow more headers in cors preflight headers
  [#857](https://github.com/opendatateam/udata/pull/857)
  [#860](https://github.com/opendatateam/udata/pull/860)
- Fix editorialization admin
  [#863](https://github.com/opendatateam/udata/pull/863)
- Fix missing completer images and ensure completion API is usable on a different domain
  [#864](https://github.com/opendatateam/udata/pull/864)

## 1.0.7 (2017-04-07)

- Fix display for zone completer existing values
  [#845](https://github.com/opendatateam/udata/issues/845)
- Proper badge display on dataset and organization page
  [#849](https://github.com/opendatateam/udata/issues/849)
- Remove useless `discussions` from views contexts.
  [#850](https://github.com/opendatateam/udata/pull/850)
- Fix the inline resource edit button not redirecting to admin
  [#852](https://github.com/opendatateam/udata/pull/852)
- Fix broken checksum component
  [#846](https://github.com/opendatateam/udata/issues/846)

## 1.0.6 (2017-04-01)

- Default values are properly displayed on dataset form
  [#745](https://github.com/opendatateam/udata/issues/745)
- Prevent a redirect on discussion fetch
  [#795](https://github.com/opendatateam/udata/issues/795)
- API exposes both original and biggest thumbnail for organization logo, reuse image and user avatar
  [#824](https://github.com/opendatateam/udata/issues/824)
- Restore the broken URL check feature
  [#840](https://github.com/opendatateam/udata/issues/840)
- Temporarily ignore INSPIRE in ODS harvester
  [#837](https://github.com/opendatateam/udata/pull/837)
- Allow `X-API-KEY` and `X-Fields` in cors preflight headers
  [#841](https://github.com/opendatateam/udata/pull/841)

## 1.0.5 (2017-03-27)

- Fixes error display in forms [#830](https://github.com/opendatateam/udata/pull/830)
- Fixes date range picker dates validation [#830](https://github.com/opendatateam/udata/pull/830)
- Fix badges entries not showing in admin [#825](https://github.com/opendatateam/udata/pull/825)

## 1.0.4 (2017-03-01)

- Fix badges trying to use API too early
  [#799](https://github.com/opendatateam/udata/pull/799)
- Some minor tuning on generic references
  [#801](https://github.com/opendatateam/udata/pull/801)
- Cleanup factories
  [#808](https://github.com/opendatateam/udata/pull/808)
- Fix user default metrics not being set [migration]
  [#809](https://github.com/opendatateam/udata/pull/809)
- Fix metric update after transfer
  [#810](https://github.com/opendatateam/udata/pull/810)
- Improve spatial completion ponderation (spatial zones reindexation required)
  [#811](https://github.com/opendatateam/udata/pull/811)

## 1.0.3 (2017-02-21)

- Fix JavaScript locales handling [#786](https://github.com/opendatateam/udata/pull/786)
- Optimize images sizes for territory placeholders [#788](https://github.com/opendatateam/udata/issues/788)
- Restore placeholders in search suggestions, fix [#790](https://github.com/opendatateam/udata/issues/790)
- Fix share popover in production build [#793](https://github.com/opendatateam/udata/pull/793)

## 1.0.2 (2017-02-20)

- Fix assets packaging for production [#763](https://github.com/opendatateam/udata/pull/763) [#765](https://github.com/opendatateam/udata/pull/765)
- Transform `udata_version` jinja global into a reusable (by themes) `package_version` [#768](https://github.com/opendatateam/udata/pull/768)
- Ensure topics datasets and reuses can display event with a topic parameter [#769](https://github.com/opendatateam/udata/pull/769)
- Raise a `400 Bad Request` when a bad `class` attribute is provided to the API
  (for entry point not using forms). [#772](https://github.com/opendatateam/udata/issues/772)
- Fix datasets with spatial coverage not being indexed [#778](https://github.com/opendatateam/udata/issues/778)
- Ensure theme assets cache is versioned (and flushed when necessary)
  [#781](https://github.com/opendatateam/udata/pull/781)
- Raise maximum tag length to 96 in order to at least support
  [official INSPIRE tags](http://inspire.ec.europa.eu/theme)
  [#782](https://github.com/opendatateam/udata/pull/782)
- Properly raise 400 error on transfer API in case of bad subject or recipient
  [#784](https://github.com/opendatateam/udata/pull/784)
- Fix broken OEmbed rendering [#783](https://github.com/opendatateam/udata/issues/783)
- Improve crawlers behavior by adding some `meta[name=robots]` on pages requiring it
  [#777](https://github.com/opendatateam/udata/pull/777)

## 1.0.1 (2017-02-16)

- Pin PyMongo version (only compatible with PyMongo 3+)

## 1.0.0 (2017-02-16)

### Breaking Changes

* 2016-05-11: Upgrade of ElasticSearch from 1.7 to 2.3 [#449](https://github.com/opendatateam/udata/pull/449)

You have to re-initialize the index from scratch, not just use the `reindex` command given that ElasticSearch 2+ doesn't provide a way to [delete mappings](https://www.elastic.co/guide/en/elasticsearch/reference/current/indices-delete-mapping.html) anymore. The command is `udata search init` and may take some time given the amount of data you are dealing with.

* 2017-01-18: User search and listing has been removed (privacy concern)

### New & Improved

* 2017-01-06: Add some dataset ponderation factor: temporal coverage, spatial coverage,
  certified provenance and more weight for featured ones. Need reindexation to be taken into account.

* 2016-12-20: Use all the [Dublin Core Frequencies](http://dublincore.org/groups/collections/frequency/)
  plus some extra frequencies.

* 2016-12-01: Add the possibility for a user to delete its account in the admin interface

In some configurations, this feature should be deactivated, typically when
there is an SSO in front of udata which may cause some inconsistencies. In
that case, the configuration parameter DELETE_ME should be set to False (True
by default).

* 2016-05-12: Add fields masks to reduce API payloads [#451](https://github.com/opendatateam/udata/pull/451)

The addition of [fields masks](http://flask-restplus.readthedocs.io/en/stable/mask.html) in Flask-RESTPlus allows us to reduce the retrieved payload within the admin — especially for datasets — and results in a performances boost.

### Fixes

* 2016-11-29: Mark active users as confirmed [#619](https://github.com/opendatateam/udata/pull/618)
* 2016-11-28: Merge duplicate users [#617](https://github.com/opendatateam/udata/pull/617)
  (A reindexation is necessary after this migration)

### Deprecation

Theses are deprecated and support will be removed in some feature release.
See [Deprecation Policy](https://udata.readthedocs.io/en/stable/versioning/#deprecation-policy).

* Theses frequencies are deprecated for their Dublin Core counter part:
    * `fortnighly` ⇨ `biweekly`
    * `biannual` ⇨ `semiannual`
    * `realtime` ⇨ `continuous`


## 0.9.0 (2017-01-10)

- First published version<|MERGE_RESOLUTION|>--- conflicted
+++ resolved
@@ -2,9 +2,7 @@
 
 ## Current (in progress)
 
-<<<<<<< HEAD
 - Add integrity checks on non existent list field instead of empty [#3242](https://github.com/opendatateam/udata/pull/3242)
-=======
 - Migrate udata-metrics [#3386](https://github.com/opendatateam/udata/pull/3386/)
 - Migrate udata-ckan [#3385](https://github.com/opendatateam/udata/pull/3385)
 - Deactivate sitemap extension [#3389](https://github.com/opendatateam/udata/pull/3389)
@@ -131,7 +129,6 @@
     - upgrade voluptuous to 0.15.2
     - replace StringDist by Levenshtein
   - Did not upgrade Flask (and its plugins), blinker and werkzeug yet
->>>>>>> 91915ec2
 
 ## 10.1.4 (2025-03-24)
 
