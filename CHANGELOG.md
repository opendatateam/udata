--- conflicted
+++ resolved
@@ -2,15 +2,12 @@
 
 ## Current (in progress)
 
-<<<<<<< HEAD
 - Expose dataservices' datasets by link instead of list [#3156](https://github.com/opendatateam/udata/pull/3156)
-=======
 - CSW ISO Harvest: add extra_configs.remote_url_prefix [#3157](https://github.com/opendatateam/udata/pull/3157)
 - DCAT harvest : Refactor DCAT extras handling in rdf parsing [#3054](https://github.com/opendatateam/udata/pull/3054). `accesRights`, `rights` and `license` are now in `extras["dcat"]` for both datasets and resources. `accessRights` can be infered for a dataset from its resources.
 
 ## 9.2.3 (2024-10-14)
 
->>>>>>> e207ac11
 - Add migration to delete duplicate resources due to ODS harvesting [#3158](https://github.com/opendatateam/udata/pull/3158)
 - Add discussion.posted_on in discussion sort choices [3168](https://github.com/opendatateam/udata/pull/3168)
 
