--- conflicted
+++ resolved
@@ -2,23 +2,19 @@
 
 ## Current (in progress)
 
-<<<<<<< HEAD
-=======
-- Nothing yet
-
-## 5.0.1 (2022-11-14)
-
-- Fix resource harvest uri validation error [#2780](https://github.com/opendatateam/udata/pull/2780)
-
-## 5.0.0 (2022-11-14)
-
-- :warning: **Breaking change** Use dedicated dynamic harvest metadata for dataset and resources. A migration copies identifying fields from extras to this dedicated metadata field. Extras won't be used anymore for harvest-related information. udata-ckan, udata-ods and udata-front packages are impacted and should be upgraded accordingly [#2762](https://github.com/opendatateam/udata/pull/2762)
->>>>>>> 1c199fbb
 - :warning: Upgrade to `Flask-Security-Too` version 4.0.0 [#2772](https://github.com/opendatateam/udata/pull/2772):
   - New User model attribute `fs_uniquifier`, migration needed.
   - The `fs_uniquifier` is used to invalidate existing session in case of password reset.
   - The user's `fs_uniquifier` is used instead of the `id` for auth mecanism including permissions.
   - Exhaustive list of changes [here](https://flask-security-too.readthedocs.io/en/stable/changelog.html#version-4-0-0).
+
+## 5.0.1 (2022-11-14)
+
+- Fix resource harvest uri validation error [#2780](https://github.com/opendatateam/udata/pull/2780)
+
+## 5.0.0 (2022-11-14)
+
+- :warning: **Breaking change** Use dedicated dynamic harvest metadata for dataset and resources. A migration copies identifying fields from extras to this dedicated metadata field. Extras won't be used anymore for harvest-related information. udata-ckan, udata-ods and udata-front packages are impacted and should be upgraded accordingly [#2762](https://github.com/opendatateam/udata/pull/2762)
 
 ## 5.0.0 (2022-11-14)
 
