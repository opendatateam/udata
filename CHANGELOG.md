--- conflicted
+++ resolved
@@ -2,11 +2,7 @@
 
 ## Current (in progress)
 
-<<<<<<< HEAD
 - Revamp CORS: remove flask-cors to always returns 204 on OPTIONS request [#3074](https://github.com/opendatateam/udata/pull/3074)
-=======
-- Add linter and formatter with `pyproject.toml` config, add lint and formatting step in CI, add pre-commit hook to lint and format, update docs and lint and format the code [#3085](https://github.com/opendatateam/udata/pull/3085)
->>>>>>> dc90df51
 - Update pinned dependencies according to project dependencies, without updating any project dependencies [#3089](https://github.com/opendatateam/udata/pull/3089)
 - Add "run" button to harvesters (configurable with `HARVEST_ENABLE_MANUAL_RUN`) [#3092](https://github.com/opendatateam/udata/pull/3092)
 
