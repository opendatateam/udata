--- conflicted
+++ resolved
@@ -2,14 +2,10 @@
 
 ## Current (in progress)
 
-<<<<<<< HEAD
 - Adds latest `sentry-sdk[flask]` as an install dependency, and update Sentry logic to be able to send environment, app version and profiling/performance info [#3086](https://github.com/opendatateam/udata/pull/3086)
-=======
-- Nothing yet
 
 ## 9.1.2 (2024-07-29)
 
->>>>>>> ac614040
 - Add a `archived` field for reuses [#3088](https://github.com/opendatateam/udata/pull/3088)
 - Add linter and formatter with `pyproject.toml` config, add lint and formatting step in CI, add pre-commit hook to lint and format, update docs and lint and format the code [#3085](https://github.com/opendatateam/udata/pull/3085)
 - Revamp CORS: remove flask-cors to always returns 204 on OPTIONS request [#3074](https://github.com/opendatateam/udata/pull/3074)
