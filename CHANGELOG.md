--- conflicted
+++ resolved
@@ -2,14 +2,11 @@
 
 ## Current (in progress)
 
-<<<<<<< HEAD
 - **breaking change** Return all the reuses available to a user on the /reuses endpoint, including the private and deleted ones they own [#3140](https://github.com/opendatateam/udata/pull/3140).
-=======
 - Fix undelete reuse and dataservices [#3141](https://github.com/opendatateam/udata/pull/3141)
 - Add a minimal publiccode.yml [#3144](https://github.com/opendatateam/udata/pull/3144)
 - Fix the boolean filters in the API for the "new system" endpoints [#3139](https://github.com/opendatateam/udata/pull/3139)
 - Update authlib dependency from 0.14.3 to 1.3.1 [#3135](https://github.com/opendatateam/udata/pull/3135)
->>>>>>> 9c646c9e
 
 ## 9.1.4 (2024-08-26)
 
