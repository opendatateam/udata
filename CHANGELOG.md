--- conflicted
+++ resolved
@@ -2,11 +2,8 @@
 
 ## Current (in progress)
 
-<<<<<<< HEAD
+- **breaking change** Harvest backend is now sync [#3030](https://github.com/opendatateam/udata/pull/3030)
 - Allow dataservices to be discussed and followed [#3049](https://github.com/opendatateam/udata/pull/3049)
-=======
-- **breaking change** Harvest backend is now sync [#3030](https://github.com/opendatateam/udata/pull/3030)
->>>>>>> 6f4f3f09
 
 ## 8.0.1 (2024-05-28)
 
