--- conflicted
+++ resolved
@@ -2,15 +2,12 @@
 
 ## Current (in progress)
 
-<<<<<<< HEAD
 - :warning: Deletion workflow changes [#2488](https://github.com/opendatateam/udata/pull/2488):
   - Deleting a resource now triggers the deletion of the corresponding static file
   - Deleting a dataset now triggers the deletion of the corresponding resources (including community resources) and their static files
   - Adding a celery job `purge-orphan-community-resources` to remove community resources not linked to a dataset. This should be scheduled regularly.
   - Adding a migration file to populate resources fs_filename new field. Scripts to delete the orphaned files are available [here](https://gist.github.com/quaxsze/dc089e4ecd2e00f82acea573d8d2cfb9).
-=======
 - Show traceback for migration errors [#2513](https://github.com/opendatateam/udata/pull/2513)
->>>>>>> 60d9fe35
 
 ## 2.1.3 (2020-06-29)
 
