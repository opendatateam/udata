--- conflicted
+++ resolved
@@ -11,11 +11,8 @@
 - Fix only SHA1 checksum is accepted when uploading resources [#2808](https://github.com/opendatateam/udata/pull/2808)
 - Fix organization metrics count [#2811](https://github.com/opendatateam/udata/pull/2811)
 - Fix setuptools version used in CI [#2813](https://github.com/opendatateam/udata/pull/2813)
-<<<<<<< HEAD
 - Removed all code logic related to the `published` date in resource model, now deprecated. :warning: The attribute itself was left in the model because of the complexity of the migration [#2807](https://github.com/opendatateam/udata/pull/2807)
-=======
 - Add `udata harvest clean` command [#2812](https://github.com/opendatateam/udata/pull/2812)
->>>>>>> 764fec5c
 
 ## 6.0.1 (2023-01-18)
 
