# Changelog

## Current (in progress)

- Handle None values in dataset and resource extras endpoints [#2805](https://github.com/opendatateam/udata/pull/2805)
<<<<<<< HEAD
- Fix only SHA1 checksum is accepted when uploading resources [#2808](https://github.com/opendatateam/udata/pull/2808)
=======
- Fix default license being selected in form in optional select group [#2809](https://github.com/opendatateam/udata/pull/2809)
>>>>>>> 41484690

## 6.0.1 (2023-01-18)

- Add python version requirement <3.10 [#2798](https://github.com/opendatateam/udata/pull/2798)
- Fix date timezone and format for harvest previz [#2799](https://github.com/opendatateam/udata/pull/2799)
- Add support for DCAT startDate and endDate in temporal coverage [#2801](https://github.com/opendatateam/udata/pull/2801)
- New feature: Users can now change their email by themselves [#2792](https://github.com/opendatateam/udata/pull/2792)

## 6.0.0 (2023-01-09)

- :warning: Kafka removal [#2783](https://github.com/opendatateam/udata/pull/2783)[#2794](https://github.com/opendatateam/udata/pull/2794):
  - Resources events publication now uses webhooks
  - Search indexation (at runtime and with index command) are now made through HTTP requests.
  - If you use [udata-search-service](https://pypi.org/project/udata-search-service/), you need to upgrade to the >=2.0.0 version
- Add dedicated extras endpoints on resources and datasets [#2779](https://github.com/opendatateam/udata/pull/2779)
- Enrich catalog with harvest infos [#2789](https://github.com/opendatateam/udata/pull/2789)
- Add optionnal license select group custom setting for admin [#2786](https://github.com/opendatateam/udata/pull/2786)
- Make index setup optional on init based on config [#2797](https://github.com/opendatateam/udata/pull/2797)

## 5.0.2 (2022-11-29)

- :warning: Upgrade to `Flask-Security-Too` version 4.0.0 [#2772](https://github.com/opendatateam/udata/pull/2772):
  - New User model attribute `fs_uniquifier`, migration needed.
  - The `fs_uniquifier` is used to invalidate existing session in case of password reset.
  - The user's `fs_uniquifier` is used instead of the `id` for auth mecanism including permissions.
  - Exhaustive list of changes [here](https://flask-security-too.readthedocs.io/en/stable/changelog.html#version-4-0-0).
- Fix apiv2 swagger with harvest metadata and add apiv2 swagger tests [#2782](https://github.com/opendatateam/udata/pull/2782)
- Improve frequency criterion in quality score [#2771](https://github.com/opendatateam/udata/pull/2771)
- Add quality score to csv catalogs [#2785](https://github.com/opendatateam/udata/pull/2785)
- Optimize DCAT harvesting on large multiple-paged catalogs, introduce `HARVEST_MAX_ITEMS` development setting [#2781](https://github.com/opendatateam/udata/pull/2781)
- Add condition in security mail utils class to avoid mail sending according to config var [#2788](https://github.com/opendatateam/udata/pull/2788)

## 5.0.1 (2022-11-14)

- Fix resource harvest uri validation error [#2780](https://github.com/opendatateam/udata/pull/2780)

## 5.0.0 (2022-11-14)

- :warning: **Breaking change** Use dedicated dynamic harvest metadata for dataset and resources. A migration copies identifying fields from extras to this dedicated metadata field. Extras won't be used anymore for harvest-related information. udata-ckan, udata-ods and udata-front packages are impacted and should be upgraded accordingly [#2762](https://github.com/opendatateam/udata/pull/2762)

## 4.1.3 (2022-11-02)

- Fix image URLs for suggest endpoints [#2761](https://github.com/opendatateam/udata/pull/2761)
- Switch from `Flask-restplus` to its fork `Flask-rest-x` [2770](https://github.com/opendatateam/udata/pull/2770)
- Clean inactive harvest datasets. :warning: a migration archives datasets linked to inactive harvest sources [#2764](https://github.com/opendatateam/udata/pull/2764) [#2773](https://github.com/opendatateam/udata/pull/2773) [#2777](https://github.com/opendatateam/udata/pull/2777)
- Fix randomly failing suggest tests [#2775](https://github.com/opendatateam/udata/pull/2775)
- Fix alt attribute not shown on image [#2776](https://github.com/opendatateam/udata/pull/2776)

## 4.1.2 (2022-09-01)

- Clean up event code [#2751](https://github.com/opendatateam/udata/pull/2751)
- Replace mongo legacy image in CI [#2754](https://github.com/opendatateam/udata/pull/2754)
- Fixes test `test_suggest_datasets_api` by modifying condition [#2759](https://github.com/opendatateam/udata/pull/2759)
- Fix doc name duplicate on rdf endpoints [#2763](https://github.com/opendatateam/udata/pull/2763)

## 4.1.1 (2022-07-08)

- Quality score computation refactoring and now returning it in list datasets endpoint. Update was made in admin too. [#2746](https://github.com/opendatateam/udata/pull/2746)
- :warning: Manifest logic was removed and udata does now work as standalone [#2747](https://github.com/opendatateam/udata/pull/2747)
- Remove map related stuff [#2749](https://github.com/opendatateam/udata/pull/2749)
- Add library udata_event_service to produce Kafka messages [#2743](https://github.com/opendatateam/udata/pull/2743)

## 4.1.0 (2022-06-09)

- Add html support for posts [#2731](https://github.com/opendatateam/udata/pull/2731)
- Use mongo search if `SEARCH_SERVICE_API_URL` variable is not set [#2728](https://github.com/opendatateam/udata/pull/2728)
- Improve resource extension detection [#2729](https://github.com/opendatateam/udata/pull/2729/files)
- Remove resources in dataset search serialization [#2730](https://github.com/opendatateam/udata/pull/2730)
- Add endpoint to directly get specific resource by rid [#2732](https://github.com/opendatateam/udata/pull/2732).
- Publish kafka message when resource is created, modified or deleted [#2733](https://github.com/opendatateam/udata/pull/2733)
- Clean documentation and code with respect to independent search service [#2738](https://github.com/opendatateam/udata/pull/2738)
- Fix size argument in suggests endpoint and corresponding tests [#2739](https://github.com/opendatateam/udata/pull/2739)
- Add udata instance name prefix and action suffix for kafka topics [#2736](https://github.com/opendatateam/udata/pull/2736)
- Fix tokenisation by building an `AND` query (see comments in code) for mongo text search and pagination [#2740](https://github.com/opendatateam/udata/pull/2740)

## 4.0.2 (2022-05-04)

- Remove unused `_total_pages` search property [#2726](https://github.com/opendatateam/udata/pull/2726)
- Use -followers as default suggest sort on datasets, reuses and orgas [#2727](https://github.com/opendatateam/udata/pull/2727)
- Reintroduce user suggest with mongo contains [#2725](https://github.com/opendatateam/udata/pull/2725)

## 4.0.1 (2022-04-11)

- Removed `post_save` signal within `add_resource` and `update_resource` methods. [#2720](https://github.com/opendatateam/udata/pull/2720)
- Refactor and update documentation with latest udata updates [#2717](https://github.com/opendatateam/udata/pull/2717)
- Add harvest csv adapter for a catalog of harvesters [#2722](https://github.com/opendatateam/udata/pull/2722)

## 4.0.0 (2022-03-30)

### Breaking change

Search refactor [#2680](https://github.com/opendatateam/udata/pull/2680)
- :warning: Search changes [#2692](https://github.com/opendatateam/udata/pull/2692):
  - The search feature is not within udata anymore and queries a distant service.
  - The search feature is now optional and is enabled by setting the `SEARCH_SERVICE_API_URL` setting.
  - When search is not enabled, the search endpoints will return a `501 Not Implemented` error.
  - The ModelAdapter, SearchQuery and SearchResult patterns were kept but heavily refactored.
  - udata uses a Kafka producer to send documents to index to the search service.
  - udata uses HTTP request to query the search service.
- :warning: API changes [#2669](https://github.com/opendatateam/udata/pull/2669):
  - List endpoints for organizations, datasets, reuses and users are now querying MongoDB instead of ElasticSearch.
  - Those endpoints use MongoDB full text search when `q` argument is used. Some unused filters on this route were dropped.
  - A new API parser was implemented to replace the search one.
  - The previous ElasticSearch endpoints were moved to APIv2 with the following url pattern: `/{object}/search` (ex: `/datasets/search`).
- :warning: Suggest changes [#2685](https://github.com/opendatateam/udata/pull/2685) and [#2696](https://github.com/opendatateam/udata/pull/2696):
  - Current suggest implementation moved from an Elasticsearch index to a MongoDB query using the term `contains`.
  - The user suggest was entirely removed, as its existence is now less relevant because of the full text search.

## 3.3.3 (2022-03-29)

- Extend dcat properties support (frequency litteral, creation and modification date, landing page and abstract description) [#2715](https://github.com/opendatateam/udata/pull/2715)


## 3.3.2 (2022-03-01)

- **Deprecation**: Topics are now deprecated and will be removed in upcoming releases.
- Use title to improve License guess [#2697](https://github.com/opendatateam/udata/pull/2697)
- Add a `q` argument to the paginated datasets resources endpoint, to search through resources titles. [#2701](https://github.com/opendatateam/udata/pull/2701)
- Delete discussion with deleted user as only participant [#2702](https://github.com/opendatateam/udata/pull/2702)
- Fix error on post creation when adding related reuse [#2704](https://github.com/opendatateam/udata/pull/2704)
- Redirect in endpoints routing now returns 308 instead of 302 in order to keep the method and body. [#2706](https://github.com/opendatateam/udata/pull/2706)
- Delete badges from datasets fixtures. [2709](https://github.com/opendatateam/udata/pull/2709)

## 3.3.1 (2022-01-11)

- Fix fields empty value in admin form to allow for unsetting fields [#2691](https://github.com/opendatateam/udata/pull/2691)
- :warning: Add a new required topic string field on reuses. The associated migration set default topic to `others` [#2689](https://github.com/opendatateam/udata/pull/2689)

## 3.3.0 (2021-12-10)

- :warning: Removed `Issues` code and logic. The corresponding MongoDB collection should be deleted when upgrading Udata. [#2681](https://github.com/opendatateam/udata/pull/2681)
- Fix transfer ownership from org to user [#2678](https://github.com/opendatateam/udata/pull/2678)
- Fix discussion creation on posts [#2687](https://github.com/opendatateam/udata/pull/2687)

## 3.2.2 (2021-11-23)

- Move template hook logic back to udata [#2671](https://github.com/opendatateam/udata/pull/2671) [#2679](https://github.com/opendatateam/udata/pull/2679)
- Add dataset's acronym to catalog [#2675](https://github.com/opendatateam/udata/pull/2675)
- Better URL-based License guess [#2672](https://github.com/opendatateam/udata/pull/2672)
- New way of fixtures generation [#2677](https://github.com/opendatateam/udata/pull/2677):
  - The command now uses a remote file (default) if a URL is provided or a local one if a path is provided.
  - This file can be generated by using the command `generate-fixtures-file`, which takes as an argument the URL of the source queried to retieve the data dumped to the file.
  - The command `generate-fixtures-file` uses a customizable list of datasets slugs to know which datasets to query.
- Fixed the Geomform check for a GeoZone instance in formdata [#2683](https://github.com/opendatateam/udata/pull/2683)

## 3.2.1 (2021-10-22)

- Fix default sort with right sort column creation date name, for posts in back-office editorial page [#2665](https://github.com/opendatateam/udata/pull/2665)
- Meta read-only-enabled is back [#2664](https://github.com/opendatateam/udata/pull/2664)
- First endpoints for APIv2! Add datasets hateoas and resources pagination endpoints [#2663](https://github.com/opendatateam/udata/pull/2663) [#2667](https://github.com/opendatateam/udata/pull/2667)
- Add `archived` and `resources_count` fields in the dataset catalog [#2668](https://github.com/opendatateam/udata/pull/2668)

## 3.2.0 (2021-09-14)

- Update dependencies following setuptools 58.0.2 release that drop support for `use_2to3` [#2660](https://github.com/opendatateam/udata/pull/2660):
  - :warning: **breaking change** `rdfs` is not supported anymore
  - `jsonld` endpoints have a `@context` dict directly instead of an url to the context endpoint
- Update documentation with [udata-front plugin renaming](https://github.com/etalab/data.gouv.fr/issues/393) [#2661](https://github.com/opendatateam/udata/pull/2661)
- Various DCAT fixes (geonetwork compatibility) and debug command [#2662](https://github.com/opendatateam/udata/pull/2662)

## 3.1.0 (2021-08-31)

- :warning: Use pip-tools for requirements management [#2642](https://github.com/opendatateam/udata/pull/2642)[#2650](https://github.com/opendatateam/udata/pull/2650)[#2651](https://github.com/opendatateam/udata/pull/2651). Please [read the doc](https://github.com/opendatateam/udata/blob/master/docs/development-environment.md#python-and-virtual-environment) if you are a udata developer.
- :warning: Check db integrity and apply temporary and permanent fixes [#2644](https://github.com/opendatateam/udata/pull/2644) :warning: the associated migrations can take a long time to run.
- :warning: Upgrade to Flask-1.1.4 [#2639](https://github.com/opendatateam/udata/pull/2639)
- Safeguard `User.delete()` [#2646](https://github.com/opendatateam/udata/pull/2646)
- Fix user delete command [#2647](https://github.com/opendatateam/udata/pull/2647)
- Protect `test_ignore_post_save_signal` from weak ref error while testing [#2649](https://github.com/opendatateam/udata/pull/2649)
- Update translations following frontend refactoring (a lot of translations have been moved to udata-gouvfr) [#2648](https://github.com/opendatateam/udata/pull/2648)
- Fix RDF output content negociation [#2652](https://github.com/opendatateam/udata/pull/2652)
- Update Pillow dependency to 8.0.0 [#2654](https://github.com/opendatateam/udata/pull/2654)
- Add more fixes on HarvestSource and HarvestJobs for db integrity [#2653](https://github.com/opendatateam/udata/pull/2653/files)

## 3.0.4 (2021-08-12)

- Now returning notfound() http exception when router does not match any territory object instead of None [#2637](https://github.com/opendatateam/udata/pull/2637)
- Add larger reuse thumbnail image [#2638](https://github.com/opendatateam/udata/pull/2638)
- Activate plugins before creating app when testing [#2643](https://github.com/opendatateam/udata/pull/2643)

## 3.0.3 (2021-07-30)

- Remove mail sending task on follow [#2635](https://github.com/opendatateam/udata/pull/2635)
- Fix root api endpoint error [#2636](https://github.com/opendatateam/udata/pull/2636)

## 3.0.2 (2021-07-19)

- Fix sentry id event logging [#2364](https://github.com/opendatateam/udata/pull/2634)
- Fix remote resource upload [#2632](https://github.com/opendatateam/udata/pull/2632)

## 3.0.1 (2021-07-09)

- Remove apidoc blueprint, moved to udata-gouvfr [#2628](https://github.com/opendatateam/udata/pull/2628)
- New migration to update community resources schema from string to dict [#2629](https://github.com/opendatateam/udata/pull/2629)

## 3.0.0 (2021-07-07)

- :warning: **breaking change**: most of the theme/templates logic has been moved to https://github.com/etalab/udata-gouvfr. `udata` no longer contains a default theme. In the 3.x series, we hope it will be usable as a "headless" open data platform, but for now you probably need to plug your own theme or use udata-gouvfr. [More info about this change here](https://github.com/opendatateam/udata/blob/master/docs/roadmap/udata-3.md#the-road-to-udata3). [#2522](https://github.com/opendatateam/udata/pull/2522)
- Migrate from raven to sentry-sdk [#2620](https://github.com/opendatateam/udata/pull/2620)
- Add a UdataCleaner class to use udata's markdown configuration on SafeMarkup as well [#2619](https://github.com/opendatateam/udata/pull/2619)
- Fix schema name display in resource modal [#2617](https://github.com/opendatateam/udata/pull/2617)

## 2.7.1 (2021-05-27)

- Add migration to roolback on resource's schema's name to None [#2615](https://github.com/opendatateam/udata/pull/2615)

## 2.7.0 (2021-05-25)

- Modify `schema` field to resource. This field is now a nested field containing two sub-properties `name` and `version` [#2600](https://github.com/opendatateam/udata/pull/2600).
- Add a `schema_version` facet to the dataset search (need to be reindex to appear in results) [#2600](https://github.com/opendatateam/udata/pull/2600).

## 2.6.5 (2021-05-19)

- Fix create user by API [#2609](https://github.com/opendatateam/udata/pull/2609)
- Add sqlite, db and ics to allowed extensions [#2610](https://github.com/opendatateam/udata/pull/2610)
- Better markup parsing [#2611](https://github.com/opendatateam/udata/pull/2611):
  - Geozone's and Resource type's labelize function return None if no object is found.
  - New SafeMarkup class, which inherits from Markup, uses Bleach to sanitize Markup class.

## 2.6.4 (2021-03-24)

- Enhance self endpoint verification [#2604](https://github.com/opendatateam/udata/pull/2604)

## 2.6.3 (2021-03-23)

- Extraction of translation's strings [#2602](https://github.com/opendatateam/udata/pull/2602)

## 2.6.2 (2021-03-22)

- Fix SECURITY_CONFIRMABLE=False [#2588](https://github.com/opendatateam/udata/pull/2588)
- Support dct:license on DCAT harvester [#2589](https://github.com/opendatateam/udata/pull/2589)
- Admin small enhancements [#2591](https://github.com/opendatateam/udata/pull/2591):
  - The sidebar "Me" label has been renamed "Profile"
  - The user's profile now displays the user's email
  - The button "Edit" and the dropdown were merged. The button is now only a dropdown listing the actions.
  - "Edit" action has been renamed to "Edit the dataset/reuse/organization/profile" according to the current object to edit.
- Add `nofollow` attribute to links in discussions comments [#2593](https://github.com/opendatateam/udata/pull/2593)
- Add pip upgrade in circle's publish step [#2596](https://github.com/opendatateam/udata/pull/2596)
- Pin Twine's version [#2597](https://github.com/opendatateam/udata/pull/2597)
- Pin twine'version in circle's publish step [#2598](https://github.com/opendatateam/udata/pull/2598)

## 2.6.1 (2021-01-26)

- Fix url_for method in organization's catalog's view [#2587](https://github.com/opendatateam/udata/pull/2587)

## 2.6.0 (2021-01-25)

- Add resource's description and title size limit [#2586](https://github.com/opendatateam/udata/pull/2586)
- Add RDF catalog view for organizations [#2583](https://github.com/opendatateam/udata/pull/2583)

## 2.5.1 (2020-12-31)

- Add title's and description's length limit in forms [#2585](https://github.com/opendatateam/udata/pull/2585)

## 2.5.0 (2020-11-30)

- Change reuse's form's label name to title [#2575](https://github.com/opendatateam/udata/pull/2575)
- Unpublished posts are no longer served by the `Post.list` API endpoint [#2578](https://github.com/opendatateam/udata/pull/2578)
- Read only mode can now be toggled in settings [#2565](https://github.com/opendatateam/udata/pull/2565):
  - Toggles a warning banner on the frontend view and a warning toast on the admin view.
  - Prevents new users to register.
  - Prevents non admin users to create new content such as organizations, datasets, community resources or discussions.
  - Will return a `423` response code to any non-admin request to endpoints specified in `METHOD_BLOCKLIST` setting.
  - Existing content can still be updated.
- Add an alert block in layout template, to be overrided in installed theme [#2580](https://github.com/opendatateam/udata/pull/2580)

## 2.4.1 (2020-11-09)

- Escaping XML's forbidden characters [#2562](https://github.com/opendatateam/udata/pull/2562)
- Ignore pattern feature for linkchecker [#2564](https://github.com/opendatateam/udata/pull/2564)
- Fix TypeError when creating a superuser with an incorrect password [#2567](https://github.com/opendatateam/udata/pull/2567)

## 2.4.0 (2020-10-16)

- :warning: Resources and community resources creation API change [#2545](https://github.com/opendatateam/udata/pull/2545):
  - Remove the RESOURCES_FILE_ALLOWED_DOMAINS setting and mechanism.
  - The community resource's/resource's url could be set from the client side, even in the case of a hosted one, which is illogical.
    A hosted community resource's/resource's url should only be the sole responsibility of the backend.
  - Consequently, the POST endpoint of the community resources/resources API is only meant for the remote ones and the PUT endpoint of the community resources/resources API will take the existing resource's url to override the one sent by the client.
- Community resources changes [#2546](https://github.com/opendatateam/udata/pull/2546):
  - Dataset is now correctly set at community resource creation
  - Remove now useless job 'purge-orphan-community-resources'
- Using the fs_filename logic when uploading a new resource on the data catalog.[#2547](https://github.com/opendatateam/udata/pull/2547)
- Remove old file when updating resources and community resources from API [#2548](https://github.com/opendatateam/udata/pull/2548)
- Sortable.js upgrade to fix an issue in udata's editorial page when reordering featured datasets [#2550](https://github.com/opendatateam/udata/pull/2550)
- Password rotation mechanism [#2551](https://github.com/opendatateam/udata/pull/2551):
  - Datetime fields `password_rotation_demanded` and `password_rotation_performed` added to user model.
  - Override Flask-Security's login and reset password forms to implement the password rotation checks.
- Password complexity settings hardening [#2554](https://github.com/opendatateam/udata/pull/2554)
- Migrate ODS datasets urls [#2559](https://github.com/opendatateam/udata/pull/2559)

## 2.3.0 (2020-09-29)

- Plugin's translations are now correctly loaded [#2529](https://github.com/opendatateam/udata/pull/2529)
- Vine version is now pinned in requirements [#2532](https://github.com/opendatateam/udata/pull/2532)
- Fix reuses metrics [#2531](https://github.com/opendatateam/udata/pull/2531):
  - Reuses "datasets" metrics are now triggered correctly
  - New job to update the datasets "reuses" metrics: `update-datasets-reuses-metrics` to be scheduled
- Add a migration to set the reuses datasets metrics to the correct value [#2540](https://github.com/opendatateam/udata/pull/2540)
- Add a specific dataset's method for resource removal [#2534](https://github.com/opendatateam/udata/pull/2534)
- Flask-Security update [#2535](https://github.com/opendatateam/udata/pull/2535):
  - Switch to fork Flask-Security-Too
  - New settings to set the required password length and complexity
- Fix Flask-security sendmail overriding [#2536](https://github.com/opendatateam/udata/pull/2536)
- Add a custom password complexity checker to Flask-Security [#2537](https://github.com/opendatateam/udata/pull/2537)
- Change too short password error message [#2538](https://github.com/opendatateam/udata/pull/2538)

## 2.2.1 (2020-08-25)

- Some fixes for the static files deletion [#2526](https://github.com/opendatateam/udata/pull/2526):
  - New static files migration replacing the older one:
    - The migration now uses FS_URL.
    - Fixed the fs_filename string formating.
    - Now checks the community ressource's URLs too.
  - Removing the deletion script link in the CHANGELOG previous entry.
- Add a schema facet to the dataset search 🚧 requires datasets reindexation [#2523](https://github.com/opendatateam/udata/pull/2523)

## 2.2.0 (2020-08-05)

- CORS are now handled by Flask-CORS instead of Flask-RestPlus[#2485](https://github.com/opendatateam/udata/pull/2485)
- Oauth changes [#2510](https://github.com/opendatateam/udata/pull/2510):
  - Authorization code Grant now support PKCE flow
  - New command to create an OAuth client
  - :warning: Implicit grant is no longer supported
- :warning: Deletion workflow changes [#2488](https://github.com/opendatateam/udata/pull/2488):
  - Deleting a resource now triggers the deletion of the corresponding static file
  - Deleting a dataset now triggers the deletion of the corresponding resources (including community resources) and their static files
  - Adding a celery job `purge-orphan-community-resources` to remove community resources not linked to a dataset. This should be scheduled regularly.
  - Adding a migration file to populate resources fs_filename new field. Deleting the orphaned files is pretty deployment specific.
    A custom script should be writen in order to find and delete those files.
- Show traceback for migration errors [#2513](https://github.com/opendatateam/udata/pull/2513)
- Add `schema` field to ressources. This field can be filled based on an external schema catalog [#2512](https://github.com/opendatateam/udata/pull/2512)
- Add 2 new template hooks: `base.modals` (base template) and `dataset.resource.card.extra-buttons` (dataset resource card) [#2514](https://github.com/opendatateam/udata/pull/2514)

## 2.1.3 (2020-06-29)

- Fix internal links in markdown when not starting w/ slash [#2500](https://github.com/opendatateam/udata/pull/2500)
- Fix JS error when uploading a resource in certain conditions [#2483](https://github.com/opendatateam/udata/pull/2483)

## 2.1.2 (2020-06-17)

- Decoded api key byte string [#2482](https://github.com/opendatateam/udata/pull/2482)
- Removed now useless metric fetching [#2482](https://github.com/opendatateam/udata/pull/2484)
- Fix bug in harvester's cron schedule [#2493](https://github.com/opendatateam/udata/pull/2493)
- Adding banner options in settings for a potential use in an udata's theme [#2492](https://github.com/opendatateam/udata/pull/2492)

## 2.1.1 (2020-06-16)

- Broken release, use 2.1.2

## 2.1.0 (2020-05-12)

### Breaking changes

- Full metrics refactoring [2459](https://github.com/opendatateam/udata/pull/2459):
  - Metric collection is now useless and will not be filled anymore, you can remove it or keep it for archival sake. It will not be automatically removed.
  - [udata-piwik](https://github.com/opendatateam/udata-piwik) now uses InfluxDB as a buffer for trafic data before injecting them into udata's models.
  - Most of celery's tasks related to metrics are removed, this should help performance-wise on a big instance.
  - Charts related to metrics are removed from admin and dashboard panel until we have accurate data to populate them.
  - Site's metrics computation are not triggered by signals anymore.
  - A specific celery job needs to be run periodically to compute site's metrics.

### New features

- Nothing yet

## 2.0.4 (2020-05-04)

- Fix export-csv command (py3 compat) [#2472](https://github.com/opendatateam/udata/pull/2472)

## 2.0.3 (2020-04-30)

- :warning: Security fix: fix XSS in markdown w/ length JS filter [#2471](https://github.com/opendatateam/udata/pull/2471)

## 2.0.2 (2020-04-07)

- :warning: Breaking change / security fix: disallow html tags in markdown-it (JS markdown rendering) [#2465](https://github.com/opendatateam/udata/pull/2465)

## 2.0.1 (2020-03-24)

- Allow images to be displayed in markdown by default [#2462](https://github.com/opendatateam/udata/pull/2462)
- Fix deleted user's authentication on backend side [#2460](https://github.com/opendatateam/udata/pull/2460)

## 2.0.0 (2020-03-11)

### Breaking changes

- Migration to Python 3.7 [#1766](https://github.com/opendatateam/udata/pull/1766)
- The new migration system ([#1956](https://github.com/opendatateam/udata/pull/1956)) uses a new python based format. Pre-2.0 migrations are not compatible so you might need to upgrade to the latest `udata` version `<2.0.0`, execute migrations and then upgrade to `udata` 2+.
- The targeted mongo version is now Mongo 3.6. Backward support is not guaranteed
- Deprecated celery tasks have been removed, please ensure all old-style tasks (pre 1.6.20) have been consumed before migrating [#2452](https://github.com/opendatateam/udata/pull/2452)

### New features

- New migration system [#1956](https://github.com/opendatateam/udata/pull/1956):
  - Use python based migrations instead of relying on mongo internal and deprecated `js_exec`
  - Handle rollback (optionnal)
  - Detailled history
- Template hooks generalization: allows to dynamically extend template with widgets and snippets from extensions. See [the dedicated documentation section](https://udata.readthedocs.io/en/stable/extending/#hooks) [#2323](https://github.com/opendatateam/udata/pull/2323)
- Markdown now supports [Github Flavored Markdown (GFM) specs](https://github.github.com/gfm/) (ie. the already supported [CommonMark specs](https://spec.commonmark.org) plus tables, strikethrough, autolinks support and predefined disallowed raw HTML) [#2341](https://github.com/opendatateam/udata/pull/2341)

## 1.6.20 (2020-01-21)

- New Crowdin translations [#2360](https://github.com/opendatateam/udata/pull/2360)
- Fix territory routing for @latest [#2447](https://github.com/opendatateam/udata/pull/2447)
- Refactor Celery: py2/py3 compatibility, use ids as payload [#2305](https://github.com/opendatateam/udata/pull/2305)
- Automatically archive dangling harvested datasets :warning: this is enabled by default [#2368](https://github.com/opendatateam/udata/pull/2368)
- Refactor celery tasks to avoid models/documents in the transport layer [#2305](https://github.com/opendatateam/udata/pull/2305)

## 1.6.19 (2020-01-06)

- `rel=nofollow` on remote source links [#2364](https://github.com/opendatateam/udata/pull/2364)
- Fix admin messages and fix user roles selector default value [#2365](https://github.com/opendatateam/udata/pull/2365)
- Fix new harvester's form tooltip showup [#2371](https://github.com/opendatateam/udata/pull/2371)
- Fix responsive design of search results [#2372](https://github.com/opendatateam/udata/pull/2372)
- Fix non-unique ids in datasets' comments [#2374](https://github.com/opendatateam/udata/pull/2374)
- Case insensitive license matching [#2378](https://github.com/opendatateam/udata/pull/2378)

## 1.6.18 (2019-12-13)

- Remove embedded API doc [#2343](https://github.com/opendatateam/udata/pull/2343) :warning: Breaking change, please customize `API_DOC_EXTERNAL_LINK` for your needs.
- Removed published date from community ressources [#2350](https://github.com/opendatateam/udata/pull/2350)
- Added new size for avatars in user's model (`udata images render` must be run in order to update the size of existing images) [#2353](https://github.com/opendatateam/udata/pull/2353)
- Fixed user's avatar change [#2351](https://github.com/opendatateam/udata/issues/2351)
- Removed dead code [#2355](https://github.com/opendatateam/udata/pull/2355)
- Resolved conflict between id and slug [#2356](https://github.com/opendatateam/udata/pull/2356)
- Fix next link in posts pagination [#2358](https://github.com/opendatateam/udata/pull/2358)
- Fix organization's members roles translation [#2359](https://github.com/opendatateam/udata/pull/2359)
## 1.6.17 (2019-10-28)

- Disallow URLs in first and last names [#2345](https://github.com/opendatateam/udata/pull/2345)

## 1.6.16 (2019-10-22)

- Prevent Google ranking spam attacks on reuse pages (`rel=nofollow` on reuse link) [#2320](https://github.com/opendatateam/udata/pull/2320)
- Display admin resources list actions only if user has permissions to edit [#2326](https://github.com/opendatateam/udata/pull/2326)
- Fix non-admin user not being able to change their profile picture [#2327](https://github.com/opendatateam/udata/pull/2327)

## 1.6.15 (2019-09-11)

- Style links in admin modals [#2292](https://github.com/opendatateam/udata/pull/2292)
- Add activity.key filter to activity.atom feed [#2293](https://github.com/opendatateam/udata/pull/2293)
- Allow `Authorization` as CORS header and OAuth minor fixes [#2298](https://github.com/opendatateam/udata/pull/2298)
- Set dataset.private to False by default (and fix stock) [#2307](https://github.com/opendatateam/udata/pull/2307)
- Fixes some inconsistencies between admin display (buttons, actions...) and real permissions [#2308](https://github.com/opendatateam/udata/pull/2308)


## 1.6.14 (2019-08-14)

- Cleanup `permitted_reuses` data (migration) [#2244](https://github.com/opendatateam/udata/pull/2244)
- Proper form errors handling on nested fields [#2246](https://github.com/opendatateam/udata/pull/2246)
- JS models load/save/update consistency (`loading` always `true` on query, always handle error, no more silent errors) [#2247](https://github.com/opendatateam/udata/pull/2247)
- Ensures that date ranges are always positive (ie. `start` < `end`) [#2253](https://github.com/opendatateam/udata/pull/2253)
- Enable completion on the "`MIME type`" resource form field (needs reindexing) [#2238](https://github.com/opendatateam/udata/pull/2238)
- Ensure oembed rendering errors are not hidden by default error handlers and have cors headers [#2254](https://github.com/opendatateam/udata/pull/2254)
- Handle dates before 1900 during indexing [#2256](https://github.com/opendatateam/udata/pull/2256)
- `spatial load` command is more resilient: make use of a temporary collection when `--drop` option is provided (avoid downtime during the load), in case of exception or keybord interrupt, temporary files and collections are cleaned up [#2261](https://github.com/opendatateam/udata/pull/2261)
- Configurable Elasticsearch timeouts. Introduce `ELASTICSEARCH_TIMEOUT` as default/read timeout and `ELASTICSEARCH_INDEX_TIMEOUT` as indexing/write timeout [#2265](https://github.com/opendatateam/udata/pull/2265)
- OEmbed support for organizations [#2273](https://github.com/opendatateam/udata/pull/2273)
- Extract search parameters as settings allowing fine tuning search without repackaging udata (see [the **Search configuration** documentation](https://udata.readthedocs.io/en/stable/adapting-settings/#search-configuration)) [#2275](https://github.com/opendatateam/udata/pull/2275)
- Prevent `DoesNotExist` error in activity API: silence the error for the consumer but log it (ie. visible in Sentry) [#2268](https://github.com/opendatateam/udata/pull/2268)
- Optimize CSV export generation memory wise [#2277](https://github.com/opendatateam/udata/pull/2277)

## 1.6.13 (2019-07-11)

- Rename og:image target :warning: this will break your custom theme, please rename your logo image file to `logo-social.png` instead of `logo-600x600.png` [#2217](https://github.com/opendatateam/udata/pull/2217)
- Don't automatically overwrite `last_update` field if manually set [#2020](https://github.com/opendatateam/udata/pull/2220)
- Spatial completion: only index last version of each zone and prevent completion cluttering [#2140](https://github.com/opendatateam/udata/pull/2140)
- Init: prompt to loads countries [#2140](https://github.com/opendatateam/udata/pull/2140)
- Handle UTF-8 filenames in `spatial load_logos` command [#2223](https://github.com/opendatateam/udata/pull/2223)
- Display the datasets, reuses and harvesters deleted state on listing when possible [#2228](https://github.com/opendatateam/udata/pull/2228)
- Fix queryless (no `q` text parameter) search results scoring (or lack of scoring) [#2231](https://github.com/opendatateam/udata/pull/2231)
- Miscellaneous fixes on completers [#2215](https://github.com/opendatateam/udata/pull/2215)
- Ensure `filetype='remote'` is set when using the manual ressource form [#2236](https://github.com/opendatateam/udata/pull/2236)
- Improve harvest sources listing (limit `last_job` fetched and serialized fields, reduce payload) [#2214](https://github.com/opendatateam/udata/pull/2214)
- Ensure HarvestItems are cleaned up on dataset deletion [#2214](https://github.com/opendatateam/udata/pull/2214)
- Added `config.HARVEST_JOBS_RETENTION_DAYS` and a `harvest-purge-jobs` job to apply it [#2214](https://github.com/opendatateam/udata/pull/2214) (migration). **Warning, the migration will enforce `config.HARVEST_JOBS_RETENTION_DAYS` and can take some time on a big `HarvestJob` collection**
- Drop `no_dereference` on indexing to avoid the "`dictionary changed size during iteration`" error until another solution is found. **Warning: this might result in more resources consumption while indexing** [#2237](https://github.com/opendatateam/udata/pull/2237)
- Fix various issues around discussions UI [#2190](https://github.com/opendatateam/udata/pull/2190)


## 1.6.12 (2019-06-26)

- Archive dataset feature [#2172](https://github.com/opendatateam/udata/pull/2172)
- Refactor breadcrum includes [#2173](https://github.com/opendatateam/udata/pull/2173)
- Better dependencies management [#2182](https://github.com/opendatateam/udata/pull/2182) and [#2172/install.pip](https://github.com/opendatateam/udata/pull/2172/files#diff-d7b45472f3465d62f857d14cf59ea8a2)
- Reduce following to staring [#2192](https://github.com/opendatateam/udata/pull/2192/files)
- Simplify display of spatial coverage in search results [#2192](https://github.com/opendatateam/udata/pull/2192/files)
- Add cache for organization and topic display pages [#2194](https://github.com/opendatateam/udata/pull/2194)
- Dataset of datasets: id as ref instead of slug [#2195](https://github.com/opendatateam/udata/pull/2195) :warning: this introduces some settings changes, cf [documentation for EXPORT_CSV](https://github.com/opendatateam/udata/blob/master/docs/adapting-settings.md).
- Add meta og:type: make twitter cards work [#2196](https://github.com/opendatateam/udata/pull/2196)
- Fix UI responsiveness [#2199](https://github.com/opendatateam/udata/pull/2199)
- Remove social media sharing feature [#2200](https://github.com/opendatateam/udata/pull/2200)
- Quick fix for activity.atom [#2203](https://github.com/opendatateam/udata/pull/2203)
- Remove diff from js dependencies to fix CVE [#2204](https://github.com/opendatateam/udata/pull/2204)
- Replace default sort label for better readability [#2206](https://github.com/opendatateam/udata/pull/2206)
- Add a condition to up-to-dateness of a dataset [#2208](https://github.com/opendatateam/udata/pull/2208)
- Prevent deleted harvesters from running until purged. Harvest jobs history is deleted too on purge. [#2209](https://github.com/opendatateam/udata/pull/2209)
- Better quality.frequency management [#2211](https://github.com/opendatateam/udata/pull/2211)
- Fix caching of topic pages [#2213](https://github.com/opendatateam/udata/pull/2213)

## 1.6.11 (2019-05-29)

- Center incomplete rows of cards [#2162](https://github.com/opendatateam/udata/pull/2162)
- Allow .dxf upload [#2164](https://github.com/opendatateam/udata/pull/2164)
- Always use remote_url as harvesting source [#2165](https://github.com/opendatateam/udata/pull/2165)
- Update jquery to ~3.4.1 [#2161](https://github.com/opendatateam/udata/pull/2161)
- Fix various issues with search result page [#2166](https://github.com/opendatateam/udata/pull/2166)
- Restore notbroken facet includes [#2169](https://github.com/opendatateam/udata/pull/2169)

## 1.6.10 (2019-05-23)

- Remove `<br>` in badge display [#2156](https://github.com/opendatateam/udata/pull/2156)
- Display user avatar and fix its sizing [#2157](https://github.com/opendatateam/udata/pull/2157)
- Redirect unfiltered csv exports to dataset of datasets [#2158](https://github.com/opendatateam/udata/pull/2158)
- Show organization id in a modal and add hyperlinks to ids in detail modal [#2159](https://github.com/opendatateam/udata/pull/2159)

## 1.6.9 (2019-05-20)

- Add user slug to dataset cache key [#2146](https://github.com/opendatateam/udata/pull/2146)
- Change display of cards of reuses on topic pages [#2148](https://github.com/opendatateam/udata/pull/2148)
- Display remote source of harvested dataset [#2150](https://github.com/opendatateam/udata/pull/2150)
- Prefill community resource type on upload form [#2151](https://github.com/opendatateam/udata/pull/2151)
- Fix user profile UI [#2152](https://github.com/opendatateam/udata/pull/2152)
- Remove concept of permitted reuse [#2153](https://github.com/opendatateam/udata/pull/2153)

## 1.6.8 (2019-05-13)

- Configurable search autocomplete [#2138](https://github.com/opendatateam/udata/pull/2138)

## 1.6.7 (2019-05-10)

- Refactor DCAT harvesting to store only one graph (and prevent MongoDB document size overflow) [#2096](https://github.com/opendatateam/udata/pull/2096)
- Expose sane defaults for `TRACKING_BLACKLIST` [#2098](https://github.com/opendatateam/udata/pull/2098)
- Bubble up uploader errors [#2102](https://github.com/opendatateam/udata/pull/2102)
- Ensure `udata worker status --munin` always outputs zero values so munin won't see it has a "no data" response [#2103](https://github.com/opendatateam/udata/pull/2103)
- Metrics tuning: breaks circular dependencies, drop exec_js/eval usage, proper logging... [#2113](https://github.com/opendatateam/udata/pull/2113)
- Change reuse icon from "retweet" to "recycle" [#2122](https://github.com/opendatateam/udata/pull/2122)
- Admins can delete a single comment in a discussion thread [#2087](https://github.com/opendatateam/udata/pull/2087)
- Add cache directives to dataset display blocks [#2129](https://github.com/opendatateam/udata/pull/2129)
- Export multiple models objects to CSV (dataset of datasets) [#2124](https://github.com/opendatateam/udata/pull/2124)


## 1.6.6 (2019-03-27)

- Automatically loads default settings from plugins (if `plugin.settings` module exists) [#2058](https://github.com/opendatateam/udata/pull/2058)
- Fixes some memory leaks on reindexing [#2070](https://github.com/opendatateam/udata/pull/2070)
- Fixes minor UI bug [#2072](https://github.com/opendatateam/udata/pull/2072)
- Prevent ExtrasField failure on null value [#2074](https://github.com/opendatateam/udata/pull/2074)
- Improve ModelField errors handling [#2075](https://github.com/opendatateam/udata/pull/2075)
- Fix territories home map [#2077](https://github.com/opendatateam/udata/pull/2077)
- Prevent timeout on `udata index` in some cases [#2079](https://github.com/opendatateam/udata/pull/2079)
- Pin werkzeug dependency to `0.14.1` until incompatibilities are fixed [#2081](https://github.com/opendatateam/udata/pull/2081)
- Prevent client-side error while handling unparseable API response [#2076](https://github.com/opendatateam/udata/pull/2076)
- Fix the `udata job schedule` erroneous help message [#2083](https://github.com/opendatateam/udata/pull/2083)
- Fix upload button on replace resource file [#2085](https://github.com/opendatateam/udata/pull/2085)
- Ensure harvest items statuses are updated on the right job [#2089](https://github.com/opendatateam/udata/pull/2089)
- Added Serbian translations [#2055](https://github.com/opendatateam/udata/pull/2055)

## 1.6.5 (2019-02-27)

- Replace "An user" by "A user" [#2033](https://github.com/opendatateam/udata/pull/2033)
- Use "udata" and fix a few other typos in documentation and UI/translation strings [#2023](https://github.com/opendatateam/udata/pull/2023)
- Add a surrounding block declaration around community section [2039](https://github.com/opendatateam/udata/pull/2039)
- Fix broken form validation on admin discussions and issues [#2045](https://github.com/opendatateam/udata/pull/2045)
- Fix full reindexation by avoiding `SlugField.instance` deepcopy in `no_dereference()` querysets [#2048](https://github.com/opendatateam/udata/pull/2048)
- Ensure deleted user slug is pseudonymized [#2049](https://github.com/opendatateam/udata/pull/2049)
- Prevent the "Add resource" modal from closing when using the frontend "Add resource" button [#2052](https://github.com/opendatateam/udata/pull/2052)

## 1.6.4 (2019-02-02)

- Fix workers: pin redis version for Celery compatibility [#2019](https://github.com/opendatateam/udata/pull/2019)

## 1.6.3 (2019-02-01)

- Remove extra attributes on user deletion [#1961](https://github.com/opendatateam/udata/pull/1961)
- Pin phantomjs to version `2.1.7` [#1975](https://github.com/opendatateam/udata/pull/1975)
- Protect membership accept route against flood [#1984](https://github.com/opendatateam/udata/pull/1984)
- Ensure compatibility with IE11 and Firefox ESR [#1990](https://github.com/opendatateam/udata/pull/1990)
- Lots of fixes on the resource form. Be explicit about uploading a new file [#1991](https://github.com/opendatateam/udata/pull/1991)
- Centralize `selectize` handling and style in `base-completer` and apply some fixes [1992](https://github.com/opendatateam/udata/pull/1992)
- Added the missing `number` input field widget [#1993](https://github.com/opendatateam/udata/pull/1993)
- Fix the organization private datasets and reuses counters [#1994](https://github.com/opendatateam/udata/pull/1994)
- Disable autocorrect, spellcheck... on search and completion fields [#1995](https://github.com/opendatateam/udata/pull/1995)
- Fix harvest preview in edit form not taking configuration (features and filters) [#1996](https://github.com/opendatateam/udata/pull/1996)
- Ensure organization page react to URL hash changes (including those from right sidebar) [#1997](https://github.com/opendatateam/udata/pull/1997)
- Updating community resource as admin keeps original owner [#1999](https://github.com/opendatateam/udata/pull/1999)
- Major form fixes [#2000](https://github.com/opendatateam/udata/pull/2000)
- Improved admin errors handling: visual feedback on all errors, `Sentry-ID` header if present, hide organization unauthorized actions [#2005](https://github.com/opendatateam/udata/pull/2005)
- Expose and import licenses `alternate_urls` and `alternate_titles` fields [#2006](https://github.com/opendatateam/udata/pull/2006)
- Be consistent on search results wording and icons (Stars vs Followers) [#2013](https://github.com/opendatateam/udata/pull/2013)
- Switch from a "full facet reset" to a "by term reset" approach in search facets [#2014](https://github.com/opendatateam/udata/pull/2014)
- Ensures all modals have the same buttons styles and orders, same color code... [#2012](https://github.com/opendatateam/udata/pull/2012)
- Ensure URLs from assets stored on `CDN_DOMAINS` are considered as valid and that associated error message is properly translated [#2017](https://github.com/opendatateam/udata/pull/2017)

## 1.6.2 (2018-11-05)

- Display the owner/organization on harvester view [#1921](https://github.com/opendatateam/udata/pull/1921)
- Improve harvest validation errors handling [#1920](https://github.com/opendatateam/udata/pull/1920)
- Make extra TOS text customizable [#1922](https://github.com/opendatateam/udata/pull/1922)
- Fixes an `UnicodeEncodeError` occuring when parsing RDF with unicode URLs [#1919](https://github.com/opendatateam/udata/pull/1919)
- Fix some external assets handling cases [#1918](https://github.com/opendatateam/udata/pull/1918)
- Harvest items can now match `source.id` before `source.domain` — no more duplicates when changing an harvester URL [#1923](https://github.com/opendatateam/udata/pull/1923)
- Ensure image picker/cropper only allows images [#1925](https://github.com/opendatateam/udata/pull/1925)
- Make tags min and max length configurable and ensure admin takes its configuration from the backend [#1935](https://github.com/opendatateam/udata/pull/1935)
- Prevent errors when there is no date available to focus on the calendar [#1937](https://github.com/opendatateam/udata/pull/1937)

### Internals

- Update authlib to 0.10 [#1916](https://github.com/opendatateam/udata/pull/1916)

## 1.6.1 (2018-10-11)

- Allows arguments and keyword arguments in the task `@connect` decorator [#1908](https://github.com/opendatateam/udata/pull/1908)
- Allows to restore assets after being deleted (Datasets, Organizations and Reuses) [#1901](https://github.com/opendatateam/udata/pull/1901)
- Fixes form events not bubbling (and so fixes harvester config not displaying) [#1914](https://github.com/opendatateam/udata/pull/1914)

## 1.6.0 (2018-10-02)

### New features

- Harvest sources are now filterable through the harvest source create/edit admin form [#1812](https://github.com/opendatateam/udata/pull/1812)
- Harvest sources can now enable or disable some optional backend features [#1875](https://github.com/opendatateam/udata/pull/1875)
- Static assets are now compatible with long-term caching (ie. their hash is present in the filename) [#1826](https://github.com/opendatateam/udata/pull/1826)
- Post UIs have been reworked: publication date, publish/unpublish action, save and continue editing, dynamic sidebar, alignments fixes... [#1857](https://github.com/opendatateam/udata/pull/1857)

### Minor changes

- Only display temporal coverage years on cards and search results [#1833](https://github.com/opendatateam/udata/pull/1833)
- Add publisher's name on dataset template [#1847](https://github.com/opendatateam/udata/pull/1847)
- Improved upload error handling: deduplicate notifications, localized generic error message, sentry identifier... [#1842](https://github.com/opendatateam/udata/pull/1842)
- Allows to filter datasets on resource `type` (needs reindexing) [#1848](https://github.com/opendatateam/udata/pull/1848)
- Switch the admin sidebar collapse icon from "hamburger"to left and right arrows [#1855](https://github.com/opendatateam/udata/pull/1855)
- Discussion add card style coherence [#1884](https://github.com/opendatateam/udata/pull/1884)
- `LINKCHECKING_UNCHECKED_TYPES` setting to prevent linkchecking on some ressource types [#1892](https://github.com/opendatateam/udata/pull/1892)
- `swagger.json` API specifications now pass validation [#1898](https://github.com/opendatateam/udata/pull/1898)

### Breaking changes

- Theme are now responsible for adding their CSS markup on template (no more assumptions on `theme.css` and `admin.css`). Most of the time, overriding `raw.html` and `admin.html` should be sufficient
- The discussions API `posted_by` attribute is now an embedded user instead of an user ID to avoid extra API calls [#1839](https://github.com/opendatateam/udata/pull/1839)

### Bugfixes

- Hide the `resource.type` attribute from JSON-LD output until handled by a dedicated vocabulary/property [#1865](https://github.com/opendatateam/udata/pull/1865)
- RDFs, CSVs and resource redirect views are now handling CORS properly [#1866](https://github.com/opendatateam/udata/pull/1866)
- Fix broken sorts on organization's datasets list in admin [#1873](https://github.com/opendatateam/udata/pull/1873)
- Ensure harvest previewing is done against current form content [#1888](https://github.com/opendatateam/udata/pull/1888)
- Ensure deleted objects are unindexed [#1891](https://github.com/opendatateam/udata/pull/1891)
- Fix the dataset resources list layout wrapping [#1893](https://github.com/opendatateam/udata/pull/1893)
- Fix wrong behavior for weblinks [#1894](https://github.com/opendatateam/udata/pull/1894)
- Ensure `info config` command only displays configuration variables [#1897](https://github.com/opendatateam/udata/pull/1897)

### Internal

- Upgrade to Authlib 0.9 [#1760](https://github.com/opendatateam/udata/pull/1760) [#1827](https://github.com/opendatateam/udata/pull/1827)
- Add a `Dataset.on_resource_added` signal

## 1.5.3 (2018-08-27)

- Prevent UnicodeError on unicode URL validation error [#1844](https://github.com/opendatateam/udata/pull/1844)
- Hide save button in "Add resource" modal until form is visible (and prevent error) [#1846](https://github.com/opendatateam/udata/pull/1846)
- The purge chunks tasks also remove the directory [#1845](https://github.com/opendatateam/udata/pull/1845)
- Upgrade to latest Fine-Uploader version to benefit from bug fixes [#1849](https://github.com/opendatateam/udata/pull/1849)
- Prevent front views from downloading `swagger.json` [#1838](https://github.com/opendatateam/udata/pull/1838)
- Ensure API docs works without data [#1840](https://github.com/opendatateam/udata/pull/1840)
- Expose the default spatial granularity in API specs [#1841](https://github.com/opendatateam/udata/pull/1841)
- Fix missing dataset title on client-side card listing [#1834](https://github.com/opendatateam/udata/pull/1834)
- Allows to clear the dataset form temporal coverage. [#1832](https://github.com/opendatateam/udata/pull/1832)
- Ensure that admin notifications are displayed once and with a constant width. [#1831](https://github.com/opendatateam/udata/pull/1831)
- Fix broken date range picker date parsing (ie. manual keyboard input) [#1863](https://github.com/opendatateam/udata/pull/1853)
- Normalize uploaded filenames to avoid encoding issues, filesystem incompatibilities... [#1852](https://github.com/opendatateam/udata/pull/1852)

## 1.5.2 (2018-08-08)

- Fix client-side temporal coverage rendering [#1821](https://github.com/opendatateam/udata/pull/1821)
- Prevent word breaking when wrapping discussions messages [#1822](https://github.com/opendatateam/udata/pull/1822)
- Properly render message content on issues and discussions mails [#1823](https://github.com/opendatateam/udata/pull/1823)

## 1.5.1 (2018-08-03)

- Ensure OEmbed compatibility with external CDN [#1815](https://github.com/opendatateam/udata/pull/1815)
- Fixes some static URL serialization [#1815](https://github.com/opendatateam/udata/pull/1815)

## 1.5.0 (2018-07-30)

### New features

- Slugs are now redirected on change when changed until old slug are free [#1771](https://github.com/opendatateam/udata/pull/1771)
- Improve usability of new organization form [#1777](https://github.com/opendatateam/udata/pull/1777)
- Allows to serve assets on an external CDN domain using `CDN_DOMAIN` [#1804](https://github.com/opendatateam/udata/pull/1804)

### Breaking changes

None

### Bug fixes and minor changes

- Sort dataset update frequencies by ascending frequency [#1758](https://github.com/opendatateam/udata/pull/1758)
- Skip gov.uk references tests when site is unreachable [#1767](https://github.com/opendatateam/udata/pull/1767)
- Fix resources reorder (registered extras validation logic) [#1796](https://github.com/opendatateam/udata/pull/1796)
- Fix checksum display on resource modal [#1797](https://github.com/opendatateam/udata/pull/1797)
- Use metrics.views on resource card [#1778](https://github.com/opendatateam/udata/pull/1778)
- Fix dataset collapse on ie11 [#1802](https://github.com/opendatateam/udata/pull/1802)
- Upgrade i18next (security) [#1803](https://github.com/opendatateam/udata/pull/1803)

### Internals

- Backports some Python 3 forward compatible changes and fixes some bugs [#1769](https://github.com/opendatateam/udata/pull/1769):
    - avoid `filter` and `map` usage instead of list comprehension
    - explicit encoding handling
    - avoid comparison to `None`
    - use `next()` instead of `.next()` to iterate
    - unhide some implicit casts (in particular search weight)
- Tests are now run against `local.test` instead of `localhost` to avoid pytest warnings

## 1.4.1 (2018-06-15)

- Fix community resource creation and display [#1733](https://github.com/opendatateam/udata/pull/1733)
- Failsafe JS cache storage: use a custom in-memory storage as fallback when access to `sessionStorage` is not allowed [#1742](https://github.com/opendatateam/udata/pull/1742)
- Prevent errors when handling API errors without data/payload [#1743](https://github.com/opendatateam/udata/pull/1743)
- Improve/fix validation error formatting on harvesting [#1745](https://github.com/opendatateam/udata/pull/1745)
- Ensure daterange can be parsed from full iso datetime [#1748](https://github.com/opendatateam/udata/pull/1748)
- API: enforce application/json content-type for forms [#1751](https://github.com/opendatateam/udata/pull/1751)
- RDF parser can now process [european frequencies](https://publications.europa.eu/en/web/eu-vocabularies/at-dataset/-/resource/dataset/frequency) [#1752](https://github.com/opendatateam/udata/pull/1752)
- Fix images upload broken by chunked upload [#1756](https://github.com/opendatateam/udata/pull/1756)

## 1.4.0 (2018-06-06)

### New features

- Typed resources [#1398](https://github.com/opendatateam/udata/issues/1398)
- Initial data preview implementation [#1581](https://github.com/opendatateam/udata/pull/1581) [#1632](https://github.com/opendatateam/udata/pull/1632)
- Handle some alternate titles and alternate URLs on licenses for improved match on harvesting [#1592](https://github.com/opendatateam/udata/pull/1592)
- Allow to specify a dataset acronym [#1217](https://github.com/opendatateam/udata/pull/1217)
- Starts using harvest backend `config` (validation, API exposition, `HarvestFilters`...) [#1716](https://github.com/opendatateam/udata/pull/1716)
- The map widget can now be configured (tiles URL, initial position...) [#1672](https://github.com/opendatateam/udata/pull/1672)
- New discussions layout [#1623](https://github.com/opendatateam/udata/pull/1623)
- Dynamic API documentation, Enhancement to Pull #1542 - [#1542](https://github.com/opendatateam/udata/pull/1542)
- Resource modal overhaul with markdown support [#1547](https://github.com/opendatateam/udata/pull/1547)

### Breaking changes

- Normalize resource.format (migration - :warning: need reindexing). [#1563](https://github.com/opendatateam/udata/pull/1563)
- Enforce a domain whitelist when resource.filetype is file. See [`RESOURCES_FILE_ALLOWED_DOMAINS`](https://udata.readthedocs.io/en/latest/adapting-settings/#resources_file_allowed_domains) settings variable for details and configuration. [#1567](https://github.com/opendatateam/udata/issues/1567)
- Remove extras from datasets search index (needs reindexation) [#1718](https://github.com/opendatateam/udata/pull/1718)

### Bug fixes and minor changes

- Switch to PyPI.org for package links [#1583](https://github.com/opendatateam/udata/pull/1583)
- Show resource type in modal (front) [#1714](https://github.com/opendatateam/udata/pull/1714)
- Adds ETag to internal avatar for efficient caching control [#1712](https://github.com/opendatateam/udata/pull/1712)
- Fix 404/missing css on front pages [#1709](https://github.com/opendatateam/udata/pull/1709)
- Fix markdown max image width (front) [#1707](https://github.com/opendatateam/udata/pull/1707)
- Ensure registered extras types are properly parsed from JSON. Remove the need for custom `db.Extra` classes [#1699](https://github.com/opendatateam/udata/pull/1699)
- Fix the temporal coverage facet query string parsing [#1676](https://github.com/opendatateam/udata/pull/1676)
- Fix search auto-complete hitbox [#1687](https://github.com/opendatateam/udata/pull/1687)
- Fix Firefox custom error handling, part 2 [#1671](https://github.com/opendatateam/udata/pull/1671)
- Add resend confirmation email link to login screen [#1653](https://github.com/opendatateam/udata/pull/1653)
- Audience metrics: use only `views` [#1607](https://github.com/opendatateam/udata/pull/1607)
- Add missing spatial granularities translations [#1636](https://github.com/opendatateam/udata/pull/1636)
- Protocol-relative URLs support [#1599](https://github.com/opendatateam/udata/pull/1599)

### Internals

- Simplify `ExtrasField` form field signature (no need anymore for the `extras` parameter) [#1698](https://github.com/opendatateam/udata/pull/1698)
- Register known extras types [#1700](https://github.com/opendatateam/udata/pull/1700)

## 1.3.12 (2018-05-31)

- Fix side menu on mobile [#1701](https://github.com/opendatateam/udata/pull/1701)
- Fix update frequency field [#1702](https://github.com/opendatateam/udata/pull/1702)

## 1.3.11 (2018-05-29)

- Protect Resource.need_check against malformed/string dates [#1691](https://github.com/opendatateam/udata/pull/1691)
- Fix search auto-complete loading on new page [#1693](https://github.com/opendatateam/udata/pull/1693)

## 1.3.10 (2018-05-11)

- Expose Resource.extras as writable in the API [#1660](https://github.com/opendatateam/udata/pull/1660)
- Fix Firefox custom errors handling [#1662](https://github.com/opendatateam/udata/pull/1662)

## 1.3.9 (2018-05-07)

- Prevent linkchecker to pollute timeline as a side-effect. (migration). **Warning, the migration will delete all dataset update activities** [#1643](https://github.com/opendatateam/udata/pull/1643)
- Fix OAuth authorization screen failing with unicode `SITE_TITLE` [#1624](https://github.com/opendatateam/udata/pull/1624)
- Fix markdown handling of autolinks with angle brackets and factorize (and test) markdown `parse_html()` [#1625](https://github.com/opendatateam/udata/pull/1625)
- Fix timeline order [#1642](https://github.com/opendatateam/udata/pull/1642)
- Fix markdown rendering on IE11 [#1645](https://github.com/opendatateam/udata/pull/1645)
- Consider bad UUID as 404 in routing [#1646](https://github.com/opendatateam/udata/pull/1646)
- Add missing email templates [#1647](https://github.com/opendatateam/udata/pull/1647)
- Polyfill `ChildNode.remove()` for IE11 [#1648](https://github.com/opendatateam/udata/pull/1648)
- Improve Raven-js/Sentry error handling [#1649](https://github.com/opendatateam/udata/pull/1649)
- Prevent regex special characters to break site search [#1650](https://github.com/opendatateam/udata/pull/1650)

## 1.3.8 (2018-04-25)

- Fix sendmail regression [#1620](https://github.com/opendatateam/udata/pull/1620)

## 1.3.7 (2018-04-24)

- Fix some search parameters validation [#1601](https://github.com/opendatateam/udata/pull/1601)
- Prevent API tracking errors with unicode [#1602](https://github.com/opendatateam/udata/pull/1602)
- Prevent a race condition error when uploading file with concurrent chunking [#1606](https://github.com/opendatateam/udata/pull/1606)
- Disallow resources dict in API [#1603](https://github.com/opendatateam/udata/pull/1603)
- Test and fix territories routing [#1611](https://github.com/opendatateam/udata/pull/1611)
- Fix the client-side Raven/Sentry configuration [#1612](https://github.com/opendatateam/udata/pull/1612)
- Raise a 404 in case of unknown RDF content type [#1613](https://github.com/opendatateam/udata/pull/1613)
- Ensure current theme is available to macros requiring it in mails [#1614](https://github.com/opendatateam/udata/pull/1614)
- Fix documentation about NGinx configuration for https [#1615](https://github.com/opendatateam/udata/pull/1615)
- Remove unwanted commas in default `SECURITY_EMAIL_SUBJECT_*` parameters [#1616](https://github.com/opendatateam/udata/pull/1616)

## 1.3.6 (2018-04-16)

- Prevent OEmbed card to be styled when loaded in bootstrap 4 [#1569](https://github.com/opendatateam/udata/pull/1569)
- Fix organizations sort by last_modified [#1576](https://github.com/opendatateam/udata/pull/1576)
- Fix dataset creation form (and any other form) [#1584](https://github.com/opendatateam/udata/pull/1584)
- Fix an XSS on client-side markdown parsing [#1585](https://github.com/opendatateam/udata/pull/1585)
- Ensure URLs validation is the same everywhere [#1586](https://github.com/opendatateam/udata/pull/1586)

## 1.3.5 (2018-04-03)

- Upgrade `sifter` to `0.5.3` [#1548](https://github.com/opendatateam/udata/pull/1548)
- Upgrade `jquery-validation` to 1.17.0 and fixes some issues with client-side URL validation [#1550](https://github.com/opendatateam/udata/pull/1550)
- Minor change on OEmbed cards to avoid theme to override the cards `font-family` [#1549](https://github.com/opendatateam/udata/pull/1549)
- Improve cli unicode handling [#1551](https://github.com/opendatateam/udata/pull/1551)
- Fix DCAT harvester mime type detection [#1552](https://github.com/opendatateam/udata/pull/1552)
- Add the missing harvester URL in admin [#1554](https://github.com/opendatateam/udata/pull/1554)
- Fix harvester preview/job layout [#1553](https://github.com/opendatateam/udata/pull/1553)
- Fix some search unicode issues [#1555](https://github.com/opendatateam/udata/pull/1555)
- Small fixes on OEmbed URL detection [#1556](https://github.com/opendatateam/udata/pull/1556)
- Use nb_hits instead of views to count downloads [#1560](https://github.com/opendatateam/udata/pull/1560)
- Prevent an XSS in TermFacet [#1561](https://github.com/opendatateam/udata/pull/1561)
- Fix breadcrumb bar layout on empty search result [#1562](https://github.com/opendatateam/udata/pull/1562)

## 1.3.4 (2018-03-28)

- Remove territory claim banner [#1521](https://github.com/opendatateam/udata/pull/1521)
- Expose an [OEmbed](https://oembed.com/) API endpoint using the new cards [#1525](https://github.com/opendatateam/udata/pull/1525)
- Small topic fixes [#1529](https://github.com/opendatateam/udata/pull/1529)
- Fixes the search result vertical cut off [#1530](https://github.com/opendatateam/udata/pull/1530)
- Prevent visually disabled pagination buttons from being clicked [#1539](https://github.com/opendatateam/udata/pull/1539)
- Fixes "sort organization by name" not working [#1537](https://github.com/opendatateam/udata/pull/1537)
- Non-admin users should not see the "publish as anyone" filter field on "publish as" screen [#1538](https://github.com/opendatateam/udata/pull/1538)

## 1.3.3 (2018-03-20)

- Fixes on upload: prevent double upload and bad chunks upload [#1516](https://github.com/opendatateam/udata/pull/1516)
- Ensure OAuth2 tokens can be saved without `refresh_token` [#1517](https://github.com/opendatateam/udata/pull/1517)

## 1.3.2 (2018-03-20)

- Support request-body credential in OAuth2 (Fix a regression introduced in 1.3.0) [#1511](https://github.com/opendatateam/udata/pull/1511)

## 1.3.1 (2018-03-15)

- Fix some geozones/geoids bugs [#1505](https://github.com/opendatateam/udata/pull/1505)
- Fix oauth scopes serialization in authorization template [#1506](https://github.com/opendatateam/udata/pull/1506)
- Prevent error on site ressources metric [#1507](https://github.com/opendatateam/udata/pull/1507)
- Fix some routing errors [#1508](https://github.com/opendatateam/udata/pull/1508)
- Mongo connection is now lazy by default, preventing non fork-safe usage in celery as well as preventing commands not using the database to hit it [#1509](https://github.com/opendatateam/udata/pull/1509)
- Fix udata version not exposed on Sentry [#1510](https://github.com/opendatateam/udata/pull/1510)

## 1.3.0 (2018-03-13)

### Breaking changes

- Switch to `flask-cli` and drop `flask-script`. Deprecated commands have been removed. [#1364](https://github.com/opendatateam/udata/pull/1364)
- Update card components to make them more consistent [#1383](https://github.com/opendatateam/udata/pull/1383) [#1460](https://github.com/opendatateam/udata/pull/1460)
- udata is now protocol (`http`/`https`) agnostic. This is now fully the reverse-proxy responsibility (please ensure that you are using SSL only in production for security purpose). [#1463](https://github.com/opendatateam/udata/pull/1463)
- Added more entrypoints and document them. There is no more automatically enabled plugin by installation. Plugins can now properly contribute translations. [#1431](https://github.com/opendatateam/udata/pull/1431)

### New features

- Soft breaks in markdown is rendered as line return as allowed by the [commonmark specifications](http://spec.commonmark.org/0.28/#soft-line-breaks), client-side rendering follows the same security rules [#1432](https://github.com/opendatateam/udata/pull/1432)
- Switch from OAuthlib/Flask-OUAhtlib to Authlib and support all grants type as well as token revocation [#1434](https://github.com/opendatateam/udata/pull/1434)
- Chunked upload support (big files support) [#1468](https://github.com/opendatateam/udata/pull/1468)
- Improve tasks/jobs queues routing [#1487](https://github.com/opendatateam/udata/pull/1487)
- Add the `udata schedule|unschedule|scheduled` commands [#1497](https://github.com/opendatateam/udata/pull/1497)

### Bug fixes and minor changes

- Added Geopackage as default allowed file formats [#1425](https://github.com/opendatateam/udata/pull/1425)
- Fix completion/suggestion unicode handling [#1452](https://github.com/opendatateam/udata/pull/1452)
- Added a link to change password into the admin [#1462](https://github.com/opendatateam/udata/pull/1462)
- Fix organization widget (embed) [#1474](https://github.com/opendatateam/udata/pull/1474)
- High priority for sendmail tasks [#1484](https://github.com/opendatateam/udata/pull/1484)
- Add security.send_confirmation template [#1475](https://github.com/opendatateam/udata/pull/1475)

### Internals

- Switch to pytest as testing tool and expose a `udata` pytest plugin [#1400](https://github.com/opendatateam/udata/pull/1400)


## 1.2.11 (2018-02-05)

- Translate Flask-Security email subjects [#1413](https://github.com/opendatateam/udata/pull/1413)
- Fix organization admin pagination [#1372](https://github.com/opendatateam/udata/issues/1372)
- Fix missing spinners on loading datatables [#1401](https://github.com/opendatateam/udata/pull/1401)
- Fixes on the search facets [#1410](https://github.com/opendatateam/udata/pull/1410)

## 1.2.10 (2018-01-24)

- Markdown rendering is now the same between the back and the frontend. [#604](https://github.com/opendatateam/udata/issues/604)
- Make the dataset page reuses section and cards themable. [#1378](https://github.com/opendatateam/udata/pull/1378)
- `ValueError` is not hidden anymore by the Bad Request error page, it is logged. [#1382](https://github.com/opendatateam/udata/pull/1382)
- Spatial encoding fixes: prevent breaking unicode errors. [#1381](https://github.com/opendatateam/udata/pull/1381)
- Ensure the multiple term search uses a `AND` operator [#1384](https://github.com/opendatateam/udata/pull/1384)
- Facets encoding fixes: ensure lazy strings are propery encoded. [#1388](https://github.com/opendatateam/udata/pull/1388)
- Markdown content is now easily themable (namespaced into a `markdown` class) [#1389](https://github.com/opendatateam/udata/pull/1389)
- Fix discussions and community resources alignment on datasets and reuses pages [#1390](https://github.com/opendatateam/udata/pull/1390)
- Fix discussions style on default theme [#1393](https://github.com/opendatateam/udata/pull/1393)
- Ensure empty harvest jobs properly end [#1395](https://github.com/opendatateam/udata/pull/1395)

## 1.2.9 (2018-01-17)

- Add extras field in discussions [#1360](https://github.com/opendatateam/udata/pull/1360)
- Fix datepicker [#1370](https://github.com/opendatateam/udata/pull/1370)
- Fix error on forbidden scheme in `is_url` harvest filter [#1376](https://github.com/opendatateam/udata/pull/1376)
- Fix an error on rendering present territory date [#1377](https://github.com/opendatateam/udata/pull/1377)

## 1.2.8 (2018-01-10)

- Fix html2text dependency version [#1362](https://github.com/opendatateam/udata/pull/1362)

## 1.2.7 (2018-01-10)

- Bump chartjs version to 2.x [#1352](https://github.com/opendatateam/udata/pull/1352)
- Sanitize mdstrip [#1351](https://github.com/opendatateam/udata/pull/1351)

## 1.2.6 (2018-01-04)

- Fix wrongly timed notification on dataset creation with misformed tags [#1332](https://github.com/opendatateam/udata/pull/1332)
- Fix topic creation [#1333](https://github.com/opendatateam/udata/pull/1333)
- Add a `udata worker status` command to list pending tasks.[breaking] The `udata worker` command is replaced by `udata worker start`. [#1324](https://github.com/opendatateam/udata/pull/1324)
- Prevent crawlers from indexing spammy datasets, reuses and organizations [#1334](https://github.com/opendatateam/udata/pull/1334) [#1335](https://github.com/opendatateam/udata/pull/1335)
- Ensure Swagger.js properly set jQuery.ajax contentType parameter (and so data is properly serialized) [#1126](https://github.com/opendatateam/udata/issues/1126)
- Allows theme to easily access the `owner_avatar_url` template filter [#1336](https://github.com/opendatateam/udata/pull/1336)

## 1.2.5 (2017-12-14)

- Fix misused hand cursor over the spatial coverage map in dataset admin [#1296](https://github.com/opendatateam/udata/pull/1296)
- Fix broken post edit page [#1295](https://github.com/opendatateam/udata/pull/1295)
- Display date of comments in dataset discussions [#1283](https://github.com/opendatateam/udata/pull/1283)
- Prevent `reindex` command from failing on a specific object and log error instead. [#1293](https://github.com/opendatateam/udata/pull/1293)
- Position the community resource link icon correctly [#1298](https://github.com/opendatateam/udata/pull/1298)
- Add a sort option to query of list of posts in API [#1301](https://github.com/opendatateam/udata/pull/1301)
- Import dropdown behavior from `udata-gouvfr` and fix hidden submenus on mobile [#1297](https://github.com/opendatateam/udata/pull/1297)
- show message for emtpy dataset search [#1044](https://github.com/opendatateam/udata/pull/1284)

## 1.2.4 (2017-12-06)

- Fix flask_security celery tasks context [#1249](https://github.com/opendatateam/udata/pull/1249)
- Fix `dataset.quality` handling when no format filled [#1265](https://github.com/opendatateam/udata/pull/1265)
- Ignore celery tasks results except for tasks which require it and lower the default results expiration to 6 hours [#1281](https://github.com/opendatateam/udata/pull/1281)
- Import community resource avatar style from udata-gouvfr [#1288](https://github.com/opendatateam/udata/pull/1288)
- Terms are now handled from markdown and customizable with the `SITE_TERMS_LOCATION` setting. [#1285](https://github.com/opendatateam/udata/pull/1285)
- Deeplink to resource [#1289](https://github.com/opendatateam/udata/pull/1289)

## 1.2.3 (2017-10-27)

- Check only the uncollapsed resources at first on dataset view [#1246](https://github.com/opendatateam/udata/pull/1246)

## 1.2.2 (2017-10-26)

- Fixes on the `search index command` [#1245](https://github.com/opendatateam/udata/pull/1245)

## 1.2.1 (2017-10-26)

- Introduce `udata search index` commmand to replace both deprecated `udata search init` and `udata search reindex` commands. They will be removed in udata 1.4. [#1233](https://github.com/opendatateam/udata/pull/1233)
- Rollback oauthlib from 2.0.5 to 2.0.2, pending a permanent solution [#1237](https://github.com/opendatateam/udata/pull/1237)
- Get cached linkchecker result before hitting API [#1235](https://github.com/opendatateam/udata/pull/1235)
- Cleanup resources checksum (migration) [#1239](https://github.com/opendatateam/udata/pull/1239)
- Show check results in resource modal [#1242](https://github.com/opendatateam/udata/pull/1242)
- Cache avatar rendering [#1243](https://github.com/opendatateam/udata/pull/1243)

## 1.2.0 (2017-10-20)

### New features and big improvements

- Expose harvester scheduling through the API and the admin interface [#1123](https://github.com/opendatateam/udata/pull/1123)
- Added a `udata info` command for diagnostic purpose [#1179](https://github.com/opendatateam/udata/pull/1179)
- Switch from static theme avatars/placeholders to [identicons](https://en.wikipedia.org/wiki/Identicon) for readability (mostly on discussions) [#1193](https://github.com/opendatateam/udata/pull/1193)
- Move croquemort features to a generic link checker architecture [#1110](https://github.com/opendatateam/udata/pull/1110)
- CKAN and OpenDataSoft backends are now optional separate udata extensions [#1213](https://github.com/opendatateam/udata/pull/1213)
- Better search autocomplete [#1222](https://github.com/opendatateam/udata/pull/1222)
- Big post improvements (discussions support, navigation, fixes...) [#1224](https://github.com/opendatateam/udata/pull/1224)

### Breaking changes

- Upgrade to Celery 4.1.0. All celery parameters should be updated. (See [Celery options documentation](https://udata.readthedocs.io/en/stable/adapting-settings/#celery-options) [#1150](https://github.com/opendatateam/udata/pull/1050)
- Switch to [Crowdin](https://crowdin.com) to manage translations [#1171](https://github.com/opendatateam/udata/pull/1171)
- Switch to `Flask-Security`. `Flask-Security-Fork` should be uninstalled before installing the new requirements [#958](https://github.com/opendatateam/udata/pull/958)

### Miscellaneous changes and fixes

- Display organization metrics in the organization page tab labels [#1022](https://github.com/opendatateam/udata/pull/1022)
- Organization dashboard page has been merged into the main organization page [#1023](https://github.com/opendatateam/udata/pull/1023)
- Fix an issue causing a loss of data input at the global search input level [#1019](https://github.com/opendatateam/udata/pull/1019)
- Fixes a lot of encoding issues [#1146](https://github.com/opendatateam/udata/pull/1146)
- Add `.ttl` and `.n3` as supported file extensions [#1183](https://github.com/opendatateam/udata/pull/1183)
- Improve logging for adhoc scripts [#1184](https://github.com/opendatateam/udata/pull/1184)
- Improve URLs validation (support new tlds, unicode URLs...) [#1182](https://github.com/opendatateam/udata/pull/1182)
- Properly serialize empty geometries for zones missing it and prevent leaflet crash on invalid bounds [#1188](https://github.com/opendatateam/udata/pull/1188)
- Start validating some configuration parameters [#1197](https://github.com/opendatateam/udata/pull/1197)
- Remove resources without title or url [migration] [#1200](https://github.com/opendatateam/udata/pull/1200)
- Improve harvesting licenses detection [#1203](https://github.com/opendatateam/udata/pull/1203)
- Added missing delete post and topic admin actions [#1202](https://github.com/opendatateam/udata/pull/1202)
- Fix the scroll to a discussion sub-thread [#1206](https://github.com/opendatateam/udata/pull/1206)
- Fix duplication in discussions [migration] [#1209](https://github.com/opendatateam/udata/pull/1209)
- Display that a discussion has been closed [#1216](https://github.com/opendatateam/udata/pull/1216)
- Explicit dataset search reuse facet context (only known reuses) [#1219](https://github.com/opendatateam/udata/pull/1219)
- Optimize indexation a little bit [#1215](https://github.com/opendatateam/udata/pull/1215)
- Fix some reversed temporal coverage [migration] [#1214](https://github.com/opendatateam/udata/pull/1214)


## 1.1.8 (2017-09-28)

- Display membership modal actions buttons for site administrators and on membership display. [#1176](https://github.com/opendatateam/udata/pull/1176)
- Fix organization avatar in admin profile [#1175](https://github.com/opendatateam/udata/issues/1175)

## 1.1.7 (2017-09-25)

- Prevent a random territory from being displayed when query doesn't match [#1124](https://github.com/opendatateam/udata/pull/1124)
- Display avatar when the community resource owner is an organization [#1125](https://github.com/opendatateam/udata/pull/1125)
- Refactor the "publish as" screen to make it more obvious that an user is publishing under its own name [#1122](https://github.com/opendatateam/udata/pull/1122)
- Make the "find your organization" screen cards clickable (send to the organization page) [#1129](https://github.com/opendatateam/udata/pull/1129)
- Fix "Center the full picture" on user avatar upload [#1130](https://github.com/opendatateam/udata/issues/1130)
- Hide issue modal forbidden actions [#1128](https://github.com/opendatateam/udata/pull/1128)
- Ensure spatial coverage zones are resolved when submitted from the API or when querying oembed API. [#1140](https://github.com/opendatateam/udata/pull/1140)
- Prevent user metrics computation when the object owner is an organization (and vice versa) [#1152](https://github.com/opendatateam/udata/pull/1152)

## 1.1.6 (2017-09-11)

- Fix CircleCI automated publication on release tags
  [#1120](https://github.com/opendatateam/udata/pull/1120)

## 1.1.5 (2017-09-11)

- Fix the organization members grid in admin
  [#934](https://github.com/opendatateam/udata/issues/934)
- Fix and tune harvest admin loading state and payload size
  [#1113](https://github.com/opendatateam/udata/issues/1113)
- Automatically schedule validated harvesters and allow to (re)schedule them
  [#1114](https://github.com/opendatateam/udata/pull/1114)
- Raise the minimum `raven` version to ensure sentry is filtering legit HTTP exceptions
  [#774](https://github.com/opendatateam/udata/issues/774)
- Pin GeoJSON version to avoid breaking changes
  [#1118](https://github.com/opendatateam/udata/pull/1118)
- Deduplicate organization members
  [#1111](https://github.com/opendatateam/udata/issues/1111)

## 1.1.4 (2017-09-05)

- Fix packaging

## 1.1.3 (2017-09-05)

- Make the spatial search levels exclusion list configurable through `SPATIAL_SEARCH_EXCLUDE_LEVELS`.
  [#1101](https://github.com/opendatateam/udata/pull/1101)
- Fix facets labelizer with html handling
  [#1102](https://github.com/opendatateam/udata/issues/1102)
- Ensure territories pages have image defined in metadatas
  [#1103](https://github.com/opendatateam/udata/issues/1103)
- Strip tags in autocomplete results
  [#1104](https://github.com/opendatateam/udata/pull/1104)
- Transmit link checker status to frontend
  [#1048](https://github.com/opendatateam/udata/issues/1048)
- Remove plus signs from search query
  [#1048](https://github.com/opendatateam/udata/issues/987)

## 1.1.2 (2017-09-04)

- Handle territory URLs generation without validity
  [#1068](https://github.com/opendatateam/udata/issues/1068)
- Added a contact button to trigger discussions
  [#1076](https://github.com/opendatateam/udata/pull/1076)
- Improve harvest error handling
  [#1078](https://github.com/opendatateam/udata/pull/1078)
- Improve elasticsearch configurability
  [#1096](https://github.com/opendatateam/udata/pull/1096)
- Lots of fixes admin files upload
  [1094](https://github.com/opendatateam/udata/pull/1094)
- Prevent the "Bad request error" happening on search but only on some servers
  [#1097](https://github.com/opendatateam/udata/pull/1097)
- Migrate spatial granularities to new identifiers
- Migrate remaining legacy spatial identifiers
  [#1080](https://github.com/opendatateam/udata/pull/1080)
- Fix the discussion API documention
  [#1093](https://github.com/opendatateam/udata/pull/1093)

## 1.1.1 (2017-07-31)

- Fix an issue preventing reuse edition:
  [#1027](https://github.com/opendatateam/udata/issues/1027)
- Fix an issue preventing user display and edit in admin:
  [#1030](https://github.com/opendatateam/udata/issues/1030)
- Fix an error when a membership request is accepted:
  [#1028](https://github.com/opendatateam/udata/issues/1028)
- Fix issue modal on a reuse:
  [#1026](https://github.com/opendatateam/udata/issues/1026)
- Fix sort by date on admin users list:
  [#1029](https://github.com/opendatateam/udata/issues/1029)
- Improve the `purge` command
  [#1039](https://github.com/opendatateam/udata/pull/1039)
- Ensure search does not fail when a deleted object has not been
  unindexed yet
  [#1063](https://github.com/opendatateam/udata/issues/1063)
- Start using Celery queues to handle task priorities
  [#1067](https://github.com/opendatateam/udata/pull/1067)
- Updated translations

## 1.1.0 (2017-07-05)

### New features and improvements

- Added a [DCAT](https://www.w3.org/TR/vocab-dcat/) harvester
  and expose metadata as RDF/DCAT.
  [#966](https://github.com/opendatateam/udata/pull/966)
  See the dedicated documentions:

  - [RDF](https://udata.readthedocs.io/en/stable/rdf/)
  - [Harvesting](https://udata.readthedocs.io/en/stable/harvesting/)

- Images are now optimized and you can force rerendering using the `udata images render` command.
- Allowed files extensions are now configurable via the `ALLOWED_RESOURCES_EXTENSIONS` setting
  and both admin and API will have the same behavior
  [#833](https://github.com/opendatateam/udata/pull/833).
- Improve and fix notifications:
  [#928](https://github.com/opendatateam/udata/issues/928)

  - Changed notification style to toast
  - Fix notifications that weren't displayed on form submission
- Add a toggle indicator on dataset quality blocks that are collapsible
  [#915](https://github.com/opendatateam/udata/issues/915)
- Integrating latest versions of GeoZones and GeoLogos for territories.
  Especially using history of towns, counties and regions from GeoHisto.
  [#499](https://github.com/opendatateam/udata/issues/499)

### Breaking Changes

- Themes are now entrypoint-based [#829](https://github.com/opendatateam/udata/pull/829).
  There is also a new [theming documention](https://udata.readthedocs.io/en/stable/creating-theme/).
- Images placeholders are now entirely provided by themes
  [#707](https://github.com/opendatateam/udata/issues/707)
  [#1006](https://github.com/opendatateam/udata/issues/1006)
- Harvester declaration is now entrypoint-based
  [#1004](https://github.com/opendatateam/udata/pull/1004)

### Fixes

- Ensure URLs are stripped [#823](https://github.com/opendatateam/udata/pull/823)
- Lot of fixes and improvements on Harvest admin UI
  [#817](https://github.com/opendatateam/udata/pull/817):

  - harvester edition fixed (and missing API added)
  - harvester deletion fixed
  - harvester listing is now paginated
  - more detailed harvesters widgets
  - ensure harvest source are owned by a user or an organization, not both [migration]

- Pure Vue.js search facets
  [#880](https://github.com/opendatateam/udata/pull/880).
  Improve and fix the datepicker:

  - Proper sizing and positionning in dropdowns
  - Fix initial value not being displayed
  - Make it usable on keyboard
  - Allows to define `min` and `max` values to disable some dates
  - Keyboard input is reflected into the calendar
    [#615](https://github.com/opendatateam/udata/issues/615)
- Disable `next` button when no file has been uploaded
  [#930](https://github.com/opendatateam/udata/issues/930)
- Fix badges notification mails
  [#894](https://github.com/opendatateam/udata/issues/894)
- Fix the `udata search reindex` command
  [#1009](https://github.com/opendatateam/udata/issues/1009)
- Reindex datasets when their parent organization is purged
  [#1008](https://github.com/opendatateam/udata/issues/1008)

### Miscellaneous / Internal

- Upgrade to Flask-Mongoengine 0.9.3, Flask-WTF 0.14.2, mongoengine 0.13.0.
  [#812](https://github.com/opendatateam/udata/pull/812)
  [#871](https://github.com/opendatateam/udata/pull/871)
  [#903](https://github.com/opendatateam/udata/pull/903)
- Upgrade to Flask-Login 0.4.0 and switch from Flask-Security to the latest
  [Flask-Security-Fork](https://pypi.org/project/Flask-Security-Fork)
  [#813](https://github.com/opendatateam/udata/pull/813)
- Migrated remaining widgets to Vue.js [#828](https://github.com/opendatateam/udata/pull/828):

  - bug fixes on migrated widgets (Issues button/modal, integrate popover, coverage map)
  - more coherent JS environment for developpers
  - lighter assets
  - drop Handlebars dependency

- bleach and html5lib have been updated leading to more secure html/markdown cleanup
  and [better performances](http://bluesock.org/~willkg/blog/dev/bleach_2_0.html)
  [#838](https://github.com/opendatateam/udata/pull/838)
- Drop `jquery-slimscroll` and fix admin menu scrolling
  [#851](https://github.com/opendatateam/udata/pull/851)
- drop jquery.dotdotdot for a lighter css-only solution (less memory consumption)
  [#853](https://github.com/opendatateam/udata/pull/853)
- Lighter style [#869](https://github.com/opendatateam/udata/pull/869):

  - Drop glyphicons and use only Font-Awesome (more coherence, less fonts)
  - lighter bootstrap style by importing only what's needed
  - make use of bootstrap and admin-lte variables (easier for theming)
  - proper separation between front and admin style
- Drop `ExtractTextPlugin` on Vue components style:

  - faster (re)compilation time
  - resolves most compilation and missing style issues
    [#555](https://github.com/opendatateam/udata/issues/555)
    [#710](https://github.com/opendatateam/udata/issues/710)
  - allows use of hot components reloading.
- Pure Vue.js modals. Fix the default membership role. Added contribute modal.
  [#873](https://github.com/opendatateam/udata/pull/873)
- Easier Vue.js development/debugging:

  - Drop `Vue.config.replace = false`: compatible with Vue.js 1/2 and no more style guessing
    [#760](https://github.com/opendatateam/udata/pull/760)
  - `name` on all components: no more `Anonymous Component` in Vue debugger
  - No more `Fragments`
  - More ES6 everywhere
- Make metrics deactivable for tests
  [#905](https://github.com/opendatateam/udata/pull/905)

## 1.0.11 (2017-05-25)

- Fix presubmit form errors handling
  [#909](https://github.com/opendatateam/udata/pull/909)
- Fix producer sidebar image sizing
  [#913](https://github.com/opendatateam/udata/issues/913)
- Fix js `Model.save()` not updating in some cases
  [#910](https://github.com/opendatateam/udata/pull/910)

## 1.0.10 (2017-05-11)

- Fix bad stored (community) resources URLs [migration]
  [#882](https://github.com/opendatateam/udata/issues/882)
- Proper producer logo display on dataset pages
- Fix CKAN harvester empty notes and `metadata` file type handling
- Remove (temporary) badges metrics
  [#885](https://github.com/opendatateam/udata/issues/885)
- Test and fix topic search
  [#892](https://github.com/opendatateam/udata/pull/892)

## 1.0.9 (2017-04-23)

- Fix broken post view
  [#877](https://github.com/opendatateam/udata/pull/877)
- Fix new issue submission
  [#874](https://github.com/opendatateam/udata/issues/874)
- Display full images/logo/avatars URL in references too
  [#824](https://github.com/opendatateam/udata/issues/824)

## 1.0.8 (2017-04-14)

- Allow more headers in cors preflight headers
  [#857](https://github.com/opendatateam/udata/pull/857)
  [#860](https://github.com/opendatateam/udata/pull/860)
- Fix editorialization admin
  [#863](https://github.com/opendatateam/udata/pull/863)
- Fix missing completer images and ensure completion API is usable on a different domain
  [#864](https://github.com/opendatateam/udata/pull/864)

## 1.0.7 (2017-04-07)

- Fix display for zone completer existing values
  [#845](https://github.com/opendatateam/udata/issues/845)
- Proper badge display on dataset and organization page
  [#849](https://github.com/opendatateam/udata/issues/849)
- Remove useless `discussions` from views contexts.
  [#850](https://github.com/opendatateam/udata/pull/850)
- Fix the inline resource edit button not redirecting to admin
  [#852](https://github.com/opendatateam/udata/pull/852)
- Fix broken checksum component
  [#846](https://github.com/opendatateam/udata/issues/846)

## 1.0.6 (2017-04-01)

- Default values are properly displayed on dataset form
  [#745](https://github.com/opendatateam/udata/issues/745)
- Prevent a redirect on discussion fetch
  [#795](https://github.com/opendatateam/udata/issues/795)
- API exposes both original and biggest thumbnail for organization logo, reuse image and user avatar
  [#824](https://github.com/opendatateam/udata/issues/824)
- Restore the broken URL check feature
  [#840](https://github.com/opendatateam/udata/issues/840)
- Temporarily ignore INSPIRE in ODS harvester
  [#837](https://github.com/opendatateam/udata/pull/837)
- Allow `X-API-KEY` and `X-Fields` in cors preflight headers
  [#841](https://github.com/opendatateam/udata/pull/841)

## 1.0.5 (2017-03-27)

- Fixes error display in forms [#830](https://github.com/opendatateam/udata/pull/830)
- Fixes date range picker dates validation [#830](https://github.com/opendatateam/udata/pull/830)
- Fix badges entries not showing in admin [#825](https://github.com/opendatateam/udata/pull/825)

## 1.0.4 (2017-03-01)

- Fix badges trying to use API too early
  [#799](https://github.com/opendatateam/udata/pull/799)
- Some minor tuning on generic references
  [#801](https://github.com/opendatateam/udata/pull/801)
- Cleanup factories
  [#808](https://github.com/opendatateam/udata/pull/808)
- Fix user default metrics not being set [migration]
  [#809](https://github.com/opendatateam/udata/pull/809)
- Fix metric update after transfer
  [#810](https://github.com/opendatateam/udata/pull/810)
- Improve spatial completion ponderation (spatial zones reindexation required)
  [#811](https://github.com/opendatateam/udata/pull/811)

## 1.0.3 (2017-02-21)

- Fix JavaScript locales handling [#786](https://github.com/opendatateam/udata/pull/786)
- Optimize images sizes for territory placeholders [#788](https://github.com/opendatateam/udata/issues/788)
- Restore placeholders in search suggestions, fix [#790](https://github.com/opendatateam/udata/issues/790)
- Fix share popover in production build [#793](https://github.com/opendatateam/udata/pull/793)

## 1.0.2 (2017-02-20)

- Fix assets packaging for production [#763](https://github.com/opendatateam/udata/pull/763) [#765](https://github.com/opendatateam/udata/pull/765)
- Transform `udata_version` jinja global into a reusable (by themes) `package_version` [#768](https://github.com/opendatateam/udata/pull/768)
- Ensure topics datasets and reuses can display event with a topic parameter [#769](https://github.com/opendatateam/udata/pull/769)
- Raise a `400 Bad Request` when a bad `class` attribute is provided to the API
  (for entry point not using forms). [#772](https://github.com/opendatateam/udata/issues/772)
- Fix datasets with spatial coverage not being indexed [#778](https://github.com/opendatateam/udata/issues/778)
- Ensure theme assets cache is versioned (and flushed when necessary)
  [#781](https://github.com/opendatateam/udata/pull/781)
- Raise maximum tag length to 96 in order to at least support
  [official INSPIRE tags](http://inspire.ec.europa.eu/theme)
  [#782](https://github.com/opendatateam/udata/pull/782)
- Properly raise 400 error on transfer API in case of bad subject or recipient
  [#784](https://github.com/opendatateam/udata/pull/784)
- Fix broken OEmbed rendering [#783](https://github.com/opendatateam/udata/issues/783)
- Improve crawlers behavior by adding some `meta[name=robots]` on pages requiring it
  [#777](https://github.com/opendatateam/udata/pull/777)

## 1.0.1 (2017-02-16)

- Pin PyMongo version (only compatible with PyMongo 3+)

## 1.0.0 (2017-02-16)

### Breaking Changes

* 2016-05-11: Upgrade of ElasticSearch from 1.7 to 2.3 [#449](https://github.com/opendatateam/udata/pull/449)

You have to re-initialize the index from scratch, not just use the `reindex` command given that ElasticSearch 2+ doesn't provide a way to [delete mappings](https://www.elastic.co/guide/en/elasticsearch/reference/current/indices-delete-mapping.html) anymore. The command is `udata search init` and may take some time given the amount of data you are dealing with.

* 2017-01-18: User search and listing has been removed (privacy concern)

### New & Improved

* 2017-01-06: Add some dataset ponderation factor: temporal coverage, spatial coverage,
  certified provenance and more weight for featured ones. Need reindexation to be taken into account.

* 2016-12-20: Use all the [Dublin Core Frequencies](http://dublincore.org/groups/collections/frequency/)
  plus some extra frequencies.

* 2016-12-01: Add the possibility for a user to delete its account in the admin interface

In some configurations, this feature should be deactivated, typically when
there is an SSO in front of udata which may cause some inconsistencies. In
that case, the configuration parameter DELETE_ME should be set to False (True
by default).

* 2016-05-12: Add fields masks to reduce API payloads [#451](https://github.com/opendatateam/udata/pull/451)

The addition of [fields masks](http://flask-restplus.readthedocs.io/en/stable/mask.html) in Flask-RESTPlus allows us to reduce the retrieved payload within the admin — especially for datasets — and results in a performances boost.

### Fixes

* 2016-11-29: Mark active users as confirmed [#619](https://github.com/opendatateam/udata/pull/618)
* 2016-11-28: Merge duplicate users [#617](https://github.com/opendatateam/udata/pull/617)
  (A reindexation is necessary after this migration)

### Deprecation

Theses are deprecated and support will be removed in some feature release.
See [Deprecation Policy](https://udata.readthedocs.io/en/stable/versioning/#deprecation-policy).

* Theses frequencies are deprecated for their Dublin Core counter part:
    * `fortnighly` ⇨ `biweekly`
    * `biannual` ⇨ `semiannual`
    * `realtime` ⇨ `continuous`


## 0.9.0 (2017-01-10)

- First published version<|MERGE_RESOLUTION|>--- conflicted
+++ resolved
@@ -3,11 +3,8 @@
 ## Current (in progress)
 
 - Handle None values in dataset and resource extras endpoints [#2805](https://github.com/opendatateam/udata/pull/2805)
-<<<<<<< HEAD
+- Fix default license being selected in form in optional select group [#2809](https://github.com/opendatateam/udata/pull/2809)
 - Fix only SHA1 checksum is accepted when uploading resources [#2808](https://github.com/opendatateam/udata/pull/2808)
-=======
-- Fix default license being selected in form in optional select group [#2809](https://github.com/opendatateam/udata/pull/2809)
->>>>>>> 41484690
 
 ## 6.0.1 (2023-01-18)
 
