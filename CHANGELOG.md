# Changelog

## Current (in progress)

<<<<<<< HEAD
- Expose OGC services distributions as dataservice [#3203](https://github.com/opendatateam/udata/pull/3203)
=======
- Add a matomo "campaign" parameter on links in emails if `MAIL_CAMPAIGN` is configured [#3190](https://github.com/opendatateam/udata/pull/3190)
- Add DCAT-AP HVD properties in RDF output if the dataservice or its datasets are tagged hvd [#3187](https://github.com/opendatateam/udata/pull/3187)
>>>>>>> bfeae1b6

## 10.0.2 (2024-11-19)

- Use correct DCAT.service predicate in RDF output [#3199](https://github.com/opendatateam/udata/pull/3199)
- Fix the Badge.badge_label method [#3198](https://github.com/opendatateam/udata/pull/3198)
- Skip servesDataset for tabular API dataservice (temporary fix) [#3196](https://github.com/opendatateam/udata/pull/3196)

## 10.0.1 (2024-11-15)

- Add more comments and types in the `api_field.py` "lib" [#3174](https://github.com/opendatateam/udata/pull/3174)
- Allow overriding of badges (for example in plugins like udata-front) [#3191](https://github.com/opendatateam/udata/pull/3191)
- Add link to new admin in existing udata admin based on `NEW_ADMIN_URL` setting [#3194](https://github.com/opendatateam/udata/pull/3194)
- Add business documentation url property on dataservice [#3193](https://github.com/opendatateam/udata/pull/3193)
- Expose the dataset's alternate identifier in RDF [#3186](https://github.com/opendatateam/udata/pull/3186)

## 10.0.0 (2024-11-07)

- **breaking change** Migrate organization badges label to lowercase [#3182](https://github.com/opendatateam/udata/pull/3182)
- Add contact_form in ContactPoint api fields [#3175](https://github.com/opendatateam/udata/pull/3175)
- Expose contact point in DCAT RDF [#3179](https://github.com/opendatateam/udata/pull/3179)
- Use trailing slashes for the upload files URLs [#3177](https://github.com/opendatateam/udata/pull/3177)
- Use hydra's RESTful endpoint URLs [#3146](https://github.com/opendatateam/udata/pull/3146)
- Return dataservices visible to the user [#3180](https://github.com/opendatateam/udata/pull/3180)
- Fix flaky "duplicated email" importing fixtures tests [#3176](https://github.com/opendatateam/udata/pull/3176)
- Fix deprecated CircleCI config [#3181](https://github.com/opendatateam/udata/pull/3181)
- Use proper RESTful Hydra API endpoints [#3178](https://github.com/opendatateam/udata/pull/3178)
- Add a "filter by organization badge" for datasets, dataservices, reuses and organizations [#3155](https://github.com/opendatateam/udata/pull/3155)
    * you will need https://github.com/opendatateam/udata-search-service/pull/49 for the search service
- Add dataservices search with search-service [#3171](https://github.com/opendatateam/udata/pull/3171)
    * you will need https://github.com/opendatateam/udata-search-service/pull/48
- Expose the "landingPage" in DCAT RDF [#3183](https://github.com/opendatateam/udata/pull/3183)
- Licence.guess: extract first URL for better matching [#3185](https://github.com/opendatateam/udata/pull/3185)

## 9.2.4 (2024-10-22)

- Add a job to bind Tabular API to its datasets [#3162](https://github.com/opendatateam/udata/pull/3162)
- Expose dataservices' datasets by link instead of list [#3156](https://github.com/opendatateam/udata/pull/3156)
- CSW ISO Harvest: add extra_configs.remote_url_prefix [#3157](https://github.com/opendatateam/udata/pull/3157)
- DCAT harvest : Refactor DCAT extras handling in rdf parsing [#3054](https://github.com/opendatateam/udata/pull/3054). `accesRights`, `rights` and `license` are now in `extras["dcat"]` for both datasets and resources. `accessRights` can be infered for a dataset from its resources.

## 9.2.3 (2024-10-14)

- Add migration to delete duplicate resources due to ODS harvesting [#3158](https://github.com/opendatateam/udata/pull/3158)
- Add discussion.posted_on in discussion sort choices [3168](https://github.com/opendatateam/udata/pull/3168)

## 9.2.2 (2024-10-08)

- Add a filter on organization and document sort parameters in the `/discussions` endpoint [#3147](https://github.com/opendatateam/udata/pull/3147)
- Move discussion catalog creation and add fields [#3152](https://github.com/opendatateam/udata/pull/3152) and [#3154](https://github.com/opendatateam/udata/pull/3154)
- Add resources formats and harvest remote_url on dataset catalog [#3159](https://github.com/opendatateam/udata/pull/3159)
- Add contact form in contact point model [#3164](https://github.com/opendatateam/udata/pull/3164)
- Make base_api_url optional in dataservice [https://github.com/opendatateam/udata/pull/3163](#3163)

## 9.2.1 (2024-09-23)

- Enable basic search on dataservices [#3148](https://github.com/opendatateam/udata/pull/3148)

## 9.2.0 (2024-09-13)

- Allow OAuth clients without secrets [#3138](https://github.com/opendatateam/udata/pull/3138)
- Add a `archived` button for datasets and reuses on frontend admin [#3104](https://github.com/opendatateam/udata/pull/3104)
- **breaking change** Return all the reuses available to a user on the /reuses endpoint, including the private and deleted ones they own [#3140](https://github.com/opendatateam/udata/pull/3140).
- Fix undelete reuse and dataservices [#3141](https://github.com/opendatateam/udata/pull/3141)
- Add a minimal publiccode.yml [#3144](https://github.com/opendatateam/udata/pull/3144)
- Fix the boolean filters in the API for the "new system" endpoints [#3139](https://github.com/opendatateam/udata/pull/3139)
- Update authlib dependency from 0.14.3 to 1.3.1 [#3135](https://github.com/opendatateam/udata/pull/3135)
- Add CORS on resource redirect [#3145](https://github.com/opendatateam/udata/pull/3145)

## 9.1.4 (2024-08-26)

- Fix many linting issues reported by ruff [#3118](https://github.com/opendatateam/udata/pull/3118)
- Import the dataservice's organization from the fixtures [#3121](https://github.com/opendatateam/udata/pull/3121)
- Convert reuse to new API system [#3066](https://github.com/opendatateam/udata/pull/3066)
- Fix circular import error [#3128](https://github.com/opendatateam/udata/pull/3128)
- Add an option to specify the port when using `inv serve` [#3123](https://github.com/opendatateam/udata/pull/3123)
- Add a new `related_to` filter parameter to the activities API endpoint [#3127](https://github.com/opendatateam/udata/pull/3127)
- Properly import the `Discussion.closed_by` from the fixtures [#3125](https://github.com/opendatateam/udata/pull/3125)
- Send an API token to Hydra when publishing resource events [#3130](https://github.com/opendatateam/udata/pull/3130)
- Add `last_login_at` to org members API [#3133](https://github.com/opendatateam/udata/pull/3133)
- Always add Vary even for non CORS requests [#3132](https://github.com/opendatateam/udata/pull/3132)
- Add acronym in organization csv catalog [#3134](https://github.com/opendatateam/udata/pull/3134)
- Limit the number of user suggestions [#3131](https://github.com/opendatateam/udata/pull/3131)

## 9.1.3 (2024-08-01)

- Adds latest `sentry-sdk[flask]` as an install dependency, and update Sentry logic to be able to send environment, app version and profiling/performance info [#3086](https://github.com/opendatateam/udata/pull/3086)
- Add report get endpoint and make report get and list admin only [#3115](https://github.com/opendatateam/udata/pull/3115)
- Fix the version of udata-fixtures used by `udata import-fixtures` [#3114](https://github.com/opendatateam/udata/pull/3114)
- Update to the version v2.0.0 of udata-fixtures (with the dataservices)
- Add type hints [#3111](https://github.com/opendatateam/udata/pull/3111)
- Make sure requests v2.32.3 is used everywhere consistently [#3116](https://github.com/opendatateam/udata/pull/3116)
- Expose a dataservice in its organization's catalog, and expose a dataservice's catalog [#3122](https://github.com/opendatateam/udata/pull/3122)

## 9.1.2 (2024-07-29)

- Add a `archived` field for reuses [#3088](https://github.com/opendatateam/udata/pull/3088)
- Add linter and formatter with `pyproject.toml` config, add lint and formatting step in CI, add pre-commit hook to lint and format, update docs and lint and format the code [#3085](https://github.com/opendatateam/udata/pull/3085)
- Revamp CORS: remove flask-cors to always returns 204 on OPTIONS request [#3074](https://github.com/opendatateam/udata/pull/3074)
- Update pinned dependencies according to project dependencies, without updating any project dependencies [#3089](https://github.com/opendatateam/udata/pull/3089)
- Add "run" button to harvesters (configurable with `HARVEST_ENABLE_MANUAL_RUN`) [#3092](https://github.com/opendatateam/udata/pull/3092)
- Move from `object_type` / `object_id` to `subject_type` / `subject_id` in reports API [#3094](https://github.com/opendatateam/udata/pull/3094)
- Allow to report without being authenticated [#3096](https://github.com/opendatateam/udata/pull/3096)
- Add a warning on harvest source deletion [#3098](https://github.com/opendatateam/udata/pull/3098)
- Fix license in dataservices API (now returns ID instead of title) [#3097](https://github.com/opendatateam/udata/pull/3097)
- Fix missing title on new dataset preview [#3100](https://github.com/opendatateam/udata/pull/3100)
- Fix the fixtures tests which was not running, and then was failing [#3105](https://github.com/opendatateam/udata/pull/3105)
- Refactoring of the fixtures, the `generate-fixtures` command has been renamed to `import-fixtures` [#3106](https://github.com/opendatateam/udata/pull/3106)

## 9.1.1 (2024-07-16)

- Add correct owner permissions on harvest sources [#3091](https://github.com/opendatateam/udata/pull/3091)

## 9.1.0 (2024-07-11)

- Add reports backend [#3069](https://github.com/opendatateam/udata/pull/3069) and [#3078](https://github.com/opendatateam/udata/pull/3078)
- Improve `udata db check-integrity` (perfs, Sentry notifications…) [#3026](https://github.com/opendatateam/udata/pull/3026)
- Harvest dataservices [#3029](https://github.com/opendatateam/udata/pull/3029)
- Refactor catalog exports [#3052](https://github.com/opendatateam/udata/pull/3052)
- Add a filter to filter dataservices by dataset [#3056](https://github.com/opendatateam/udata/pull/3056)
- Fix reuses' datasets references [#3057](https://github.com/opendatateam/udata/pull/3057)
- Save and show harvest logs [#3053](https://github.com/opendatateam/udata/pull/3053)
- Fix missing `ObjectId` validation on `/sources` endpoint [#3060](https://github.com/opendatateam/udata/pull/3060)
- Improve URL validation errors [#3063](https://github.com/opendatateam/udata/pull/3063) [#2768](https://github.com/opendatateam/udata/pull/2768)
- Do not return full dataset objects on dataservices endpoints [#3068](https://github.com/opendatateam/udata/pull/3068)
- Update markdown base settings [#3067](https://github.com/opendatateam/udata/pull/3067)
- Prevent tagging as spam owners' messages [#3071](https://github.com/opendatateam/udata/pull/3071)[#3076](https://github.com/opendatateam/udata/pull/3076)
- Add api endpoint /me/org_topics/ [#3070](https://github.com/opendatateam/udata/pull/3070)
- Expose dataservices in RDF catalog [#3058](https://github.com/opendatateam/udata/pull/3058) [#3075](https://github.com/opendatateam/udata/pull/3075)
- CORS: always returns 204 on OPTIONS request [#3046](https://github.com/opendatateam/udata/pull/3046)

## 9.0.0 (2024-06-07)

- **breaking change** Harvest backend is now sync [#3030](https://github.com/opendatateam/udata/pull/3030)
- Add DCAT-AP HVD properties in RDF output if the dataset is tagged hvd [#3050](https://github.com/opendatateam/udata/pull/3050)
- Allow dataservices to be discussed and followed [#3049](https://github.com/opendatateam/udata/pull/3049)
- Add purge-dataservices job [#3049](https://github.com/opendatateam/udata/pull/3049)
- Harvest all the available polygons from a spatial coverage [#3039](https://github.com/opendatateam/udata/pull/3039)

## 8.0.1 (2024-05-28)

- Add dataservices in beta [#2986](https://github.com/opendatateam/udata/pull/2986)
- Remove deprecated `metrics_for` route [#3022](https://github.com/opendatateam/udata/pull/3022)
- Fix spatial coverage fetching perfs. Need to schedule `compute-geozones-metrics` [#3018](https://github.com/opendatateam/udata/pull/3018)
- Delete a user without sending mail [#3031](https://github.com/opendatateam/udata/pull/3031)
- Convert known HVD categories used as theme to keywords [#3014](https://github.com/opendatateam/udata/pull/3014)
- Allow for series in CSW ISO 19139 DCAT backend [#3028](https://github.com/opendatateam/udata/pull/3028)
- Add `email` to membership request list API response, add `since` to org members API responses, add `email` to members of org on show org endpoint for org's admins and editors [#3038](https://github.com/opendatateam/udata/pull/3038)
- Add `resources_downloads` to datasets metrics [#3042](https://github.com/opendatateam/udata/pull/3042)
- Fix do not override resources extras on admin during update [#3043](https://github.com/opendatateam/udata/pull/3043)
- Endpoint /users is now protected by admin permissions [#3047](https://github.com/opendatateam/udata/pull/3047)
- Fix trailing `/` inside `GeoZone` routes not redirecting. Disallow `/` inside `GeoZone` ids [#3045](https://github.com/opendatateam/udata/pull/3045)

## 8.0.0 (2024-04-23)

- **breaking change** Migrate to Python 3.11 [#2992](https://github.com/opendatateam/udata/pull/2992) [#3021](https://github.com/opendatateam/udata/pull/3021)
- **breaking change** Fix datetime serialization in extras (return ISO string in JSON). Warning, `ujson` shouldn't be installed anymore on the project to allow `cls` parameter to override the JSONEncoder [#3019](https://github.com/opendatateam/udata/pull/3019)
- Fix missing `bcrypt` dependency [#3019](https://github.com/opendatateam/udata/pull/3019)

## 7.0.7 (2024-04-16)

- :warning: **breaking change** `DATASET_MAX_RESOURCES_UNCOLLAPSED` config is removed.
- Replace schemas API with a simple proxy to the `schemas.json` file [#2989](https://github.com/opendatateam/udata/pull/2989)
- Topic: add filters in API [#3007](https://github.com/opendatateam/udata/pull/3007)
- Move constants outside `models.py` files to `constants.py` [#3001](https://github.com/opendatateam/udata/pull/3001)
- Move `db` and Mongo fields classes outside `udata.models` [#3005](https://github.com/opendatateam/udata/pull/3005)
- :warning: Update LICENSE_GROUPS config layout [#3010](https://github.com/opendatateam/udata/pull/3010)
- Remove unused dependencies [#3006](https://github.com/opendatateam/udata/pull/3006)
- Move `FieldValidationError` into its own module and add an error handler [#3012](https://github.com/opendatateam/udata/pull/3012)
- Move some `import User` to runtime imports [#3013](https://github.com/opendatateam/udata/pull/3013)
- Move `Owned` mixin to its own module [#3008](https://github.com/opendatateam/udata/pull/3008)
- Move `badge_fields` to separate module than `models.py` [#3011](https://github.com/opendatateam/udata/pull/3011)

## 7.0.6 (2024-03-29)

- Add new harvester for ISO DCAT with XSLT transform [#2982](https://github.com/opendatateam/udata/pull/2982)
- Fix, do not fail on spatial coverage harvesting exception and allow literal spatial BBOX from Arcgis [2998](https://github.com/opendatateam/udata/pull/2998)
- Mock calls to example.com [#3000](https://github.com/opendatateam/udata/pull/3000)
- Fix duplicate logs in console commands [#2996](https://github.com/opendatateam/udata/pull/2996)
- Refactor `Activity.kwargs` into `Activity.extras` to facilitate its usage [#2999](https://github.com/opendatateam/udata/pull/2999)
- :warning: Datasets without resources are now visible and indexable [#2997](https://github.com/opendatateam/udata/pull/2997)

## 7.0.5 (2024-03-20)

- Add spatial coverage harvesting [#2959](https://github.com/opendatateam/udata/pull/2959) [#2991](https://github.com/opendatateam/udata/pull/2991)
- Fix: updating a dataset without `private` do not reset `private` to `False`, the previous saved value is kept [#2955](https://github.com/opendatateam/udata/pull/2955)
- Fix: return the correct error when no `Content-Type` is sent instead of 500 [#2967](https://github.com/opendatateam/udata/pull/2967)
- Improve documentation for API errors [#2952](https://github.com/opendatateam/udata/pull/2965)
- Allow harvesting of big catalog (bigger than 16MB) [#2980](https://github.com/opendatateam/udata/pull/2980) [2985](https://github.com/opendatateam/udata/pull/2985)
- Add downloads' count to organizations CSV [#2973](https://github.com/opendatateam/udata/pull/2973)
- Add 3 new badges to the organization model : `company`, `association` and `local authority` [#2984](https://github.com/opendatateam/udata/pull/2984)
- Prevent geozones listed ad `deleted` to be loaded [#2983](https://github.com/opendatateam/udata/pull/2983) [#2993](https://github.com/opendatateam/udata/pull/2993)
- Topic: add spatial field [#2988](https://github.com/opendatateam/udata/pull/2988)
- Topic: add last_modified field [#2987](https://github.com/opendatateam/udata/pull/2987)
- Add stacktraces to CSV errors [#2990](https://github.com/opendatateam/udata/pull/2990)
- Fix harvesting of DCT.conformsTo for complex inner information [#2994](https://github.com/opendatateam/udata/pull/2994)

## 7.0.4 (2024-02-27)

- Add rotate password command [#2966](https://github.com/opendatateam/udata/pull/2966)
- Custom extras metadata [#2921](https://github.com/opendatateam/udata/pull/2921):
  - Organization can nom define a custom metadata of a choosen type
  - Dataset belonging to the organization can assign a value to the defined metadata
  - Metadata value must match the choosen type by the organization
- Harvest DCAT conformsTo into schemas for resources and datasets [#2949](https://github.com/opendatateam/udata/pull/2949) [#2970](https://github.com/opendatateam/udata/pull/2970) [#2972](https://github.com/opendatateam/udata/pull/2972) [#2976](https://github.com/opendatateam/udata/pull/2976)
- Better reporting in spam detection (show the writer of the discussion/message) [#2965](https://github.com/opendatateam/udata/pull/2965)
- Fix: spam lang detection not lowering input resulting in false positives [#2965](https://github.com/opendatateam/udata/pull/2965)
- Fix: do not send mail about discussions when there is no owner / no organisation members [#2962](https://github.com/opendatateam/udata/pull/2962)
- Fix: 'backend' is now required in `HarvestSource` [#2962](https://github.com/opendatateam/udata/pull/2962)
- Fix: URL to organizations in mails are now independent from `udata-front` (show the URL of the API if no `udata-front`) [#2962](https://github.com/opendatateam/udata/pull/2962)
- Add harvested dcat properties as extras [#2968](https://github.com/opendatateam/udata/pull/2968):
  - DCT.provenance [0..n]
  - DCT.accessRights [0..1]
- Generate translations file [#2974](https://github.com/opendatateam/udata/pull/2974)
- Fix contact point test with missing translation [#2977](https://github.com/opendatateam/udata/pull/2977)
- Remove documentation about maintenance branches [#2979](https://github.com/opendatateam/udata/pull/2979)

## 7.0.3 (2024-02-15)

- Add spam detection and prevention logic on discussion model [#2954](https://github.com/opendatateam/udata/pull/2954) [#2963](https://github.com/opendatateam/udata/pull/2963)
- Fix reuses inside database without private information (default to public) [#2951](https://github.com/opendatateam/udata/pull/2951)
- Fix: you can now remove schema from a resource in the admin [#2950](https://github.com/opendatateam/udata/pull/2950)
- Fix: refuse an organisation access request when multiple access requests are pending [#2960](https://github.com/opendatateam/udata/pull/2960)
- Add downloads count in datasets' CSV [#2953](https://github.com/opendatateam/udata/pull/2953)
- Allow dicts in datasets' extras [#2958](https://github.com/opendatateam/udata/pull/2958)


## 7.0.2 (2024-01-23)

- Improve search serialization perfs for datasets in big topics [#2937](https://github.com/opendatateam/udata/pull/2937)
- Migrate to Flask-Babel because of Flask-BabelEx deprecation [#2897](https://github.com/opendatateam/udata/pull/2897)
- Contact points feature [#2914](https://github.com/opendatateam/udata/pull/2914) [#2943](https://github.com/opendatateam/udata/pull/2943):
  - Users and Organizations can now define a list of contact points
  - Api endpoint for creating, updating and deleting contact points
  - Datasets can define one contact point, among the list of the organization or the user owning the dataset.
  - Defining a contact point for a dataset is done throught a form field
- Allow wildcards in redirect_uris for Oauth2Client [#2935](https://github.com/opendatateam/udata/pull/2935)
- Allow for being one day late on update fulfilled in time [#2941](https://github.com/opendatateam/udata/pull/2941)
- When a topic is deleted, corresponding discussions are purged [#2944](https://github.com/opendatateam/udata/pull/2944)

## 7.0.1 (2023-12-06)

- Add sorting in geozone suggest API endpoint to return zones based on their admin level [#2936](https://github.com/opendatateam/udata/pull/2936)

## 7.0.0 (2023-12-04)

- Prevent sending post_save signals on extras update [#2919](https://github.com/opendatateam/udata/pull/2919)
- Add topic filter on datasets list [#2915](https://github.com/opendatateam/udata/pull/2915)
- Topics: API v2 endpoints [#2913](https://github.com/opendatateam/udata/pull/2913)
- Allow for discussions on Topics [#2922](https://github.com/opendatateam/udata/pull/2922)
- Raise for status on DCAT harvester calls [#2927](https://github.com/opendatateam/udata/pull/2927)
- Harvest dcterms:hasPart as 'other' resource in DCAT [#2928](https://github.com/opendatateam/udata/pull/2928)
- Make sure harvested resources are marked as remote [#2931](https://github.com/opendatateam/udata/pull/2931)
- Use GET and POST harvest BaseBackend utility to have user-agent [#2930](https://github.com/opendatateam/udata/pull/2930)
- Use LazyReferenceField on Topic datasets and reuses [#2924](https://github.com/opendatateam/udata/pull/2924)
- Use harvested dates and not max with internal [#2932](https://github.com/opendatateam/udata/pull/2932)
- Better rdf frequency resilience [#2933](https://github.com/opendatateam/udata/pull/2933)
- :warning: **breaking change** Geozone refactor [#2878](https://github.com/opendatateam/udata/pull/2878):
  - Complete Geozone model refactor, keeping only fields `slug`, `name`, `code`, `level` and adding `uri`
  - Removed parent and validity concept
  - To deploy:
    - Datasets with geozone will return a 500 due to `mongoengine.errors.FieldDoesNotExist: The fields "{'flag', 'dbpedia', ...}" do not exist on the document "GeoZone"`
    - `udata spatial load -d` to load new geozones into the database
    - `udata spatial migrate` to migrate datasets geozones to new ones
    - Reindex datasets (`udata search index dataset`) if using [udata-search-service](https://github.com/opendatateam/udata-search-service)
  - Removed forgotten fields in search [#2934](https://github.com/opendatateam/udata/pull/2934)

## 6.2.0 (2023-10-26)

### New & Improved

- Topics have been refactored and are no more deprecated:
  - Topics creation, update and deletion are now opened to all users [#2898](https://github.com/opendatateam/udata/pull/2898)
  - Topics are now `db.Owned` and searchable by `id` in dataset search [#2901](https://github.com/opendatateam/udata/pull/2901) [#2917](https://github.com/opendatateam/udata/pull/2917)
  - Remove `deleted` api field that does not exist [#2903](https://github.com/opendatateam/udata/pull/2903)
  - Add `created_at`field to topic's model [#2904](https://github.com/opendatateam/udata/pull/2904)
  - Topics can now be filtered by `tag` field [#2904](https://github.com/opendatateam/udata/pull/2904)
  - Topics can now be queried by test search in `name` field with `q` argument [#2904](https://github.com/opendatateam/udata/pull/2904)
- Add support for a CSW harvester using DCAT format [#2800](https://github.com/opendatateam/udata/pull/2800)
- Add German to udata translations [2899](https://github.com/opendatateam/udata/pull/2899)[2909](https://github.com/opendatateam/udata/pull/2909)
- Add harvesters count to site metrics [#2890](https://github.com/opendatateam/udata/pull/2890)
- Use a single session for reindex [#2891](https://github.com/opendatateam/udata/pull/2891)

- Fix site title and keywords never get updated [#2900](https://github.com/opendatateam/udata/pull/2900)
- Reuse's extras are now exposed by API [#2905](https://github.com/opendatateam/udata/pull/2905)
- Add configuration settings to enhance cookies security [#2910](https://github.com/opendatateam/udata/pull/2910)
- Add items.dataset to HarvestJob indexes [#2907](https://github.com/opendatateam/udata/pull/2907)
- Consider acronym when suggesting organization [#2918](https://github.com/opendatateam/udata/pull/2918)

### Fixes

- Return 400 instead of 500 in case of not ObjectID arg in API [#2889](https://github.com/opendatateam/udata/pull/2889)
- Fix default community resource sort parser [#2908](https://github.com/opendatateam/udata/pull/2908)

### Deprecation

- Python 3.7 is now deprecated and will be removed in upcoming release [#2859](https://github.com/opendatateam/udata/pull/2859)
- GeoZone model will be heavily refactored for a simplified version [#2878](https://github.com/opendatateam/udata/pull/2878)

## 6.1.7 (2023-09-01)

- Fix slug overflow with index suffix when reaching max_length [#2874](https://github.com/opendatateam/udata/pull/2874)
- Add extra field to topic model and add it to the dataset search adapter [#2876](https://github.com/opendatateam/udata/pull/2876)
- Upgrade pyyaml in develop and doc deps [#2880](https://github.com/opendatateam/udata/pull/2880)
- Expose dataset's `*_internal` dates in a nested `internal` nested field in api marshalling [#2862](https://github.com/opendatateam/udata/pull/2862)
- Add `business_number_id` metadata for organizations [#2871](https://github.com/opendatateam/udata/pull/2871) [#2887](https://github.com/opendatateam/udata/pull/2887)
- Return 403 when posting comment on discussion closed [#2881](https://github.com/opendatateam/udata/pull/2881)
- Ensure rdf parsed frequency is lowercase [#2883](https://github.com/opendatateam/udata/pull/2883)
- Add a dict of URIs to replace in a RDF graph at harvest time [#2884](https://github.com/opendatateam/udata/pull/2884)
- Fix duplicate recipients in new comments mail [#2886](https://github.com/opendatateam/udata/pull/2886)
- Add type to resource csv adapter [#2888](https://github.com/opendatateam/udata/pull/2888)

## 6.1.6 (2023-07-19)

- Improve DCAT harvest of mime type [#2857](https://github.com/opendatateam/udata/pull/2857)
- Don't crash on files not found when purging resources [2858](https://github.com/opendatateam/udata/pull/2858)
- Improve DCAT catalog exposed [#2860](https://github.com/opendatateam/udata/pull/2860)
- Use the resource's extra `analysis:last-modified-at` in the `last_modified` property [#2863](https://github.com/opendatateam/udata/pull/2863)
- Add optionnal harvest validation form [#2864](https://github.com/opendatateam/udata/pull/2864)
- Fix dataset list default sorting [#2867](https://github.com/opendatateam/udata/pull/2867)
- Update API doc link [#2866](https://github.com/opendatateam/udata/pull/2866)
- Update admin quality progress bar [#2872](https://github.com/opendatateam/udata/pull/2872)

## 6.1.5 (2023-06-19)

- Specify *public* datasets and reuses in admin count [#2852](https://github.com/opendatateam/udata/pull/2852)
- Fix url params being stripped in markdown for internal URLs [#2855](https://github.com/opendatateam/udata/pull/2855)

## 6.1.4 (2023-05-16)

- Upgrade development dependencies [#2844](https://github.com/opendatateam/udata/pull/2844)
- Compile translations for testing [#2845](https://github.com/opendatateam/udata/pull/2845)
- Add user arg to discussion list API [#2842](https://github.com/opendatateam/udata/pull/2842)
- No more sending email, slug and user name to sentry [#2846](https://github.com/opendatateam/udata/pull/2846)
- Add test for passwordless user [#2848](https://github.com/opendatateam/udata/pull/2848)
- Parse IANA and EUROPA URIs format [#2849](https://github.com/opendatateam/udata/pull/2849)
- Dataset last update sorting:
    - Transmit dataset's `last_update` field to search service [#2847](https://github.com/opendatateam/udata/pull/2847)
    - Check if dataset's and resource's harvesting date `modified_at` are ealier than today's date [#2850](https://github.com/opendatateam/udata/pull/2850)
- Upgrade mongoengine and storage deps [#2839](https://github.com/opendatateam/udata/pull/2839):
    - Upgrade flask-storage 1.0.0 -> 1.3.2
    - Upgrade flask-mongoengine 0.9.5 -> 1.0.0, now returning a ValidationError on get_or_404 on invalid id
    - Upgrade mongoengine 0.26.0 -> 0.27.0
-  Prevent raising unecessary error in index command [#2851](https://github.com/opendatateam/udata/pull/2851)
-  Use `datetime.utcnow` to make sure to handle utc datetimes [#2853](https://github.com/opendatateam/udata/pull/2853)

## 6.1.3 (2023-04-18)

- Fix XSS vulnerability: escape user content in selectize items in admin [#2843](https://github.com/opendatateam/udata/pull/2843)
- Fix schema is undefined when checking for schema.url in admin resource form [#2837](https://github.com/opendatateam/udata/pull/2837)
- Fix to_naive_datetime in harvest preview [#2835](https://github.com/opendatateam/udata/pull/2835)
- :warning: Flask-Security update to enable `GenericResponses` [#2826](https://github.com/opendatateam/udata/pull/2826):
    - Upgrade Flask-Security 4.5.1 -> 5.1.1
    - Upgrade WTForms 2.2.1 -> 3.0.1
    - Upgrade WTForms-json 0.3.3 -> 0.3.5
    - New security email template for existing users
- Fix SelectField validation failure following WTForms upgrade [#2841](https://github.com/opendatateam/udata/pull/2841)
- Add `format_timedelta` to `udata.i18n` [#2836](https://github.com/opendatateam/udata/pull/2836)
- Improve send_mail resilience with refused address among recipients [#2840](https://github.com/opendatateam/udata/pull/2840)

## 6.1.2 (2023-03-28)

- Resources schema can now have an URL field. [#2825](https://github.com/opendatateam/udata/pull/2825)
- Fix URLField validation error message [#2831](https://github.com/opendatateam/udata/pull/2831)
- Dates renaming to provide more relevant computed dates between internal and harvested dates [#2815](https://github.com/opendatateam/udata/pull/2815):
    - Removed `published` attribute from Resource model
    - Renamed `created_at` and `last_modified` of Dataset model to `created_at_internal` and `last_modified_internal`
    - Renamed `created_at` and `modified` of Resource model to `created_at_internal` and `last_modified_internal`
    - Added `created_at` computed property in Dataset and Resource model to provide harvested date if present and internal otherwise
    - Added `last_modified` computed property in Dataset and Resource model to provide max date between internal and harvested date
- Fix for PR [#2815](https://github.com/opendatateam/udata/pull/2815) [#2832](https://github.com/opendatateam/udata/pull/2832)
- Fix following dates refactoring [#2815](https://github.com/opendatateam/udata/pull/2815) [#2832](https://github.com/opendatateam/udata/pull/2832)
- Fix dcat harvesting on dcat:Dataset with blank nodes [#2834](https://github.com/opendatateam/udata/pull/2834)
- Add dataset archived field in resource catalog [#2833](https://github.com/opendatateam/udata/pull/2833)

## 6.1.1 (2023-03-17)

- Fix edge case on aware datetime string [#2827](https://github.com/opendatateam/udata/pull/2827)
- :warning: MongoDB support up to 6.0.4 [#2819](https://github.com/opendatateam/udata/pull/2819):
    - Older versions of MongoDB >=3.6 are still supported
    - Upgrade must be done release by release to set the `FeatureCompatibilityVersion` variable like stated in [this](https://www.mongodb.com/docs/v4.2/release-notes/4.0/#upgrade-procedures) documentation.
    - Upgrade pymongo 3.10.1 -> 4.3.3
    - Upgrade mongoengine 0.20.0 -> 0.26.0
- Add IATA `ssim` among allowed file extensions [#2828](https://github.com/opendatateam/udata/pull/2828)
- Copy user mail card back from udata-front [#2822](https://github.com/opendatateam/udata/pull/2822)
- Upgrade node to a version still available [#2830](https://github.com/opendatateam/udata/pull/2830)

## 6.1.0 (2023-03-07)

- :warning: Upgrading Flask to 2.1.2, leading to an upgrade of click (8.0), Flask-BabelEx (0.9.4), Flask-Caching (2.0.2), flask-storage (1.0.0) instead of flask-fs, Flask-Login (0.6.2), flask-restx (1.0.5), Flask-Security-Too (4.1.5), Jinja2 (3.1.2), pillow (9.2.0), werkzeug (2.2.2) [#2816](https://github.com/opendatateam/udata/pull/2816)
  - Use the full path to the caching backend in `CACHE_TYPE`, ex: `flask_caching.backends.redis`. Named backends are deprecated.
  - Werkzeug redirect now returns the relative url as location in response (https://github.com/pallets/werkzeug/issues/2352).
  - Removed functions have been replaced (`contextfilter` and `contextfunction` from Jinja, root imports and `Href` from Werkzeug, `JSONWebSignatureSerializer` from itsdangerous)
  - Prevent multiple blueprint with same name registration (not supported anymore in Flask).
- Removed all code logic related to the `published` date in resource model, now deprecated. :warning: The attribute itself was left in the model because of the complexity of the migration [#2807](https://github.com/opendatateam/udata/pull/2807)
- Add `xlsx` and `docx` as closed format for quality score [#2814](https://github.com/opendatateam/udata/pull/2814)
- Flush latest rows in csv catalog export before storing file [#2818](https://github.com/opendatateam/udata/pull/2818)
- Exposed dates through API are now timezone aware [#2810](https://github.com/opendatateam/udata/pull/2810)
- Fix frequency reminder [#2821](https://github.com/opendatateam/udata/pull/2821)

## 6.0.2 (2023-02-06)

- Handle None values in dataset and resource extras endpoints [#2805](https://github.com/opendatateam/udata/pull/2805)
- Fix default license being selected in form in optional select group [#2809](https://github.com/opendatateam/udata/pull/2809)
- Fix only SHA1 checksum is accepted when uploading resources [#2808](https://github.com/opendatateam/udata/pull/2808)
- Fix organization metrics count [#2811](https://github.com/opendatateam/udata/pull/2811)
- Fix setuptools version used in CI [#2813](https://github.com/opendatateam/udata/pull/2813)
- Add `udata harvest clean` command [#2812](https://github.com/opendatateam/udata/pull/2812)

## 6.0.1 (2023-01-18)

- Add python version requirement <3.10 [#2798](https://github.com/opendatateam/udata/pull/2798)
- Fix date timezone and format for harvest previz [#2799](https://github.com/opendatateam/udata/pull/2799)
- Add support for DCAT startDate and endDate in temporal coverage [#2801](https://github.com/opendatateam/udata/pull/2801)
- New feature: Users can now change their email by themselves [#2792](https://github.com/opendatateam/udata/pull/2792)

## 6.0.0 (2023-01-09)

- :warning: Kafka removal [#2783](https://github.com/opendatateam/udata/pull/2783)[#2794](https://github.com/opendatateam/udata/pull/2794):
  - Resources events publication now uses webhooks
  - Search indexation (at runtime and with index command) are now made through HTTP requests.
  - If you use [udata-search-service](https://pypi.org/project/udata-search-service/), you need to upgrade to the >=2.0.0 version
- Add dedicated extras endpoints on resources and datasets [#2779](https://github.com/opendatateam/udata/pull/2779)
- Enrich catalog with harvest infos [#2789](https://github.com/opendatateam/udata/pull/2789)
- Add optionnal license select group custom setting for admin [#2786](https://github.com/opendatateam/udata/pull/2786)
- Make index setup optional on init based on config [#2797](https://github.com/opendatateam/udata/pull/2797)

## 5.0.2 (2022-11-29)

- :warning: Upgrade to `Flask-Security-Too` version 4.0.0 [#2772](https://github.com/opendatateam/udata/pull/2772):
  - New User model attribute `fs_uniquifier`, migration needed.
  - The `fs_uniquifier` is used to invalidate existing session in case of password reset.
  - The user's `fs_uniquifier` is used instead of the `id` for auth mecanism including permissions.
  - Exhaustive list of changes [here](https://flask-security-too.readthedocs.io/en/stable/changelog.html#version-4-0-0).
- Fix apiv2 swagger with harvest metadata and add apiv2 swagger tests [#2782](https://github.com/opendatateam/udata/pull/2782)
- Improve frequency criterion in quality score [#2771](https://github.com/opendatateam/udata/pull/2771)
- Add quality score to csv catalogs [#2785](https://github.com/opendatateam/udata/pull/2785)
- Optimize DCAT harvesting on large multiple-paged catalogs, introduce `HARVEST_MAX_ITEMS` development setting [#2781](https://github.com/opendatateam/udata/pull/2781)
- Add condition in security mail utils class to avoid mail sending according to config var [#2788](https://github.com/opendatateam/udata/pull/2788)

## 5.0.1 (2022-11-14)

- Fix resource harvest uri validation error [#2780](https://github.com/opendatateam/udata/pull/2780)

## 5.0.0 (2022-11-14)

- :warning: **Breaking change** Use dedicated dynamic harvest metadata for dataset and resources. A migration copies identifying fields from extras to this dedicated metadata field. Extras won't be used anymore for harvest-related information. udata-ckan, udata-ods and udata-front packages are impacted and should be upgraded accordingly [#2762](https://github.com/opendatateam/udata/pull/2762)

## 4.1.3 (2022-11-02)

- Fix image URLs for suggest endpoints [#2761](https://github.com/opendatateam/udata/pull/2761)
- Switch from `Flask-restplus` to its fork `Flask-rest-x` [2770](https://github.com/opendatateam/udata/pull/2770)
- Clean inactive harvest datasets. :warning: a migration archives datasets linked to inactive harvest sources [#2764](https://github.com/opendatateam/udata/pull/2764) [#2773](https://github.com/opendatateam/udata/pull/2773) [#2777](https://github.com/opendatateam/udata/pull/2777)
- Fix randomly failing suggest tests [#2775](https://github.com/opendatateam/udata/pull/2775)
- Fix alt attribute not shown on image [#2776](https://github.com/opendatateam/udata/pull/2776)

## 4.1.2 (2022-09-01)

- Clean up event code [#2751](https://github.com/opendatateam/udata/pull/2751)
- Replace mongo legacy image in CI [#2754](https://github.com/opendatateam/udata/pull/2754)
- Fixes test `test_suggest_datasets_api` by modifying condition [#2759](https://github.com/opendatateam/udata/pull/2759)
- Fix doc name duplicate on rdf endpoints [#2763](https://github.com/opendatateam/udata/pull/2763)

## 4.1.1 (2022-07-08)

- Quality score computation refactoring and now returning it in list datasets endpoint. Update was made in admin too. [#2746](https://github.com/opendatateam/udata/pull/2746)
- :warning: Manifest logic was removed and udata does now work as standalone [#2747](https://github.com/opendatateam/udata/pull/2747)
- Remove map related stuff [#2749](https://github.com/opendatateam/udata/pull/2749)
- Add library udata_event_service to produce Kafka messages [#2743](https://github.com/opendatateam/udata/pull/2743)

## 4.1.0 (2022-06-09)

- Add html support for posts [#2731](https://github.com/opendatateam/udata/pull/2731)
- Use mongo search if `SEARCH_SERVICE_API_URL` variable is not set [#2728](https://github.com/opendatateam/udata/pull/2728)
- Improve resource extension detection [#2729](https://github.com/opendatateam/udata/pull/2729/files)
- Remove resources in dataset search serialization [#2730](https://github.com/opendatateam/udata/pull/2730)
- Add endpoint to directly get specific resource by rid [#2732](https://github.com/opendatateam/udata/pull/2732).
- Publish kafka message when resource is created, modified or deleted [#2733](https://github.com/opendatateam/udata/pull/2733)
- Clean documentation and code with respect to independent search service [#2738](https://github.com/opendatateam/udata/pull/2738)
- Fix size argument in suggests endpoint and corresponding tests [#2739](https://github.com/opendatateam/udata/pull/2739)
- Add udata instance name prefix and action suffix for kafka topics [#2736](https://github.com/opendatateam/udata/pull/2736)
- Fix tokenisation by building an `AND` query (see comments in code) for mongo text search and pagination [#2740](https://github.com/opendatateam/udata/pull/2740)

## 4.0.2 (2022-05-04)

- Remove unused `_total_pages` search property [#2726](https://github.com/opendatateam/udata/pull/2726)
- Use -followers as default suggest sort on datasets, reuses and orgas [#2727](https://github.com/opendatateam/udata/pull/2727)
- Reintroduce user suggest with mongo contains [#2725](https://github.com/opendatateam/udata/pull/2725)

## 4.0.1 (2022-04-11)

- Removed `post_save` signal within `add_resource` and `update_resource` methods. [#2720](https://github.com/opendatateam/udata/pull/2720)
- Refactor and update documentation with latest udata updates [#2717](https://github.com/opendatateam/udata/pull/2717)
- Add harvest csv adapter for a catalog of harvesters [#2722](https://github.com/opendatateam/udata/pull/2722)

## 4.0.0 (2022-03-30)

### Breaking change

Search refactor [#2680](https://github.com/opendatateam/udata/pull/2680)
- :warning: Search changes [#2692](https://github.com/opendatateam/udata/pull/2692):
  - The search feature is not within udata anymore and queries a distant service.
  - The search feature is now optional and is enabled by setting the `SEARCH_SERVICE_API_URL` setting.
  - When search is not enabled, the search endpoints will return a `501 Not Implemented` error.
  - The ModelAdapter, SearchQuery and SearchResult patterns were kept but heavily refactored.
  - udata uses a Kafka producer to send documents to index to the search service.
  - udata uses HTTP request to query the search service.
- :warning: API changes [#2669](https://github.com/opendatateam/udata/pull/2669):
  - List endpoints for organizations, datasets, reuses and users are now querying MongoDB instead of ElasticSearch.
  - Those endpoints use MongoDB full text search when `q` argument is used. Some unused filters on this route were dropped.
  - A new API parser was implemented to replace the search one.
  - The previous ElasticSearch endpoints were moved to APIv2 with the following url pattern: `/{object}/search` (ex: `/datasets/search`).
- :warning: Suggest changes [#2685](https://github.com/opendatateam/udata/pull/2685) and [#2696](https://github.com/opendatateam/udata/pull/2696):
  - Current suggest implementation moved from an Elasticsearch index to a MongoDB query using the term `contains`.
  - The user suggest was entirely removed, as its existence is now less relevant because of the full text search.

## 3.3.3 (2022-03-29)

- Extend dcat properties support (frequency litteral, creation and modification date, landing page and abstract description) [#2715](https://github.com/opendatateam/udata/pull/2715)


## 3.3.2 (2022-03-01)

- **Deprecation**: Topics are now deprecated and will be removed in upcoming releases.
- Use title to improve License guess [#2697](https://github.com/opendatateam/udata/pull/2697)
- Add a `q` argument to the paginated datasets resources endpoint, to search through resources titles. [#2701](https://github.com/opendatateam/udata/pull/2701)
- Delete discussion with deleted user as only participant [#2702](https://github.com/opendatateam/udata/pull/2702)
- Fix error on post creation when adding related reuse [#2704](https://github.com/opendatateam/udata/pull/2704)
- Redirect in endpoints routing now returns 308 instead of 302 in order to keep the method and body. [#2706](https://github.com/opendatateam/udata/pull/2706)
- Delete badges from datasets fixtures. [2709](https://github.com/opendatateam/udata/pull/2709)

## 3.3.1 (2022-01-11)

- Fix fields empty value in admin form to allow for unsetting fields [#2691](https://github.com/opendatateam/udata/pull/2691)
- :warning: Add a new required topic string field on reuses. The associated migration set default topic to `others` [#2689](https://github.com/opendatateam/udata/pull/2689)

## 3.3.0 (2021-12-10)

- :warning: Removed `Issues` code and logic. The corresponding MongoDB collection should be deleted when upgrading Udata. [#2681](https://github.com/opendatateam/udata/pull/2681)
- Fix transfer ownership from org to user [#2678](https://github.com/opendatateam/udata/pull/2678)
- Fix discussion creation on posts [#2687](https://github.com/opendatateam/udata/pull/2687)

## 3.2.2 (2021-11-23)

- Move template hook logic back to udata [#2671](https://github.com/opendatateam/udata/pull/2671) [#2679](https://github.com/opendatateam/udata/pull/2679)
- Add dataset's acronym to catalog [#2675](https://github.com/opendatateam/udata/pull/2675)
- Better URL-based License guess [#2672](https://github.com/opendatateam/udata/pull/2672)
- New way of fixtures generation [#2677](https://github.com/opendatateam/udata/pull/2677):
  - The command now uses a remote file (default) if a URL is provided or a local one if a path is provided.
  - This file can be generated by using the command `generate-fixtures-file`, which takes as an argument the URL of the source queried to retieve the data dumped to the file.
  - The command `generate-fixtures-file` uses a customizable list of datasets slugs to know which datasets to query.
- Fixed the Geomform check for a GeoZone instance in formdata [#2683](https://github.com/opendatateam/udata/pull/2683)

## 3.2.1 (2021-10-22)

- Fix default sort with right sort column creation date name, for posts in back-office editorial page [#2665](https://github.com/opendatateam/udata/pull/2665)
- Meta read-only-enabled is back [#2664](https://github.com/opendatateam/udata/pull/2664)
- First endpoints for APIv2! Add datasets hateoas and resources pagination endpoints [#2663](https://github.com/opendatateam/udata/pull/2663) [#2667](https://github.com/opendatateam/udata/pull/2667)
- Add `archived` and `resources_count` fields in the dataset catalog [#2668](https://github.com/opendatateam/udata/pull/2668)

## 3.2.0 (2021-09-14)

- Update dependencies following setuptools 58.0.2 release that drop support for `use_2to3` [#2660](https://github.com/opendatateam/udata/pull/2660):
  - :warning: **breaking change** `rdfs` is not supported anymore
  - `jsonld` endpoints have a `@context` dict directly instead of an url to the context endpoint
- Update documentation with [udata-front plugin renaming](https://github.com/etalab/data.gouv.fr/issues/393) [#2661](https://github.com/opendatateam/udata/pull/2661)
- Various DCAT fixes (geonetwork compatibility) and debug command [#2662](https://github.com/opendatateam/udata/pull/2662)

## 3.1.0 (2021-08-31)

- :warning: Use pip-tools for requirements management [#2642](https://github.com/opendatateam/udata/pull/2642)[#2650](https://github.com/opendatateam/udata/pull/2650)[#2651](https://github.com/opendatateam/udata/pull/2651). Please [read the doc](https://github.com/opendatateam/udata/blob/master/docs/development-environment.md#python-and-virtual-environment) if you are a udata developer.
- :warning: Check db integrity and apply temporary and permanent fixes [#2644](https://github.com/opendatateam/udata/pull/2644) :warning: the associated migrations can take a long time to run.
- :warning: Upgrade to Flask-1.1.4 [#2639](https://github.com/opendatateam/udata/pull/2639)
- Safeguard `User.delete()` [#2646](https://github.com/opendatateam/udata/pull/2646)
- Fix user delete command [#2647](https://github.com/opendatateam/udata/pull/2647)
- Protect `test_ignore_post_save_signal` from weak ref error while testing [#2649](https://github.com/opendatateam/udata/pull/2649)
- Update translations following frontend refactoring (a lot of translations have been moved to udata-gouvfr) [#2648](https://github.com/opendatateam/udata/pull/2648)
- Fix RDF output content negociation [#2652](https://github.com/opendatateam/udata/pull/2652)
- Update Pillow dependency to 8.0.0 [#2654](https://github.com/opendatateam/udata/pull/2654)
- Add more fixes on HarvestSource and HarvestJobs for db integrity [#2653](https://github.com/opendatateam/udata/pull/2653/files)

## 3.0.4 (2021-08-12)

- Now returning notfound() http exception when router does not match any territory object instead of None [#2637](https://github.com/opendatateam/udata/pull/2637)
- Add larger reuse thumbnail image [#2638](https://github.com/opendatateam/udata/pull/2638)
- Activate plugins before creating app when testing [#2643](https://github.com/opendatateam/udata/pull/2643)

## 3.0.3 (2021-07-30)

- Remove mail sending task on follow [#2635](https://github.com/opendatateam/udata/pull/2635)
- Fix root api endpoint error [#2636](https://github.com/opendatateam/udata/pull/2636)

## 3.0.2 (2021-07-19)

- Fix sentry id event logging [#2364](https://github.com/opendatateam/udata/pull/2634)
- Fix remote resource upload [#2632](https://github.com/opendatateam/udata/pull/2632)

## 3.0.1 (2021-07-09)

- Remove apidoc blueprint, moved to udata-gouvfr [#2628](https://github.com/opendatateam/udata/pull/2628)
- New migration to update community resources schema from string to dict [#2629](https://github.com/opendatateam/udata/pull/2629)

## 3.0.0 (2021-07-07)

- :warning: **breaking change**: most of the theme/templates logic has been moved to https://github.com/etalab/udata-gouvfr. `udata` no longer contains a default theme. In the 3.x series, we hope it will be usable as a "headless" open data platform, but for now you probably need to plug your own theme or use udata-gouvfr. [More info about this change here](https://github.com/opendatateam/udata/blob/master/docs/roadmap/udata-3.md#the-road-to-udata3). [#2522](https://github.com/opendatateam/udata/pull/2522)
- Migrate from raven to sentry-sdk [#2620](https://github.com/opendatateam/udata/pull/2620)
- Add a UdataCleaner class to use udata's markdown configuration on SafeMarkup as well [#2619](https://github.com/opendatateam/udata/pull/2619)
- Fix schema name display in resource modal [#2617](https://github.com/opendatateam/udata/pull/2617)

## 2.7.1 (2021-05-27)

- Add migration to roolback on resource's schema's name to None [#2615](https://github.com/opendatateam/udata/pull/2615)

## 2.7.0 (2021-05-25)

- Modify `schema` field to resource. This field is now a nested field containing two sub-properties `name` and `version` [#2600](https://github.com/opendatateam/udata/pull/2600).
- Add a `schema_version` facet to the dataset search (need to be reindex to appear in results) [#2600](https://github.com/opendatateam/udata/pull/2600).

## 2.6.5 (2021-05-19)

- Fix create user by API [#2609](https://github.com/opendatateam/udata/pull/2609)
- Add sqlite, db and ics to allowed extensions [#2610](https://github.com/opendatateam/udata/pull/2610)
- Better markup parsing [#2611](https://github.com/opendatateam/udata/pull/2611):
  - Geozone's and Resource type's labelize function return None if no object is found.
  - New SafeMarkup class, which inherits from Markup, uses Bleach to sanitize Markup class.

## 2.6.4 (2021-03-24)

- Enhance self endpoint verification [#2604](https://github.com/opendatateam/udata/pull/2604)

## 2.6.3 (2021-03-23)

- Extraction of translation's strings [#2602](https://github.com/opendatateam/udata/pull/2602)

## 2.6.2 (2021-03-22)

- Fix SECURITY_CONFIRMABLE=False [#2588](https://github.com/opendatateam/udata/pull/2588)
- Support dct:license on DCAT harvester [#2589](https://github.com/opendatateam/udata/pull/2589)
- Admin small enhancements [#2591](https://github.com/opendatateam/udata/pull/2591):
  - The sidebar "Me" label has been renamed "Profile"
  - The user's profile now displays the user's email
  - The button "Edit" and the dropdown were merged. The button is now only a dropdown listing the actions.
  - "Edit" action has been renamed to "Edit the dataset/reuse/organization/profile" according to the current object to edit.
- Add `nofollow` attribute to links in discussions comments [#2593](https://github.com/opendatateam/udata/pull/2593)
- Add pip upgrade in circle's publish step [#2596](https://github.com/opendatateam/udata/pull/2596)
- Pin Twine's version [#2597](https://github.com/opendatateam/udata/pull/2597)
- Pin twine'version in circle's publish step [#2598](https://github.com/opendatateam/udata/pull/2598)

## 2.6.1 (2021-01-26)

- Fix url_for method in organization's catalog's view [#2587](https://github.com/opendatateam/udata/pull/2587)

## 2.6.0 (2021-01-25)

- Add resource's description and title size limit [#2586](https://github.com/opendatateam/udata/pull/2586)
- Add RDF catalog view for organizations [#2583](https://github.com/opendatateam/udata/pull/2583)

## 2.5.1 (2020-12-31)

- Add title's and description's length limit in forms [#2585](https://github.com/opendatateam/udata/pull/2585)

## 2.5.0 (2020-11-30)

- Change reuse's form's label name to title [#2575](https://github.com/opendatateam/udata/pull/2575)
- Unpublished posts are no longer served by the `Post.list` API endpoint [#2578](https://github.com/opendatateam/udata/pull/2578)
- Read only mode can now be toggled in settings [#2565](https://github.com/opendatateam/udata/pull/2565):
  - Toggles a warning banner on the frontend view and a warning toast on the admin view.
  - Prevents new users to register.
  - Prevents non admin users to create new content such as organizations, datasets, community resources or discussions.
  - Will return a `423` response code to any non-admin request to endpoints specified in `METHOD_BLOCKLIST` setting.
  - Existing content can still be updated.
- Add an alert block in layout template, to be overrided in installed theme [#2580](https://github.com/opendatateam/udata/pull/2580)

## 2.4.1 (2020-11-09)

- Escaping XML's forbidden characters [#2562](https://github.com/opendatateam/udata/pull/2562)
- Ignore pattern feature for linkchecker [#2564](https://github.com/opendatateam/udata/pull/2564)
- Fix TypeError when creating a superuser with an incorrect password [#2567](https://github.com/opendatateam/udata/pull/2567)

## 2.4.0 (2020-10-16)

- :warning: Resources and community resources creation API change [#2545](https://github.com/opendatateam/udata/pull/2545):
  - Remove the RESOURCES_FILE_ALLOWED_DOMAINS setting and mechanism.
  - The community resource's/resource's url could be set from the client side, even in the case of a hosted one, which is illogical.
    A hosted community resource's/resource's url should only be the sole responsibility of the backend.
  - Consequently, the POST endpoint of the community resources/resources API is only meant for the remote ones and the PUT endpoint of the community resources/resources API will take the existing resource's url to override the one sent by the client.
- Community resources changes [#2546](https://github.com/opendatateam/udata/pull/2546):
  - Dataset is now correctly set at community resource creation
  - Remove now useless job 'purge-orphan-community-resources'
- Using the fs_filename logic when uploading a new resource on the data catalog.[#2547](https://github.com/opendatateam/udata/pull/2547)
- Remove old file when updating resources and community resources from API [#2548](https://github.com/opendatateam/udata/pull/2548)
- Sortable.js upgrade to fix an issue in udata's editorial page when reordering featured datasets [#2550](https://github.com/opendatateam/udata/pull/2550)
- Password rotation mechanism [#2551](https://github.com/opendatateam/udata/pull/2551):
  - Datetime fields `password_rotation_demanded` and `password_rotation_performed` added to user model.
  - Override Flask-Security's login and reset password forms to implement the password rotation checks.
- Password complexity settings hardening [#2554](https://github.com/opendatateam/udata/pull/2554)
- Migrate ODS datasets urls [#2559](https://github.com/opendatateam/udata/pull/2559)

## 2.3.0 (2020-09-29)

- Plugin's translations are now correctly loaded [#2529](https://github.com/opendatateam/udata/pull/2529)
- Vine version is now pinned in requirements [#2532](https://github.com/opendatateam/udata/pull/2532)
- Fix reuses metrics [#2531](https://github.com/opendatateam/udata/pull/2531):
  - Reuses "datasets" metrics are now triggered correctly
  - New job to update the datasets "reuses" metrics: `update-datasets-reuses-metrics` to be scheduled
- Add a migration to set the reuses datasets metrics to the correct value [#2540](https://github.com/opendatateam/udata/pull/2540)
- Add a specific dataset's method for resource removal [#2534](https://github.com/opendatateam/udata/pull/2534)
- Flask-Security update [#2535](https://github.com/opendatateam/udata/pull/2535):
  - Switch to fork Flask-Security-Too
  - New settings to set the required password length and complexity
- Fix Flask-security sendmail overriding [#2536](https://github.com/opendatateam/udata/pull/2536)
- Add a custom password complexity checker to Flask-Security [#2537](https://github.com/opendatateam/udata/pull/2537)
- Change too short password error message [#2538](https://github.com/opendatateam/udata/pull/2538)

## 2.2.1 (2020-08-25)

- Some fixes for the static files deletion [#2526](https://github.com/opendatateam/udata/pull/2526):
  - New static files migration replacing the older one:
    - The migration now uses FS_URL.
    - Fixed the fs_filename string formating.
    - Now checks the community ressource's URLs too.
  - Removing the deletion script link in the CHANGELOG previous entry.
- Add a schema facet to the dataset search 🚧 requires datasets reindexation [#2523](https://github.com/opendatateam/udata/pull/2523)

## 2.2.0 (2020-08-05)

- CORS are now handled by Flask-CORS instead of Flask-RestPlus[#2485](https://github.com/opendatateam/udata/pull/2485)
- Oauth changes [#2510](https://github.com/opendatateam/udata/pull/2510):
  - Authorization code Grant now support PKCE flow
  - New command to create an OAuth client
  - :warning: Implicit grant is no longer supported
- :warning: Deletion workflow changes [#2488](https://github.com/opendatateam/udata/pull/2488):
  - Deleting a resource now triggers the deletion of the corresponding static file
  - Deleting a dataset now triggers the deletion of the corresponding resources (including community resources) and their static files
  - Adding a celery job `purge-orphan-community-resources` to remove community resources not linked to a dataset. This should be scheduled regularly.
  - Adding a migration file to populate resources fs_filename new field. Deleting the orphaned files is pretty deployment specific.
    A custom script should be writen in order to find and delete those files.
- Show traceback for migration errors [#2513](https://github.com/opendatateam/udata/pull/2513)
- Add `schema` field to ressources. This field can be filled based on an external schema catalog [#2512](https://github.com/opendatateam/udata/pull/2512)
- Add 2 new template hooks: `base.modals` (base template) and `dataset.resource.card.extra-buttons` (dataset resource card) [#2514](https://github.com/opendatateam/udata/pull/2514)

## 2.1.3 (2020-06-29)

- Fix internal links in markdown when not starting w/ slash [#2500](https://github.com/opendatateam/udata/pull/2500)
- Fix JS error when uploading a resource in certain conditions [#2483](https://github.com/opendatateam/udata/pull/2483)

## 2.1.2 (2020-06-17)

- Decoded api key byte string [#2482](https://github.com/opendatateam/udata/pull/2482)
- Removed now useless metric fetching [#2482](https://github.com/opendatateam/udata/pull/2484)
- Fix bug in harvester's cron schedule [#2493](https://github.com/opendatateam/udata/pull/2493)
- Adding banner options in settings for a potential use in an udata's theme [#2492](https://github.com/opendatateam/udata/pull/2492)

## 2.1.1 (2020-06-16)

- Broken release, use 2.1.2

## 2.1.0 (2020-05-12)

### Breaking changes

- Full metrics refactoring [2459](https://github.com/opendatateam/udata/pull/2459):
  - Metric collection is now useless and will not be filled anymore, you can remove it or keep it for archival sake. It will not be automatically removed.
  - [udata-piwik](https://github.com/opendatateam/udata-piwik) now uses InfluxDB as a buffer for trafic data before injecting them into udata's models.
  - Most of celery's tasks related to metrics are removed, this should help performance-wise on a big instance.
  - Charts related to metrics are removed from admin and dashboard panel until we have accurate data to populate them.
  - Site's metrics computation are not triggered by signals anymore.
  - A specific celery job needs to be run periodically to compute site's metrics.

### New features

- Nothing yet

## 2.0.4 (2020-05-04)

- Fix export-csv command (py3 compat) [#2472](https://github.com/opendatateam/udata/pull/2472)

## 2.0.3 (2020-04-30)

- :warning: Security fix: fix XSS in markdown w/ length JS filter [#2471](https://github.com/opendatateam/udata/pull/2471)

## 2.0.2 (2020-04-07)

- :warning: Breaking change / security fix: disallow html tags in markdown-it (JS markdown rendering) [#2465](https://github.com/opendatateam/udata/pull/2465)

## 2.0.1 (2020-03-24)

- Allow images to be displayed in markdown by default [#2462](https://github.com/opendatateam/udata/pull/2462)
- Fix deleted user's authentication on backend side [#2460](https://github.com/opendatateam/udata/pull/2460)

## 2.0.0 (2020-03-11)

### Breaking changes

- Migration to Python 3.7 [#1766](https://github.com/opendatateam/udata/pull/1766)
- The new migration system ([#1956](https://github.com/opendatateam/udata/pull/1956)) uses a new python based format. Pre-2.0 migrations are not compatible so you might need to upgrade to the latest `udata` version `<2.0.0`, execute migrations and then upgrade to `udata` 2+.
- The targeted mongo version is now Mongo 3.6. Backward support is not guaranteed
- Deprecated celery tasks have been removed, please ensure all old-style tasks (pre 1.6.20) have been consumed before migrating [#2452](https://github.com/opendatateam/udata/pull/2452)

### New features

- New migration system [#1956](https://github.com/opendatateam/udata/pull/1956):
  - Use python based migrations instead of relying on mongo internal and deprecated `js_exec`
  - Handle rollback (optionnal)
  - Detailled history
- Template hooks generalization: allows to dynamically extend template with widgets and snippets from extensions. See [the dedicated documentation section](https://udata.readthedocs.io/en/stable/extending/#hooks) [#2323](https://github.com/opendatateam/udata/pull/2323)
- Markdown now supports [Github Flavored Markdown (GFM) specs](https://github.github.com/gfm/) (ie. the already supported [CommonMark specs](https://spec.commonmark.org) plus tables, strikethrough, autolinks support and predefined disallowed raw HTML) [#2341](https://github.com/opendatateam/udata/pull/2341)

## 1.6.20 (2020-01-21)

- New Crowdin translations [#2360](https://github.com/opendatateam/udata/pull/2360)
- Fix territory routing for @latest [#2447](https://github.com/opendatateam/udata/pull/2447)
- Refactor Celery: py2/py3 compatibility, use ids as payload [#2305](https://github.com/opendatateam/udata/pull/2305)
- Automatically archive dangling harvested datasets :warning: this is enabled by default [#2368](https://github.com/opendatateam/udata/pull/2368)
- Refactor celery tasks to avoid models/documents in the transport layer [#2305](https://github.com/opendatateam/udata/pull/2305)

## 1.6.19 (2020-01-06)

- `rel=nofollow` on remote source links [#2364](https://github.com/opendatateam/udata/pull/2364)
- Fix admin messages and fix user roles selector default value [#2365](https://github.com/opendatateam/udata/pull/2365)
- Fix new harvester's form tooltip showup [#2371](https://github.com/opendatateam/udata/pull/2371)
- Fix responsive design of search results [#2372](https://github.com/opendatateam/udata/pull/2372)
- Fix non-unique ids in datasets' comments [#2374](https://github.com/opendatateam/udata/pull/2374)
- Case insensitive license matching [#2378](https://github.com/opendatateam/udata/pull/2378)

## 1.6.18 (2019-12-13)

- Remove embedded API doc [#2343](https://github.com/opendatateam/udata/pull/2343) :warning: Breaking change, please customize `API_DOC_EXTERNAL_LINK` for your needs.
- Removed published date from community ressources [#2350](https://github.com/opendatateam/udata/pull/2350)
- Added new size for avatars in user's model (`udata images render` must be run in order to update the size of existing images) [#2353](https://github.com/opendatateam/udata/pull/2353)
- Fixed user's avatar change [#2351](https://github.com/opendatateam/udata/issues/2351)
- Removed dead code [#2355](https://github.com/opendatateam/udata/pull/2355)
- Resolved conflict between id and slug [#2356](https://github.com/opendatateam/udata/pull/2356)
- Fix next link in posts pagination [#2358](https://github.com/opendatateam/udata/pull/2358)
- Fix organization's members roles translation [#2359](https://github.com/opendatateam/udata/pull/2359)
## 1.6.17 (2019-10-28)

- Disallow URLs in first and last names [#2345](https://github.com/opendatateam/udata/pull/2345)

## 1.6.16 (2019-10-22)

- Prevent Google ranking spam attacks on reuse pages (`rel=nofollow` on reuse link) [#2320](https://github.com/opendatateam/udata/pull/2320)
- Display admin resources list actions only if user has permissions to edit [#2326](https://github.com/opendatateam/udata/pull/2326)
- Fix non-admin user not being able to change their profile picture [#2327](https://github.com/opendatateam/udata/pull/2327)

## 1.6.15 (2019-09-11)

- Style links in admin modals [#2292](https://github.com/opendatateam/udata/pull/2292)
- Add activity.key filter to activity.atom feed [#2293](https://github.com/opendatateam/udata/pull/2293)
- Allow `Authorization` as CORS header and OAuth minor fixes [#2298](https://github.com/opendatateam/udata/pull/2298)
- Set dataset.private to False by default (and fix stock) [#2307](https://github.com/opendatateam/udata/pull/2307)
- Fixes some inconsistencies between admin display (buttons, actions...) and real permissions [#2308](https://github.com/opendatateam/udata/pull/2308)


## 1.6.14 (2019-08-14)

- Cleanup `permitted_reuses` data (migration) [#2244](https://github.com/opendatateam/udata/pull/2244)
- Proper form errors handling on nested fields [#2246](https://github.com/opendatateam/udata/pull/2246)
- JS models load/save/update consistency (`loading` always `true` on query, always handle error, no more silent errors) [#2247](https://github.com/opendatateam/udata/pull/2247)
- Ensures that date ranges are always positive (ie. `start` < `end`) [#2253](https://github.com/opendatateam/udata/pull/2253)
- Enable completion on the "`MIME type`" resource form field (needs reindexing) [#2238](https://github.com/opendatateam/udata/pull/2238)
- Ensure oembed rendering errors are not hidden by default error handlers and have cors headers [#2254](https://github.com/opendatateam/udata/pull/2254)
- Handle dates before 1900 during indexing [#2256](https://github.com/opendatateam/udata/pull/2256)
- `spatial load` command is more resilient: make use of a temporary collection when `--drop` option is provided (avoid downtime during the load), in case of exception or keybord interrupt, temporary files and collections are cleaned up [#2261](https://github.com/opendatateam/udata/pull/2261)
- Configurable Elasticsearch timeouts. Introduce `ELASTICSEARCH_TIMEOUT` as default/read timeout and `ELASTICSEARCH_INDEX_TIMEOUT` as indexing/write timeout [#2265](https://github.com/opendatateam/udata/pull/2265)
- OEmbed support for organizations [#2273](https://github.com/opendatateam/udata/pull/2273)
- Extract search parameters as settings allowing fine tuning search without repackaging udata (see [the **Search configuration** documentation](https://udata.readthedocs.io/en/stable/adapting-settings/#search-configuration)) [#2275](https://github.com/opendatateam/udata/pull/2275)
- Prevent `DoesNotExist` error in activity API: silence the error for the consumer but log it (ie. visible in Sentry) [#2268](https://github.com/opendatateam/udata/pull/2268)
- Optimize CSV export generation memory wise [#2277](https://github.com/opendatateam/udata/pull/2277)

## 1.6.13 (2019-07-11)

- Rename og:image target :warning: this will break your custom theme, please rename your logo image file to `logo-social.png` instead of `logo-600x600.png` [#2217](https://github.com/opendatateam/udata/pull/2217)
- Don't automatically overwrite `last_update` field if manually set [#2020](https://github.com/opendatateam/udata/pull/2220)
- Spatial completion: only index last version of each zone and prevent completion cluttering [#2140](https://github.com/opendatateam/udata/pull/2140)
- Init: prompt to loads countries [#2140](https://github.com/opendatateam/udata/pull/2140)
- Handle UTF-8 filenames in `spatial load_logos` command [#2223](https://github.com/opendatateam/udata/pull/2223)
- Display the datasets, reuses and harvesters deleted state on listing when possible [#2228](https://github.com/opendatateam/udata/pull/2228)
- Fix queryless (no `q` text parameter) search results scoring (or lack of scoring) [#2231](https://github.com/opendatateam/udata/pull/2231)
- Miscellaneous fixes on completers [#2215](https://github.com/opendatateam/udata/pull/2215)
- Ensure `filetype='remote'` is set when using the manual ressource form [#2236](https://github.com/opendatateam/udata/pull/2236)
- Improve harvest sources listing (limit `last_job` fetched and serialized fields, reduce payload) [#2214](https://github.com/opendatateam/udata/pull/2214)
- Ensure HarvestItems are cleaned up on dataset deletion [#2214](https://github.com/opendatateam/udata/pull/2214)
- Added `config.HARVEST_JOBS_RETENTION_DAYS` and a `harvest-purge-jobs` job to apply it [#2214](https://github.com/opendatateam/udata/pull/2214) (migration). **Warning, the migration will enforce `config.HARVEST_JOBS_RETENTION_DAYS` and can take some time on a big `HarvestJob` collection**
- Drop `no_dereference` on indexing to avoid the "`dictionary changed size during iteration`" error until another solution is found. **Warning: this might result in more resources consumption while indexing** [#2237](https://github.com/opendatateam/udata/pull/2237)
- Fix various issues around discussions UI [#2190](https://github.com/opendatateam/udata/pull/2190)


## 1.6.12 (2019-06-26)

- Archive dataset feature [#2172](https://github.com/opendatateam/udata/pull/2172)
- Refactor breadcrum includes [#2173](https://github.com/opendatateam/udata/pull/2173)
- Better dependencies management [#2182](https://github.com/opendatateam/udata/pull/2182) and [#2172/install.pip](https://github.com/opendatateam/udata/pull/2172/files#diff-d7b45472f3465d62f857d14cf59ea8a2)
- Reduce following to staring [#2192](https://github.com/opendatateam/udata/pull/2192/files)
- Simplify display of spatial coverage in search results [#2192](https://github.com/opendatateam/udata/pull/2192/files)
- Add cache for organization and topic display pages [#2194](https://github.com/opendatateam/udata/pull/2194)
- Dataset of datasets: id as ref instead of slug [#2195](https://github.com/opendatateam/udata/pull/2195) :warning: this introduces some settings changes, cf [documentation for EXPORT_CSV](https://github.com/opendatateam/udata/blob/master/docs/adapting-settings.md).
- Add meta og:type: make twitter cards work [#2196](https://github.com/opendatateam/udata/pull/2196)
- Fix UI responsiveness [#2199](https://github.com/opendatateam/udata/pull/2199)
- Remove social media sharing feature [#2200](https://github.com/opendatateam/udata/pull/2200)
- Quick fix for activity.atom [#2203](https://github.com/opendatateam/udata/pull/2203)
- Remove diff from js dependencies to fix CVE [#2204](https://github.com/opendatateam/udata/pull/2204)
- Replace default sort label for better readability [#2206](https://github.com/opendatateam/udata/pull/2206)
- Add a condition to up-to-dateness of a dataset [#2208](https://github.com/opendatateam/udata/pull/2208)
- Prevent deleted harvesters from running until purged. Harvest jobs history is deleted too on purge. [#2209](https://github.com/opendatateam/udata/pull/2209)
- Better quality.frequency management [#2211](https://github.com/opendatateam/udata/pull/2211)
- Fix caching of topic pages [#2213](https://github.com/opendatateam/udata/pull/2213)

## 1.6.11 (2019-05-29)

- Center incomplete rows of cards [#2162](https://github.com/opendatateam/udata/pull/2162)
- Allow .dxf upload [#2164](https://github.com/opendatateam/udata/pull/2164)
- Always use remote_url as harvesting source [#2165](https://github.com/opendatateam/udata/pull/2165)
- Update jquery to ~3.4.1 [#2161](https://github.com/opendatateam/udata/pull/2161)
- Fix various issues with search result page [#2166](https://github.com/opendatateam/udata/pull/2166)
- Restore notbroken facet includes [#2169](https://github.com/opendatateam/udata/pull/2169)

## 1.6.10 (2019-05-23)

- Remove `<br>` in badge display [#2156](https://github.com/opendatateam/udata/pull/2156)
- Display user avatar and fix its sizing [#2157](https://github.com/opendatateam/udata/pull/2157)
- Redirect unfiltered csv exports to dataset of datasets [#2158](https://github.com/opendatateam/udata/pull/2158)
- Show organization id in a modal and add hyperlinks to ids in detail modal [#2159](https://github.com/opendatateam/udata/pull/2159)

## 1.6.9 (2019-05-20)

- Add user slug to dataset cache key [#2146](https://github.com/opendatateam/udata/pull/2146)
- Change display of cards of reuses on topic pages [#2148](https://github.com/opendatateam/udata/pull/2148)
- Display remote source of harvested dataset [#2150](https://github.com/opendatateam/udata/pull/2150)
- Prefill community resource type on upload form [#2151](https://github.com/opendatateam/udata/pull/2151)
- Fix user profile UI [#2152](https://github.com/opendatateam/udata/pull/2152)
- Remove concept of permitted reuse [#2153](https://github.com/opendatateam/udata/pull/2153)

## 1.6.8 (2019-05-13)

- Configurable search autocomplete [#2138](https://github.com/opendatateam/udata/pull/2138)

## 1.6.7 (2019-05-10)

- Refactor DCAT harvesting to store only one graph (and prevent MongoDB document size overflow) [#2096](https://github.com/opendatateam/udata/pull/2096)
- Expose sane defaults for `TRACKING_BLACKLIST` [#2098](https://github.com/opendatateam/udata/pull/2098)
- Bubble up uploader errors [#2102](https://github.com/opendatateam/udata/pull/2102)
- Ensure `udata worker status --munin` always outputs zero values so munin won't see it has a "no data" response [#2103](https://github.com/opendatateam/udata/pull/2103)
- Metrics tuning: breaks circular dependencies, drop exec_js/eval usage, proper logging... [#2113](https://github.com/opendatateam/udata/pull/2113)
- Change reuse icon from "retweet" to "recycle" [#2122](https://github.com/opendatateam/udata/pull/2122)
- Admins can delete a single comment in a discussion thread [#2087](https://github.com/opendatateam/udata/pull/2087)
- Add cache directives to dataset display blocks [#2129](https://github.com/opendatateam/udata/pull/2129)
- Export multiple models objects to CSV (dataset of datasets) [#2124](https://github.com/opendatateam/udata/pull/2124)


## 1.6.6 (2019-03-27)

- Automatically loads default settings from plugins (if `plugin.settings` module exists) [#2058](https://github.com/opendatateam/udata/pull/2058)
- Fixes some memory leaks on reindexing [#2070](https://github.com/opendatateam/udata/pull/2070)
- Fixes minor UI bug [#2072](https://github.com/opendatateam/udata/pull/2072)
- Prevent ExtrasField failure on null value [#2074](https://github.com/opendatateam/udata/pull/2074)
- Improve ModelField errors handling [#2075](https://github.com/opendatateam/udata/pull/2075)
- Fix territories home map [#2077](https://github.com/opendatateam/udata/pull/2077)
- Prevent timeout on `udata index` in some cases [#2079](https://github.com/opendatateam/udata/pull/2079)
- Pin werkzeug dependency to `0.14.1` until incompatibilities are fixed [#2081](https://github.com/opendatateam/udata/pull/2081)
- Prevent client-side error while handling unparseable API response [#2076](https://github.com/opendatateam/udata/pull/2076)
- Fix the `udata job schedule` erroneous help message [#2083](https://github.com/opendatateam/udata/pull/2083)
- Fix upload button on replace resource file [#2085](https://github.com/opendatateam/udata/pull/2085)
- Ensure harvest items statuses are updated on the right job [#2089](https://github.com/opendatateam/udata/pull/2089)
- Added Serbian translations [#2055](https://github.com/opendatateam/udata/pull/2055)

## 1.6.5 (2019-02-27)

- Replace "An user" by "A user" [#2033](https://github.com/opendatateam/udata/pull/2033)
- Use "udata" and fix a few other typos in documentation and UI/translation strings [#2023](https://github.com/opendatateam/udata/pull/2023)
- Add a surrounding block declaration around community section [2039](https://github.com/opendatateam/udata/pull/2039)
- Fix broken form validation on admin discussions and issues [#2045](https://github.com/opendatateam/udata/pull/2045)
- Fix full reindexation by avoiding `SlugField.instance` deepcopy in `no_dereference()` querysets [#2048](https://github.com/opendatateam/udata/pull/2048)
- Ensure deleted user slug is pseudonymized [#2049](https://github.com/opendatateam/udata/pull/2049)
- Prevent the "Add resource" modal from closing when using the frontend "Add resource" button [#2052](https://github.com/opendatateam/udata/pull/2052)

## 1.6.4 (2019-02-02)

- Fix workers: pin redis version for Celery compatibility [#2019](https://github.com/opendatateam/udata/pull/2019)

## 1.6.3 (2019-02-01)

- Remove extra attributes on user deletion [#1961](https://github.com/opendatateam/udata/pull/1961)
- Pin phantomjs to version `2.1.7` [#1975](https://github.com/opendatateam/udata/pull/1975)
- Protect membership accept route against flood [#1984](https://github.com/opendatateam/udata/pull/1984)
- Ensure compatibility with IE11 and Firefox ESR [#1990](https://github.com/opendatateam/udata/pull/1990)
- Lots of fixes on the resource form. Be explicit about uploading a new file [#1991](https://github.com/opendatateam/udata/pull/1991)
- Centralize `selectize` handling and style in `base-completer` and apply some fixes [1992](https://github.com/opendatateam/udata/pull/1992)
- Added the missing `number` input field widget [#1993](https://github.com/opendatateam/udata/pull/1993)
- Fix the organization private datasets and reuses counters [#1994](https://github.com/opendatateam/udata/pull/1994)
- Disable autocorrect, spellcheck... on search and completion fields [#1995](https://github.com/opendatateam/udata/pull/1995)
- Fix harvest preview in edit form not taking configuration (features and filters) [#1996](https://github.com/opendatateam/udata/pull/1996)
- Ensure organization page react to URL hash changes (including those from right sidebar) [#1997](https://github.com/opendatateam/udata/pull/1997)
- Updating community resource as admin keeps original owner [#1999](https://github.com/opendatateam/udata/pull/1999)
- Major form fixes [#2000](https://github.com/opendatateam/udata/pull/2000)
- Improved admin errors handling: visual feedback on all errors, `Sentry-ID` header if present, hide organization unauthorized actions [#2005](https://github.com/opendatateam/udata/pull/2005)
- Expose and import licenses `alternate_urls` and `alternate_titles` fields [#2006](https://github.com/opendatateam/udata/pull/2006)
- Be consistent on search results wording and icons (Stars vs Followers) [#2013](https://github.com/opendatateam/udata/pull/2013)
- Switch from a "full facet reset" to a "by term reset" approach in search facets [#2014](https://github.com/opendatateam/udata/pull/2014)
- Ensures all modals have the same buttons styles and orders, same color code... [#2012](https://github.com/opendatateam/udata/pull/2012)
- Ensure URLs from assets stored on `CDN_DOMAINS` are considered as valid and that associated error message is properly translated [#2017](https://github.com/opendatateam/udata/pull/2017)

## 1.6.2 (2018-11-05)

- Display the owner/organization on harvester view [#1921](https://github.com/opendatateam/udata/pull/1921)
- Improve harvest validation errors handling [#1920](https://github.com/opendatateam/udata/pull/1920)
- Make extra TOS text customizable [#1922](https://github.com/opendatateam/udata/pull/1922)
- Fixes an `UnicodeEncodeError` occuring when parsing RDF with unicode URLs [#1919](https://github.com/opendatateam/udata/pull/1919)
- Fix some external assets handling cases [#1918](https://github.com/opendatateam/udata/pull/1918)
- Harvest items can now match `source.id` before `source.domain` — no more duplicates when changing an harvester URL [#1923](https://github.com/opendatateam/udata/pull/1923)
- Ensure image picker/cropper only allows images [#1925](https://github.com/opendatateam/udata/pull/1925)
- Make tags min and max length configurable and ensure admin takes its configuration from the backend [#1935](https://github.com/opendatateam/udata/pull/1935)
- Prevent errors when there is no date available to focus on the calendar [#1937](https://github.com/opendatateam/udata/pull/1937)

### Internals

- Update authlib to 0.10 [#1916](https://github.com/opendatateam/udata/pull/1916)

## 1.6.1 (2018-10-11)

- Allows arguments and keyword arguments in the task `@connect` decorator [#1908](https://github.com/opendatateam/udata/pull/1908)
- Allows to restore assets after being deleted (Datasets, Organizations and Reuses) [#1901](https://github.com/opendatateam/udata/pull/1901)
- Fixes form events not bubbling (and so fixes harvester config not displaying) [#1914](https://github.com/opendatateam/udata/pull/1914)

## 1.6.0 (2018-10-02)

### New features

- Harvest sources are now filterable through the harvest source create/edit admin form [#1812](https://github.com/opendatateam/udata/pull/1812)
- Harvest sources can now enable or disable some optional backend features [#1875](https://github.com/opendatateam/udata/pull/1875)
- Post UIs have been reworked: publication date, publish/unpublish action, save and continue editing, dynamic sidebar, alignments fixes... [#1857](https://github.com/opendatateam/udata/pull/1857)

### Minor changes

- Only display temporal coverage years on cards and search results [#1833](https://github.com/opendatateam/udata/pull/1833)
- Add publisher's name on dataset template [#1847](https://github.com/opendatateam/udata/pull/1847)
- Improved upload error handling: deduplicate notifications, localized generic error message, sentry identifier... [#1842](https://github.com/opendatateam/udata/pull/1842)
- Allows to filter datasets on resource `type` (needs reindexing) [#1848](https://github.com/opendatateam/udata/pull/1848)
- Switch the admin sidebar collapse icon from "hamburger"to left and right arrows [#1855](https://github.com/opendatateam/udata/pull/1855)
- Discussion add card style coherence [#1884](https://github.com/opendatateam/udata/pull/1884)
- `LINKCHECKING_UNCHECKED_TYPES` setting to prevent linkchecking on some ressource types [#1892](https://github.com/opendatateam/udata/pull/1892)
- `swagger.json` API specifications now pass validation [#1898](https://github.com/opendatateam/udata/pull/1898)

### Breaking changes

- Static assets are now compatible with long-term caching (ie. their hash is present in the filename). :warning: On your development environment you need to run `inv assets-build` to generate an initial `manifest.json`, both in `udata` and in your theme extension if it uses manifest. See [#1826](https://github.com/opendatateam/udata/pull/1826) for full details.
- Theme are now responsible for adding their CSS markup on template (no more assumptions on `theme.css` and `admin.css`). Most of the time, overriding `raw.html` and `admin.html` should be sufficient
- The discussions API `posted_by` attribute is now an embedded user instead of an user ID to avoid extra API calls [#1839](https://github.com/opendatateam/udata/pull/1839)

### Bugfixes

- Hide the `resource.type` attribute from JSON-LD output until handled by a dedicated vocabulary/property [#1865](https://github.com/opendatateam/udata/pull/1865)
- RDFs, CSVs and resource redirect views are now handling CORS properly [#1866](https://github.com/opendatateam/udata/pull/1866)
- Fix broken sorts on organization's datasets list in admin [#1873](https://github.com/opendatateam/udata/pull/1873)
- Ensure harvest previewing is done against current form content [#1888](https://github.com/opendatateam/udata/pull/1888)
- Ensure deleted objects are unindexed [#1891](https://github.com/opendatateam/udata/pull/1891)
- Fix the dataset resources list layout wrapping [#1893](https://github.com/opendatateam/udata/pull/1893)
- Fix wrong behavior for weblinks [#1894](https://github.com/opendatateam/udata/pull/1894)
- Ensure `info config` command only displays configuration variables [#1897](https://github.com/opendatateam/udata/pull/1897)

### Internal

- Upgrade to Authlib 0.9 [#1760](https://github.com/opendatateam/udata/pull/1760) [#1827](https://github.com/opendatateam/udata/pull/1827)
- Add a `Dataset.on_resource_added` signal

## 1.5.3 (2018-08-27)

- Prevent UnicodeError on unicode URL validation error [#1844](https://github.com/opendatateam/udata/pull/1844)
- Hide save button in "Add resource" modal until form is visible (and prevent error) [#1846](https://github.com/opendatateam/udata/pull/1846)
- The purge chunks tasks also remove the directory [#1845](https://github.com/opendatateam/udata/pull/1845)
- Upgrade to latest Fine-Uploader version to benefit from bug fixes [#1849](https://github.com/opendatateam/udata/pull/1849)
- Prevent front views from downloading `swagger.json` [#1838](https://github.com/opendatateam/udata/pull/1838)
- Ensure API docs works without data [#1840](https://github.com/opendatateam/udata/pull/1840)
- Expose the default spatial granularity in API specs [#1841](https://github.com/opendatateam/udata/pull/1841)
- Fix missing dataset title on client-side card listing [#1834](https://github.com/opendatateam/udata/pull/1834)
- Allows to clear the dataset form temporal coverage. [#1832](https://github.com/opendatateam/udata/pull/1832)
- Ensure that admin notifications are displayed once and with a constant width. [#1831](https://github.com/opendatateam/udata/pull/1831)
- Fix broken date range picker date parsing (ie. manual keyboard input) [#1863](https://github.com/opendatateam/udata/pull/1853)
- Normalize uploaded filenames to avoid encoding issues, filesystem incompatibilities... [#1852](https://github.com/opendatateam/udata/pull/1852)

## 1.5.2 (2018-08-08)

- Fix client-side temporal coverage rendering [#1821](https://github.com/opendatateam/udata/pull/1821)
- Prevent word breaking when wrapping discussions messages [#1822](https://github.com/opendatateam/udata/pull/1822)
- Properly render message content on issues and discussions mails [#1823](https://github.com/opendatateam/udata/pull/1823)

## 1.5.1 (2018-08-03)

- Ensure OEmbed compatibility with external CDN [#1815](https://github.com/opendatateam/udata/pull/1815)
- Fixes some static URL serialization [#1815](https://github.com/opendatateam/udata/pull/1815)

## 1.5.0 (2018-07-30)

### New features

- Slugs are now redirected on change when changed until old slug are free [#1771](https://github.com/opendatateam/udata/pull/1771)
- Improve usability of new organization form [#1777](https://github.com/opendatateam/udata/pull/1777)
- Allows to serve assets on an external CDN domain using `CDN_DOMAIN` [#1804](https://github.com/opendatateam/udata/pull/1804)

### Breaking changes

None

### Bug fixes and minor changes

- Sort dataset update frequencies by ascending frequency [#1758](https://github.com/opendatateam/udata/pull/1758)
- Skip gov.uk references tests when site is unreachable [#1767](https://github.com/opendatateam/udata/pull/1767)
- Fix resources reorder (registered extras validation logic) [#1796](https://github.com/opendatateam/udata/pull/1796)
- Fix checksum display on resource modal [#1797](https://github.com/opendatateam/udata/pull/1797)
- Use metrics.views on resource card [#1778](https://github.com/opendatateam/udata/pull/1778)
- Fix dataset collapse on ie11 [#1802](https://github.com/opendatateam/udata/pull/1802)
- Upgrade i18next (security) [#1803](https://github.com/opendatateam/udata/pull/1803)

### Internals

- Backports some Python 3 forward compatible changes and fixes some bugs [#1769](https://github.com/opendatateam/udata/pull/1769):
    - avoid `filter` and `map` usage instead of list comprehension
    - explicit encoding handling
    - avoid comparison to `None`
    - use `next()` instead of `.next()` to iterate
    - unhide some implicit casts (in particular search weight)
- Tests are now run against `local.test` instead of `localhost` to avoid pytest warnings

## 1.4.1 (2018-06-15)

- Fix community resource creation and display [#1733](https://github.com/opendatateam/udata/pull/1733)
- Failsafe JS cache storage: use a custom in-memory storage as fallback when access to `sessionStorage` is not allowed [#1742](https://github.com/opendatateam/udata/pull/1742)
- Prevent errors when handling API errors without data/payload [#1743](https://github.com/opendatateam/udata/pull/1743)
- Improve/fix validation error formatting on harvesting [#1745](https://github.com/opendatateam/udata/pull/1745)
- Ensure daterange can be parsed from full iso datetime [#1748](https://github.com/opendatateam/udata/pull/1748)
- API: enforce application/json content-type for forms [#1751](https://github.com/opendatateam/udata/pull/1751)
- RDF parser can now process [european frequencies](https://publications.europa.eu/en/web/eu-vocabularies/at-dataset/-/resource/dataset/frequency) [#1752](https://github.com/opendatateam/udata/pull/1752)
- Fix images upload broken by chunked upload [#1756](https://github.com/opendatateam/udata/pull/1756)

## 1.4.0 (2018-06-06)

### New features

- Typed resources [#1398](https://github.com/opendatateam/udata/issues/1398)
- Initial data preview implementation [#1581](https://github.com/opendatateam/udata/pull/1581) [#1632](https://github.com/opendatateam/udata/pull/1632)
- Handle some alternate titles and alternate URLs on licenses for improved match on harvesting [#1592](https://github.com/opendatateam/udata/pull/1592)
- Allow to specify a dataset acronym [#1217](https://github.com/opendatateam/udata/pull/1217)
- Starts using harvest backend `config` (validation, API exposition, `HarvestFilters`...) [#1716](https://github.com/opendatateam/udata/pull/1716)
- The map widget can now be configured (tiles URL, initial position...) [#1672](https://github.com/opendatateam/udata/pull/1672)
- New discussions layout [#1623](https://github.com/opendatateam/udata/pull/1623)
- Dynamic API documentation, Enhancement to Pull #1542 - [#1542](https://github.com/opendatateam/udata/pull/1542)
- Resource modal overhaul with markdown support [#1547](https://github.com/opendatateam/udata/pull/1547)

### Breaking changes

- Normalize resource.format (migration - :warning: need reindexing). [#1563](https://github.com/opendatateam/udata/pull/1563)
- Enforce a domain whitelist when resource.filetype is file. See [`RESOURCES_FILE_ALLOWED_DOMAINS`](https://udata.readthedocs.io/en/latest/adapting-settings/#resources_file_allowed_domains) settings variable for details and configuration. [#1567](https://github.com/opendatateam/udata/issues/1567)
- Remove extras from datasets search index (needs reindexation) [#1718](https://github.com/opendatateam/udata/pull/1718)

### Bug fixes and minor changes

- Switch to PyPI.org for package links [#1583](https://github.com/opendatateam/udata/pull/1583)
- Show resource type in modal (front) [#1714](https://github.com/opendatateam/udata/pull/1714)
- Adds ETag to internal avatar for efficient caching control [#1712](https://github.com/opendatateam/udata/pull/1712)
- Fix 404/missing css on front pages [#1709](https://github.com/opendatateam/udata/pull/1709)
- Fix markdown max image width (front) [#1707](https://github.com/opendatateam/udata/pull/1707)
- Ensure registered extras types are properly parsed from JSON. Remove the need for custom `db.Extra` classes [#1699](https://github.com/opendatateam/udata/pull/1699)
- Fix the temporal coverage facet query string parsing [#1676](https://github.com/opendatateam/udata/pull/1676)
- Fix search auto-complete hitbox [#1687](https://github.com/opendatateam/udata/pull/1687)
- Fix Firefox custom error handling, part 2 [#1671](https://github.com/opendatateam/udata/pull/1671)
- Add resend confirmation email link to login screen [#1653](https://github.com/opendatateam/udata/pull/1653)
- Audience metrics: use only `views` [#1607](https://github.com/opendatateam/udata/pull/1607)
- Add missing spatial granularities translations [#1636](https://github.com/opendatateam/udata/pull/1636)
- Protocol-relative URLs support [#1599](https://github.com/opendatateam/udata/pull/1599)

### Internals

- Simplify `ExtrasField` form field signature (no need anymore for the `extras` parameter) [#1698](https://github.com/opendatateam/udata/pull/1698)
- Register known extras types [#1700](https://github.com/opendatateam/udata/pull/1700)

## 1.3.12 (2018-05-31)

- Fix side menu on mobile [#1701](https://github.com/opendatateam/udata/pull/1701)
- Fix update frequency field [#1702](https://github.com/opendatateam/udata/pull/1702)

## 1.3.11 (2018-05-29)

- Protect Resource.need_check against malformed/string dates [#1691](https://github.com/opendatateam/udata/pull/1691)
- Fix search auto-complete loading on new page [#1693](https://github.com/opendatateam/udata/pull/1693)

## 1.3.10 (2018-05-11)

- Expose Resource.extras as writable in the API [#1660](https://github.com/opendatateam/udata/pull/1660)
- Fix Firefox custom errors handling [#1662](https://github.com/opendatateam/udata/pull/1662)

## 1.3.9 (2018-05-07)

- Prevent linkchecker to pollute timeline as a side-effect. (migration). **Warning, the migration will delete all dataset update activities** [#1643](https://github.com/opendatateam/udata/pull/1643)
- Fix OAuth authorization screen failing with unicode `SITE_TITLE` [#1624](https://github.com/opendatateam/udata/pull/1624)
- Fix markdown handling of autolinks with angle brackets and factorize (and test) markdown `parse_html()` [#1625](https://github.com/opendatateam/udata/pull/1625)
- Fix timeline order [#1642](https://github.com/opendatateam/udata/pull/1642)
- Fix markdown rendering on IE11 [#1645](https://github.com/opendatateam/udata/pull/1645)
- Consider bad UUID as 404 in routing [#1646](https://github.com/opendatateam/udata/pull/1646)
- Add missing email templates [#1647](https://github.com/opendatateam/udata/pull/1647)
- Polyfill `ChildNode.remove()` for IE11 [#1648](https://github.com/opendatateam/udata/pull/1648)
- Improve Raven-js/Sentry error handling [#1649](https://github.com/opendatateam/udata/pull/1649)
- Prevent regex special characters to break site search [#1650](https://github.com/opendatateam/udata/pull/1650)

## 1.3.8 (2018-04-25)

- Fix sendmail regression [#1620](https://github.com/opendatateam/udata/pull/1620)

## 1.3.7 (2018-04-24)

- Fix some search parameters validation [#1601](https://github.com/opendatateam/udata/pull/1601)
- Prevent API tracking errors with unicode [#1602](https://github.com/opendatateam/udata/pull/1602)
- Prevent a race condition error when uploading file with concurrent chunking [#1606](https://github.com/opendatateam/udata/pull/1606)
- Disallow resources dict in API [#1603](https://github.com/opendatateam/udata/pull/1603)
- Test and fix territories routing [#1611](https://github.com/opendatateam/udata/pull/1611)
- Fix the client-side Raven/Sentry configuration [#1612](https://github.com/opendatateam/udata/pull/1612)
- Raise a 404 in case of unknown RDF content type [#1613](https://github.com/opendatateam/udata/pull/1613)
- Ensure current theme is available to macros requiring it in mails [#1614](https://github.com/opendatateam/udata/pull/1614)
- Fix documentation about NGinx configuration for https [#1615](https://github.com/opendatateam/udata/pull/1615)
- Remove unwanted commas in default `SECURITY_EMAIL_SUBJECT_*` parameters [#1616](https://github.com/opendatateam/udata/pull/1616)

## 1.3.6 (2018-04-16)

- Prevent OEmbed card to be styled when loaded in bootstrap 4 [#1569](https://github.com/opendatateam/udata/pull/1569)
- Fix organizations sort by last_modified [#1576](https://github.com/opendatateam/udata/pull/1576)
- Fix dataset creation form (and any other form) [#1584](https://github.com/opendatateam/udata/pull/1584)
- Fix an XSS on client-side markdown parsing [#1585](https://github.com/opendatateam/udata/pull/1585)
- Ensure URLs validation is the same everywhere [#1586](https://github.com/opendatateam/udata/pull/1586)

## 1.3.5 (2018-04-03)

- Upgrade `sifter` to `0.5.3` [#1548](https://github.com/opendatateam/udata/pull/1548)
- Upgrade `jquery-validation` to 1.17.0 and fixes some issues with client-side URL validation [#1550](https://github.com/opendatateam/udata/pull/1550)
- Minor change on OEmbed cards to avoid theme to override the cards `font-family` [#1549](https://github.com/opendatateam/udata/pull/1549)
- Improve cli unicode handling [#1551](https://github.com/opendatateam/udata/pull/1551)
- Fix DCAT harvester mime type detection [#1552](https://github.com/opendatateam/udata/pull/1552)
- Add the missing harvester URL in admin [#1554](https://github.com/opendatateam/udata/pull/1554)
- Fix harvester preview/job layout [#1553](https://github.com/opendatateam/udata/pull/1553)
- Fix some search unicode issues [#1555](https://github.com/opendatateam/udata/pull/1555)
- Small fixes on OEmbed URL detection [#1556](https://github.com/opendatateam/udata/pull/1556)
- Use nb_hits instead of views to count downloads [#1560](https://github.com/opendatateam/udata/pull/1560)
- Prevent an XSS in TermFacet [#1561](https://github.com/opendatateam/udata/pull/1561)
- Fix breadcrumb bar layout on empty search result [#1562](https://github.com/opendatateam/udata/pull/1562)

## 1.3.4 (2018-03-28)

- Remove territory claim banner [#1521](https://github.com/opendatateam/udata/pull/1521)
- Expose an [OEmbed](https://oembed.com/) API endpoint using the new cards [#1525](https://github.com/opendatateam/udata/pull/1525)
- Small topic fixes [#1529](https://github.com/opendatateam/udata/pull/1529)
- Fixes the search result vertical cut off [#1530](https://github.com/opendatateam/udata/pull/1530)
- Prevent visually disabled pagination buttons from being clicked [#1539](https://github.com/opendatateam/udata/pull/1539)
- Fixes "sort organization by name" not working [#1537](https://github.com/opendatateam/udata/pull/1537)
- Non-admin users should not see the "publish as anyone" filter field on "publish as" screen [#1538](https://github.com/opendatateam/udata/pull/1538)

## 1.3.3 (2018-03-20)

- Fixes on upload: prevent double upload and bad chunks upload [#1516](https://github.com/opendatateam/udata/pull/1516)
- Ensure OAuth2 tokens can be saved without `refresh_token` [#1517](https://github.com/opendatateam/udata/pull/1517)

## 1.3.2 (2018-03-20)

- Support request-body credential in OAuth2 (Fix a regression introduced in 1.3.0) [#1511](https://github.com/opendatateam/udata/pull/1511)

## 1.3.1 (2018-03-15)

- Fix some geozones/geoids bugs [#1505](https://github.com/opendatateam/udata/pull/1505)
- Fix oauth scopes serialization in authorization template [#1506](https://github.com/opendatateam/udata/pull/1506)
- Prevent error on site ressources metric [#1507](https://github.com/opendatateam/udata/pull/1507)
- Fix some routing errors [#1508](https://github.com/opendatateam/udata/pull/1508)
- Mongo connection is now lazy by default, preventing non fork-safe usage in celery as well as preventing commands not using the database to hit it [#1509](https://github.com/opendatateam/udata/pull/1509)
- Fix udata version not exposed on Sentry [#1510](https://github.com/opendatateam/udata/pull/1510)

## 1.3.0 (2018-03-13)

### Breaking changes

- Switch to `flask-cli` and drop `flask-script`. Deprecated commands have been removed. [#1364](https://github.com/opendatateam/udata/pull/1364)
- Update card components to make them more consistent [#1383](https://github.com/opendatateam/udata/pull/1383) [#1460](https://github.com/opendatateam/udata/pull/1460)
- udata is now protocol (`http`/`https`) agnostic. This is now fully the reverse-proxy responsibility (please ensure that you are using SSL only in production for security purpose). [#1463](https://github.com/opendatateam/udata/pull/1463)
- Added more entrypoints and document them. There is no more automatically enabled plugin by installation. Plugins can now properly contribute translations. [#1431](https://github.com/opendatateam/udata/pull/1431)

### New features

- Soft breaks in markdown is rendered as line return as allowed by the [commonmark specifications](http://spec.commonmark.org/0.28/#soft-line-breaks), client-side rendering follows the same security rules [#1432](https://github.com/opendatateam/udata/pull/1432)
- Switch from OAuthlib/Flask-OUAhtlib to Authlib and support all grants type as well as token revocation [#1434](https://github.com/opendatateam/udata/pull/1434)
- Chunked upload support (big files support) [#1468](https://github.com/opendatateam/udata/pull/1468)
- Improve tasks/jobs queues routing [#1487](https://github.com/opendatateam/udata/pull/1487)
- Add the `udata schedule|unschedule|scheduled` commands [#1497](https://github.com/opendatateam/udata/pull/1497)

### Bug fixes and minor changes

- Added Geopackage as default allowed file formats [#1425](https://github.com/opendatateam/udata/pull/1425)
- Fix completion/suggestion unicode handling [#1452](https://github.com/opendatateam/udata/pull/1452)
- Added a link to change password into the admin [#1462](https://github.com/opendatateam/udata/pull/1462)
- Fix organization widget (embed) [#1474](https://github.com/opendatateam/udata/pull/1474)
- High priority for sendmail tasks [#1484](https://github.com/opendatateam/udata/pull/1484)
- Add security.send_confirmation template [#1475](https://github.com/opendatateam/udata/pull/1475)

### Internals

- Switch to pytest as testing tool and expose a `udata` pytest plugin [#1400](https://github.com/opendatateam/udata/pull/1400)


## 1.2.11 (2018-02-05)

- Translate Flask-Security email subjects [#1413](https://github.com/opendatateam/udata/pull/1413)
- Fix organization admin pagination [#1372](https://github.com/opendatateam/udata/issues/1372)
- Fix missing spinners on loading datatables [#1401](https://github.com/opendatateam/udata/pull/1401)
- Fixes on the search facets [#1410](https://github.com/opendatateam/udata/pull/1410)

## 1.2.10 (2018-01-24)

- Markdown rendering is now the same between the back and the frontend. [#604](https://github.com/opendatateam/udata/issues/604)
- Make the dataset page reuses section and cards themable. [#1378](https://github.com/opendatateam/udata/pull/1378)
- `ValueError` is not hidden anymore by the Bad Request error page, it is logged. [#1382](https://github.com/opendatateam/udata/pull/1382)
- Spatial encoding fixes: prevent breaking unicode errors. [#1381](https://github.com/opendatateam/udata/pull/1381)
- Ensure the multiple term search uses a `AND` operator [#1384](https://github.com/opendatateam/udata/pull/1384)
- Facets encoding fixes: ensure lazy strings are propery encoded. [#1388](https://github.com/opendatateam/udata/pull/1388)
- Markdown content is now easily themable (namespaced into a `markdown` class) [#1389](https://github.com/opendatateam/udata/pull/1389)
- Fix discussions and community resources alignment on datasets and reuses pages [#1390](https://github.com/opendatateam/udata/pull/1390)
- Fix discussions style on default theme [#1393](https://github.com/opendatateam/udata/pull/1393)
- Ensure empty harvest jobs properly end [#1395](https://github.com/opendatateam/udata/pull/1395)

## 1.2.9 (2018-01-17)

- Add extras field in discussions [#1360](https://github.com/opendatateam/udata/pull/1360)
- Fix datepicker [#1370](https://github.com/opendatateam/udata/pull/1370)
- Fix error on forbidden scheme in `is_url` harvest filter [#1376](https://github.com/opendatateam/udata/pull/1376)
- Fix an error on rendering present territory date [#1377](https://github.com/opendatateam/udata/pull/1377)

## 1.2.8 (2018-01-10)

- Fix html2text dependency version [#1362](https://github.com/opendatateam/udata/pull/1362)

## 1.2.7 (2018-01-10)

- Bump chartjs version to 2.x [#1352](https://github.com/opendatateam/udata/pull/1352)
- Sanitize mdstrip [#1351](https://github.com/opendatateam/udata/pull/1351)

## 1.2.6 (2018-01-04)

- Fix wrongly timed notification on dataset creation with misformed tags [#1332](https://github.com/opendatateam/udata/pull/1332)
- Fix topic creation [#1333](https://github.com/opendatateam/udata/pull/1333)
- Add a `udata worker status` command to list pending tasks.[breaking] The `udata worker` command is replaced by `udata worker start`. [#1324](https://github.com/opendatateam/udata/pull/1324)
- Prevent crawlers from indexing spammy datasets, reuses and organizations [#1334](https://github.com/opendatateam/udata/pull/1334) [#1335](https://github.com/opendatateam/udata/pull/1335)
- Ensure Swagger.js properly set jQuery.ajax contentType parameter (and so data is properly serialized) [#1126](https://github.com/opendatateam/udata/issues/1126)
- Allows theme to easily access the `owner_avatar_url` template filter [#1336](https://github.com/opendatateam/udata/pull/1336)

## 1.2.5 (2017-12-14)

- Fix misused hand cursor over the spatial coverage map in dataset admin [#1296](https://github.com/opendatateam/udata/pull/1296)
- Fix broken post edit page [#1295](https://github.com/opendatateam/udata/pull/1295)
- Display date of comments in dataset discussions [#1283](https://github.com/opendatateam/udata/pull/1283)
- Prevent `reindex` command from failing on a specific object and log error instead. [#1293](https://github.com/opendatateam/udata/pull/1293)
- Position the community resource link icon correctly [#1298](https://github.com/opendatateam/udata/pull/1298)
- Add a sort option to query of list of posts in API [#1301](https://github.com/opendatateam/udata/pull/1301)
- Import dropdown behavior from `udata-gouvfr` and fix hidden submenus on mobile [#1297](https://github.com/opendatateam/udata/pull/1297)
- show message for emtpy dataset search [#1044](https://github.com/opendatateam/udata/pull/1284)

## 1.2.4 (2017-12-06)

- Fix flask_security celery tasks context [#1249](https://github.com/opendatateam/udata/pull/1249)
- Fix `dataset.quality` handling when no format filled [#1265](https://github.com/opendatateam/udata/pull/1265)
- Ignore celery tasks results except for tasks which require it and lower the default results expiration to 6 hours [#1281](https://github.com/opendatateam/udata/pull/1281)
- Import community resource avatar style from udata-gouvfr [#1288](https://github.com/opendatateam/udata/pull/1288)
- Terms are now handled from markdown and customizable with the `SITE_TERMS_LOCATION` setting. [#1285](https://github.com/opendatateam/udata/pull/1285)
- Deeplink to resource [#1289](https://github.com/opendatateam/udata/pull/1289)

## 1.2.3 (2017-10-27)

- Check only the uncollapsed resources at first on dataset view [#1246](https://github.com/opendatateam/udata/pull/1246)

## 1.2.2 (2017-10-26)

- Fixes on the `search index command` [#1245](https://github.com/opendatateam/udata/pull/1245)

## 1.2.1 (2017-10-26)

- Introduce `udata search index` commmand to replace both deprecated `udata search init` and `udata search reindex` commands. They will be removed in udata 1.4. [#1233](https://github.com/opendatateam/udata/pull/1233)
- Rollback oauthlib from 2.0.5 to 2.0.2, pending a permanent solution [#1237](https://github.com/opendatateam/udata/pull/1237)
- Get cached linkchecker result before hitting API [#1235](https://github.com/opendatateam/udata/pull/1235)
- Cleanup resources checksum (migration) [#1239](https://github.com/opendatateam/udata/pull/1239)
- Show check results in resource modal [#1242](https://github.com/opendatateam/udata/pull/1242)
- Cache avatar rendering [#1243](https://github.com/opendatateam/udata/pull/1243)

## 1.2.0 (2017-10-20)

### New features and big improvements

- Expose harvester scheduling through the API and the admin interface [#1123](https://github.com/opendatateam/udata/pull/1123)
- Added a `udata info` command for diagnostic purpose [#1179](https://github.com/opendatateam/udata/pull/1179)
- Switch from static theme avatars/placeholders to [identicons](https://en.wikipedia.org/wiki/Identicon) for readability (mostly on discussions) [#1193](https://github.com/opendatateam/udata/pull/1193)
- Move croquemort features to a generic link checker architecture [#1110](https://github.com/opendatateam/udata/pull/1110)
- CKAN and OpenDataSoft backends are now optional separate udata extensions [#1213](https://github.com/opendatateam/udata/pull/1213)
- Better search autocomplete [#1222](https://github.com/opendatateam/udata/pull/1222)
- Big post improvements (discussions support, navigation, fixes...) [#1224](https://github.com/opendatateam/udata/pull/1224)

### Breaking changes

- Upgrade to Celery 4.1.0. All celery parameters should be updated. (See [Celery options documentation](https://udata.readthedocs.io/en/stable/adapting-settings/#celery-options) [#1150](https://github.com/opendatateam/udata/pull/1050)
- Switch to [Crowdin](https://crowdin.com) to manage translations [#1171](https://github.com/opendatateam/udata/pull/1171)
- Switch to `Flask-Security`. `Flask-Security-Fork` should be uninstalled before installing the new requirements [#958](https://github.com/opendatateam/udata/pull/958)

### Miscellaneous changes and fixes

- Display organization metrics in the organization page tab labels [#1022](https://github.com/opendatateam/udata/pull/1022)
- Organization dashboard page has been merged into the main organization page [#1023](https://github.com/opendatateam/udata/pull/1023)
- Fix an issue causing a loss of data input at the global search input level [#1019](https://github.com/opendatateam/udata/pull/1019)
- Fixes a lot of encoding issues [#1146](https://github.com/opendatateam/udata/pull/1146)
- Add `.ttl` and `.n3` as supported file extensions [#1183](https://github.com/opendatateam/udata/pull/1183)
- Improve logging for adhoc scripts [#1184](https://github.com/opendatateam/udata/pull/1184)
- Improve URLs validation (support new tlds, unicode URLs...) [#1182](https://github.com/opendatateam/udata/pull/1182)
- Properly serialize empty geometries for zones missing it and prevent leaflet crash on invalid bounds [#1188](https://github.com/opendatateam/udata/pull/1188)
- Start validating some configuration parameters [#1197](https://github.com/opendatateam/udata/pull/1197)
- Remove resources without title or url [migration] [#1200](https://github.com/opendatateam/udata/pull/1200)
- Improve harvesting licenses detection [#1203](https://github.com/opendatateam/udata/pull/1203)
- Added missing delete post and topic admin actions [#1202](https://github.com/opendatateam/udata/pull/1202)
- Fix the scroll to a discussion sub-thread [#1206](https://github.com/opendatateam/udata/pull/1206)
- Fix duplication in discussions [migration] [#1209](https://github.com/opendatateam/udata/pull/1209)
- Display that a discussion has been closed [#1216](https://github.com/opendatateam/udata/pull/1216)
- Explicit dataset search reuse facet context (only known reuses) [#1219](https://github.com/opendatateam/udata/pull/1219)
- Optimize indexation a little bit [#1215](https://github.com/opendatateam/udata/pull/1215)
- Fix some reversed temporal coverage [migration] [#1214](https://github.com/opendatateam/udata/pull/1214)


## 1.1.8 (2017-09-28)

- Display membership modal actions buttons for site administrators and on membership display. [#1176](https://github.com/opendatateam/udata/pull/1176)
- Fix organization avatar in admin profile [#1175](https://github.com/opendatateam/udata/issues/1175)

## 1.1.7 (2017-09-25)

- Prevent a random territory from being displayed when query doesn't match [#1124](https://github.com/opendatateam/udata/pull/1124)
- Display avatar when the community resource owner is an organization [#1125](https://github.com/opendatateam/udata/pull/1125)
- Refactor the "publish as" screen to make it more obvious that an user is publishing under its own name [#1122](https://github.com/opendatateam/udata/pull/1122)
- Make the "find your organization" screen cards clickable (send to the organization page) [#1129](https://github.com/opendatateam/udata/pull/1129)
- Fix "Center the full picture" on user avatar upload [#1130](https://github.com/opendatateam/udata/issues/1130)
- Hide issue modal forbidden actions [#1128](https://github.com/opendatateam/udata/pull/1128)
- Ensure spatial coverage zones are resolved when submitted from the API or when querying oembed API. [#1140](https://github.com/opendatateam/udata/pull/1140)
- Prevent user metrics computation when the object owner is an organization (and vice versa) [#1152](https://github.com/opendatateam/udata/pull/1152)

## 1.1.6 (2017-09-11)

- Fix CircleCI automated publication on release tags
  [#1120](https://github.com/opendatateam/udata/pull/1120)

## 1.1.5 (2017-09-11)

- Fix the organization members grid in admin
  [#934](https://github.com/opendatateam/udata/issues/934)
- Fix and tune harvest admin loading state and payload size
  [#1113](https://github.com/opendatateam/udata/issues/1113)
- Automatically schedule validated harvesters and allow to (re)schedule them
  [#1114](https://github.com/opendatateam/udata/pull/1114)
- Raise the minimum `raven` version to ensure sentry is filtering legit HTTP exceptions
  [#774](https://github.com/opendatateam/udata/issues/774)
- Pin GeoJSON version to avoid breaking changes
  [#1118](https://github.com/opendatateam/udata/pull/1118)
- Deduplicate organization members
  [#1111](https://github.com/opendatateam/udata/issues/1111)

## 1.1.4 (2017-09-05)

- Fix packaging

## 1.1.3 (2017-09-05)

- Make the spatial search levels exclusion list configurable through `SPATIAL_SEARCH_EXCLUDE_LEVELS`.
  [#1101](https://github.com/opendatateam/udata/pull/1101)
- Fix facets labelizer with html handling
  [#1102](https://github.com/opendatateam/udata/issues/1102)
- Ensure territories pages have image defined in metadatas
  [#1103](https://github.com/opendatateam/udata/issues/1103)
- Strip tags in autocomplete results
  [#1104](https://github.com/opendatateam/udata/pull/1104)
- Transmit link checker status to frontend
  [#1048](https://github.com/opendatateam/udata/issues/1048)
- Remove plus signs from search query
  [#1048](https://github.com/opendatateam/udata/issues/987)

## 1.1.2 (2017-09-04)

- Handle territory URLs generation without validity
  [#1068](https://github.com/opendatateam/udata/issues/1068)
- Added a contact button to trigger discussions
  [#1076](https://github.com/opendatateam/udata/pull/1076)
- Improve harvest error handling
  [#1078](https://github.com/opendatateam/udata/pull/1078)
- Improve elasticsearch configurability
  [#1096](https://github.com/opendatateam/udata/pull/1096)
- Lots of fixes admin files upload
  [1094](https://github.com/opendatateam/udata/pull/1094)
- Prevent the "Bad request error" happening on search but only on some servers
  [#1097](https://github.com/opendatateam/udata/pull/1097)
- Migrate spatial granularities to new identifiers
- Migrate remaining legacy spatial identifiers
  [#1080](https://github.com/opendatateam/udata/pull/1080)
- Fix the discussion API documention
  [#1093](https://github.com/opendatateam/udata/pull/1093)

## 1.1.1 (2017-07-31)

- Fix an issue preventing reuse edition:
  [#1027](https://github.com/opendatateam/udata/issues/1027)
- Fix an issue preventing user display and edit in admin:
  [#1030](https://github.com/opendatateam/udata/issues/1030)
- Fix an error when a membership request is accepted:
  [#1028](https://github.com/opendatateam/udata/issues/1028)
- Fix issue modal on a reuse:
  [#1026](https://github.com/opendatateam/udata/issues/1026)
- Fix sort by date on admin users list:
  [#1029](https://github.com/opendatateam/udata/issues/1029)
- Improve the `purge` command
  [#1039](https://github.com/opendatateam/udata/pull/1039)
- Ensure search does not fail when a deleted object has not been
  unindexed yet
  [#1063](https://github.com/opendatateam/udata/issues/1063)
- Start using Celery queues to handle task priorities
  [#1067](https://github.com/opendatateam/udata/pull/1067)
- Updated translations

## 1.1.0 (2017-07-05)

### New features and improvements

- Added a [DCAT](https://www.w3.org/TR/vocab-dcat/) harvester
  and expose metadata as RDF/DCAT.
  [#966](https://github.com/opendatateam/udata/pull/966)
  See the dedicated documentions:

  - [RDF](https://udata.readthedocs.io/en/stable/rdf/)
  - [Harvesting](https://udata.readthedocs.io/en/stable/harvesting/)

- Images are now optimized and you can force rerendering using the `udata images render` command.
- Allowed files extensions are now configurable via the `ALLOWED_RESOURCES_EXTENSIONS` setting
  and both admin and API will have the same behavior
  [#833](https://github.com/opendatateam/udata/pull/833).
- Improve and fix notifications:
  [#928](https://github.com/opendatateam/udata/issues/928)

  - Changed notification style to toast
  - Fix notifications that weren't displayed on form submission
- Add a toggle indicator on dataset quality blocks that are collapsible
  [#915](https://github.com/opendatateam/udata/issues/915)
- Integrating latest versions of GeoZones and GeoLogos for territories.
  Especially using history of towns, counties and regions from GeoHisto.
  [#499](https://github.com/opendatateam/udata/issues/499)

### Breaking Changes

- Themes are now entrypoint-based [#829](https://github.com/opendatateam/udata/pull/829).
  There is also a new [theming documention](https://udata.readthedocs.io/en/stable/creating-theme/).
- Images placeholders are now entirely provided by themes
  [#707](https://github.com/opendatateam/udata/issues/707)
  [#1006](https://github.com/opendatateam/udata/issues/1006)
- Harvester declaration is now entrypoint-based
  [#1004](https://github.com/opendatateam/udata/pull/1004)

### Fixes

- Ensure URLs are stripped [#823](https://github.com/opendatateam/udata/pull/823)
- Lot of fixes and improvements on Harvest admin UI
  [#817](https://github.com/opendatateam/udata/pull/817):

  - harvester edition fixed (and missing API added)
  - harvester deletion fixed
  - harvester listing is now paginated
  - more detailed harvesters widgets
  - ensure harvest source are owned by a user or an organization, not both [migration]

- Pure Vue.js search facets
  [#880](https://github.com/opendatateam/udata/pull/880).
  Improve and fix the datepicker:

  - Proper sizing and positionning in dropdowns
  - Fix initial value not being displayed
  - Make it usable on keyboard
  - Allows to define `min` and `max` values to disable some dates
  - Keyboard input is reflected into the calendar
    [#615](https://github.com/opendatateam/udata/issues/615)
- Disable `next` button when no file has been uploaded
  [#930](https://github.com/opendatateam/udata/issues/930)
- Fix badges notification mails
  [#894](https://github.com/opendatateam/udata/issues/894)
- Fix the `udata search reindex` command
  [#1009](https://github.com/opendatateam/udata/issues/1009)
- Reindex datasets when their parent organization is purged
  [#1008](https://github.com/opendatateam/udata/issues/1008)

### Miscellaneous / Internal

- Upgrade to Flask-Mongoengine 0.9.3, Flask-WTF 0.14.2, mongoengine 0.13.0.
  [#812](https://github.com/opendatateam/udata/pull/812)
  [#871](https://github.com/opendatateam/udata/pull/871)
  [#903](https://github.com/opendatateam/udata/pull/903)
- Upgrade to Flask-Login 0.4.0 and switch from Flask-Security to the latest
  [Flask-Security-Fork](https://pypi.org/project/Flask-Security-Fork)
  [#813](https://github.com/opendatateam/udata/pull/813)
- Migrated remaining widgets to Vue.js [#828](https://github.com/opendatateam/udata/pull/828):

  - bug fixes on migrated widgets (Issues button/modal, integrate popover, coverage map)
  - more coherent JS environment for developpers
  - lighter assets
  - drop Handlebars dependency

- bleach and html5lib have been updated leading to more secure html/markdown cleanup
  and [better performances](http://bluesock.org/~willkg/blog/dev/bleach_2_0.html)
  [#838](https://github.com/opendatateam/udata/pull/838)
- Drop `jquery-slimscroll` and fix admin menu scrolling
  [#851](https://github.com/opendatateam/udata/pull/851)
- drop jquery.dotdotdot for a lighter css-only solution (less memory consumption)
  [#853](https://github.com/opendatateam/udata/pull/853)
- Lighter style [#869](https://github.com/opendatateam/udata/pull/869):

  - Drop glyphicons and use only Font-Awesome (more coherence, less fonts)
  - lighter bootstrap style by importing only what's needed
  - make use of bootstrap and admin-lte variables (easier for theming)
  - proper separation between front and admin style
- Drop `ExtractTextPlugin` on Vue components style:

  - faster (re)compilation time
  - resolves most compilation and missing style issues
    [#555](https://github.com/opendatateam/udata/issues/555)
    [#710](https://github.com/opendatateam/udata/issues/710)
  - allows use of hot components reloading.
- Pure Vue.js modals. Fix the default membership role. Added contribute modal.
  [#873](https://github.com/opendatateam/udata/pull/873)
- Easier Vue.js development/debugging:

  - Drop `Vue.config.replace = false`: compatible with Vue.js 1/2 and no more style guessing
    [#760](https://github.com/opendatateam/udata/pull/760)
  - `name` on all components: no more `Anonymous Component` in Vue debugger
  - No more `Fragments`
  - More ES6 everywhere
- Make metrics deactivable for tests
  [#905](https://github.com/opendatateam/udata/pull/905)

## 1.0.11 (2017-05-25)

- Fix presubmit form errors handling
  [#909](https://github.com/opendatateam/udata/pull/909)
- Fix producer sidebar image sizing
  [#913](https://github.com/opendatateam/udata/issues/913)
- Fix js `Model.save()` not updating in some cases
  [#910](https://github.com/opendatateam/udata/pull/910)

## 1.0.10 (2017-05-11)

- Fix bad stored (community) resources URLs [migration]
  [#882](https://github.com/opendatateam/udata/issues/882)
- Proper producer logo display on dataset pages
- Fix CKAN harvester empty notes and `metadata` file type handling
- Remove (temporary) badges metrics
  [#885](https://github.com/opendatateam/udata/issues/885)
- Test and fix topic search
  [#892](https://github.com/opendatateam/udata/pull/892)

## 1.0.9 (2017-04-23)

- Fix broken post view
  [#877](https://github.com/opendatateam/udata/pull/877)
- Fix new issue submission
  [#874](https://github.com/opendatateam/udata/issues/874)
- Display full images/logo/avatars URL in references too
  [#824](https://github.com/opendatateam/udata/issues/824)

## 1.0.8 (2017-04-14)

- Allow more headers in cors preflight headers
  [#857](https://github.com/opendatateam/udata/pull/857)
  [#860](https://github.com/opendatateam/udata/pull/860)
- Fix editorialization admin
  [#863](https://github.com/opendatateam/udata/pull/863)
- Fix missing completer images and ensure completion API is usable on a different domain
  [#864](https://github.com/opendatateam/udata/pull/864)

## 1.0.7 (2017-04-07)

- Fix display for zone completer existing values
  [#845](https://github.com/opendatateam/udata/issues/845)
- Proper badge display on dataset and organization page
  [#849](https://github.com/opendatateam/udata/issues/849)
- Remove useless `discussions` from views contexts.
  [#850](https://github.com/opendatateam/udata/pull/850)
- Fix the inline resource edit button not redirecting to admin
  [#852](https://github.com/opendatateam/udata/pull/852)
- Fix broken checksum component
  [#846](https://github.com/opendatateam/udata/issues/846)

## 1.0.6 (2017-04-01)

- Default values are properly displayed on dataset form
  [#745](https://github.com/opendatateam/udata/issues/745)
- Prevent a redirect on discussion fetch
  [#795](https://github.com/opendatateam/udata/issues/795)
- API exposes both original and biggest thumbnail for organization logo, reuse image and user avatar
  [#824](https://github.com/opendatateam/udata/issues/824)
- Restore the broken URL check feature
  [#840](https://github.com/opendatateam/udata/issues/840)
- Temporarily ignore INSPIRE in ODS harvester
  [#837](https://github.com/opendatateam/udata/pull/837)
- Allow `X-API-KEY` and `X-Fields` in cors preflight headers
  [#841](https://github.com/opendatateam/udata/pull/841)

## 1.0.5 (2017-03-27)

- Fixes error display in forms [#830](https://github.com/opendatateam/udata/pull/830)
- Fixes date range picker dates validation [#830](https://github.com/opendatateam/udata/pull/830)
- Fix badges entries not showing in admin [#825](https://github.com/opendatateam/udata/pull/825)

## 1.0.4 (2017-03-01)

- Fix badges trying to use API too early
  [#799](https://github.com/opendatateam/udata/pull/799)
- Some minor tuning on generic references
  [#801](https://github.com/opendatateam/udata/pull/801)
- Cleanup factories
  [#808](https://github.com/opendatateam/udata/pull/808)
- Fix user default metrics not being set [migration]
  [#809](https://github.com/opendatateam/udata/pull/809)
- Fix metric update after transfer
  [#810](https://github.com/opendatateam/udata/pull/810)
- Improve spatial completion ponderation (spatial zones reindexation required)
  [#811](https://github.com/opendatateam/udata/pull/811)

## 1.0.3 (2017-02-21)

- Fix JavaScript locales handling [#786](https://github.com/opendatateam/udata/pull/786)
- Optimize images sizes for territory placeholders [#788](https://github.com/opendatateam/udata/issues/788)
- Restore placeholders in search suggestions, fix [#790](https://github.com/opendatateam/udata/issues/790)
- Fix share popover in production build [#793](https://github.com/opendatateam/udata/pull/793)

## 1.0.2 (2017-02-20)

- Fix assets packaging for production [#763](https://github.com/opendatateam/udata/pull/763) [#765](https://github.com/opendatateam/udata/pull/765)
- Transform `udata_version` jinja global into a reusable (by themes) `package_version` [#768](https://github.com/opendatateam/udata/pull/768)
- Ensure topics datasets and reuses can display event with a topic parameter [#769](https://github.com/opendatateam/udata/pull/769)
- Raise a `400 Bad Request` when a bad `class` attribute is provided to the API
  (for entry point not using forms). [#772](https://github.com/opendatateam/udata/issues/772)
- Fix datasets with spatial coverage not being indexed [#778](https://github.com/opendatateam/udata/issues/778)
- Ensure theme assets cache is versioned (and flushed when necessary)
  [#781](https://github.com/opendatateam/udata/pull/781)
- Raise maximum tag length to 96 in order to at least support
  [official INSPIRE tags](http://inspire.ec.europa.eu/theme)
  [#782](https://github.com/opendatateam/udata/pull/782)
- Properly raise 400 error on transfer API in case of bad subject or recipient
  [#784](https://github.com/opendatateam/udata/pull/784)
- Fix broken OEmbed rendering [#783](https://github.com/opendatateam/udata/issues/783)
- Improve crawlers behavior by adding some `meta[name=robots]` on pages requiring it
  [#777](https://github.com/opendatateam/udata/pull/777)

## 1.0.1 (2017-02-16)

- Pin PyMongo version (only compatible with PyMongo 3+)

## 1.0.0 (2017-02-16)

### Breaking Changes

* 2016-05-11: Upgrade of ElasticSearch from 1.7 to 2.3 [#449](https://github.com/opendatateam/udata/pull/449)

You have to re-initialize the index from scratch, not just use the `reindex` command given that ElasticSearch 2+ doesn't provide a way to [delete mappings](https://www.elastic.co/guide/en/elasticsearch/reference/current/indices-delete-mapping.html) anymore. The command is `udata search init` and may take some time given the amount of data you are dealing with.

* 2017-01-18: User search and listing has been removed (privacy concern)

### New & Improved

* 2017-01-06: Add some dataset ponderation factor: temporal coverage, spatial coverage,
  certified provenance and more weight for featured ones. Need reindexation to be taken into account.

* 2016-12-20: Use all the [Dublin Core Frequencies](http://dublincore.org/groups/collections/frequency/)
  plus some extra frequencies.

* 2016-12-01: Add the possibility for a user to delete its account in the admin interface

In some configurations, this feature should be deactivated, typically when
there is an SSO in front of udata which may cause some inconsistencies. In
that case, the configuration parameter DELETE_ME should be set to False (True
by default).

* 2016-05-12: Add fields masks to reduce API payloads [#451](https://github.com/opendatateam/udata/pull/451)

The addition of [fields masks](http://flask-restplus.readthedocs.io/en/stable/mask.html) in Flask-RESTPlus allows us to reduce the retrieved payload within the admin — especially for datasets — and results in a performances boost.

### Fixes

* 2016-11-29: Mark active users as confirmed [#619](https://github.com/opendatateam/udata/pull/618)
* 2016-11-28: Merge duplicate users [#617](https://github.com/opendatateam/udata/pull/617)
  (A reindexation is necessary after this migration)

### Deprecation

Theses are deprecated and support will be removed in some feature release.
See [Deprecation Policy](https://udata.readthedocs.io/en/stable/versioning/#deprecation-policy).

* Theses frequencies are deprecated for their Dublin Core counter part:
    * `fortnighly` ⇨ `biweekly`
    * `biannual` ⇨ `semiannual`
    * `realtime` ⇨ `continuous`


## 0.9.0 (2017-01-10)

- First published version<|MERGE_RESOLUTION|>--- conflicted
+++ resolved
@@ -2,12 +2,9 @@
 
 ## Current (in progress)
 
-<<<<<<< HEAD
 - Expose OGC services distributions as dataservice [#3203](https://github.com/opendatateam/udata/pull/3203)
-=======
 - Add a matomo "campaign" parameter on links in emails if `MAIL_CAMPAIGN` is configured [#3190](https://github.com/opendatateam/udata/pull/3190)
 - Add DCAT-AP HVD properties in RDF output if the dataservice or its datasets are tagged hvd [#3187](https://github.com/opendatateam/udata/pull/3187)
->>>>>>> bfeae1b6
 
 ## 10.0.2 (2024-11-19)
 
