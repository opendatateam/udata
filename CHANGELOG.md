--- conflicted
+++ resolved
@@ -3,11 +3,8 @@
 ## Current (in progress)
 
 - Add python version requirement <3.10 [#2798](https://github.com/opendatateam/udata/pull/2798)
-<<<<<<< HEAD
 - Fix date timezone and format for harvest previz [#2799](https://github.com/opendatateam/udata/pull/2799)
-=======
 - Add support for DCAT startDate and endDate in temporal coverage [#2801](https://github.com/opendatateam/udata/pull/2801)
->>>>>>> 998f452c
 
 ## 6.0.0 (2023-01-09)
 
