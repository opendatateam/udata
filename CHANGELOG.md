# Changelog

## Current (in progress)

- :warning: Resources and community resources creation API change [#2545](https://github.com/opendatateam/udata/pull/2545):
  - Remove the RESOURCES_FILE_ALLOWED_DOMAINS setting and mechanism.
  - The community resource's/resource's url could be set from the client side, even in the case of a hosted one, which is illogical.
    A hosted community resource's/resource's url should only be the sole responsibility of the backend.
  - Consequently, the POST endpoint of the community resources/resources API is only meant for the remote ones and the PUT endpoint of the community resources/resources API will take the existing resource's url to override the one sent by the client.
- Community resources changes [#2546](https://github.com/opendatateam/udata/pull/2546):
  - Dataset is now correctly set at community resource creation
  - Remove now useless job 'purge-orphan-community-resources'
- Using the fs_filename logic when uploading a new resource on the data catalog.[#2547](https://github.com/opendatateam/udata/pull/2547)
- Remove old file when updating resources and community resources from API [#2548](https://github.com/opendatateam/udata/pull/2548)
- Sortable.js upgrade to fix an issue in udata's editorial page when reordering featured datasets [#2550](https://github.com/opendatateam/udata/pull/2550)
- Password rotation mechanism [#2551](https://github.com/opendatateam/udata/pull/2551):
<<<<<<< HEAD
  - Date fields 'password_rotation_demanded' and 'password_rotation_performed' added to user model.
  - Override Flask-Security's lofin and reset password forms to implement the password rotation checks.
=======
  - Datetime fields `password_rotation_demand` and `password_rotation_performed` added to user model.
  - Override Flask-Security's login and reset password forms to implement the password rotation checks.
>>>>>>> 98acf958

## 2.3.0 (2020-09-29)

- Plugin's translations are now correctly loaded [#2529](https://github.com/opendatateam/udata/pull/2529)
- Vine version is now pinned in requirements [#2532](https://github.com/opendatateam/udata/pull/2532)
- Fix reuses metrics [#2531](https://github.com/opendatateam/udata/pull/2531):
  - Reuses "datasets" metrics are now triggered correctly
  - New job to update the datasets "reuses" metrics: `update-datasets-reuses-metrics` to be scheduled
- Add a migration to set the reuses datasets metrics to the correct value [#2540](https://github.com/opendatateam/udata/pull/2540)
- Add a specific dataset's method for resource removal [#2534](https://github.com/opendatateam/udata/pull/2534)
- Flask-Security update [#2535](https://github.com/opendatateam/udata/pull/2535):
  - Switch to fork Flask-Security-Too
  - New settings to set the required password length and complexity
- Fix Flask-security sendmail overriding [#2536](https://github.com/opendatateam/udata/pull/2536)
- Add a custom password complexity checker to Flask-Security [#2537](https://github.com/opendatateam/udata/pull/2537)
- Change too short password error message [#2538](https://github.com/opendatateam/udata/pull/2538)

## 2.2.1 (2020-08-25)

- Some fixes for the static files deletion [#2526](https://github.com/opendatateam/udata/pull/2526):
  - New static files migration replacing the older one:
    - The migration now uses FS_URL.
    - Fixed the fs_filename string formating.
    - Now checks the community ressource's URLs too.
  - Removing the deletion script link in the CHANGELOG previous entry.
- Add a schema facet to the dataset search 🚧 requires datasets reindexation [#2523](https://github.com/opendatateam/udata/pull/2523)

## 2.2.0 (2020-08-05)

- CORS are now handled by Flask-CORS instead of Flask-RestPlus[#2485](https://github.com/opendatateam/udata/pull/2485)
- Oauth changes [#2510](https://github.com/opendatateam/udata/pull/2510):
  - Authorization code Grant now support PKCE flow
  - New command to create an OAuth client
  - :warning: Implicit grant is no longer supported
- :warning: Deletion workflow changes [#2488](https://github.com/opendatateam/udata/pull/2488):
  - Deleting a resource now triggers the deletion of the corresponding static file
  - Deleting a dataset now triggers the deletion of the corresponding resources (including community resources) and their static files
  - Adding a celery job `purge-orphan-community-resources` to remove community resources not linked to a dataset. This should be scheduled regularly.
  - Adding a migration file to populate resources fs_filename new field. Deleting the orphaned files is pretty deployment specific.
    A custom script should be writen in order to find and delete those files.
- Show traceback for migration errors [#2513](https://github.com/opendatateam/udata/pull/2513)
- Add `schema` field to ressources. This field can be filled based on an external schema catalog [#2512](https://github.com/opendatateam/udata/pull/2512)
- Add 2 new template hooks: `base.modals` (base template) and `dataset.resource.card.extra-buttons` (dataset resource card) [#2514](https://github.com/opendatateam/udata/pull/2514)

## 2.1.3 (2020-06-29)

- Fix internal links in markdown when not starting w/ slash [#2500](https://github.com/opendatateam/udata/pull/2500)
- Fix JS error when uploading a resource in certain conditions [#2483](https://github.com/opendatateam/udata/pull/2483)

## 2.1.2 (2020-06-17)

- Decoded api key byte string [#2482](https://github.com/opendatateam/udata/pull/2482)
- Removed now useless metric fetching [#2482](https://github.com/opendatateam/udata/pull/2484)
- Fix bug in harvester's cron schedule [#2493](https://github.com/opendatateam/udata/pull/2493)
- Adding banner options in settings for a potential use in an udata's theme [#2492](https://github.com/opendatateam/udata/pull/2492)

## 2.1.1 (2020-06-16)

- Broken release, use 2.1.2

## 2.1.0 (2020-05-12)

### Breaking changes

- Full metrics refactoring [2459](https://github.com/opendatateam/udata/pull/2459):
  - Metric collection is now useless and will not be filled anymore, you can remove it or keep it for archival sake. It will not be automatically removed.
  - [udata-piwik](https://github.com/opendatateam/udata-piwik) now uses InfluxDB as a buffer for trafic data before injecting them into udata's models.
  - Most of celery's tasks related to metrics are removed, this should help performance-wise on a big instance.
  - Charts related to metrics are removed from admin and dashboard panel until we have accurate data to populate them.
  - Site's metrics computation are not triggered by signals anymore.
  - A specific celery job needs to be run periodically to compute site's metrics.

### New features

- Nothing yet

## 2.0.4 (2020-05-04)

- Fix export-csv command (py3 compat) [#2472](https://github.com/opendatateam/udata/pull/2472)

## 2.0.3 (2020-04-30)

- :warning: Security fix: fix XSS in markdown w/ length JS filter [#2471](https://github.com/opendatateam/udata/pull/2471)

## 2.0.2 (2020-04-07)

- :warning: Breaking change / security fix: disallow html tags in markdown-it (JS markdown rendering) [#2465](https://github.com/opendatateam/udata/pull/2465)

## 2.0.1 (2020-03-24)

- Allow images to be displayed in markdown by default [#2462](https://github.com/opendatateam/udata/pull/2462)
- Fix deleted user's authentication on backend side [#2460](https://github.com/opendatateam/udata/pull/2460)

## 2.0.0 (2020-03-11)

### Breaking changes

- Migration to Python 3.7 [#1766](https://github.com/opendatateam/udata/pull/1766)
- The new migration system ([#1956](https://github.com/opendatateam/udata/pull/1956)) uses a new python based format. Pre-2.0 migrations are not compatible so you might need to upgrade to the latest `udata` version `<2.0.0`, execute migrations and then upgrade to `udata` 2+.
- The targeted mongo version is now Mongo 3.6. Backward support is not guaranteed
- Deprecated celery tasks have been removed, please ensure all old-style tasks (pre 1.6.20) have been consumed before migrating [#2452](https://github.com/opendatateam/udata/pull/2452)

### New features

- New migration system [#1956](https://github.com/opendatateam/udata/pull/1956):
  - Use python based migrations instead of relying on mongo internal and deprecated `js_exec`
  - Handle rollback (optionnal)
  - Detailled history
- Template hooks generalization: allows to dynamically extend template with widgets and snippets from extensions. See [the dedicated documentation section](https://udata.readthedocs.io/en/stable/extending/#hooks) [#2323](https://github.com/opendatateam/udata/pull/2323)
- Markdown now supports [Github Flavored Markdown (GFM) specs](https://github.github.com/gfm/) (ie. the already supported [CommonMark specs](https://spec.commonmark.org) plus tables, strikethrough, autolinks support and predefined disallowed raw HTML) [#2341](https://github.com/opendatateam/udata/pull/2341)

## 1.6.20 (2020-01-21)

- New Crowdin translations [#2360](https://github.com/opendatateam/udata/pull/2360)
- Fix territory routing for @latest [#2447](https://github.com/opendatateam/udata/pull/2447)
- Refactor Celery: py2/py3 compatibility, use ids as payload [#2305](https://github.com/opendatateam/udata/pull/2305)
- Automatically archive dangling harvested datasets :warning: this is enabled by default [#2368](https://github.com/opendatateam/udata/pull/2368)
- Refactor celery tasks to avoid models/documents in the transport layer [#2305](https://github.com/opendatateam/udata/pull/2305)

## 1.6.19 (2020-01-06)

- `rel=nofollow` on remote source links [#2364](https://github.com/opendatateam/udata/pull/2364)
- Fix admin messages and fix user roles selector default value [#2365](https://github.com/opendatateam/udata/pull/2365)
- Fix new harvester's form tooltip showup [#2371](https://github.com/opendatateam/udata/pull/2371)
- Fix responsive design of search results [#2372](https://github.com/opendatateam/udata/pull/2372)
- Fix non-unique ids in datasets' comments [#2374](https://github.com/opendatateam/udata/pull/2374)
- Case insensitive license matching [#2378](https://github.com/opendatateam/udata/pull/2378)

## 1.6.18 (2019-12-13)

- Remove embedded API doc [#2343](https://github.com/opendatateam/udata/pull/2343) :warning: Breaking change, please customize `API_DOC_EXTERNAL_LINK` for your needs.
- Removed published date from community ressources [#2350](https://github.com/opendatateam/udata/pull/2350)
- Added new size for avatars in user's model (`udata images render` must be run in order to update the size of existing images) [#2353](https://github.com/opendatateam/udata/pull/2353)
- Fixed user's avatar change [#2351](https://github.com/opendatateam/udata/issues/2351)
- Removed dead code [#2355](https://github.com/opendatateam/udata/pull/2355)
- Resolved conflict between id and slug [#2356](https://github.com/opendatateam/udata/pull/2356)
- Fix next link in posts pagination [#2358](https://github.com/opendatateam/udata/pull/2358)
- Fix organization's members roles translation [#2359](https://github.com/opendatateam/udata/pull/2359)
## 1.6.17 (2019-10-28)

- Disallow URLs in first and last names [#2345](https://github.com/opendatateam/udata/pull/2345)

## 1.6.16 (2019-10-22)

- Prevent Google ranking spam attacks on reuse pages (`rel=nofollow` on reuse link) [#2320](https://github.com/opendatateam/udata/pull/2320)
- Display admin resources list actions only if user has permissions to edit [#2326](https://github.com/opendatateam/udata/pull/2326)
- Fix non-admin user not being able to change their profile picture [#2327](https://github.com/opendatateam/udata/pull/2327)

## 1.6.15 (2019-09-11)

- Style links in admin modals [#2292](https://github.com/opendatateam/udata/pull/2292)
- Add activity.key filter to activity.atom feed [#2293](https://github.com/opendatateam/udata/pull/2293)
- Allow `Authorization` as CORS header and OAuth minor fixes [#2298](https://github.com/opendatateam/udata/pull/2298)
- Set dataset.private to False by default (and fix stock) [#2307](https://github.com/opendatateam/udata/pull/2307)
- Fixes some inconsistencies between admin display (buttons, actions...) and real permissions [#2308](https://github.com/opendatateam/udata/pull/2308)


## 1.6.14 (2019-08-14)

- Cleanup `permitted_reuses` data (migration) [#2244](https://github.com/opendatateam/udata/pull/2244)
- Proper form errors handling on nested fields [#2246](https://github.com/opendatateam/udata/pull/2246)
- JS models load/save/update consistency (`loading` always `true` on query, always handle error, no more silent errors) [#2247](https://github.com/opendatateam/udata/pull/2247)
- Ensures that date ranges are always positive (ie. `start` < `end`) [#2253](https://github.com/opendatateam/udata/pull/2253)
- Enable completion on the "`MIME type`" resource form field (needs reindexing) [#2238](https://github.com/opendatateam/udata/pull/2238)
- Ensure oembed rendering errors are not hidden by default error handlers and have cors headers [#2254](https://github.com/opendatateam/udata/pull/2254)
- Handle dates before 1900 during indexing [#2256](https://github.com/opendatateam/udata/pull/2256)
- `spatial load` command is more resilient: make use of a temporary collection when `--drop` option is provided (avoid downtime during the load), in case of exception or keybord interrupt, temporary files and collections are cleaned up [#2261](https://github.com/opendatateam/udata/pull/2261)
- Configurable Elasticsearch timeouts. Introduce `ELASTICSEARCH_TIMEOUT` as default/read timeout and `ELASTICSEARCH_INDEX_TIMEOUT` as indexing/write timeout [#2265](https://github.com/opendatateam/udata/pull/2265)
- OEmbed support for organizations [#2273](https://github.com/opendatateam/udata/pull/2273)
- Extract search parameters as settings allowing fine tuning search without repackaging udata (see [the **Search configuration** documentation](https://udata.readthedocs.io/en/stable/adapting-settings/#search-configuration)) [#2275](https://github.com/opendatateam/udata/pull/2275)
- Prevent `DoesNotExist` error in activity API: silence the error for the consumer but log it (ie. visible in Sentry) [#2268](https://github.com/opendatateam/udata/pull/2268)
- Optimize CSV export generation memory wise [#2277](https://github.com/opendatateam/udata/pull/2277)

## 1.6.13 (2019-07-11)

- Rename og:image target :warning: this will break your custom theme, please rename your logo image file to `logo-social.png` instead of `logo-600x600.png` [#2217](https://github.com/opendatateam/udata/pull/2217)
- Don't automatically overwrite `last_update` field if manually set [#2020](https://github.com/opendatateam/udata/pull/2220)
- Spatial completion: only index last version of each zone and prevent completion cluttering [#2140](https://github.com/opendatateam/udata/pull/2140)
- Init: prompt to loads countries [#2140](https://github.com/opendatateam/udata/pull/2140)
- Handle UTF-8 filenames in `spatial load_logos` command [#2223](https://github.com/opendatateam/udata/pull/2223)
- Display the datasets, reuses and harvesters deleted state on listing when possible [#2228](https://github.com/opendatateam/udata/pull/2228)
- Fix queryless (no `q` text parameter) search results scoring (or lack of scoring) [#2231](https://github.com/opendatateam/udata/pull/2231)
- Miscellaneous fixes on completers [#2215](https://github.com/opendatateam/udata/pull/2215)
- Ensure `filetype='remote'` is set when using the manual ressource form [#2236](https://github.com/opendatateam/udata/pull/2236)
- Improve harvest sources listing (limit `last_job` fetched and serialized fields, reduce payload) [#2214](https://github.com/opendatateam/udata/pull/2214)
- Ensure HarvestItems are cleaned up on dataset deletion [#2214](https://github.com/opendatateam/udata/pull/2214)
- Added `config.HARVEST_JOBS_RETENTION_DAYS` and a `harvest-purge-jobs` job to apply it [#2214](https://github.com/opendatateam/udata/pull/2214) (migration). **Warning, the migration will enforce `config.HARVEST_JOBS_RETENTION_DAYS` and can take some time on a big `HarvestJob` collection**
- Drop `no_dereference` on indexing to avoid the "`dictionary changed size during iteration`" error until another solution is found. **Warning: this might result in more resources consumption while indexing** [#2237](https://github.com/opendatateam/udata/pull/2237)
- Fix various issues around discussions UI [#2190](https://github.com/opendatateam/udata/pull/2190)


## 1.6.12 (2019-06-26)

- Archive dataset feature [#2172](https://github.com/opendatateam/udata/pull/2172)
- Refactor breadcrum includes [#2173](https://github.com/opendatateam/udata/pull/2173)
- Better dependencies management [#2182](https://github.com/opendatateam/udata/pull/2182) and [#2172/install.pip](https://github.com/opendatateam/udata/pull/2172/files#diff-d7b45472f3465d62f857d14cf59ea8a2)
- Reduce following to staring [#2192](https://github.com/opendatateam/udata/pull/2192/files)
- Simplify display of spatial coverage in search results [#2192](https://github.com/opendatateam/udata/pull/2192/files)
- Add cache for organization and topic display pages [#2194](https://github.com/opendatateam/udata/pull/2194)
- Dataset of datasets: id as ref instead of slug [#2195](https://github.com/opendatateam/udata/pull/2195) :warning: this introduces some settings changes, cf [documentation for EXPORT_CSV](https://github.com/opendatateam/udata/blob/master/docs/adapting-settings.md).
- Add meta og:type: make twitter cards work [#2196](https://github.com/opendatateam/udata/pull/2196)
- Fix UI responsiveness [#2199](https://github.com/opendatateam/udata/pull/2199)
- Remove social media sharing feature [#2200](https://github.com/opendatateam/udata/pull/2200)
- Quick fix for activity.atom [#2203](https://github.com/opendatateam/udata/pull/2203)
- Remove diff from js dependencies to fix CVE [#2204](https://github.com/opendatateam/udata/pull/2204)
- Replace default sort label for better readability [#2206](https://github.com/opendatateam/udata/pull/2206)
- Add a condition to up-to-dateness of a dataset [#2208](https://github.com/opendatateam/udata/pull/2208)
- Prevent deleted harvesters from running until purged. Harvest jobs history is deleted too on purge. [#2209](https://github.com/opendatateam/udata/pull/2209)
- Better quality.frequency management [#2211](https://github.com/opendatateam/udata/pull/2211)
- Fix caching of topic pages [#2213](https://github.com/opendatateam/udata/pull/2213)

## 1.6.11 (2019-05-29)

- Center incomplete rows of cards [#2162](https://github.com/opendatateam/udata/pull/2162)
- Allow .dxf upload [#2164](https://github.com/opendatateam/udata/pull/2164)
- Always use remote_url as harvesting source [#2165](https://github.com/opendatateam/udata/pull/2165)
- Update jquery to ~3.4.1 [#2161](https://github.com/opendatateam/udata/pull/2161)
- Fix various issues with search result page [#2166](https://github.com/opendatateam/udata/pull/2166)
- Restore notbroken facet includes [#2169](https://github.com/opendatateam/udata/pull/2169)

## 1.6.10 (2019-05-23)

- Remove `<br>` in badge display [#2156](https://github.com/opendatateam/udata/pull/2156)
- Display user avatar and fix its sizing [#2157](https://github.com/opendatateam/udata/pull/2157)
- Redirect unfiltered csv exports to dataset of datasets [#2158](https://github.com/opendatateam/udata/pull/2158)
- Show organization id in a modal and add hyperlinks to ids in detail modal [#2159](https://github.com/opendatateam/udata/pull/2159)

## 1.6.9 (2019-05-20)

- Add user slug to dataset cache key [#2146](https://github.com/opendatateam/udata/pull/2146)
- Change display of cards of reuses on topic pages [#2148](https://github.com/opendatateam/udata/pull/2148)
- Display remote source of harvested dataset [#2150](https://github.com/opendatateam/udata/pull/2150)
- Prefill community resource type on upload form [#2151](https://github.com/opendatateam/udata/pull/2151)
- Fix user profile UI [#2152](https://github.com/opendatateam/udata/pull/2152)
- Remove concept of permitted reuse [#2153](https://github.com/opendatateam/udata/pull/2153)

## 1.6.8 (2019-05-13)

- Configurable search autocomplete [#2138](https://github.com/opendatateam/udata/pull/2138)

## 1.6.7 (2019-05-10)

- Refactor DCAT harvesting to store only one graph (and prevent MongoDB document size overflow) [#2096](https://github.com/opendatateam/udata/pull/2096)
- Expose sane defaults for `TRACKING_BLACKLIST` [#2098](https://github.com/opendatateam/udata/pull/2098)
- Bubble up uploader errors [#2102](https://github.com/opendatateam/udata/pull/2102)
- Ensure `udata worker status --munin` always outputs zero values so munin won't see it has a "no data" response [#2103](https://github.com/opendatateam/udata/pull/2103)
- Metrics tuning: breaks circular dependencies, drop exec_js/eval usage, proper logging... [#2113](https://github.com/opendatateam/udata/pull/2113)
- Change reuse icon from "retweet" to "recycle" [#2122](https://github.com/opendatateam/udata/pull/2122)
- Admins can delete a single comment in a discussion thread [#2087](https://github.com/opendatateam/udata/pull/2087)
- Add cache directives to dataset display blocks [#2129](https://github.com/opendatateam/udata/pull/2129)
- Export multiple models objects to CSV (dataset of datasets) [#2124](https://github.com/opendatateam/udata/pull/2124)


## 1.6.6 (2019-03-27)

- Automatically loads default settings from plugins (if `plugin.settings` module exists) [#2058](https://github.com/opendatateam/udata/pull/2058)
- Fixes some memory leaks on reindexing [#2070](https://github.com/opendatateam/udata/pull/2070)
- Fixes minor UI bug [#2072](https://github.com/opendatateam/udata/pull/2072)
- Prevent ExtrasField failure on null value [#2074](https://github.com/opendatateam/udata/pull/2074)
- Improve ModelField errors handling [#2075](https://github.com/opendatateam/udata/pull/2075)
- Fix territories home map [#2077](https://github.com/opendatateam/udata/pull/2077)
- Prevent timeout on `udata index` in some cases [#2079](https://github.com/opendatateam/udata/pull/2079)
- Pin werkzeug dependency to `0.14.1` until incompatibilities are fixed [#2081](https://github.com/opendatateam/udata/pull/2081)
- Prevent client-side error while handling unparseable API response [#2076](https://github.com/opendatateam/udata/pull/2076)
- Fix the `udata job schedule` erroneous help message [#2083](https://github.com/opendatateam/udata/pull/2083)
- Fix upload button on replace resource file [#2085](https://github.com/opendatateam/udata/pull/2085)
- Ensure harvest items statuses are updated on the right job [#2089](https://github.com/opendatateam/udata/pull/2089)
- Added Serbian translations [#2055](https://github.com/opendatateam/udata/pull/2055)

## 1.6.5 (2019-02-27)

- Replace "An user" by "A user" [#2033](https://github.com/opendatateam/udata/pull/2033)
- Use "udata" and fix a few other typos in documentation and UI/translation strings [#2023](https://github.com/opendatateam/udata/pull/2023)
- Add a surrounding block declaration around community section [2039](https://github.com/opendatateam/udata/pull/2039)
- Fix broken form validation on admin discussions and issues [#2045](https://github.com/opendatateam/udata/pull/2045)
- Fix full reindexation by avoiding `SlugField.instance` deepcopy in `no_dereference()` querysets [#2048](https://github.com/opendatateam/udata/pull/2048)
- Ensure deleted user slug is pseudonymized [#2049](https://github.com/opendatateam/udata/pull/2049)
- Prevent the "Add resource" modal from closing when using the frontend "Add resource" button [#2052](https://github.com/opendatateam/udata/pull/2052)

## 1.6.4 (2019-02-02)

- Fix workers: pin redis version for Celery compatibility [#2019](https://github.com/opendatateam/udata/pull/2019)

## 1.6.3 (2019-02-01)

- Remove extra attributes on user deletion [#1961](https://github.com/opendatateam/udata/pull/1961)
- Pin phantomjs to version `2.1.7` [#1975](https://github.com/opendatateam/udata/pull/1975)
- Protect membership accept route against flood [#1984](https://github.com/opendatateam/udata/pull/1984)
- Ensure compatibility with IE11 and Firefox ESR [#1990](https://github.com/opendatateam/udata/pull/1990)
- Lots of fixes on the resource form. Be explicit about uploading a new file [#1991](https://github.com/opendatateam/udata/pull/1991)
- Centralize `selectize` handling and style in `base-completer` and apply some fixes [1992](https://github.com/opendatateam/udata/pull/1992)
- Added the missing `number` input field widget [#1993](https://github.com/opendatateam/udata/pull/1993)
- Fix the organization private datasets and reuses counters [#1994](https://github.com/opendatateam/udata/pull/1994)
- Disable autocorrect, spellcheck... on search and completion fields [#1995](https://github.com/opendatateam/udata/pull/1995)
- Fix harvest preview in edit form not taking configuration (features and filters) [#1996](https://github.com/opendatateam/udata/pull/1996)
- Ensure organization page react to URL hash changes (including those from right sidebar) [#1997](https://github.com/opendatateam/udata/pull/1997)
- Updating community resource as admin keeps original owner [#1999](https://github.com/opendatateam/udata/pull/1999)
- Major form fixes [#2000](https://github.com/opendatateam/udata/pull/2000)
- Improved admin errors handling: visual feedback on all errors, `Sentry-ID` header if present, hide organization unauthorized actions [#2005](https://github.com/opendatateam/udata/pull/2005)
- Expose and import licenses `alternate_urls` and `alternate_titles` fields [#2006](https://github.com/opendatateam/udata/pull/2006)
- Be consistent on search results wording and icons (Stars vs Followers) [#2013](https://github.com/opendatateam/udata/pull/2013)
- Switch from a "full facet reset" to a "by term reset" approach in search facets [#2014](https://github.com/opendatateam/udata/pull/2014)
- Ensures all modals have the same buttons styles and orders, same color code... [#2012](https://github.com/opendatateam/udata/pull/2012)
- Ensure URLs from assets stored on `CDN_DOMAINS` are considered as valid and that associated error message is properly translated [#2017](https://github.com/opendatateam/udata/pull/2017)

## 1.6.2 (2018-11-05)

- Display the owner/organization on harvester view [#1921](https://github.com/opendatateam/udata/pull/1921)
- Improve harvest validation errors handling [#1920](https://github.com/opendatateam/udata/pull/1920)
- Make extra TOS text customizable [#1922](https://github.com/opendatateam/udata/pull/1922)
- Fixes an `UnicodeEncodeError` occuring when parsing RDF with unicode URLs [#1919](https://github.com/opendatateam/udata/pull/1919)
- Fix some external assets handling cases [#1918](https://github.com/opendatateam/udata/pull/1918)
- Harvest items can now match `source.id` before `source.domain` — no more duplicates when changing an harvester URL [#1923](https://github.com/opendatateam/udata/pull/1923)
- Ensure image picker/cropper only allows images [#1925](https://github.com/opendatateam/udata/pull/1925)
- Make tags min and max length configurable and ensure admin takes its configuration from the backend [#1935](https://github.com/opendatateam/udata/pull/1935)
- Prevent errors when there is no date available to focus on the calendar [#1937](https://github.com/opendatateam/udata/pull/1937)

### Internals

- Update authlib to 0.10 [#1916](https://github.com/opendatateam/udata/pull/1916)

## 1.6.1 (2018-10-11)

- Allows arguments and keyword arguments in the task `@connect` decorator [#1908](https://github.com/opendatateam/udata/pull/1908)
- Allows to restore assets after being deleted (Datasets, Organizations and Reuses) [#1901](https://github.com/opendatateam/udata/pull/1901)
- Fixes form events not bubbling (and so fixes harvester config not displaying) [#1914](https://github.com/opendatateam/udata/pull/1914)

## 1.6.0 (2018-10-02)

### New features

- Harvest sources are now filterable through the harvest source create/edit admin form [#1812](https://github.com/opendatateam/udata/pull/1812)
- Harvest sources can now enable or disable some optional backend features [#1875](https://github.com/opendatateam/udata/pull/1875)
- Static assets are now compatible with long-term caching (ie. their hash is present in the filename) [#1826](https://github.com/opendatateam/udata/pull/1826)
- Post UIs have been reworked: publication date, publish/unpublish action, save and continue editing, dynamic sidebar, alignments fixes... [#1857](https://github.com/opendatateam/udata/pull/1857)

### Minor changes

- Only display temporal coverage years on cards and search results [#1833](https://github.com/opendatateam/udata/pull/1833)
- Add publisher's name on dataset template [#1847](https://github.com/opendatateam/udata/pull/1847)
- Improved upload error handling: deduplicate notifications, localized generic error message, sentry identifier... [#1842](https://github.com/opendatateam/udata/pull/1842)
- Allows to filter datasets on resource `type` (needs reindexing) [#1848](https://github.com/opendatateam/udata/pull/1848)
- Switch the admin sidebar collapse icon from "hamburger"to left and right arrows [#1855](https://github.com/opendatateam/udata/pull/1855)
- Discussion add card style coherence [#1884](https://github.com/opendatateam/udata/pull/1884)
- `LINKCHECKING_UNCHECKED_TYPES` setting to prevent linkchecking on some ressource types [#1892](https://github.com/opendatateam/udata/pull/1892)
- `swagger.json` API specifications now pass validation [#1898](https://github.com/opendatateam/udata/pull/1898)

### Breaking changes

- Theme are now responsible for adding their CSS markup on template (no more assumptions on `theme.css` and `admin.css`). Most of the time, overriding `raw.html` and `admin.html` should be sufficient
- The discussions API `posted_by` attribute is now an embedded user instead of an user ID to avoid extra API calls [#1839](https://github.com/opendatateam/udata/pull/1839)

### Bugfixes

- Hide the `resource.type` attribute from JSON-LD output until handled by a dedicated vocabulary/property [#1865](https://github.com/opendatateam/udata/pull/1865)
- RDFs, CSVs and resource redirect views are now handling CORS properly [#1866](https://github.com/opendatateam/udata/pull/1866)
- Fix broken sorts on organization's datasets list in admin [#1873](https://github.com/opendatateam/udata/pull/1873)
- Ensure harvest previewing is done against current form content [#1888](https://github.com/opendatateam/udata/pull/1888)
- Ensure deleted objects are unindexed [#1891](https://github.com/opendatateam/udata/pull/1891)
- Fix the dataset resources list layout wrapping [#1893](https://github.com/opendatateam/udata/pull/1893)
- Fix wrong behavior for weblinks [#1894](https://github.com/opendatateam/udata/pull/1894)
- Ensure `info config` command only displays configuration variables [#1897](https://github.com/opendatateam/udata/pull/1897)

### Internal

- Upgrade to Authlib 0.9 [#1760](https://github.com/opendatateam/udata/pull/1760) [#1827](https://github.com/opendatateam/udata/pull/1827)
- Add a `Dataset.on_resource_added` signal

## 1.5.3 (2018-08-27)

- Prevent UnicodeError on unicode URL validation error [#1844](https://github.com/opendatateam/udata/pull/1844)
- Hide save button in "Add resource" modal until form is visible (and prevent error) [#1846](https://github.com/opendatateam/udata/pull/1846)
- The purge chunks tasks also remove the directory [#1845](https://github.com/opendatateam/udata/pull/1845)
- Upgrade to latest Fine-Uploader version to benefit from bug fixes [#1849](https://github.com/opendatateam/udata/pull/1849)
- Prevent front views from downloading `swagger.json` [#1838](https://github.com/opendatateam/udata/pull/1838)
- Ensure API docs works without data [#1840](https://github.com/opendatateam/udata/pull/1840)
- Expose the default spatial granularity in API specs [#1841](https://github.com/opendatateam/udata/pull/1841)
- Fix missing dataset title on client-side card listing [#1834](https://github.com/opendatateam/udata/pull/1834)
- Allows to clear the dataset form temporal coverage. [#1832](https://github.com/opendatateam/udata/pull/1832)
- Ensure that admin notifications are displayed once and with a constant width. [#1831](https://github.com/opendatateam/udata/pull/1831)
- Fix broken date range picker date parsing (ie. manual keyboard input) [#1863](https://github.com/opendatateam/udata/pull/1853)
- Normalize uploaded filenames to avoid encoding issues, filesystem incompatibilities... [#1852](https://github.com/opendatateam/udata/pull/1852)

## 1.5.2 (2018-08-08)

- Fix client-side temporal coverage rendering [#1821](https://github.com/opendatateam/udata/pull/1821)
- Prevent word breaking when wrapping discussions messages [#1822](https://github.com/opendatateam/udata/pull/1822)
- Properly render message content on issues and discussions mails [#1823](https://github.com/opendatateam/udata/pull/1823)

## 1.5.1 (2018-08-03)

- Ensure OEmbed compatibility with external CDN [#1815](https://github.com/opendatateam/udata/pull/1815)
- Fixes some static URL serialization [#1815](https://github.com/opendatateam/udata/pull/1815)

## 1.5.0 (2018-07-30)

### New features

- Slugs are now redirected on change when changed until old slug are free [#1771](https://github.com/opendatateam/udata/pull/1771)
- Improve usability of new organization form [#1777](https://github.com/opendatateam/udata/pull/1777)
- Allows to serve assets on an external CDN domain using `CDN_DOMAIN` [#1804](https://github.com/opendatateam/udata/pull/1804)

### Breaking changes

None

### Bug fixes and minor changes

- Sort dataset update frequencies by ascending frequency [#1758](https://github.com/opendatateam/udata/pull/1758)
- Skip gov.uk references tests when site is unreachable [#1767](https://github.com/opendatateam/udata/pull/1767)
- Fix resources reorder (registered extras validation logic) [#1796](https://github.com/opendatateam/udata/pull/1796)
- Fix checksum display on resource modal [#1797](https://github.com/opendatateam/udata/pull/1797)
- Use metrics.views on resource card [#1778](https://github.com/opendatateam/udata/pull/1778)
- Fix dataset collapse on ie11 [#1802](https://github.com/opendatateam/udata/pull/1802)
- Upgrade i18next (security) [#1803](https://github.com/opendatateam/udata/pull/1803)

### Internals

- Backports some Python 3 forward compatible changes and fixes some bugs [#1769](https://github.com/opendatateam/udata/pull/1769):
    - avoid `filter` and `map` usage instead of list comprehension
    - explicit encoding handling
    - avoid comparison to `None`
    - use `next()` instead of `.next()` to iterate
    - unhide some implicit casts (in particular search weight)
- Tests are now run against `local.test` instead of `localhost` to avoid pytest warnings

## 1.4.1 (2018-06-15)

- Fix community resource creation and display [#1733](https://github.com/opendatateam/udata/pull/1733)
- Failsafe JS cache storage: use a custom in-memory storage as fallback when access to `sessionStorage` is not allowed [#1742](https://github.com/opendatateam/udata/pull/1742)
- Prevent errors when handling API errors without data/payload [#1743](https://github.com/opendatateam/udata/pull/1743)
- Improve/fix validation error formatting on harvesting [#1745](https://github.com/opendatateam/udata/pull/1745)
- Ensure daterange can be parsed from full iso datetime [#1748](https://github.com/opendatateam/udata/pull/1748)
- API: enforce application/json content-type for forms [#1751](https://github.com/opendatateam/udata/pull/1751)
- RDF parser can now process [european frequencies](https://publications.europa.eu/en/web/eu-vocabularies/at-dataset/-/resource/dataset/frequency) [#1752](https://github.com/opendatateam/udata/pull/1752)
- Fix images upload broken by chunked upload [#1756](https://github.com/opendatateam/udata/pull/1756)

## 1.4.0 (2018-06-06)

### New features

- Typed resources [#1398](https://github.com/opendatateam/udata/issues/1398)
- Initial data preview implementation [#1581](https://github.com/opendatateam/udata/pull/1581) [#1632](https://github.com/opendatateam/udata/pull/1632)
- Handle some alternate titles and alternate URLs on licenses for improved match on harvesting [#1592](https://github.com/opendatateam/udata/pull/1592)
- Allow to specify a dataset acronym [#1217](https://github.com/opendatateam/udata/pull/1217)
- Starts using harvest backend `config` (validation, API exposition, `HarvestFilters`...) [#1716](https://github.com/opendatateam/udata/pull/1716)
- The map widget can now be configured (tiles URL, initial position...) [#1672](https://github.com/opendatateam/udata/pull/1672)
- New discussions layout [#1623](https://github.com/opendatateam/udata/pull/1623)
- Dynamic API documentation, Enhancement to Pull #1542 - [#1542](https://github.com/opendatateam/udata/pull/1542)
- Resource modal overhaul with markdown support [#1547](https://github.com/opendatateam/udata/pull/1547)

### Breaking changes

- Normalize resource.format (migration - :warning: need reindexing). [#1563](https://github.com/opendatateam/udata/pull/1563)
- Enforce a domain whitelist when resource.filetype is file. See [`RESOURCES_FILE_ALLOWED_DOMAINS`](https://udata.readthedocs.io/en/latest/adapting-settings/#resources_file_allowed_domains) settings variable for details and configuration. [#1567](https://github.com/opendatateam/udata/issues/1567)
- Remove extras from datasets search index (needs reindexation) [#1718](https://github.com/opendatateam/udata/pull/1718)

### Bug fixes and minor changes

- Switch to PyPI.org for package links [#1583](https://github.com/opendatateam/udata/pull/1583)
- Show resource type in modal (front) [#1714](https://github.com/opendatateam/udata/pull/1714)
- Adds ETag to internal avatar for efficient caching control [#1712](https://github.com/opendatateam/udata/pull/1712)
- Fix 404/missing css on front pages [#1709](https://github.com/opendatateam/udata/pull/1709)
- Fix markdown max image width (front) [#1707](https://github.com/opendatateam/udata/pull/1707)
- Ensure registered extras types are properly parsed from JSON. Remove the need for custom `db.Extra` classes [#1699](https://github.com/opendatateam/udata/pull/1699)
- Fix the temporal coverage facet query string parsing [#1676](https://github.com/opendatateam/udata/pull/1676)
- Fix search auto-complete hitbox [#1687](https://github.com/opendatateam/udata/pull/1687)
- Fix Firefox custom error handling, part 2 [#1671](https://github.com/opendatateam/udata/pull/1671)
- Add resend confirmation email link to login screen [#1653](https://github.com/opendatateam/udata/pull/1653)
- Audience metrics: use only `views` [#1607](https://github.com/opendatateam/udata/pull/1607)
- Add missing spatial granularities translations [#1636](https://github.com/opendatateam/udata/pull/1636)
- Protocol-relative URLs support [#1599](https://github.com/opendatateam/udata/pull/1599)

### Internals

- Simplify `ExtrasField` form field signature (no need anymore for the `extras` parameter) [#1698](https://github.com/opendatateam/udata/pull/1698)
- Register known extras types [#1700](https://github.com/opendatateam/udata/pull/1700)

## 1.3.12 (2018-05-31)

- Fix side menu on mobile [#1701](https://github.com/opendatateam/udata/pull/1701)
- Fix update frequency field [#1702](https://github.com/opendatateam/udata/pull/1702)

## 1.3.11 (2018-05-29)

- Protect Resource.need_check against malformed/string dates [#1691](https://github.com/opendatateam/udata/pull/1691)
- Fix search auto-complete loading on new page [#1693](https://github.com/opendatateam/udata/pull/1693)

## 1.3.10 (2018-05-11)

- Expose Resource.extras as writable in the API [#1660](https://github.com/opendatateam/udata/pull/1660)
- Fix Firefox custom errors handling [#1662](https://github.com/opendatateam/udata/pull/1662)

## 1.3.9 (2018-05-07)

- Prevent linkchecker to pollute timeline as a side-effect. (migration). **Warning, the migration will delete all dataset update activities** [#1643](https://github.com/opendatateam/udata/pull/1643)
- Fix OAuth authorization screen failing with unicode `SITE_TITLE` [#1624](https://github.com/opendatateam/udata/pull/1624)
- Fix markdown handling of autolinks with angle brackets and factorize (and test) markdown `parse_html()` [#1625](https://github.com/opendatateam/udata/pull/1625)
- Fix timeline order [#1642](https://github.com/opendatateam/udata/pull/1642)
- Fix markdown rendering on IE11 [#1645](https://github.com/opendatateam/udata/pull/1645)
- Consider bad UUID as 404 in routing [#1646](https://github.com/opendatateam/udata/pull/1646)
- Add missing email templates [#1647](https://github.com/opendatateam/udata/pull/1647)
- Polyfill `ChildNode.remove()` for IE11 [#1648](https://github.com/opendatateam/udata/pull/1648)
- Improve Raven-js/Sentry error handling [#1649](https://github.com/opendatateam/udata/pull/1649)
- Prevent regex special characters to break site search [#1650](https://github.com/opendatateam/udata/pull/1650)

## 1.3.8 (2018-04-25)

- Fix sendmail regression [#1620](https://github.com/opendatateam/udata/pull/1620)

## 1.3.7 (2018-04-24)

- Fix some search parameters validation [#1601](https://github.com/opendatateam/udata/pull/1601)
- Prevent API tracking errors with unicode [#1602](https://github.com/opendatateam/udata/pull/1602)
- Prevent a race condition error when uploading file with concurrent chunking [#1606](https://github.com/opendatateam/udata/pull/1606)
- Disallow resources dict in API [#1603](https://github.com/opendatateam/udata/pull/1603)
- Test and fix territories routing [#1611](https://github.com/opendatateam/udata/pull/1611)
- Fix the client-side Raven/Sentry configuration [#1612](https://github.com/opendatateam/udata/pull/1612)
- Raise a 404 in case of unknown RDF content type [#1613](https://github.com/opendatateam/udata/pull/1613)
- Ensure current theme is available to macros requiring it in mails [#1614](https://github.com/opendatateam/udata/pull/1614)
- Fix documentation about NGinx configuration for https [#1615](https://github.com/opendatateam/udata/pull/1615)
- Remove unwanted commas in default `SECURITY_EMAIL_SUBJECT_*` parameters [#1616](https://github.com/opendatateam/udata/pull/1616)

## 1.3.6 (2018-04-16)

- Prevent OEmbed card to be styled when loaded in bootstrap 4 [#1569](https://github.com/opendatateam/udata/pull/1569)
- Fix organizations sort by last_modified [#1576](https://github.com/opendatateam/udata/pull/1576)
- Fix dataset creation form (and any other form) [#1584](https://github.com/opendatateam/udata/pull/1584)
- Fix an XSS on client-side markdown parsing [#1585](https://github.com/opendatateam/udata/pull/1585)
- Ensure URLs validation is the same everywhere [#1586](https://github.com/opendatateam/udata/pull/1586)

## 1.3.5 (2018-04-03)

- Upgrade `sifter` to `0.5.3` [#1548](https://github.com/opendatateam/udata/pull/1548)
- Upgrade `jquery-validation` to 1.17.0 and fixes some issues with client-side URL validation [#1550](https://github.com/opendatateam/udata/pull/1550)
- Minor change on OEmbed cards to avoid theme to override the cards `font-family` [#1549](https://github.com/opendatateam/udata/pull/1549)
- Improve cli unicode handling [#1551](https://github.com/opendatateam/udata/pull/1551)
- Fix DCAT harvester mime type detection [#1552](https://github.com/opendatateam/udata/pull/1552)
- Add the missing harvester URL in admin [#1554](https://github.com/opendatateam/udata/pull/1554)
- Fix harvester preview/job layout [#1553](https://github.com/opendatateam/udata/pull/1553)
- Fix some search unicode issues [#1555](https://github.com/opendatateam/udata/pull/1555)
- Small fixes on OEmbed URL detection [#1556](https://github.com/opendatateam/udata/pull/1556)
- Use nb_hits instead of views to count downloads [#1560](https://github.com/opendatateam/udata/pull/1560)
- Prevent an XSS in TermFacet [#1561](https://github.com/opendatateam/udata/pull/1561)
- Fix breadcrumb bar layout on empty search result [#1562](https://github.com/opendatateam/udata/pull/1562)

## 1.3.4 (2018-03-28)

- Remove territory claim banner [#1521](https://github.com/opendatateam/udata/pull/1521)
- Expose an [OEmbed](https://oembed.com/) API endpoint using the new cards [#1525](https://github.com/opendatateam/udata/pull/1525)
- Small topic fixes [#1529](https://github.com/opendatateam/udata/pull/1529)
- Fixes the search result vertical cut off [#1530](https://github.com/opendatateam/udata/pull/1530)
- Prevent visually disabled pagination buttons from being clicked [#1539](https://github.com/opendatateam/udata/pull/1539)
- Fixes "sort organization by name" not working [#1537](https://github.com/opendatateam/udata/pull/1537)
- Non-admin users should not see the "publish as anyone" filter field on "publish as" screen [#1538](https://github.com/opendatateam/udata/pull/1538)

## 1.3.3 (2018-03-20)

- Fixes on upload: prevent double upload and bad chunks upload [#1516](https://github.com/opendatateam/udata/pull/1516)
- Ensure OAuth2 tokens can be saved without `refresh_token` [#1517](https://github.com/opendatateam/udata/pull/1517)

## 1.3.2 (2018-03-20)

- Support request-body credential in OAuth2 (Fix a regression introduced in 1.3.0) [#1511](https://github.com/opendatateam/udata/pull/1511)

## 1.3.1 (2018-03-15)

- Fix some geozones/geoids bugs [#1505](https://github.com/opendatateam/udata/pull/1505)
- Fix oauth scopes serialization in authorization template [#1506](https://github.com/opendatateam/udata/pull/1506)
- Prevent error on site ressources metric [#1507](https://github.com/opendatateam/udata/pull/1507)
- Fix some routing errors [#1508](https://github.com/opendatateam/udata/pull/1508)
- Mongo connection is now lazy by default, preventing non fork-safe usage in celery as well as preventing commands not using the database to hit it [#1509](https://github.com/opendatateam/udata/pull/1509)
- Fix udata version not exposed on Sentry [#1510](https://github.com/opendatateam/udata/pull/1510)

## 1.3.0 (2018-03-13)

### Breaking changes

- Switch to `flask-cli` and drop `flask-script`. Deprecated commands have been removed. [#1364](https://github.com/opendatateam/udata/pull/1364)
- Update card components to make them more consistent [#1383](https://github.com/opendatateam/udata/pull/1383) [#1460](https://github.com/opendatateam/udata/pull/1460)
- udata is now protocol (`http`/`https`) agnostic. This is now fully the reverse-proxy responsibility (please ensure that you are using SSL only in production for security purpose). [#1463](https://github.com/opendatateam/udata/pull/1463)
- Added more entrypoints and document them. There is no more automatically enabled plugin by installation. Plugins can now properly contribute translations. [#1431](https://github.com/opendatateam/udata/pull/1431)

### New features

- Soft breaks in markdown is rendered as line return as allowed by the [commonmark specifications](http://spec.commonmark.org/0.28/#soft-line-breaks), client-side rendering follows the same security rules [#1432](https://github.com/opendatateam/udata/pull/1432)
- Switch from OAuthlib/Flask-OUAhtlib to Authlib and support all grants type as well as token revocation [#1434](https://github.com/opendatateam/udata/pull/1434)
- Chunked upload support (big files support) [#1468](https://github.com/opendatateam/udata/pull/1468)
- Improve tasks/jobs queues routing [#1487](https://github.com/opendatateam/udata/pull/1487)
- Add the `udata schedule|unschedule|scheduled` commands [#1497](https://github.com/opendatateam/udata/pull/1497)

### Bug fixes and minor changes

- Added Geopackage as default allowed file formats [#1425](https://github.com/opendatateam/udata/pull/1425)
- Fix completion/suggestion unicode handling [#1452](https://github.com/opendatateam/udata/pull/1452)
- Added a link to change password into the admin [#1462](https://github.com/opendatateam/udata/pull/1462)
- Fix organization widget (embed) [#1474](https://github.com/opendatateam/udata/pull/1474)
- High priority for sendmail tasks [#1484](https://github.com/opendatateam/udata/pull/1484)
- Add security.send_confirmation template [#1475](https://github.com/opendatateam/udata/pull/1475)

### Internals

- Switch to pytest as testing tool and expose a `udata` pytest plugin [#1400](https://github.com/opendatateam/udata/pull/1400)


## 1.2.11 (2018-02-05)

- Translate Flask-Security email subjects [#1413](https://github.com/opendatateam/udata/pull/1413)
- Fix organization admin pagination [#1372](https://github.com/opendatateam/udata/issues/1372)
- Fix missing spinners on loading datatables [#1401](https://github.com/opendatateam/udata/pull/1401)
- Fixes on the search facets [#1410](https://github.com/opendatateam/udata/pull/1410)

## 1.2.10 (2018-01-24)

- Markdown rendering is now the same between the back and the frontend. [#604](https://github.com/opendatateam/udata/issues/604)
- Make the dataset page reuses section and cards themable. [#1378](https://github.com/opendatateam/udata/pull/1378)
- `ValueError` is not hidden anymore by the Bad Request error page, it is logged. [#1382](https://github.com/opendatateam/udata/pull/1382)
- Spatial encoding fixes: prevent breaking unicode errors. [#1381](https://github.com/opendatateam/udata/pull/1381)
- Ensure the multiple term search uses a `AND` operator [#1384](https://github.com/opendatateam/udata/pull/1384)
- Facets encoding fixes: ensure lazy strings are propery encoded. [#1388](https://github.com/opendatateam/udata/pull/1388)
- Markdown content is now easily themable (namespaced into a `markdown` class) [#1389](https://github.com/opendatateam/udata/pull/1389)
- Fix discussions and community resources alignment on datasets and reuses pages [#1390](https://github.com/opendatateam/udata/pull/1390)
- Fix discussions style on default theme [#1393](https://github.com/opendatateam/udata/pull/1393)
- Ensure empty harvest jobs properly end [#1395](https://github.com/opendatateam/udata/pull/1395)

## 1.2.9 (2018-01-17)

- Add extras field in discussions [#1360](https://github.com/opendatateam/udata/pull/1360)
- Fix datepicker [#1370](https://github.com/opendatateam/udata/pull/1370)
- Fix error on forbidden scheme in `is_url` harvest filter [#1376](https://github.com/opendatateam/udata/pull/1376)
- Fix an error on rendering present territory date [#1377](https://github.com/opendatateam/udata/pull/1377)

## 1.2.8 (2018-01-10)

- Fix html2text dependency version [#1362](https://github.com/opendatateam/udata/pull/1362)

## 1.2.7 (2018-01-10)

- Bump chartjs version to 2.x [#1352](https://github.com/opendatateam/udata/pull/1352)
- Sanitize mdstrip [#1351](https://github.com/opendatateam/udata/pull/1351)

## 1.2.6 (2018-01-04)

- Fix wrongly timed notification on dataset creation with misformed tags [#1332](https://github.com/opendatateam/udata/pull/1332)
- Fix topic creation [#1333](https://github.com/opendatateam/udata/pull/1333)
- Add a `udata worker status` command to list pending tasks.[breaking] The `udata worker` command is replaced by `udata worker start`. [#1324](https://github.com/opendatateam/udata/pull/1324)
- Prevent crawlers from indexing spammy datasets, reuses and organizations [#1334](https://github.com/opendatateam/udata/pull/1334) [#1335](https://github.com/opendatateam/udata/pull/1335)
- Ensure Swagger.js properly set jQuery.ajax contentType parameter (and so data is properly serialized) [#1126](https://github.com/opendatateam/udata/issues/1126)
- Allows theme to easily access the `owner_avatar_url` template filter [#1336](https://github.com/opendatateam/udata/pull/1336)

## 1.2.5 (2017-12-14)

- Fix misused hand cursor over the spatial coverage map in dataset admin [#1296](https://github.com/opendatateam/udata/pull/1296)
- Fix broken post edit page [#1295](https://github.com/opendatateam/udata/pull/1295)
- Display date of comments in dataset discussions [#1283](https://github.com/opendatateam/udata/pull/1283)
- Prevent `reindex` command from failing on a specific object and log error instead. [#1293](https://github.com/opendatateam/udata/pull/1293)
- Position the community resource link icon correctly [#1298](https://github.com/opendatateam/udata/pull/1298)
- Add a sort option to query of list of posts in API [#1301](https://github.com/opendatateam/udata/pull/1301)
- Import dropdown behavior from `udata-gouvfr` and fix hidden submenus on mobile [#1297](https://github.com/opendatateam/udata/pull/1297)
- show message for emtpy dataset search [#1044](https://github.com/opendatateam/udata/pull/1284)

## 1.2.4 (2017-12-06)

- Fix flask_security celery tasks context [#1249](https://github.com/opendatateam/udata/pull/1249)
- Fix `dataset.quality` handling when no format filled [#1265](https://github.com/opendatateam/udata/pull/1265)
- Ignore celery tasks results except for tasks which require it and lower the default results expiration to 6 hours [#1281](https://github.com/opendatateam/udata/pull/1281)
- Import community resource avatar style from udata-gouvfr [#1288](https://github.com/opendatateam/udata/pull/1288)
- Terms are now handled from markdown and customizable with the `SITE_TERMS_LOCATION` setting. [#1285](https://github.com/opendatateam/udata/pull/1285)
- Deeplink to resource [#1289](https://github.com/opendatateam/udata/pull/1289)

## 1.2.3 (2017-10-27)

- Check only the uncollapsed resources at first on dataset view [#1246](https://github.com/opendatateam/udata/pull/1246)

## 1.2.2 (2017-10-26)

- Fixes on the `search index command` [#1245](https://github.com/opendatateam/udata/pull/1245)

## 1.2.1 (2017-10-26)

- Introduce `udata search index` commmand to replace both deprecated `udata search init` and `udata search reindex` commands. They will be removed in udata 1.4. [#1233](https://github.com/opendatateam/udata/pull/1233)
- Rollback oauthlib from 2.0.5 to 2.0.2, pending a permanent solution [#1237](https://github.com/opendatateam/udata/pull/1237)
- Get cached linkchecker result before hitting API [#1235](https://github.com/opendatateam/udata/pull/1235)
- Cleanup resources checksum (migration) [#1239](https://github.com/opendatateam/udata/pull/1239)
- Show check results in resource modal [#1242](https://github.com/opendatateam/udata/pull/1242)
- Cache avatar rendering [#1243](https://github.com/opendatateam/udata/pull/1243)

## 1.2.0 (2017-10-20)

### New features and big improvements

- Expose harvester scheduling through the API and the admin interface [#1123](https://github.com/opendatateam/udata/pull/1123)
- Added a `udata info` command for diagnostic purpose [#1179](https://github.com/opendatateam/udata/pull/1179)
- Switch from static theme avatars/placeholders to [identicons](https://en.wikipedia.org/wiki/Identicon) for readability (mostly on discussions) [#1193](https://github.com/opendatateam/udata/pull/1193)
- Move croquemort features to a generic link checker architecture [#1110](https://github.com/opendatateam/udata/pull/1110)
- CKAN and OpenDataSoft backends are now optional separate udata extensions [#1213](https://github.com/opendatateam/udata/pull/1213)
- Better search autocomplete [#1222](https://github.com/opendatateam/udata/pull/1222)
- Big post improvements (discussions support, navigation, fixes...) [#1224](https://github.com/opendatateam/udata/pull/1224)

### Breaking changes

- Upgrade to Celery 4.1.0. All celery parameters should be updated. (See [Celery options documentation](https://udata.readthedocs.io/en/stable/adapting-settings/#celery-options) [#1150](https://github.com/opendatateam/udata/pull/1050)
- Switch to [Crowdin](https://crowdin.com) to manage translations [#1171](https://github.com/opendatateam/udata/pull/1171)
- Switch to `Flask-Security`. `Flask-Security-Fork` should be uninstalled before installing the new requirements [#958](https://github.com/opendatateam/udata/pull/958)

### Miscellaneous changes and fixes

- Display organization metrics in the organization page tab labels [#1022](https://github.com/opendatateam/udata/pull/1022)
- Organization dashboard page has been merged into the main organization page [#1023](https://github.com/opendatateam/udata/pull/1023)
- Fix an issue causing a loss of data input at the global search input level [#1019](https://github.com/opendatateam/udata/pull/1019)
- Fixes a lot of encoding issues [#1146](https://github.com/opendatateam/udata/pull/1146)
- Add `.ttl` and `.n3` as supported file extensions [#1183](https://github.com/opendatateam/udata/pull/1183)
- Improve logging for adhoc scripts [#1184](https://github.com/opendatateam/udata/pull/1184)
- Improve URLs validation (support new tlds, unicode URLs...) [#1182](https://github.com/opendatateam/udata/pull/1182)
- Properly serialize empty geometries for zones missing it and prevent leaflet crash on invalid bounds [#1188](https://github.com/opendatateam/udata/pull/1188)
- Start validating some configuration parameters [#1197](https://github.com/opendatateam/udata/pull/1197)
- Remove resources without title or url [migration] [#1200](https://github.com/opendatateam/udata/pull/1200)
- Improve harvesting licenses detection [#1203](https://github.com/opendatateam/udata/pull/1203)
- Added missing delete post and topic admin actions [#1202](https://github.com/opendatateam/udata/pull/1202)
- Fix the scroll to a discussion sub-thread [#1206](https://github.com/opendatateam/udata/pull/1206)
- Fix duplication in discussions [migration] [#1209](https://github.com/opendatateam/udata/pull/1209)
- Display that a discussion has been closed [#1216](https://github.com/opendatateam/udata/pull/1216)
- Explicit dataset search reuse facet context (only known reuses) [#1219](https://github.com/opendatateam/udata/pull/1219)
- Optimize indexation a little bit [#1215](https://github.com/opendatateam/udata/pull/1215)
- Fix some reversed temporal coverage [migration] [#1214](https://github.com/opendatateam/udata/pull/1214)


## 1.1.8 (2017-09-28)

- Display membership modal actions buttons for site administrators and on membership display. [#1176](https://github.com/opendatateam/udata/pull/1176)
- Fix organization avatar in admin profile [#1175](https://github.com/opendatateam/udata/issues/1175)

## 1.1.7 (2017-09-25)

- Prevent a random territory from being displayed when query doesn't match [#1124](https://github.com/opendatateam/udata/pull/1124)
- Display avatar when the community resource owner is an organization [#1125](https://github.com/opendatateam/udata/pull/1125)
- Refactor the "publish as" screen to make it more obvious that an user is publishing under its own name [#1122](https://github.com/opendatateam/udata/pull/1122)
- Make the "find your organization" screen cards clickable (send to the organization page) [#1129](https://github.com/opendatateam/udata/pull/1129)
- Fix "Center the full picture" on user avatar upload [#1130](https://github.com/opendatateam/udata/issues/1130)
- Hide issue modal forbidden actions [#1128](https://github.com/opendatateam/udata/pull/1128)
- Ensure spatial coverage zones are resolved when submitted from the API or when querying oembed API. [#1140](https://github.com/opendatateam/udata/pull/1140)
- Prevent user metrics computation when the object owner is an organization (and vice versa) [#1152](https://github.com/opendatateam/udata/pull/1152)

## 1.1.6 (2017-09-11)

- Fix CircleCI automated publication on release tags
  [#1120](https://github.com/opendatateam/udata/pull/1120)

## 1.1.5 (2017-09-11)

- Fix the organization members grid in admin
  [#934](https://github.com/opendatateam/udata/issues/934)
- Fix and tune harvest admin loading state and payload size
  [#1113](https://github.com/opendatateam/udata/issues/1113)
- Automatically schedule validated harvesters and allow to (re)schedule them
  [#1114](https://github.com/opendatateam/udata/pull/1114)
- Raise the minimum `raven` version to ensure sentry is filtering legit HTTP exceptions
  [#774](https://github.com/opendatateam/udata/issues/774)
- Pin GeoJSON version to avoid breaking changes
  [#1118](https://github.com/opendatateam/udata/pull/1118)
- Deduplicate organization members
  [#1111](https://github.com/opendatateam/udata/issues/1111)

## 1.1.4 (2017-09-05)

- Fix packaging

## 1.1.3 (2017-09-05)

- Make the spatial search levels exclusion list configurable through `SPATIAL_SEARCH_EXCLUDE_LEVELS`.
  [#1101](https://github.com/opendatateam/udata/pull/1101)
- Fix facets labelizer with html handling
  [#1102](https://github.com/opendatateam/udata/issues/1102)
- Ensure territories pages have image defined in metadatas
  [#1103](https://github.com/opendatateam/udata/issues/1103)
- Strip tags in autocomplete results
  [#1104](https://github.com/opendatateam/udata/pull/1104)
- Transmit link checker status to frontend
  [#1048](https://github.com/opendatateam/udata/issues/1048)
- Remove plus signs from search query
  [#1048](https://github.com/opendatateam/udata/issues/987)

## 1.1.2 (2017-09-04)

- Handle territory URLs generation without validity
  [#1068](https://github.com/opendatateam/udata/issues/1068)
- Added a contact button to trigger discussions
  [#1076](https://github.com/opendatateam/udata/pull/1076)
- Improve harvest error handling
  [#1078](https://github.com/opendatateam/udata/pull/1078)
- Improve elasticsearch configurability
  [#1096](https://github.com/opendatateam/udata/pull/1096)
- Lots of fixes admin files upload
  [1094](https://github.com/opendatateam/udata/pull/1094)
- Prevent the "Bad request error" happening on search but only on some servers
  [#1097](https://github.com/opendatateam/udata/pull/1097)
- Migrate spatial granularities to new identifiers
- Migrate remaining legacy spatial identifiers
  [#1080](https://github.com/opendatateam/udata/pull/1080)
- Fix the discussion API documention
  [#1093](https://github.com/opendatateam/udata/pull/1093)

## 1.1.1 (2017-07-31)

- Fix an issue preventing reuse edition:
  [#1027](https://github.com/opendatateam/udata/issues/1027)
- Fix an issue preventing user display and edit in admin:
  [#1030](https://github.com/opendatateam/udata/issues/1030)
- Fix an error when a membership request is accepted:
  [#1028](https://github.com/opendatateam/udata/issues/1028)
- Fix issue modal on a reuse:
  [#1026](https://github.com/opendatateam/udata/issues/1026)
- Fix sort by date on admin users list:
  [#1029](https://github.com/opendatateam/udata/issues/1029)
- Improve the `purge` command
  [#1039](https://github.com/opendatateam/udata/pull/1039)
- Ensure search does not fail when a deleted object has not been
  unindexed yet
  [#1063](https://github.com/opendatateam/udata/issues/1063)
- Start using Celery queues to handle task priorities
  [#1067](https://github.com/opendatateam/udata/pull/1067)
- Updated translations

## 1.1.0 (2017-07-05)

### New features and improvements

- Added a [DCAT](https://www.w3.org/TR/vocab-dcat/) harvester
  and expose metadata as RDF/DCAT.
  [#966](https://github.com/opendatateam/udata/pull/966)
  See the dedicated documentions:

  - [RDF](https://udata.readthedocs.io/en/stable/rdf/)
  - [Harvesting](https://udata.readthedocs.io/en/stable/harvesting/)

- Images are now optimized and you can force rerendering using the `udata images render` command.
- Allowed files extensions are now configurable via the `ALLOWED_RESOURCES_EXTENSIONS` setting
  and both admin and API will have the same behavior
  [#833](https://github.com/opendatateam/udata/pull/833).
- Improve and fix notifications:
  [#928](https://github.com/opendatateam/udata/issues/928)

  - Changed notification style to toast
  - Fix notifications that weren't displayed on form submission
- Add a toggle indicator on dataset quality blocks that are collapsible
  [#915](https://github.com/opendatateam/udata/issues/915)
- Integrating latest versions of GeoZones and GeoLogos for territories.
  Especially using history of towns, counties and regions from GeoHisto.
  [#499](https://github.com/opendatateam/udata/issues/499)

### Breaking Changes

- Themes are now entrypoint-based [#829](https://github.com/opendatateam/udata/pull/829).
  There is also a new [theming documention](https://udata.readthedocs.io/en/stable/creating-theme/).
- Images placeholders are now entirely provided by themes
  [#707](https://github.com/opendatateam/udata/issues/707)
  [#1006](https://github.com/opendatateam/udata/issues/1006)
- Harvester declaration is now entrypoint-based
  [#1004](https://github.com/opendatateam/udata/pull/1004)

### Fixes

- Ensure URLs are stripped [#823](https://github.com/opendatateam/udata/pull/823)
- Lot of fixes and improvements on Harvest admin UI
  [#817](https://github.com/opendatateam/udata/pull/817):

  - harvester edition fixed (and missing API added)
  - harvester deletion fixed
  - harvester listing is now paginated
  - more detailed harvesters widgets
  - ensure harvest source are owned by a user or an organization, not both [migration]

- Pure Vue.js search facets
  [#880](https://github.com/opendatateam/udata/pull/880).
  Improve and fix the datepicker:

  - Proper sizing and positionning in dropdowns
  - Fix initial value not being displayed
  - Make it usable on keyboard
  - Allows to define `min` and `max` values to disable some dates
  - Keyboard input is reflected into the calendar
    [#615](https://github.com/opendatateam/udata/issues/615)
- Disable `next` button when no file has been uploaded
  [#930](https://github.com/opendatateam/udata/issues/930)
- Fix badges notification mails
  [#894](https://github.com/opendatateam/udata/issues/894)
- Fix the `udata search reindex` command
  [#1009](https://github.com/opendatateam/udata/issues/1009)
- Reindex datasets when their parent organization is purged
  [#1008](https://github.com/opendatateam/udata/issues/1008)

### Miscellaneous / Internal

- Upgrade to Flask-Mongoengine 0.9.3, Flask-WTF 0.14.2, mongoengine 0.13.0.
  [#812](https://github.com/opendatateam/udata/pull/812)
  [#871](https://github.com/opendatateam/udata/pull/871)
  [#903](https://github.com/opendatateam/udata/pull/903)
- Upgrade to Flask-Login 0.4.0 and switch from Flask-Security to the latest
  [Flask-Security-Fork](https://pypi.org/project/Flask-Security-Fork)
  [#813](https://github.com/opendatateam/udata/pull/813)
- Migrated remaining widgets to Vue.js [#828](https://github.com/opendatateam/udata/pull/828):

  - bug fixes on migrated widgets (Issues button/modal, integrate popover, coverage map)
  - more coherent JS environment for developpers
  - lighter assets
  - drop Handlebars dependency

- bleach and html5lib have been updated leading to more secure html/markdown cleanup
  and [better performances](http://bluesock.org/~willkg/blog/dev/bleach_2_0.html)
  [#838](https://github.com/opendatateam/udata/pull/838)
- Drop `jquery-slimscroll` and fix admin menu scrolling
  [#851](https://github.com/opendatateam/udata/pull/851)
- drop jquery.dotdotdot for a lighter css-only solution (less memory consumption)
  [#853](https://github.com/opendatateam/udata/pull/853)
- Lighter style [#869](https://github.com/opendatateam/udata/pull/869):

  - Drop glyphicons and use only Font-Awesome (more coherence, less fonts)
  - lighter bootstrap style by importing only what's needed
  - make use of bootstrap and admin-lte variables (easier for theming)
  - proper separation between front and admin style
- Drop `ExtractTextPlugin` on Vue components style:

  - faster (re)compilation time
  - resolves most compilation and missing style issues
    [#555](https://github.com/opendatateam/udata/issues/555)
    [#710](https://github.com/opendatateam/udata/issues/710)
  - allows use of hot components reloading.
- Pure Vue.js modals. Fix the default membership role. Added contribute modal.
  [#873](https://github.com/opendatateam/udata/pull/873)
- Easier Vue.js development/debugging:

  - Drop `Vue.config.replace = false`: compatible with Vue.js 1/2 and no more style guessing
    [#760](https://github.com/opendatateam/udata/pull/760)
  - `name` on all components: no more `Anonymous Component` in Vue debugger
  - No more `Fragments`
  - More ES6 everywhere
- Make metrics deactivable for tests
  [#905](https://github.com/opendatateam/udata/pull/905)

## 1.0.11 (2017-05-25)

- Fix presubmit form errors handling
  [#909](https://github.com/opendatateam/udata/pull/909)
- Fix producer sidebar image sizing
  [#913](https://github.com/opendatateam/udata/issues/913)
- Fix js `Model.save()` not updating in some cases
  [#910](https://github.com/opendatateam/udata/pull/910)

## 1.0.10 (2017-05-11)

- Fix bad stored (community) resources URLs [migration]
  [#882](https://github.com/opendatateam/udata/issues/882)
- Proper producer logo display on dataset pages
- Fix CKAN harvester empty notes and `metadata` file type handling
- Remove (temporary) badges metrics
  [#885](https://github.com/opendatateam/udata/issues/885)
- Test and fix topic search
  [#892](https://github.com/opendatateam/udata/pull/892)

## 1.0.9 (2017-04-23)

- Fix broken post view
  [#877](https://github.com/opendatateam/udata/pull/877)
- Fix new issue submission
  [#874](https://github.com/opendatateam/udata/issues/874)
- Display full images/logo/avatars URL in references too
  [#824](https://github.com/opendatateam/udata/issues/824)

## 1.0.8 (2017-04-14)

- Allow more headers in cors preflight headers
  [#857](https://github.com/opendatateam/udata/pull/857)
  [#860](https://github.com/opendatateam/udata/pull/860)
- Fix editorialization admin
  [#863](https://github.com/opendatateam/udata/pull/863)
- Fix missing completer images and ensure completion API is usable on a different domain
  [#864](https://github.com/opendatateam/udata/pull/864)

## 1.0.7 (2017-04-07)

- Fix display for zone completer existing values
  [#845](https://github.com/opendatateam/udata/issues/845)
- Proper badge display on dataset and organization page
  [#849](https://github.com/opendatateam/udata/issues/849)
- Remove useless `discussions` from views contexts.
  [#850](https://github.com/opendatateam/udata/pull/850)
- Fix the inline resource edit button not redirecting to admin
  [#852](https://github.com/opendatateam/udata/pull/852)
- Fix broken checksum component
  [#846](https://github.com/opendatateam/udata/issues/846)

## 1.0.6 (2017-04-01)

- Default values are properly displayed on dataset form
  [#745](https://github.com/opendatateam/udata/issues/745)
- Prevent a redirect on discussion fetch
  [#795](https://github.com/opendatateam/udata/issues/795)
- API exposes both original and biggest thumbnail for organization logo, reuse image and user avatar
  [#824](https://github.com/opendatateam/udata/issues/824)
- Restore the broken URL check feature
  [#840](https://github.com/opendatateam/udata/issues/840)
- Temporarily ignore INSPIRE in ODS harvester
  [#837](https://github.com/opendatateam/udata/pull/837)
- Allow `X-API-KEY` and `X-Fields` in cors preflight headers
  [#841](https://github.com/opendatateam/udata/pull/841)

## 1.0.5 (2017-03-27)

- Fixes error display in forms [#830](https://github.com/opendatateam/udata/pull/830)
- Fixes date range picker dates validation [#830](https://github.com/opendatateam/udata/pull/830)
- Fix badges entries not showing in admin [#825](https://github.com/opendatateam/udata/pull/825)

## 1.0.4 (2017-03-01)

- Fix badges trying to use API too early
  [#799](https://github.com/opendatateam/udata/pull/799)
- Some minor tuning on generic references
  [#801](https://github.com/opendatateam/udata/pull/801)
- Cleanup factories
  [#808](https://github.com/opendatateam/udata/pull/808)
- Fix user default metrics not being set [migration]
  [#809](https://github.com/opendatateam/udata/pull/809)
- Fix metric update after transfer
  [#810](https://github.com/opendatateam/udata/pull/810)
- Improve spatial completion ponderation (spatial zones reindexation required)
  [#811](https://github.com/opendatateam/udata/pull/811)

## 1.0.3 (2017-02-21)

- Fix JavaScript locales handling [#786](https://github.com/opendatateam/udata/pull/786)
- Optimize images sizes for territory placeholders [#788](https://github.com/opendatateam/udata/issues/788)
- Restore placeholders in search suggestions, fix [#790](https://github.com/opendatateam/udata/issues/790)
- Fix share popover in production build [#793](https://github.com/opendatateam/udata/pull/793)

## 1.0.2 (2017-02-20)

- Fix assets packaging for production [#763](https://github.com/opendatateam/udata/pull/763) [#765](https://github.com/opendatateam/udata/pull/765)
- Transform `udata_version` jinja global into a reusable (by themes) `package_version` [#768](https://github.com/opendatateam/udata/pull/768)
- Ensure topics datasets and reuses can display event with a topic parameter [#769](https://github.com/opendatateam/udata/pull/769)
- Raise a `400 Bad Request` when a bad `class` attribute is provided to the API
  (for entry point not using forms). [#772](https://github.com/opendatateam/udata/issues/772)
- Fix datasets with spatial coverage not being indexed [#778](https://github.com/opendatateam/udata/issues/778)
- Ensure theme assets cache is versioned (and flushed when necessary)
  [#781](https://github.com/opendatateam/udata/pull/781)
- Raise maximum tag length to 96 in order to at least support
  [official INSPIRE tags](http://inspire.ec.europa.eu/theme)
  [#782](https://github.com/opendatateam/udata/pull/782)
- Properly raise 400 error on transfer API in case of bad subject or recipient
  [#784](https://github.com/opendatateam/udata/pull/784)
- Fix broken OEmbed rendering [#783](https://github.com/opendatateam/udata/issues/783)
- Improve crawlers behavior by adding some `meta[name=robots]` on pages requiring it
  [#777](https://github.com/opendatateam/udata/pull/777)

## 1.0.1 (2017-02-16)

- Pin PyMongo version (only compatible with PyMongo 3+)

## 1.0.0 (2017-02-16)

### Breaking Changes

* 2016-05-11: Upgrade of ElasticSearch from 1.7 to 2.3 [#449](https://github.com/opendatateam/udata/pull/449)

You have to re-initialize the index from scratch, not just use the `reindex` command given that ElasticSearch 2+ doesn't provide a way to [delete mappings](https://www.elastic.co/guide/en/elasticsearch/reference/current/indices-delete-mapping.html) anymore. The command is `udata search init` and may take some time given the amount of data you are dealing with.

* 2017-01-18: User search and listing has been removed (privacy concern)

### New & Improved

* 2017-01-06: Add some dataset ponderation factor: temporal coverage, spatial coverage,
  certified provenance and more weight for featured ones. Need reindexation to be taken into account.

* 2016-12-20: Use all the [Dublin Core Frequencies](http://dublincore.org/groups/collections/frequency/)
  plus some extra frequencies.

* 2016-12-01: Add the possibility for a user to delete its account in the admin interface

In some configurations, this feature should be deactivated, typically when
there is an SSO in front of udata which may cause some inconsistencies. In
that case, the configuration parameter DELETE_ME should be set to False (True
by default).

* 2016-05-12: Add fields masks to reduce API payloads [#451](https://github.com/opendatateam/udata/pull/451)

The addition of [fields masks](http://flask-restplus.readthedocs.io/en/stable/mask.html) in Flask-RESTPlus allows us to reduce the retrieved payload within the admin — especially for datasets — and results in a performances boost.

### Fixes

* 2016-11-29: Mark active users as confirmed [#619](https://github.com/opendatateam/udata/pull/618)
* 2016-11-28: Merge duplicate users [#617](https://github.com/opendatateam/udata/pull/617)
  (A reindexation is necessary after this migration)

### Deprecation

Theses are deprecated and support will be removed in some feature release.
See [Deprecation Policy](https://udata.readthedocs.io/en/stable/versioning/#deprecation-policy).

* Theses frequencies are deprecated for their Dublin Core counter part:
    * `fortnighly` ⇨ `biweekly`
    * `biannual` ⇨ `semiannual`
    * `realtime` ⇨ `continuous`


## 0.9.0 (2017-01-10)

- First published version<|MERGE_RESOLUTION|>--- conflicted
+++ resolved
@@ -14,13 +14,8 @@
 - Remove old file when updating resources and community resources from API [#2548](https://github.com/opendatateam/udata/pull/2548)
 - Sortable.js upgrade to fix an issue in udata's editorial page when reordering featured datasets [#2550](https://github.com/opendatateam/udata/pull/2550)
 - Password rotation mechanism [#2551](https://github.com/opendatateam/udata/pull/2551):
-<<<<<<< HEAD
-  - Date fields 'password_rotation_demanded' and 'password_rotation_performed' added to user model.
-  - Override Flask-Security's lofin and reset password forms to implement the password rotation checks.
-=======
-  - Datetime fields `password_rotation_demand` and `password_rotation_performed` added to user model.
+  - Datetime fields `password_rotation_demanded` and `password_rotation_performed` added to user model.
   - Override Flask-Security's login and reset password forms to implement the password rotation checks.
->>>>>>> 98acf958
 
 ## 2.3.0 (2020-09-29)
 
