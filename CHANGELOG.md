# Changelog

## Current (in progress)

<<<<<<< HEAD
- Bump chartjs version to 2.x [1318](https://github.com/opendatateam/udata/pull/1318)
=======
- Sanitize mdstrip [#1351](https://github.com/opendatateam/udata/pull/1351)
>>>>>>> 98e13c75

## 1.2.6 (2018-01-04)

- Fix wrongly timed notification on dataset creation with misformed tags [#1332](https://github.com/opendatateam/udata/pull/1332)
- Fix topic creation [#1333](https://github.com/opendatateam/udata/pull/1333)
- Add a `udata worker status` command to list pending tasks.[breaking] The `udata worker` command is replaced by `udata worker start`. [#1324](https://github.com/opendatateam/udata/pull/1324)
- Prevent crawlers from indexing spammy datasets, reuses and organizations [#1334](https://github.com/opendatateam/udata/pull/1334) [#1335](https://github.com/opendatateam/udata/pull/1335)
- Ensure Swagger.js properly set jQuery.ajax contentType parameter (and so data is properly serialized) [#1126](https://github.com/opendatateam/udata/issues/1126)
- Allows theme to easily access the `owner_avatar_url` template filter [#1336](https://github.com/opendatateam/udata/pull/1336)

## 1.2.5 (2017-12-14)

- Fix misused hand cursor over the spatial coverage map in dataset admin [#1296](https://github.com/opendatateam/udata/pull/1296)
- Fix broken post edit page [#1295](https://github.com/opendatateam/udata/pull/1295)
- Display date of comments in dataset discussions [#1283](https://github.com/opendatateam/udata/pull/1283)
- Prevent `reindex` command from failing on a specific object and log error instead. [#1293](https://github.com/opendatateam/udata/pull/1293)
- Position the community resource link icon correctly [#1298](https://github.com/opendatateam/udata/pull/1298)
- Add a sort option to query of list of posts in API [#1301](https://github.com/opendatateam/udata/pull/1301)
- Import dropdown behavior from `udata-gouvfr` and fix hidden submenus on mobile [#1297](https://github.com/opendatateam/udata/pull/1297)
- show message for emtpy dataset search [#1044](https://github.com/opendatateam/udata/pull/1284)

## 1.2.4 (2017-12-06)

- Fix flask_security celery tasks context [#1249](https://github.com/opendatateam/udata/pull/1249)
- Fix `dataset.quality` handling when no format filled [#1265](https://github.com/opendatateam/udata/pull/1265)
- Ignore celery tasks results except for tasks which require it and lower the default results expiration to 6 hours [#1281](https://github.com/opendatateam/udata/pull/1281)
- Import community resource avatar style from udata-gouvfr [#1288](https://github.com/opendatateam/udata/pull/1288)
- Terms are now handled from markdown and customizable with the `SITE_TERMS_LOCATION` setting. [#1285](https://github.com/opendatateam/udata/pull/1285)
- Deeplink to resource [#1289](https://github.com/opendatateam/udata/pull/1289)

## 1.2.3 (2017-10-27)

- Check only the uncollapsed resources at first on dataset view [#1246](https://github.com/opendatateam/udata/pull/1246)

## 1.2.2 (2017-10-26)

- Fixes on the `search index command` [#1245](https://github.com/opendatateam/udata/pull/1245)

## 1.2.1 (2017-10-26)

- Introduce `udata search index` commmand to replace both deprecated `udata search init` and `udata search reindex` commands. They will be removed in udata 1.4. [#1233](https://github.com/opendatateam/udata/pull/1233)
- Rollback oauthlib from 2.0.5 to 2.0.2, pending a permanent solution [#1237](https://github.com/opendatateam/udata/pull/1237)
- Get cached linkchecker result before hitting API [#1235](https://github.com/opendatateam/udata/pull/1235)
- Cleanup resources checksum (migration) [#1239](https://github.com/opendatateam/udata/pull/1239)
- Show check results in resource modal [#1242](https://github.com/opendatateam/udata/pull/1242)
- Cache avatar rendering [#1243](https://github.com/opendatateam/udata/pull/1243)

## 1.2.0 (2017-10-20)

### New features and big improvements

- Expose harvester scheduling through the API and the admin interface [#1123](https://github.com/opendatateam/udata/pull/1123)
- Added a `udata info` command for diagnostic purpose [#1179](https://github.com/opendatateam/udata/pull/1179)
- Switch from static theme avatars/placeholders to [identicons](https://en.wikipedia.org/wiki/Identicon) for readability (mostly on discussions) [#1193](https://github.com/opendatateam/udata/pull/1193)
- Move croquemort features to a generic link checker architecture [#1110](https://github.com/opendatateam/udata/pull/1110)
- CKAN and OpenDataSoft backends are now optionnal separate udata extensions [#1213](https://github.com/opendatateam/udata/pull/1213)
- Better search autocomplete [#1222](https://github.com/opendatateam/udata/pull/1222)
- Big post improvements (discussions support, navigation, fixes...) [#1224](https://github.com/opendatateam/udata/pull/1224)

### Breaking changes

- Upgrade to Celery 4.1.0. All celery parameters should be updated. (See [Celery options documentation](https://udata.readthedocs.io/en/stable/adapting-settings/#celery-options) [#1150](https://github.com/opendatateam/udata/pull/1050)
- Switch to [Crowdin](https://crowdin.com) to manage translations [#1171](https://github.com/opendatateam/udata/pull/1171)
- Switch to `Flask-Security`. `Flask-Security-Fork` should be uninstalled before installing the new requirements [#958](https://github.com/opendatateam/udata/pull/958)

### Miscellaneous changes and fixes

- Display organization metrics in the organization page tab labels [#1022](https://github.com/opendatateam/udata/pull/1022)
- Organization dashboard page has been merged into the main organization page [#1023](https://github.com/opendatateam/udata/pull/1023)
- Fix an issue causing a loss of data input at the global search input level [#1019](https://github.com/opendatateam/udata/pull/1019)
- Fixes a lot of encoding issues [#1146](https://github.com/opendatateam/udata/pull/1146)
- Add `.ttl` and `.n3` as supported file extensions [#1183](https://github.com/opendatateam/udata/pull/1183)
- Improve logging for adhoc scripts [#1184](https://github.com/opendatateam/udata/pull/1184)
- Improve URLs validation (support new tlds, unicode URLs...) [#1182](https://github.com/opendatateam/udata/pull/1182)
- Properly serialize empty geometries for zones missing it and prevent leaflet crash on invalid bounds [#1188](https://github.com/opendatateam/udata/pull/1188)
- Start validating some configuration parameters [#1197](https://github.com/opendatateam/udata/pull/1197)
- Remove resources without title or url [migration] [#1200](https://github.com/opendatateam/udata/pull/1200)
- Improve harvesting licenses detection [#1203](https://github.com/opendatateam/udata/pull/1203)
- Added missing delete post and topic admin actions [#1202](https://github.com/opendatateam/udata/pull/1202)
- Fix the scroll to a discussion sub-thread [#1206](https://github.com/opendatateam/udata/pull/1206)
- Fix duplication in discussions [migration] [#1209](https://github.com/opendatateam/udata/pull/1209)
- Display that a discussion has been closed [#1216](https://github.com/opendatateam/udata/pull/1216)
- Explicit dataset search reuse facet context (only known reuses) [#1219](https://github.com/opendatateam/udata/pull/1219)
- Optimize indexation a little bit [#1215](https://github.com/opendatateam/udata/pull/1215)
- Fix some reversed temporal coverage [migration] [#1214](https://github.com/opendatateam/udata/pull/1214)


## 1.1.8 (2017-09-28)

- Display membership modal actions buttons for site administrators and on membership display. [#1176](https://github.com/opendatateam/udata/pull/1176)
- Fix organization avatar in admin profile [#1175](https://github.com/opendatateam/udata/issues/1175)

## 1.1.7 (2017-09-25)

- Prevent a random territory from being displayed when query doesn't match [#1124](https://github.com/opendatateam/udata/pull/1124)
- Display avatar when the community resource owner is an organization [#1125](https://github.com/opendatateam/udata/pull/1125)
- Refactor the "publish as" screen to make it more obvious that an user is publishing under its own name [#1122](https://github.com/opendatateam/udata/pull/1122)
- Make the "find your organization" screen cards clickable (send to the organization page) [#1129](https://github.com/opendatateam/udata/pull/1129)
- Fix "Center the full picture" on user avatar upload [#1130](https://github.com/opendatateam/udata/issues/1130)
- Hide issue modal forbidden actions [#1128](https://github.com/opendatateam/udata/pull/1128)
- Ensure spatial coverage zones are resolved when submitted from the API or when querying oembed API. [#1140](https://github.com/opendatateam/udata/pull/1140)
- Prevent user metrics computation when the object owner is an organization (and vice versa) [#1152](https://github.com/opendatateam/udata/pull/1152)

## 1.1.6 (2017-09-11)

- Fix CircleCI automated publication on release tags
  [#1120](https://github.com/opendatateam/udata/pull/1120)

## 1.1.5 (2017-09-11)

- Fix the organization members grid in admin
  [#934](https://github.com/opendatateam/udata/issues/934)
- Fix and tune harvest admin loading state and payload size
  [#1113](https://github.com/opendatateam/udata/issues/1113)
- Automatically schedule validated harvesters and allow to (re)schedule them
  [#1114](https://github.com/opendatateam/udata/pull/1114)
- Raise the minimum `raven` version to ensure sentry is filtering legit HTTP exceptions
  [#774](https://github.com/opendatateam/udata/issues/774)
- Pin GeoJSON version to avoid breaking changes
  [#1118](https://github.com/opendatateam/udata/pull/1118)
- Deduplicate organization members
  [#1111](https://github.com/opendatateam/udata/issues/1111)

## 1.1.4 (2017-09-05)

- Fix packaging

## 1.1.3 (2017-09-05)

- Make the spatial search levels exclusion list configurable through `SPATIAL_SEARCH_EXCLUDE_LEVELS`.
  [#1101](https://github.com/opendatateam/udata/pull/1101)
- Fix facets labelizer with html handling
  [#1102](https://github.com/opendatateam/udata/issues/1102)
- Ensure territories pages have image defined in metadatas
  [#1103](https://github.com/opendatateam/udata/issues/1103)
- Strip tags in autocomplete results
  [#1104](https://github.com/opendatateam/udata/pull/1104)
- Transmit link checker status to frontend
  [#1048](https://github.com/opendatateam/udata/issues/1048)
- Remove plus signs from search query
  [#1048](https://github.com/opendatateam/udata/issues/987)

## 1.1.2 (2017-09-04)

- Handle territory URLs generation without validity
  [#1068](https://github.com/opendatateam/udata/issues/1068)
- Added a contact button to trigger discussions
  [#1076](https://github.com/opendatateam/udata/pull/1076)
- Improve harvest error handling
  [#1078](https://github.com/opendatateam/udata/pull/1078)
- Improve elasticsearch configurability
  [#1096](https://github.com/opendatateam/udata/pull/1096)
- Lots of fixes admin files upload
  [1094](https://github.com/opendatateam/udata/pull/1094)
- Prevent the "Bad request error" happening on search but only on some servers
  [#1097](https://github.com/opendatateam/udata/pull/1097)
- Migrate spatial granularities to new identifiers
- Migrate remaining legacy spatial identifiers
  [#1080](https://github.com/opendatateam/udata/pull/1080)
- Fix the discussion API documention
  [#1093](https://github.com/opendatateam/udata/pull/1093)

## 1.1.1 (2017-07-31)

- Fix an issue preventing reuse edition:
  [#1027](https://github.com/opendatateam/udata/issues/1027)
- Fix an issue preventing user display and edit in admin:
  [#1030](https://github.com/opendatateam/udata/issues/1030)
- Fix an error when a membership request is accepted:
  [#1028](https://github.com/opendatateam/udata/issues/1028)
- Fix issue modal on a reuse:
  [#1026](https://github.com/opendatateam/udata/issues/1026)
- Fix sort by date on admin users list:
  [#1029](https://github.com/opendatateam/udata/issues/1029)
- Improve the `purge` command
  [#1039](https://github.com/opendatateam/udata/pull/1039)
- Ensure search does not fail when a deleted object has not been
  unindexed yet
  [#1063](https://github.com/opendatateam/udata/issues/1063)
- Start using Celery queues to handle task priorities
  [#1067](https://github.com/opendatateam/udata/pull/1067)
- Updated translations

## 1.1.0 (2017-07-05)

### New features and improvements

- Added a [DCAT](https://www.w3.org/TR/vocab-dcat/) harvester
  and expose metadata as RDF/DCAT.
  [#966](https://github.com/opendatateam/udata/pull/966)
  See the dedicated documentions:

  - [RDF](https://udata.readthedocs.io/en/stable/rdf/)
  - [Harvesting](https://udata.readthedocs.io/en/stable/harvesting/)

- Images are now optimized and you can force rerendering using the `udata images render` command.
- Allowed files extensions are now configurable via the `ALLOWED_RESOURCES_EXTENSIONS` setting
  and both admin and API will have the same behavior
  [#833](https://github.com/opendatateam/udata/pull/833).
- Improve and fix notifications:
  [#928](https://github.com/opendatateam/udata/issues/928)

  - Changed notification style to toast
  - Fix notifications that weren't displayed on form submission
- Add a toggle indicator on dataset quality blocks that are collapsible
  [#915](https://github.com/opendatateam/udata/issues/915)
- Integrating latest versions of GeoZones and GeoLogos for territories.
  Especially using history of towns, counties and regions from GeoHisto.
  [#499](https://github.com/opendatateam/udata/issues/499)

### Breaking Changes

- Themes are now entrypoint-based [#829](https://github.com/opendatateam/udata/pull/829).
  There is also a new [theming documention](https://udata.readthedocs.io/en/stable/creating-theme/).
- Images placeholders are now entirely provided by themes
  [#707](https://github.com/opendatateam/udata/issues/707)
  [#1006](https://github.com/opendatateam/udata/issues/1006)
- Harvester declaration is now entrypoint-based
  [#1004](https://github.com/opendatateam/udata/pull/1004)

### Fixes

- Ensure URLs are stripped [#823](https://github.com/opendatateam/udata/pull/823)
- Lot of fixes and improvements on Harvest admin UI
  [#817](https://github.com/opendatateam/udata/pull/817):

  - harvester edition fixed (and missing API added)
  - harvester deletion fixed
  - harvester listing is now paginated
  - more detailed harvesters widgets
  - ensure harvest source are owned by a user or an organization, not both [migration]

- Pure Vue.js search facets
  [#880](https://github.com/opendatateam/udata/pull/880).
  Improve and fix the datepicker:

  - Proper sizing and positionning in dropdowns
  - Fix initial value not being displayed
  - Make it usable on keyboard
  - Allows to define `min` and `max` values to disable some dates
  - Keyboard input is reflected into the calendar
    [#615](https://github.com/opendatateam/udata/issues/615)
- Disable `next` button when no file has been uploaded
  [#930](https://github.com/opendatateam/udata/issues/930)
- Fix badges notification mails
  [#894](https://github.com/opendatateam/udata/issues/894)
- Fix the `udata search reindex` command
  [#1009](https://github.com/opendatateam/udata/issues/1009)
- Reindex datasets when their parent organization is purged
  [#1008](https://github.com/opendatateam/udata/issues/1008)

### Miscellaneous / Internal

- Upgrade to Flask-Mongoengine 0.9.3, Flask-WTF 0.14.2, mongoengine 0.13.0.
  [#812](https://github.com/opendatateam/udata/pull/812)
  [#871](https://github.com/opendatateam/udata/pull/871)
  [#903](https://github.com/opendatateam/udata/pull/903)
- Upgrade to Flask-Login 0.4.0 and switch from Flask-Security to the latest
  [Flask-Security-Fork](https://pypi.python.org/pypi/Flask-Security-Fork)
  [#813](https://github.com/opendatateam/udata/pull/813)
- Migrated remaining widgets to Vue.js [#828](https://github.com/opendatateam/udata/pull/828):

  - bug fixes on migrated widgets (Issues button/modal, integrate popover, coverage map)
  - more coherent JS environment for developpers
  - lighter assets
  - drop Handlebars dependency

- bleach and html5lib have been updated leading to more secure html/markdown cleanup
  and [better performances](http://bluesock.org/~willkg/blog/dev/bleach_2_0.html)
  [#838](https://github.com/opendatateam/udata/pull/838)
- Drop `jquery-slimscroll` and fix admin menu scrolling
  [#851](https://github.com/opendatateam/udata/pull/851)
- drop jquery.dotdotdot for a lighter css-only solution (less memory consumption)
  [#853](https://github.com/opendatateam/udata/pull/853)
- Lighter style [#869](https://github.com/opendatateam/udata/pull/869):

  - Drop glyphicons and use only Font-Awesome (more coherence, less fonts)
  - lighter bootstrap style by importing only what's needed
  - make use of bootstrap and admin-lte variables (easier for theming)
  - proper separation between front and admin style
- Drop `ExtractTextPlugin` on Vue components style:

  - faster (re)compilation time
  - resolves most compilation and missing style issues
    [#555](https://github.com/opendatateam/udata/issues/555)
    [#710](https://github.com/opendatateam/udata/issues/710)
  - allows use of hot components reloading.
- Pure Vue.js modals. Fix the default membership role. Added contribute modal.
  [#873](https://github.com/opendatateam/udata/pull/873)
- Easier Vue.js development/debugging:

  - Drop `Vue.config.replace = false`: compatible with Vue.js 1/2 and no more style guessing
    [#760](https://github.com/opendatateam/udata/pull/760)
  - `name` on all components: no more `Anonymous Component` in Vue debugger
  - No more `Fragments`
  - More ES6 everywhere
- Make metrics deactivable for tests
  [#905](https://github.com/opendatateam/udata/pull/905)

## 1.0.11 (2017-05-25)

- Fix presubmit form errors handling
  [#909](https://github.com/opendatateam/udata/pull/909)
- Fix producer sidebar image sizing
  [#913](https://github.com/opendatateam/udata/issues/913)
- Fix js `Model.save()` not updating in some cases
  [#910](https://github.com/opendatateam/udata/pull/910)

## 1.0.10 (2017-05-11)

- Fix bad stored (community) resources URLs [migration]
  [#882](https://github.com/opendatateam/udata/issues/882)
- Proper producer logo display on dataset pages
- Fix CKAN harvester empty notes and `metadata` file type handling
- Remove (temporary) badges metrics
  [#885](https://github.com/opendatateam/udata/issues/885)
- Test and fix topic search
  [#892](https://github.com/opendatateam/udata/pull/892)

## 1.0.9 (2017-04-23)

- Fix broken post view
  [#877](https://github.com/opendatateam/udata/pull/877)
- Fix new issue submission
  [#874](https://github.com/opendatateam/udata/issues/874)
- Display full images/logo/avatars URL in references too
  [#824](https://github.com/opendatateam/udata/issues/824)

## 1.0.8 (2017-04-14)

- Allow more headers in cors preflight headers
  [#857](https://github.com/opendatateam/udata/pull/857)
  [#860](https://github.com/opendatateam/udata/pull/860)
- Fix editorialization admin
  [#863](https://github.com/opendatateam/udata/pull/863)
- Fix missing completer images and ensure completion API is usable on a different domain
  [#864](https://github.com/opendatateam/udata/pull/864)

## 1.0.7 (2017-04-07)

- Fix display for zone completer existing values
  [#845](https://github.com/opendatateam/udata/issues/845)
- Proper badge display on dataset and organization page
  [#849](https://github.com/opendatateam/udata/issues/849)
- Remove useless `discussions` from views contexts.
  [#850](https://github.com/opendatateam/udata/pull/850)
- Fix the inline resource edit button not redirecting to admin
  [#852](https://github.com/opendatateam/udata/pull/852)
- Fix broken checksum component
  [#846](https://github.com/opendatateam/udata/issues/846)

## 1.0.6 (2017-04-01)

- Default values are properly displayed on dataset form
  [#745](https://github.com/opendatateam/udata/issues/745)
- Prevent a redirect on discussion fetch
  [#795](https://github.com/opendatateam/udata/issues/795)
- API exposes both original and biggest thumbnail for organization logo, reuse image and user avatar
  [#824](https://github.com/opendatateam/udata/issues/824)
- Restore the broken URL check feature
  [#840](https://github.com/opendatateam/udata/issues/840)
- Temporarily ignore INSPIRE in ODS harvester
  [#837](https://github.com/opendatateam/udata/pull/837)
- Allow `X-API-KEY` and `X-Fields` in cors preflight headers
  [#841](https://github.com/opendatateam/udata/pull/841)

## 1.0.5 (2017-03-27)

- Fixes error display in forms [#830](https://github.com/opendatateam/udata/pull/830)
- Fixes date range picker dates validation [#830](https://github.com/opendatateam/udata/pull/830)
- Fix badges entries not showing in admin [#825](https://github.com/opendatateam/udata/pull/825)

## 1.0.4 (2017-03-01)

- Fix badges trying to use API too early
  [#799](https://github.com/opendatateam/udata/pull/799)
- Some minor tuning on generic references
  [#801](https://github.com/opendatateam/udata/pull/801)
- Cleanup factories
  [#808](https://github.com/opendatateam/udata/pull/808)
- Fix user default metrics not being set [migration]
  [#809](https://github.com/opendatateam/udata/pull/809)
- Fix metric update after transfer
  [#810](https://github.com/opendatateam/udata/pull/810)
- Improve spatial completion ponderation (spatial zones reindexation required)
  [#811](https://github.com/opendatateam/udata/pull/811)

## 1.0.3 (2017-02-21)

- Fix JavaScript locales handling [#786](https://github.com/opendatateam/udata/pull/786)
- Optimize images sizes for territory placeholders [#788](https://github.com/opendatateam/udata/issues/788)
- Restore placeholders in search suggestions, fix [#790](https://github.com/opendatateam/udata/issues/790)
- Fix share popover in production build [#793](https://github.com/opendatateam/udata/pull/793)

## 1.0.2 (2017-02-20)

- Fix assets packaging for production [#763](https://github.com/opendatateam/udata/pull/763) [#765](https://github.com/opendatateam/udata/pull/765)
- Transform `udata_version` jinja global into a reusable (by themes) `package_version` [#768](https://github.com/opendatateam/udata/pull/768)
- Ensure topics datasets and reuses can display event with a topic parameter [#769](https://github.com/opendatateam/udata/pull/769)
- Raise a `400 Bad Request` when a bad `class` attribute is provided to the API
  (for entry point not using forms). [#772](https://github.com/opendatateam/udata/issues/772)
- Fix datasets with spatial coverage not being indexed [#778](https://github.com/opendatateam/udata/issues/778)
- Ensure theme assets cache is versionned (and flushed when necessary)
  [#781](https://github.com/opendatateam/udata/pull/781)
- Raise maximum tag length to 96 in order to at least support
  [official INSPIRE tags](http://inspire.ec.europa.eu/theme)
  [#782](https://github.com/opendatateam/udata/pull/782)
- Properly raise 400 error on transfer API in case of bad subject or recipient
  [#784](https://github.com/opendatateam/udata/pull/784)
- Fix broken OEmbed rendering [#783](https://github.com/opendatateam/udata/issues/783)
- Improve crawlers behavior by adding some `meta[name=robots]` on pages requiring it
  [#777](https://github.com/opendatateam/udata/pull/777)

## 1.0.1 (2017-02-16)

- Pin PyMongo version (only compatible with PyMongo 3+)

## 1.0.0 (2017-02-16)

### Breaking Changes

* 2016-05-11: Upgrade of ElasticSearch from 1.7 to 2.3 [#449](https://github.com/opendatateam/udata/pull/449)

You have to re-initialize the index from scratch, not just use the `reindex` command given that ElasticSearch 2+ doesn't provide a way to [delete mappings](https://www.elastic.co/guide/en/elasticsearch/reference/current/indices-delete-mapping.html) anymore. The command is `udata search init` and may take some time given the amount of data you are dealing with.

* 2017-01-18: User search and listing has been removed (privacy concern)

### New & Improved

* 2017-01-06: Add some dataset ponderation factor: temporal coverage, spatial coverage,
  certified provenance and more weight for featured ones. Need reindexation to be taken into account.

* 2016-12-20: Use all the [Dublin Core Frequencies](http://dublincore.org/groups/collections/frequency/)
  plus some extra frequencies.

* 2016-12-01: Add the possibility for a user to delete its account in the admin interface

In some configurations, this feature should be deactivated, typically when
there is an SSO in front of udata which may cause some inconsistencies. In
that case, the configuration parameter DELETE_ME should be set to False (True
by default).

* 2016-05-12: Add fields masks to reduce API payloads [#451](https://github.com/opendatateam/udata/pull/451)

The addition of [fields masks](http://flask-restplus.readthedocs.io/en/stable/mask.html) in Flask-RESTPlus allows us to reduce the retrieved payload within the admin — especially for datasets — and results in a performances boost.

### Fixes

* 2016-11-29: Mark active users as confirmed [#619](https://github.com/opendatateam/udata/pull/618)
* 2016-11-28: Merge duplicate users [#617](https://github.com/opendatateam/udata/pull/617)
  (A reindexation is necessary after this migration)

### Deprecation

Theses are deprecated and support will be removed in some feature release.
See [Deprecation Policy](https://udata.readthedocs.io/en/stable/versionning/#deprecation-policy).

* Theses frequencies are deprecated for their Dublin Core counter part:
    * `fortnighly` ⇨ `biweekly`
    * `biannual` ⇨ `semiannual`
    * `realtime` ⇨ `continuous`


## 0.9.0 (2017-01-10)

- First published version<|MERGE_RESOLUTION|>--- conflicted
+++ resolved
@@ -2,11 +2,8 @@
 
 ## Current (in progress)
 
-<<<<<<< HEAD
 - Bump chartjs version to 2.x [1318](https://github.com/opendatateam/udata/pull/1318)
-=======
 - Sanitize mdstrip [#1351](https://github.com/opendatateam/udata/pull/1351)
->>>>>>> 98e13c75
 
 ## 1.2.6 (2018-01-04)
 
