--- conflicted
+++ resolved
@@ -2,11 +2,8 @@
 
 ## Current (in progress)
 
-<<<<<<< HEAD
 - Add search to posts [#3248](https://github.com/opendatateam/udata/pull/3248)
-=======
 - Add trailing slash to security routes [#3251](https://github.com/opendatateam/udata/pull/3251)
->>>>>>> 4b8fbb04
 
 ## 10.0.7 (2025-01-13)
 
