# Changelog

## Current (in progress)

- :warning: Resources and community resources creation API change [#2545](https://github.com/opendatateam/udata/pull/2545):
  - Remove the RESOURCES_FILE_ALLOWED_DOMAINS setting and mechanism.
  - The community resource's/resource's url could be set from the client side, even in the case of a hosted one, which is illogical.
    A hosted community resource's/resource's url should only be the sole responsibility of the backend.
  - Consequently, the POST endpoint of the community resources/resources API is only meant for the remote ones and the PUT endpoint of the community resources/resources API will take the existing resource's url to override the one sent by the client.
- Community resources changes [#2546](https://github.com/opendatateam/udata/pull/2546):
  - Dataset is now correctly set at community resource creation
  - Remove now useless job 'purge-orphan-community-resources'
<<<<<<< HEAD
- Remove old file when updating resources and community resources from API [#2548](https://github.com/opendatateam/udata/pull/2548)
=======
- Using the fs_filename logic when uploading a new resource on the data catalog.[#2547](https://github.com/opendatateam/udata/pull/2547)
>>>>>>> 6fc4039c

## 2.3.0 (2020-09-29)

- Plugin's translations are now correctly loaded [#2529](https://github.com/opendatateam/udata/pull/2529)
- Vine version is now pinned in requirements [#2532](https://github.com/opendatateam/udata/pull/2532)
- Fix reuses metrics [#2531](https://github.com/opendatateam/udata/pull/2531):
  - Reuses "datasets" metrics are now triggered correctly
  - New job to update the datasets "reuses" metrics: `update-datasets-reuses-metrics` to be scheduled
- Add a migration to set the reuses datasets metrics to the correct value [#2540](https://github.com/opendatateam/udata/pull/2540)
- Add a specific dataset's method for resource removal [#2534](https://github.com/opendatateam/udata/pull/2534)
- Flask-Security update [#2535](https://github.com/opendatateam/udata/pull/2535):
  - Switch to fork Flask-Security-Too
  - New settings to set the required password length and complexity
- Fix Flask-security sendmail overriding [#2536](https://github.com/opendatateam/udata/pull/2536)
- Add a custom password complexity checker to Flask-Security [#2537](https://github.com/opendatateam/udata/pull/2537)
- Change too short password error message [#2538](https://github.com/opendatateam/udata/pull/2538)

## 2.2.1 (2020-08-25)

- Some fixes for the static files deletion [#2526](https://github.com/opendatateam/udata/pull/2526):
  - New static files migration replacing the older one:
    - The migration now uses FS_URL.
    - Fixed the fs_filename string formating.
    - Now checks the community ressource's URLs too.
  - Removing the deletion script link in the CHANGELOG previous entry.
- Add a schema facet to the dataset search 🚧 requires datasets reindexation [#2523](https://github.com/opendatateam/udata/pull/2523)

## 2.2.0 (2020-08-05)

- CORS are now handled by Flask-CORS instead of Flask-RestPlus[#2485](https://github.com/opendatateam/udata/pull/2485)
- Oauth changes [#2510](https://github.com/opendatateam/udata/pull/2510):
  - Authorization code Grant now support PKCE flow
  - New command to create an OAuth client
  - :warning: Implicit grant is no longer supported
- :warning: Deletion workflow changes [#2488](https://github.com/opendatateam/udata/pull/2488):
  - Deleting a resource now triggers the deletion of the corresponding static file
  - Deleting a dataset now triggers the deletion of the corresponding resources (including community resources) and their static files
  - Adding a celery job `purge-orphan-community-resources` to remove community resources not linked to a dataset. This should be scheduled regularly.
  - Adding a migration file to populate resources fs_filename new field. Deleting the orphaned files is pretty deployment specific.
    A custom script should be writen in order to find and delete those files.
- Show traceback for migration errors [#2513](https://github.com/opendatateam/udata/pull/2513)
- Add `schema` field to ressources. This field can be filled based on an external schema catalog [#2512](https://github.com/opendatateam/udata/pull/2512)
- Add 2 new template hooks: `base.modals` (base template) and `dataset.resource.card.extra-buttons` (dataset resource card) [#2514](https://github.com/opendatateam/udata/pull/2514)

## 2.1.3 (2020-06-29)

- Fix internal links in markdown when not starting w/ slash [#2500](https://github.com/opendatateam/udata/pull/2500)
- Fix JS error when uploading a resource in certain conditions [#2483](https://github.com/opendatateam/udata/pull/2483)

## 2.1.2 (2020-06-17)

- Decoded api key byte string [#2482](https://github.com/opendatateam/udata/pull/2482)
- Removed now useless metric fetching [#2482](https://github.com/opendatateam/udata/pull/2484)
- Fix bug in harvester's cron schedule [#2493](https://github.com/opendatateam/udata/pull/2493)
- Adding banner options in settings for a potential use in an udata's theme [#2492](https://github.com/opendatateam/udata/pull/2492)

## 2.1.1 (2020-06-16)

- Broken release, use 2.1.2

## 2.1.0 (2020-05-12)

### Breaking changes

- Full metrics refactoring [2459](https://github.com/opendatateam/udata/pull/2459):
  - Metric collection is now useless and will not be filled anymore, you can remove it or keep it for archival sake. It will not be automatically removed.
  - [udata-piwik](https://github.com/opendatateam/udata-piwik) now uses InfluxDB as a buffer for trafic data before injecting them into udata's models.
  - Most of celery's tasks related to metrics are removed, this should help performance-wise on a big instance.
  - Charts related to metrics are removed from admin and dashboard panel until we have accurate data to populate them.
  - Site's metrics computation are not triggered by signals anymore.
  - A specific celery job needs to be run periodically to compute site's metrics.

### New features

- Nothing yet

## 2.0.4 (2020-05-04)

- Fix export-csv command (py3 compat) [#2472](https://github.com/opendatateam/udata/pull/2472)

## 2.0.3 (2020-04-30)

- :warning: Security fix: fix XSS in markdown w/ length JS filter [#2471](https://github.com/opendatateam/udata/pull/2471)

## 2.0.2 (2020-04-07)

- :warning: Breaking change / security fix: disallow html tags in markdown-it (JS markdown rendering) [#2465](https://github.com/opendatateam/udata/pull/2465)

## 2.0.1 (2020-03-24)

- Allow images to be displayed in markdown by default [#2462](https://github.com/opendatateam/udata/pull/2462)
- Fix deleted user's authentication on backend side [#2460](https://github.com/opendatateam/udata/pull/2460)

## 2.0.0 (2020-03-11)

### Breaking changes

- Migration to Python 3.7 [#1766](https://github.com/opendatateam/udata/pull/1766)
- The new migration system ([#1956](https://github.com/opendatateam/udata/pull/1956)) uses a new python based format. Pre-2.0 migrations are not compatible so you might need to upgrade to the latest `udata` version `<2.0.0`, execute migrations and then upgrade to `udata` 2+.
- The targeted mongo version is now Mongo 3.6. Backward support is not guaranteed
- Deprecated celery tasks have been removed, please ensure all old-style tasks (pre 1.6.20) have been consumed before migrating [#2452](https://github.com/opendatateam/udata/pull/2452)

### New features

- New migration system [#1956](https://github.com/opendatateam/udata/pull/1956):
  - Use python based migrations instead of relying on mongo internal and deprecated `js_exec`
  - Handle rollback (optionnal)
  - Detailled history
- Template hooks generalization: allows to dynamically extend template with widgets and snippets from extensions. See [the dedicated documentation section](https://udata.readthedocs.io/en/stable/extending/#hooks) [#2323](https://github.com/opendatateam/udata/pull/2323)
- Markdown now supports [Github Flavored Markdown (GFM) specs](https://github.github.com/gfm/) (ie. the already supported [CommonMark specs](https://spec.commonmark.org) plus tables, strikethrough, autolinks support and predefined disallowed raw HTML) [#2341](https://github.com/opendatateam/udata/pull/2341)

## 1.6.20 (2020-01-21)

- New Crowdin translations [#2360](https://github.com/opendatateam/udata/pull/2360)
- Fix territory routing for @latest [#2447](https://github.com/opendatateam/udata/pull/2447)
- Refactor Celery: py2/py3 compatibility, use ids as payload [#2305](https://github.com/opendatateam/udata/pull/2305)
- Automatically archive dangling harvested datasets :warning: this is enabled by default [#2368](https://github.com/opendatateam/udata/pull/2368)
- Refactor celery tasks to avoid models/documents in the transport layer [#2305](https://github.com/opendatateam/udata/pull/2305)

## 1.6.19 (2020-01-06)

- `rel=nofollow` on remote source links [#2364](https://github.com/opendatateam/udata/pull/2364)
- Fix admin messages and fix user roles selector default value [#2365](https://github.com/opendatateam/udata/pull/2365)
- Fix new harvester's form tooltip showup [#2371](https://github.com/opendatateam/udata/pull/2371)
- Fix responsive design of search results [#2372](https://github.com/opendatateam/udata/pull/2372)
- Fix non-unique ids in datasets' comments [#2374](https://github.com/opendatateam/udata/pull/2374)
- Case insensitive license matching [#2378](https://github.com/opendatateam/udata/pull/2378)

## 1.6.18 (2019-12-13)

- Remove embedded API doc [#2343](https://github.com/opendatateam/udata/pull/2343) :warning: Breaking change, please customize `API_DOC_EXTERNAL_LINK` for your needs.
- Removed published date from community ressources [#2350](https://github.com/opendatateam/udata/pull/2350)
- Added new size for avatars in user's model (`udata images render` must be run in order to update the size of existing images) [#2353](https://github.com/opendatateam/udata/pull/2353)
- Fixed user's avatar change [#2351](https://github.com/opendatateam/udata/issues/2351)
- Removed dead code [#2355](https://github.com/opendatateam/udata/pull/2355)
- Resolved conflict between id and slug [#2356](https://github.com/opendatateam/udata/pull/2356)
- Fix next link in posts pagination [#2358](https://github.com/opendatateam/udata/pull/2358)
- Fix organization's members roles translation [#2359](https://github.com/opendatateam/udata/pull/2359)
## 1.6.17 (2019-10-28)

- Disallow URLs in first and last names [#2345](https://github.com/opendatateam/udata/pull/2345)

## 1.6.16 (2019-10-22)

- Prevent Google ranking spam attacks on reuse pages (`rel=nofollow` on reuse link) [#2320](https://github.com/opendatateam/udata/pull/2320)
- Display admin resources list actions only if user has permissions to edit [#2326](https://github.com/opendatateam/udata/pull/2326)
- Fix non-admin user not being able to change their profile picture [#2327](https://github.com/opendatateam/udata/pull/2327)

## 1.6.15 (2019-09-11)

- Style links in admin modals [#2292](https://github.com/opendatateam/udata/pull/2292)
- Add activity.key filter to activity.atom feed [#2293](https://github.com/opendatateam/udata/pull/2293)
- Allow `Authorization` as CORS header and OAuth minor fixes [#2298](https://github.com/opendatateam/udata/pull/2298)
- Set dataset.private to False by default (and fix stock) [#2307](https://github.com/opendatateam/udata/pull/2307)
- Fixes some inconsistencies between admin display (buttons, actions...) and real permissions [#2308](https://github.com/opendatateam/udata/pull/2308)


## 1.6.14 (2019-08-14)

- Cleanup `permitted_reuses` data (migration) [#2244](https://github.com/opendatateam/udata/pull/2244)
- Proper form errors handling on nested fields [#2246](https://github.com/opendatateam/udata/pull/2246)
- JS models load/save/update consistency (`loading` always `true` on query, always handle error, no more silent errors) [#2247](https://github.com/opendatateam/udata/pull/2247)
- Ensures that date ranges are always positive (ie. `start` < `end`) [#2253](https://github.com/opendatateam/udata/pull/2253)
- Enable completion on the "`MIME type`" resource form field (needs reindexing) [#2238](https://github.com/opendatateam/udata/pull/2238)
- Ensure oembed rendering errors are not hidden by default error handlers and have cors headers [#2254](https://github.com/opendatateam/udata/pull/2254)
- Handle dates before 1900 during indexing [#2256](https://github.com/opendatateam/udata/pull/2256)
- `spatial load` command is more resilient: make use of a temporary collection when `--drop` option is provided (avoid downtime during the load), in case of exception or keybord interrupt, temporary files and collections are cleaned up [#2261](https://github.com/opendatateam/udata/pull/2261)
- Configurable Elasticsearch timeouts. Introduce `ELASTICSEARCH_TIMEOUT` as default/read timeout and `ELASTICSEARCH_INDEX_TIMEOUT` as indexing/write timeout [#2265](https://github.com/opendatateam/udata/pull/2265)
- OEmbed support for organizations [#2273](https://github.com/opendatateam/udata/pull/2273)
- Extract search parameters as settings allowing fine tuning search without repackaging udata (see [the **Search configuration** documentation](https://udata.readthedocs.io/en/stable/adapting-settings/#search-configuration)) [#2275](https://github.com/opendatateam/udata/pull/2275)
- Prevent `DoesNotExist` error in activity API: silence the error for the consumer but log it (ie. visible in Sentry) [#2268](https://github.com/opendatateam/udata/pull/2268)
- Optimize CSV export generation memory wise [#2277](https://github.com/opendatateam/udata/pull/2277)

## 1.6.13 (2019-07-11)

- Rename og:image target :warning: this will break your custom theme, please rename your logo image file to `logo-social.png` instead of `logo-600x600.png` [#2217](https://github.com/opendatateam/udata/pull/2217)
- Don't automatically overwrite `last_update` field if manually set [#2020](https://github.com/opendatateam/udata/pull/2220)
- Spatial completion: only index last version of each zone and prevent completion cluttering [#2140](https://github.com/opendatateam/udata/pull/2140)
- Init: prompt to loads countries [#2140](https://github.com/opendatateam/udata/pull/2140)
- Handle UTF-8 filenames in `spatial load_logos` command [#2223](https://github.com/opendatateam/udata/pull/2223)
- Display the datasets, reuses and harvesters deleted state on listing when possible [#2228](https://github.com/opendatateam/udata/pull/2228)
- Fix queryless (no `q` text parameter) search results scoring (or lack of scoring) [#2231](https://github.com/opendatateam/udata/pull/2231)
- Miscellaneous fixes on completers [#2215](https://github.com/opendatateam/udata/pull/2215)
- Ensure `filetype='remote'` is set when using the manual ressource form [#2236](https://github.com/opendatateam/udata/pull/2236)
- Improve harvest sources listing (limit `last_job` fetched and serialized fields, reduce payload) [#2214](https://github.com/opendatateam/udata/pull/2214)
- Ensure HarvestItems are cleaned up on dataset deletion [#2214](https://github.com/opendatateam/udata/pull/2214)
- Added `config.HARVEST_JOBS_RETENTION_DAYS` and a `harvest-purge-jobs` job to apply it [#2214](https://github.com/opendatateam/udata/pull/2214) (migration). **Warning, the migration will enforce `config.HARVEST_JOBS_RETENTION_DAYS` and can take some time on a big `HarvestJob` collection**
- Drop `no_dereference` on indexing to avoid the "`dictionary changed size during iteration`" error until another solution is found. **Warning: this might result in more resources consumption while indexing** [#2237](https://github.com/opendatateam/udata/pull/2237)
- Fix various issues around discussions UI [#2190](https://github.com/opendatateam/udata/pull/2190)


## 1.6.12 (2019-06-26)

- Archive dataset feature [#2172](https://github.com/opendatateam/udata/pull/2172)
- Refactor breadcrum includes [#2173](https://github.com/opendatateam/udata/pull/2173)
- Better dependencies management [#2182](https://github.com/opendatateam/udata/pull/2182) and [#2172/install.pip](https://github.com/opendatateam/udata/pull/2172/files#diff-d7b45472f3465d62f857d14cf59ea8a2)
- Reduce following to staring [#2192](https://github.com/opendatateam/udata/pull/2192/files)
- Simplify display of spatial coverage in search results [#2192](https://github.com/opendatateam/udata/pull/2192/files)
- Add cache for organization and topic display pages [#2194](https://github.com/opendatateam/udata/pull/2194)
- Dataset of datasets: id as ref instead of slug [#2195](https://github.com/opendatateam/udata/pull/2195) :warning: this introduces some settings changes, cf [documentation for EXPORT_CSV](https://github.com/opendatateam/udata/blob/master/docs/adapting-settings.md).
- Add meta og:type: make twitter cards work [#2196](https://github.com/opendatateam/udata/pull/2196)
- Fix UI responsiveness [#2199](https://github.com/opendatateam/udata/pull/2199)
- Remove social media sharing feature [#2200](https://github.com/opendatateam/udata/pull/2200)
- Quick fix for activity.atom [#2203](https://github.com/opendatateam/udata/pull/2203)
- Remove diff from js dependencies to fix CVE [#2204](https://github.com/opendatateam/udata/pull/2204)
- Replace default sort label for better readability [#2206](https://github.com/opendatateam/udata/pull/2206)
- Add a condition to up-to-dateness of a dataset [#2208](https://github.com/opendatateam/udata/pull/2208)
- Prevent deleted harvesters from running until purged. Harvest jobs history is deleted too on purge. [#2209](https://github.com/opendatateam/udata/pull/2209)
- Better quality.frequency management [#2211](https://github.com/opendatateam/udata/pull/2211)
- Fix caching of topic pages [#2213](https://github.com/opendatateam/udata/pull/2213)

## 1.6.11 (2019-05-29)

- Center incomplete rows of cards [#2162](https://github.com/opendatateam/udata/pull/2162)
- Allow .dxf upload [#2164](https://github.com/opendatateam/udata/pull/2164)
- Always use remote_url as harvesting source [#2165](https://github.com/opendatateam/udata/pull/2165)
- Update jquery to ~3.4.1 [#2161](https://github.com/opendatateam/udata/pull/2161)
- Fix various issues with search result page [#2166](https://github.com/opendatateam/udata/pull/2166)
- Restore notbroken facet includes [#2169](https://github.com/opendatateam/udata/pull/2169)

## 1.6.10 (2019-05-23)

- Remove `<br>` in badge display [#2156](https://github.com/opendatateam/udata/pull/2156)
- Display user avatar and fix its sizing [#2157](https://github.com/opendatateam/udata/pull/2157)
- Redirect unfiltered csv exports to dataset of datasets [#2158](https://github.com/opendatateam/udata/pull/2158)
- Show organization id in a modal and add hyperlinks to ids in detail modal [#2159](https://github.com/opendatateam/udata/pull/2159)

## 1.6.9 (2019-05-20)

- Add user slug to dataset cache key [#2146](https://github.com/opendatateam/udata/pull/2146)
- Change display of cards of reuses on topic pages [#2148](https://github.com/opendatateam/udata/pull/2148)
- Display remote source of harvested dataset [#2150](https://github.com/opendatateam/udata/pull/2150)
- Prefill community resource type on upload form [#2151](https://github.com/opendatateam/udata/pull/2151)
- Fix user profile UI [#2152](https://github.com/opendatateam/udata/pull/2152)
- Remove concept of permitted reuse [#2153](https://github.com/opendatateam/udata/pull/2153)

## 1.6.8 (2019-05-13)

- Configurable search autocomplete [#2138](https://github.com/opendatateam/udata/pull/2138)

## 1.6.7 (2019-05-10)

- Refactor DCAT harvesting to store only one graph (and prevent MongoDB document size overflow) [#2096](https://github.com/opendatateam/udata/pull/2096)
- Expose sane defaults for `TRACKING_BLACKLIST` [#2098](https://github.com/opendatateam/udata/pull/2098)
- Bubble up uploader errors [#2102](https://github.com/opendatateam/udata/pull/2102)
- Ensure `udata worker status --munin` always outputs zero values so munin won't see it has a "no data" response [#2103](https://github.com/opendatateam/udata/pull/2103)
- Metrics tuning: breaks circular dependencies, drop exec_js/eval usage, proper logging... [#2113](https://github.com/opendatateam/udata/pull/2113)
- Change reuse icon from "retweet" to "recycle" [#2122](https://github.com/opendatateam/udata/pull/2122)
- Admins can delete a single comment in a discussion thread [#2087](https://github.com/opendatateam/udata/pull/2087)
- Add cache directives to dataset display blocks [#2129](https://github.com/opendatateam/udata/pull/2129)
- Export multiple models objects to CSV (dataset of datasets) [#2124](https://github.com/opendatateam/udata/pull/2124)


## 1.6.6 (2019-03-27)

- Automatically loads default settings from plugins (if `plugin.settings` module exists) [#2058](https://github.com/opendatateam/udata/pull/2058)
- Fixes some memory leaks on reindexing [#2070](https://github.com/opendatateam/udata/pull/2070)
- Fixes minor UI bug [#2072](https://github.com/opendatateam/udata/pull/2072)
- Prevent ExtrasField failure on null value [#2074](https://github.com/opendatateam/udata/pull/2074)
- Improve ModelField errors handling [#2075](https://github.com/opendatateam/udata/pull/2075)
- Fix territories home map [#2077](https://github.com/opendatateam/udata/pull/2077)
- Prevent timeout on `udata index` in some cases [#2079](https://github.com/opendatateam/udata/pull/2079)
- Pin werkzeug dependency to `0.14.1` until incompatibilities are fixed [#2081](https://github.com/opendatateam/udata/pull/2081)
- Prevent client-side error while handling unparseable API response [#2076](https://github.com/opendatateam/udata/pull/2076)
- Fix the `udata job schedule` erroneous help message [#2083](https://github.com/opendatateam/udata/pull/2083)
- Fix upload button on replace resource file [#2085](https://github.com/opendatateam/udata/pull/2085)
- Ensure harvest items statuses are updated on the right job [#2089](https://github.com/opendatateam/udata/pull/2089)
- Added Serbian translations [#2055](https://github.com/opendatateam/udata/pull/2055)

## 1.6.5 (2019-02-27)

- Replace "An user" by "A user" [#2033](https://github.com/opendatateam/udata/pull/2033)
- Use "udata" and fix a few other typos in documentation and UI/translation strings [#2023](https://github.com/opendatateam/udata/pull/2023)
- Add a surrounding block declaration around community section [2039](https://github.com/opendatateam/udata/pull/2039)
- Fix broken form validation on admin discussions and issues [#2045](https://github.com/opendatateam/udata/pull/2045)
- Fix full reindexation by avoiding `SlugField.instance` deepcopy in `no_dereference()` querysets [#2048](https://github.com/opendatateam/udata/pull/2048)
- Ensure deleted user slug is pseudonymized [#2049](https://github.com/opendatateam/udata/pull/2049)
- Prevent the "Add resource" modal from closing when using the frontend "Add resource" button [#2052](https://github.com/opendatateam/udata/pull/2052)

## 1.6.4 (2019-02-02)

- Fix workers: pin redis version for Celery compatibility [#2019](https://github.com/opendatateam/udata/pull/2019)

## 1.6.3 (2019-02-01)

- Remove extra attributes on user deletion [#1961](https://github.com/opendatateam/udata/pull/1961)
- Pin phantomjs to version `2.1.7` [#1975](https://github.com/opendatateam/udata/pull/1975)
- Protect membership accept route against flood [#1984](https://github.com/opendatateam/udata/pull/1984)
- Ensure compatibility with IE11 and Firefox ESR [#1990](https://github.com/opendatateam/udata/pull/1990)
- Lots of fixes on the resource form. Be explicit about uploading a new file [#1991](https://github.com/opendatateam/udata/pull/1991)
- Centralize `selectize` handling and style in `base-completer` and apply some fixes [1992](https://github.com/opendatateam/udata/pull/1992)
- Added the missing `number` input field widget [#1993](https://github.com/opendatateam/udata/pull/1993)
- Fix the organization private datasets and reuses counters [#1994](https://github.com/opendatateam/udata/pull/1994)
- Disable autocorrect, spellcheck... on search and completion fields [#1995](https://github.com/opendatateam/udata/pull/1995)
- Fix harvest preview in edit form not taking configuration (features and filters) [#1996](https://github.com/opendatateam/udata/pull/1996)
- Ensure organization page react to URL hash changes (including those from right sidebar) [#1997](https://github.com/opendatateam/udata/pull/1997)
- Updating community resource as admin keeps original owner [#1999](https://github.com/opendatateam/udata/pull/1999)
- Major form fixes [#2000](https://github.com/opendatateam/udata/pull/2000)
- Improved admin errors handling: visual feedback on all errors, `Sentry-ID` header if present, hide organization unauthorized actions [#2005](https://github.com/opendatateam/udata/pull/2005)
- Expose and import licenses `alternate_urls` and `alternate_titles` fields [#2006](https://github.com/opendatateam/udata/pull/2006)
- Be consistent on search results wording and icons (Stars vs Followers) [#2013](https://github.com/opendatateam/udata/pull/2013)
- Switch from a "full facet reset" to a "by term reset" approach in search facets [#2014](https://github.com/opendatateam/udata/pull/2014)
- Ensures all modals have the same buttons styles and orders, same color code... [#2012](https://github.com/opendatateam/udata/pull/2012)
- Ensure URLs from assets stored on `CDN_DOMAINS` are considered as valid and that associated error message is properly translated [#2017](https://github.com/opendatateam/udata/pull/2017)

## 1.6.2 (2018-11-05)

- Display the owner/organization on harvester view [#1921](https://github.com/opendatateam/udata/pull/1921)
- Improve harvest validation errors handling [#1920](https://github.com/opendatateam/udata/pull/1920)
- Make extra TOS text customizable [#1922](https://github.com/opendatateam/udata/pull/1922)
- Fixes an `UnicodeEncodeError` occuring when parsing RDF with unicode URLs [#1919](https://github.com/opendatateam/udata/pull/1919)
- Fix some external assets handling cases [#1918](https://github.com/opendatateam/udata/pull/1918)
- Harvest items can now match `source.id` before `source.domain` — no more duplicates when changing an harvester URL [#1923](https://github.com/opendatateam/udata/pull/1923)
- Ensure image picker/cropper only allows images [#1925](https://github.com/opendatateam/udata/pull/1925)
- Make tags min and max length configurable and ensure admin takes its configuration from the backend [#1935](https://github.com/opendatateam/udata/pull/1935)
- Prevent errors when there is no date available to focus on the calendar [#1937](https://github.com/opendatateam/udata/pull/1937)

### Internals

- Update authlib to 0.10 [#1916](https://github.com/opendatateam/udata/pull/1916)

## 1.6.1 (2018-10-11)

- Allows arguments and keyword arguments in the task `@connect` decorator [#1908](https://github.com/opendatateam/udata/pull/1908)
- Allows to restore assets after being deleted (Datasets, Organizations and Reuses) [#1901](https://github.com/opendatateam/udata/pull/1901)
- Fixes form events not bubbling (and so fixes harvester config not displaying) [#1914](https://github.com/opendatateam/udata/pull/1914)

## 1.6.0 (2018-10-02)

### New features

- Harvest sources are now filterable through the harvest source create/edit admin form [#1812](https://github.com/opendatateam/udata/pull/1812)
- Harvest sources can now enable or disable some optional backend features [#1875](https://github.com/opendatateam/udata/pull/1875)
- Static assets are now compatible with long-term caching (ie. their hash is present in the filename) [#1826](https://github.com/opendatateam/udata/pull/1826)
- Post UIs have been reworked: publication date, publish/unpublish action, save and continue editing, dynamic sidebar, alignments fixes... [#1857](https://github.com/opendatateam/udata/pull/1857)

### Minor changes

- Only display temporal coverage years on cards and search results [#1833](https://github.com/opendatateam/udata/pull/1833)
- Add publisher's name on dataset template [#1847](https://github.com/opendatateam/udata/pull/1847)
- Improved upload error handling: deduplicate notifications, localized generic error message, sentry identifier... [#1842](https://github.com/opendatateam/udata/pull/1842)
- Allows to filter datasets on resource `type` (needs reindexing) [#1848](https://github.com/opendatateam/udata/pull/1848)
- Switch the admin sidebar collapse icon from "hamburger"to left and right arrows [#1855](https://github.com/opendatateam/udata/pull/1855)
- Discussion add card style coherence [#1884](https://github.com/opendatateam/udata/pull/1884)
- `LINKCHECKING_UNCHECKED_TYPES` setting to prevent linkchecking on some ressource types [#1892](https://github.com/opendatateam/udata/pull/1892)
- `swagger.json` API specifications now pass validation [#1898](https://github.com/opendatateam/udata/pull/1898)

### Breaking changes

- Theme are now responsible for adding their CSS markup on template (no more assumptions on `theme.css` and `admin.css`). Most of the time, overriding `raw.html` and `admin.html` should be sufficient
- The discussions API `posted_by` attribute is now an embedded user instead of an user ID to avoid extra API calls [#1839](https://github.com/opendatateam/udata/pull/1839)

### Bugfixes

- Hide the `resource.type` attribute from JSON-LD output until handled by a dedicated vocabulary/property [#1865](https://github.com/opendatateam/udata/pull/1865)
- RDFs, CSVs and resource redirect views are now handling CORS properly [#1866](https://github.com/opendatateam/udata/pull/1866)
- Fix broken sorts on organization's datasets list in admin [#1873](https://github.com/opendatateam/udata/pull/1873)
- Ensure harvest previewing is done against current form content [#1888](https://github.com/opendatateam/udata/pull/1888)
- Ensure deleted objects are unindexed [#1891](https://github.com/opendatateam/udata/pull/1891)
- Fix the dataset resources list layout wrapping [#1893](https://github.com/opendatateam/udata/pull/1893)
- Fix wrong behavior for weblinks [#1894](https://github.com/opendatateam/udata/pull/1894)
- Ensure `info config` command only displays configuration variables [#1897](https://github.com/opendatateam/udata/pull/1897)

### Internal

- Upgrade to Authlib 0.9 [#1760](https://github.com/opendatateam/udata/pull/1760) [#1827](https://github.com/opendatateam/udata/pull/1827)
- Add a `Dataset.on_resource_added` signal

## 1.5.3 (2018-08-27)

- Prevent UnicodeError on unicode URL validation error [#1844](https://github.com/opendatateam/udata/pull/1844)
- Hide save button in "Add resource" modal until form is visible (and prevent error) [#1846](https://github.com/opendatateam/udata/pull/1846)
- The purge chunks tasks also remove the directory [#1845](https://github.com/opendatateam/udata/pull/1845)
- Upgrade to latest Fine-Uploader version to benefit from bug fixes [#1849](https://github.com/opendatateam/udata/pull/1849)
- Prevent front views from downloading `swagger.json` [#1838](https://github.com/opendatateam/udata/pull/1838)
- Ensure API docs works without data [#1840](https://github.com/opendatateam/udata/pull/1840)
- Expose the default spatial granularity in API specs [#1841](https://github.com/opendatateam/udata/pull/1841)
- Fix missing dataset title on client-side card listing [#1834](https://github.com/opendatateam/udata/pull/1834)
- Allows to clear the dataset form temporal coverage. [#1832](https://github.com/opendatateam/udata/pull/1832)
- Ensure that admin notifications are displayed once and with a constant width. [#1831](https://github.com/opendatateam/udata/pull/1831)
- Fix broken date range picker date parsing (ie. manual keyboard input) [#1863](https://github.com/opendatateam/udata/pull/1853)
- Normalize uploaded filenames to avoid encoding issues, filesystem incompatibilities... [#1852](https://github.com/opendatateam/udata/pull/1852)

## 1.5.2 (2018-08-08)

- Fix client-side temporal coverage rendering [#1821](https://github.com/opendatateam/udata/pull/1821)
- Prevent word breaking when wrapping discussions messages [#1822](https://github.com/opendatateam/udata/pull/1822)
- Properly render message content on issues and discussions mails [#1823](https://github.com/opendatateam/udata/pull/1823)

## 1.5.1 (2018-08-03)

- Ensure OEmbed compatibility with external CDN [#1815](https://github.com/opendatateam/udata/pull/1815)
- Fixes some static URL serialization [#1815](https://github.com/opendatateam/udata/pull/1815)

## 1.5.0 (2018-07-30)

### New features

- Slugs are now redirected on change when changed until old slug are free [#1771](https://github.com/opendatateam/udata/pull/1771)
- Improve usability of new organization form [#1777](https://github.com/opendatateam/udata/pull/1777)
- Allows to serve assets on an external CDN domain using `CDN_DOMAIN` [#1804](https://github.com/opendatateam/udata/pull/1804)

### Breaking changes

None

### Bug fixes and minor changes

- Sort dataset update frequencies by ascending frequency [#1758](https://github.com/opendatateam/udata/pull/1758)
- Skip gov.uk references tests when site is unreachable [#1767](https://github.com/opendatateam/udata/pull/1767)
- Fix resources reorder (registered extras validation logic) [#1796](https://github.com/opendatateam/udata/pull/1796)
- Fix checksum display on resource modal [#1797](https://github.com/opendatateam/udata/pull/1797)
- Use metrics.views on resource card [#1778](https://github.com/opendatateam/udata/pull/1778)
- Fix dataset collapse on ie11 [#1802](https://github.com/opendatateam/udata/pull/1802)
- Upgrade i18next (security) [#1803](https://github.com/opendatateam/udata/pull/1803)

### Internals

- Backports some Python 3 forward compatible changes and fixes some bugs [#1769](https://github.com/opendatateam/udata/pull/1769):
    - avoid `filter` and `map` usage instead of list comprehension
    - explicit encoding handling
    - avoid comparison to `None`
    - use `next()` instead of `.next()` to iterate
    - unhide some implicit casts (in particular search weight)
- Tests are now run against `local.test` instead of `localhost` to avoid pytest warnings

## 1.4.1 (2018-06-15)

- Fix community resource creation and display [#1733](https://github.com/opendatateam/udata/pull/1733)
- Failsafe JS cache storage: use a custom in-memory storage as fallback when access to `sessionStorage` is not allowed [#1742](https://github.com/opendatateam/udata/pull/1742)
- Prevent errors when handling API errors without data/payload [#1743](https://github.com/opendatateam/udata/pull/1743)
- Improve/fix validation error formatting on harvesting [#1745](https://github.com/opendatateam/udata/pull/1745)
- Ensure daterange can be parsed from full iso datetime [#1748](https://github.com/opendatateam/udata/pull/1748)
- API: enforce application/json content-type for forms [#1751](https://github.com/opendatateam/udata/pull/1751)
- RDF parser can now process [european frequencies](https://publications.europa.eu/en/web/eu-vocabularies/at-dataset/-/resource/dataset/frequency) [#1752](https://github.com/opendatateam/udata/pull/1752)
- Fix images upload broken by chunked upload [#1756](https://github.com/opendatateam/udata/pull/1756)

## 1.4.0 (2018-06-06)

### New features

- Typed resources [#1398](https://github.com/opendatateam/udata/issues/1398)
- Initial data preview implementation [#1581](https://github.com/opendatateam/udata/pull/1581) [#1632](https://github.com/opendatateam/udata/pull/1632)
- Handle some alternate titles and alternate URLs on licenses for improved match on harvesting [#1592](https://github.com/opendatateam/udata/pull/1592)
- Allow to specify a dataset acronym [#1217](https://github.com/opendatateam/udata/pull/1217)
- Starts using harvest backend `config` (validation, API exposition, `HarvestFilters`...) [#1716](https://github.com/opendatateam/udata/pull/1716)
- The map widget can now be configured (tiles URL, initial position...) [#1672](https://github.com/opendatateam/udata/pull/1672)
- New discussions layout [#1623](https://github.com/opendatateam/udata/pull/1623)
- Dynamic API documentation, Enhancement to Pull #1542 - [#1542](https://github.com/opendatateam/udata/pull/1542)
- Resource modal overhaul with markdown support [#1547](https://github.com/opendatateam/udata/pull/1547)

### Breaking changes

- Normalize resource.format (migration - :warning: need reindexing). [#1563](https://github.com/opendatateam/udata/pull/1563)
- Enforce a domain whitelist when resource.filetype is file. See [`RESOURCES_FILE_ALLOWED_DOMAINS`](https://udata.readthedocs.io/en/latest/adapting-settings/#resources_file_allowed_domains) settings variable for details and configuration. [#1567](https://github.com/opendatateam/udata/issues/1567)
- Remove extras from datasets search index (needs reindexation) [#1718](https://github.com/opendatateam/udata/pull/1718)

### Bug fixes and minor changes

- Switch to PyPI.org for package links [#1583](https://github.com/opendatateam/udata/pull/1583)
- Show resource type in modal (front) [#1714](https://github.com/opendatateam/udata/pull/1714)
- Adds ETag to internal avatar for efficient caching control [#1712](https://github.com/opendatateam/udata/pull/1712)
- Fix 404/missing css on front pages [#1709](https://github.com/opendatateam/udata/pull/1709)
- Fix markdown max image width (front) [#1707](https://github.com/opendatateam/udata/pull/1707)
- Ensure registered extras types are properly parsed from JSON. Remove the need for custom `db.Extra` classes [#1699](https://github.com/opendatateam/udata/pull/1699)
- Fix the temporal coverage facet query string parsing [#1676](https://github.com/opendatateam/udata/pull/1676)
- Fix search auto-complete hitbox [#1687](https://github.com/opendatateam/udata/pull/1687)
- Fix Firefox custom error handling, part 2 [#1671](https://github.com/opendatateam/udata/pull/1671)
- Add resend confirmation email link to login screen [#1653](https://github.com/opendatateam/udata/pull/1653)
- Audience metrics: use only `views` [#1607](https://github.com/opendatateam/udata/pull/1607)
- Add missing spatial granularities translations [#1636](https://github.com/opendatateam/udata/pull/1636)
- Protocol-relative URLs support [#1599](https://github.com/opendatateam/udata/pull/1599)

### Internals

- Simplify `ExtrasField` form field signature (no need anymore for the `extras` parameter) [#1698](https://github.com/opendatateam/udata/pull/1698)
- Register known extras types [#1700](https://github.com/opendatateam/udata/pull/1700)

## 1.3.12 (2018-05-31)

- Fix side menu on mobile [#1701](https://github.com/opendatateam/udata/pull/1701)
- Fix update frequency field [#1702](https://github.com/opendatateam/udata/pull/1702)

## 1.3.11 (2018-05-29)

- Protect Resource.need_check against malformed/string dates [#1691](https://github.com/opendatateam/udata/pull/1691)
- Fix search auto-complete loading on new page [#1693](https://github.com/opendatateam/udata/pull/1693)

## 1.3.10 (2018-05-11)

- Expose Resource.extras as writable in the API [#1660](https://github.com/opendatateam/udata/pull/1660)
- Fix Firefox custom errors handling [#1662](https://github.com/opendatateam/udata/pull/1662)

## 1.3.9 (2018-05-07)

- Prevent linkchecker to pollute timeline as a side-effect. (migration). **Warning, the migration will delete all dataset update activities** [#1643](https://github.com/opendatateam/udata/pull/1643)
- Fix OAuth authorization screen failing with unicode `SITE_TITLE` [#1624](https://github.com/opendatateam/udata/pull/1624)
- Fix markdown handling of autolinks with angle brackets and factorize (and test) markdown `parse_html()` [#1625](https://github.com/opendatateam/udata/pull/1625)
- Fix timeline order [#1642](https://github.com/opendatateam/udata/pull/1642)
- Fix markdown rendering on IE11 [#1645](https://github.com/opendatateam/udata/pull/1645)
- Consider bad UUID as 404 in routing [#1646](https://github.com/opendatateam/udata/pull/1646)
- Add missing email templates [#1647](https://github.com/opendatateam/udata/pull/1647)
- Polyfill `ChildNode.remove()` for IE11 [#1648](https://github.com/opendatateam/udata/pull/1648)
- Improve Raven-js/Sentry error handling [#1649](https://github.com/opendatateam/udata/pull/1649)
- Prevent regex special characters to break site search [#1650](https://github.com/opendatateam/udata/pull/1650)

## 1.3.8 (2018-04-25)

- Fix sendmail regression [#1620](https://github.com/opendatateam/udata/pull/1620)

## 1.3.7 (2018-04-24)

- Fix some search parameters validation [#1601](https://github.com/opendatateam/udata/pull/1601)
- Prevent API tracking errors with unicode [#1602](https://github.com/opendatateam/udata/pull/1602)
- Prevent a race condition error when uploading file with concurrent chunking [#1606](https://github.com/opendatateam/udata/pull/1606)
- Disallow resources dict in API [#1603](https://github.com/opendatateam/udata/pull/1603)
- Test and fix territories routing [#1611](https://github.com/opendatateam/udata/pull/1611)
- Fix the client-side Raven/Sentry configuration [#1612](https://github.com/opendatateam/udata/pull/1612)
- Raise a 404 in case of unknown RDF content type [#1613](https://github.com/opendatateam/udata/pull/1613)
- Ensure current theme is available to macros requiring it in mails [#1614](https://github.com/opendatateam/udata/pull/1614)
- Fix documentation about NGinx configuration for https [#1615](https://github.com/opendatateam/udata/pull/1615)
- Remove unwanted commas in default `SECURITY_EMAIL_SUBJECT_*` parameters [#1616](https://github.com/opendatateam/udata/pull/1616)

## 1.3.6 (2018-04-16)

- Prevent OEmbed card to be styled when loaded in bootstrap 4 [#1569](https://github.com/opendatateam/udata/pull/1569)
- Fix organizations sort by last_modified [#1576](https://github.com/opendatateam/udata/pull/1576)
- Fix dataset creation form (and any other form) [#1584](https://github.com/opendatateam/udata/pull/1584)
- Fix an XSS on client-side markdown parsing [#1585](https://github.com/opendatateam/udata/pull/1585)
- Ensure URLs validation is the same everywhere [#1586](https://github.com/opendatateam/udata/pull/1586)

## 1.3.5 (2018-04-03)

- Upgrade `sifter` to `0.5.3` [#1548](https://github.com/opendatateam/udata/pull/1548)
- Upgrade `jquery-validation` to 1.17.0 and fixes some issues with client-side URL validation [#1550](https://github.com/opendatateam/udata/pull/1550)
- Minor change on OEmbed cards to avoid theme to override the cards `font-family` [#1549](https://github.com/opendatateam/udata/pull/1549)
- Improve cli unicode handling [#1551](https://github.com/opendatateam/udata/pull/1551)
- Fix DCAT harvester mime type detection [#1552](https://github.com/opendatateam/udata/pull/1552)
- Add the missing harvester URL in admin [#1554](https://github.com/opendatateam/udata/pull/1554)
- Fix harvester preview/job layout [#1553](https://github.com/opendatateam/udata/pull/1553)
- Fix some search unicode issues [#1555](https://github.com/opendatateam/udata/pull/1555)
- Small fixes on OEmbed URL detection [#1556](https://github.com/opendatateam/udata/pull/1556)
- Use nb_hits instead of views to count downloads [#1560](https://github.com/opendatateam/udata/pull/1560)
- Prevent an XSS in TermFacet [#1561](https://github.com/opendatateam/udata/pull/1561)
- Fix breadcrumb bar layout on empty search result [#1562](https://github.com/opendatateam/udata/pull/1562)

## 1.3.4 (2018-03-28)

- Remove territory claim banner [#1521](https://github.com/opendatateam/udata/pull/1521)
- Expose an [OEmbed](https://oembed.com/) API endpoint using the new cards [#1525](https://github.com/opendatateam/udata/pull/1525)
- Small topic fixes [#1529](https://github.com/opendatateam/udata/pull/1529)
- Fixes the search result vertical cut off [#1530](https://github.com/opendatateam/udata/pull/1530)
- Prevent visually disabled pagination buttons from being clicked [#1539](https://github.com/opendatateam/udata/pull/1539)
- Fixes "sort organization by name" not working [#1537](https://github.com/opendatateam/udata/pull/1537)
- Non-admin users should not see the "publish as anyone" filter field on "publish as" screen [#1538](https://github.com/opendatateam/udata/pull/1538)

## 1.3.3 (2018-03-20)

- Fixes on upload: prevent double upload and bad chunks upload [#1516](https://github.com/opendatateam/udata/pull/1516)
- Ensure OAuth2 tokens can be saved without `refresh_token` [#1517](https://github.com/opendatateam/udata/pull/1517)

## 1.3.2 (2018-03-20)

- Support request-body credential in OAuth2 (Fix a regression introduced in 1.3.0) [#1511](https://github.com/opendatateam/udata/pull/1511)

## 1.3.1 (2018-03-15)

- Fix some geozones/geoids bugs [#1505](https://github.com/opendatateam/udata/pull/1505)
- Fix oauth scopes serialization in authorization template [#1506](https://github.com/opendatateam/udata/pull/1506)
- Prevent error on site ressources metric [#1507](https://github.com/opendatateam/udata/pull/1507)
- Fix some routing errors [#1508](https://github.com/opendatateam/udata/pull/1508)
- Mongo connection is now lazy by default, preventing non fork-safe usage in celery as well as preventing commands not using the database to hit it [#1509](https://github.com/opendatateam/udata/pull/1509)
- Fix udata version not exposed on Sentry [#1510](https://github.com/opendatateam/udata/pull/1510)

## 1.3.0 (2018-03-13)

### Breaking changes

- Switch to `flask-cli` and drop `flask-script`. Deprecated commands have been removed. [#1364](https://github.com/opendatateam/udata/pull/1364)
- Update card components to make them more consistent [#1383](https://github.com/opendatateam/udata/pull/1383) [#1460](https://github.com/opendatateam/udata/pull/1460)
- udata is now protocol (`http`/`https`) agnostic. This is now fully the reverse-proxy responsibility (please ensure that you are using SSL only in production for security purpose). [#1463](https://github.com/opendatateam/udata/pull/1463)
- Added more entrypoints and document them. There is no more automatically enabled plugin by installation. Plugins can now properly contribute translations. [#1431](https://github.com/opendatateam/udata/pull/1431)

### New features

- Soft breaks in markdown is rendered as line return as allowed by the [commonmark specifications](http://spec.commonmark.org/0.28/#soft-line-breaks), client-side rendering follows the same security rules [#1432](https://github.com/opendatateam/udata/pull/1432)
- Switch from OAuthlib/Flask-OUAhtlib to Authlib and support all grants type as well as token revocation [#1434](https://github.com/opendatateam/udata/pull/1434)
- Chunked upload support (big files support) [#1468](https://github.com/opendatateam/udata/pull/1468)
- Improve tasks/jobs queues routing [#1487](https://github.com/opendatateam/udata/pull/1487)
- Add the `udata schedule|unschedule|scheduled` commands [#1497](https://github.com/opendatateam/udata/pull/1497)

### Bug fixes and minor changes

- Added Geopackage as default allowed file formats [#1425](https://github.com/opendatateam/udata/pull/1425)
- Fix completion/suggestion unicode handling [#1452](https://github.com/opendatateam/udata/pull/1452)
- Added a link to change password into the admin [#1462](https://github.com/opendatateam/udata/pull/1462)
- Fix organization widget (embed) [#1474](https://github.com/opendatateam/udata/pull/1474)
- High priority for sendmail tasks [#1484](https://github.com/opendatateam/udata/pull/1484)
- Add security.send_confirmation template [#1475](https://github.com/opendatateam/udata/pull/1475)

### Internals

- Switch to pytest as testing tool and expose a `udata` pytest plugin [#1400](https://github.com/opendatateam/udata/pull/1400)


## 1.2.11 (2018-02-05)

- Translate Flask-Security email subjects [#1413](https://github.com/opendatateam/udata/pull/1413)
- Fix organization admin pagination [#1372](https://github.com/opendatateam/udata/issues/1372)
- Fix missing spinners on loading datatables [#1401](https://github.com/opendatateam/udata/pull/1401)
- Fixes on the search facets [#1410](https://github.com/opendatateam/udata/pull/1410)

## 1.2.10 (2018-01-24)

- Markdown rendering is now the same between the back and the frontend. [#604](https://github.com/opendatateam/udata/issues/604)
- Make the dataset page reuses section and cards themable. [#1378](https://github.com/opendatateam/udata/pull/1378)
- `ValueError` is not hidden anymore by the Bad Request error page, it is logged. [#1382](https://github.com/opendatateam/udata/pull/1382)
- Spatial encoding fixes: prevent breaking unicode errors. [#1381](https://github.com/opendatateam/udata/pull/1381)
- Ensure the multiple term search uses a `AND` operator [#1384](https://github.com/opendatateam/udata/pull/1384)
- Facets encoding fixes: ensure lazy strings are propery encoded. [#1388](https://github.com/opendatateam/udata/pull/1388)
- Markdown content is now easily themable (namespaced into a `markdown` class) [#1389](https://github.com/opendatateam/udata/pull/1389)
- Fix discussions and community resources alignment on datasets and reuses pages [#1390](https://github.com/opendatateam/udata/pull/1390)
- Fix discussions style on default theme [#1393](https://github.com/opendatateam/udata/pull/1393)
- Ensure empty harvest jobs properly end [#1395](https://github.com/opendatateam/udata/pull/1395)

## 1.2.9 (2018-01-17)

- Add extras field in discussions [#1360](https://github.com/opendatateam/udata/pull/1360)
- Fix datepicker [#1370](https://github.com/opendatateam/udata/pull/1370)
- Fix error on forbidden scheme in `is_url` harvest filter [#1376](https://github.com/opendatateam/udata/pull/1376)
- Fix an error on rendering present territory date [#1377](https://github.com/opendatateam/udata/pull/1377)

## 1.2.8 (2018-01-10)

- Fix html2text dependency version [#1362](https://github.com/opendatateam/udata/pull/1362)

## 1.2.7 (2018-01-10)

- Bump chartjs version to 2.x [#1352](https://github.com/opendatateam/udata/pull/1352)
- Sanitize mdstrip [#1351](https://github.com/opendatateam/udata/pull/1351)

## 1.2.6 (2018-01-04)

- Fix wrongly timed notification on dataset creation with misformed tags [#1332](https://github.com/opendatateam/udata/pull/1332)
- Fix topic creation [#1333](https://github.com/opendatateam/udata/pull/1333)
- Add a `udata worker status` command to list pending tasks.[breaking] The `udata worker` command is replaced by `udata worker start`. [#1324](https://github.com/opendatateam/udata/pull/1324)
- Prevent crawlers from indexing spammy datasets, reuses and organizations [#1334](https://github.com/opendatateam/udata/pull/1334) [#1335](https://github.com/opendatateam/udata/pull/1335)
- Ensure Swagger.js properly set jQuery.ajax contentType parameter (and so data is properly serialized) [#1126](https://github.com/opendatateam/udata/issues/1126)
- Allows theme to easily access the `owner_avatar_url` template filter [#1336](https://github.com/opendatateam/udata/pull/1336)

## 1.2.5 (2017-12-14)

- Fix misused hand cursor over the spatial coverage map in dataset admin [#1296](https://github.com/opendatateam/udata/pull/1296)
- Fix broken post edit page [#1295](https://github.com/opendatateam/udata/pull/1295)
- Display date of comments in dataset discussions [#1283](https://github.com/opendatateam/udata/pull/1283)
- Prevent `reindex` command from failing on a specific object and log error instead. [#1293](https://github.com/opendatateam/udata/pull/1293)
- Position the community resource link icon correctly [#1298](https://github.com/opendatateam/udata/pull/1298)
- Add a sort option to query of list of posts in API [#1301](https://github.com/opendatateam/udata/pull/1301)
- Import dropdown behavior from `udata-gouvfr` and fix hidden submenus on mobile [#1297](https://github.com/opendatateam/udata/pull/1297)
- show message for emtpy dataset search [#1044](https://github.com/opendatateam/udata/pull/1284)

## 1.2.4 (2017-12-06)

- Fix flask_security celery tasks context [#1249](https://github.com/opendatateam/udata/pull/1249)
- Fix `dataset.quality` handling when no format filled [#1265](https://github.com/opendatateam/udata/pull/1265)
- Ignore celery tasks results except for tasks which require it and lower the default results expiration to 6 hours [#1281](https://github.com/opendatateam/udata/pull/1281)
- Import community resource avatar style from udata-gouvfr [#1288](https://github.com/opendatateam/udata/pull/1288)
- Terms are now handled from markdown and customizable with the `SITE_TERMS_LOCATION` setting. [#1285](https://github.com/opendatateam/udata/pull/1285)
- Deeplink to resource [#1289](https://github.com/opendatateam/udata/pull/1289)

## 1.2.3 (2017-10-27)

- Check only the uncollapsed resources at first on dataset view [#1246](https://github.com/opendatateam/udata/pull/1246)

## 1.2.2 (2017-10-26)

- Fixes on the `search index command` [#1245](https://github.com/opendatateam/udata/pull/1245)

## 1.2.1 (2017-10-26)

- Introduce `udata search index` commmand to replace both deprecated `udata search init` and `udata search reindex` commands. They will be removed in udata 1.4. [#1233](https://github.com/opendatateam/udata/pull/1233)
- Rollback oauthlib from 2.0.5 to 2.0.2, pending a permanent solution [#1237](https://github.com/opendatateam/udata/pull/1237)
- Get cached linkchecker result before hitting API [#1235](https://github.com/opendatateam/udata/pull/1235)
- Cleanup resources checksum (migration) [#1239](https://github.com/opendatateam/udata/pull/1239)
- Show check results in resource modal [#1242](https://github.com/opendatateam/udata/pull/1242)
- Cache avatar rendering [#1243](https://github.com/opendatateam/udata/pull/1243)

## 1.2.0 (2017-10-20)

### New features and big improvements

- Expose harvester scheduling through the API and the admin interface [#1123](https://github.com/opendatateam/udata/pull/1123)
- Added a `udata info` command for diagnostic purpose [#1179](https://github.com/opendatateam/udata/pull/1179)
- Switch from static theme avatars/placeholders to [identicons](https://en.wikipedia.org/wiki/Identicon) for readability (mostly on discussions) [#1193](https://github.com/opendatateam/udata/pull/1193)
- Move croquemort features to a generic link checker architecture [#1110](https://github.com/opendatateam/udata/pull/1110)
- CKAN and OpenDataSoft backends are now optional separate udata extensions [#1213](https://github.com/opendatateam/udata/pull/1213)
- Better search autocomplete [#1222](https://github.com/opendatateam/udata/pull/1222)
- Big post improvements (discussions support, navigation, fixes...) [#1224](https://github.com/opendatateam/udata/pull/1224)

### Breaking changes

- Upgrade to Celery 4.1.0. All celery parameters should be updated. (See [Celery options documentation](https://udata.readthedocs.io/en/stable/adapting-settings/#celery-options) [#1150](https://github.com/opendatateam/udata/pull/1050)
- Switch to [Crowdin](https://crowdin.com) to manage translations [#1171](https://github.com/opendatateam/udata/pull/1171)
- Switch to `Flask-Security`. `Flask-Security-Fork` should be uninstalled before installing the new requirements [#958](https://github.com/opendatateam/udata/pull/958)

### Miscellaneous changes and fixes

- Display organization metrics in the organization page tab labels [#1022](https://github.com/opendatateam/udata/pull/1022)
- Organization dashboard page has been merged into the main organization page [#1023](https://github.com/opendatateam/udata/pull/1023)
- Fix an issue causing a loss of data input at the global search input level [#1019](https://github.com/opendatateam/udata/pull/1019)
- Fixes a lot of encoding issues [#1146](https://github.com/opendatateam/udata/pull/1146)
- Add `.ttl` and `.n3` as supported file extensions [#1183](https://github.com/opendatateam/udata/pull/1183)
- Improve logging for adhoc scripts [#1184](https://github.com/opendatateam/udata/pull/1184)
- Improve URLs validation (support new tlds, unicode URLs...) [#1182](https://github.com/opendatateam/udata/pull/1182)
- Properly serialize empty geometries for zones missing it and prevent leaflet crash on invalid bounds [#1188](https://github.com/opendatateam/udata/pull/1188)
- Start validating some configuration parameters [#1197](https://github.com/opendatateam/udata/pull/1197)
- Remove resources without title or url [migration] [#1200](https://github.com/opendatateam/udata/pull/1200)
- Improve harvesting licenses detection [#1203](https://github.com/opendatateam/udata/pull/1203)
- Added missing delete post and topic admin actions [#1202](https://github.com/opendatateam/udata/pull/1202)
- Fix the scroll to a discussion sub-thread [#1206](https://github.com/opendatateam/udata/pull/1206)
- Fix duplication in discussions [migration] [#1209](https://github.com/opendatateam/udata/pull/1209)
- Display that a discussion has been closed [#1216](https://github.com/opendatateam/udata/pull/1216)
- Explicit dataset search reuse facet context (only known reuses) [#1219](https://github.com/opendatateam/udata/pull/1219)
- Optimize indexation a little bit [#1215](https://github.com/opendatateam/udata/pull/1215)
- Fix some reversed temporal coverage [migration] [#1214](https://github.com/opendatateam/udata/pull/1214)


## 1.1.8 (2017-09-28)

- Display membership modal actions buttons for site administrators and on membership display. [#1176](https://github.com/opendatateam/udata/pull/1176)
- Fix organization avatar in admin profile [#1175](https://github.com/opendatateam/udata/issues/1175)

## 1.1.7 (2017-09-25)

- Prevent a random territory from being displayed when query doesn't match [#1124](https://github.com/opendatateam/udata/pull/1124)
- Display avatar when the community resource owner is an organization [#1125](https://github.com/opendatateam/udata/pull/1125)
- Refactor the "publish as" screen to make it more obvious that an user is publishing under its own name [#1122](https://github.com/opendatateam/udata/pull/1122)
- Make the "find your organization" screen cards clickable (send to the organization page) [#1129](https://github.com/opendatateam/udata/pull/1129)
- Fix "Center the full picture" on user avatar upload [#1130](https://github.com/opendatateam/udata/issues/1130)
- Hide issue modal forbidden actions [#1128](https://github.com/opendatateam/udata/pull/1128)
- Ensure spatial coverage zones are resolved when submitted from the API or when querying oembed API. [#1140](https://github.com/opendatateam/udata/pull/1140)
- Prevent user metrics computation when the object owner is an organization (and vice versa) [#1152](https://github.com/opendatateam/udata/pull/1152)

## 1.1.6 (2017-09-11)

- Fix CircleCI automated publication on release tags
  [#1120](https://github.com/opendatateam/udata/pull/1120)

## 1.1.5 (2017-09-11)

- Fix the organization members grid in admin
  [#934](https://github.com/opendatateam/udata/issues/934)
- Fix and tune harvest admin loading state and payload size
  [#1113](https://github.com/opendatateam/udata/issues/1113)
- Automatically schedule validated harvesters and allow to (re)schedule them
  [#1114](https://github.com/opendatateam/udata/pull/1114)
- Raise the minimum `raven` version to ensure sentry is filtering legit HTTP exceptions
  [#774](https://github.com/opendatateam/udata/issues/774)
- Pin GeoJSON version to avoid breaking changes
  [#1118](https://github.com/opendatateam/udata/pull/1118)
- Deduplicate organization members
  [#1111](https://github.com/opendatateam/udata/issues/1111)

## 1.1.4 (2017-09-05)

- Fix packaging

## 1.1.3 (2017-09-05)

- Make the spatial search levels exclusion list configurable through `SPATIAL_SEARCH_EXCLUDE_LEVELS`.
  [#1101](https://github.com/opendatateam/udata/pull/1101)
- Fix facets labelizer with html handling
  [#1102](https://github.com/opendatateam/udata/issues/1102)
- Ensure territories pages have image defined in metadatas
  [#1103](https://github.com/opendatateam/udata/issues/1103)
- Strip tags in autocomplete results
  [#1104](https://github.com/opendatateam/udata/pull/1104)
- Transmit link checker status to frontend
  [#1048](https://github.com/opendatateam/udata/issues/1048)
- Remove plus signs from search query
  [#1048](https://github.com/opendatateam/udata/issues/987)

## 1.1.2 (2017-09-04)

- Handle territory URLs generation without validity
  [#1068](https://github.com/opendatateam/udata/issues/1068)
- Added a contact button to trigger discussions
  [#1076](https://github.com/opendatateam/udata/pull/1076)
- Improve harvest error handling
  [#1078](https://github.com/opendatateam/udata/pull/1078)
- Improve elasticsearch configurability
  [#1096](https://github.com/opendatateam/udata/pull/1096)
- Lots of fixes admin files upload
  [1094](https://github.com/opendatateam/udata/pull/1094)
- Prevent the "Bad request error" happening on search but only on some servers
  [#1097](https://github.com/opendatateam/udata/pull/1097)
- Migrate spatial granularities to new identifiers
- Migrate remaining legacy spatial identifiers
  [#1080](https://github.com/opendatateam/udata/pull/1080)
- Fix the discussion API documention
  [#1093](https://github.com/opendatateam/udata/pull/1093)

## 1.1.1 (2017-07-31)

- Fix an issue preventing reuse edition:
  [#1027](https://github.com/opendatateam/udata/issues/1027)
- Fix an issue preventing user display and edit in admin:
  [#1030](https://github.com/opendatateam/udata/issues/1030)
- Fix an error when a membership request is accepted:
  [#1028](https://github.com/opendatateam/udata/issues/1028)
- Fix issue modal on a reuse:
  [#1026](https://github.com/opendatateam/udata/issues/1026)
- Fix sort by date on admin users list:
  [#1029](https://github.com/opendatateam/udata/issues/1029)
- Improve the `purge` command
  [#1039](https://github.com/opendatateam/udata/pull/1039)
- Ensure search does not fail when a deleted object has not been
  unindexed yet
  [#1063](https://github.com/opendatateam/udata/issues/1063)
- Start using Celery queues to handle task priorities
  [#1067](https://github.com/opendatateam/udata/pull/1067)
- Updated translations

## 1.1.0 (2017-07-05)

### New features and improvements

- Added a [DCAT](https://www.w3.org/TR/vocab-dcat/) harvester
  and expose metadata as RDF/DCAT.
  [#966](https://github.com/opendatateam/udata/pull/966)
  See the dedicated documentions:

  - [RDF](https://udata.readthedocs.io/en/stable/rdf/)
  - [Harvesting](https://udata.readthedocs.io/en/stable/harvesting/)

- Images are now optimized and you can force rerendering using the `udata images render` command.
- Allowed files extensions are now configurable via the `ALLOWED_RESOURCES_EXTENSIONS` setting
  and both admin and API will have the same behavior
  [#833](https://github.com/opendatateam/udata/pull/833).
- Improve and fix notifications:
  [#928](https://github.com/opendatateam/udata/issues/928)

  - Changed notification style to toast
  - Fix notifications that weren't displayed on form submission
- Add a toggle indicator on dataset quality blocks that are collapsible
  [#915](https://github.com/opendatateam/udata/issues/915)
- Integrating latest versions of GeoZones and GeoLogos for territories.
  Especially using history of towns, counties and regions from GeoHisto.
  [#499](https://github.com/opendatateam/udata/issues/499)

### Breaking Changes

- Themes are now entrypoint-based [#829](https://github.com/opendatateam/udata/pull/829).
  There is also a new [theming documention](https://udata.readthedocs.io/en/stable/creating-theme/).
- Images placeholders are now entirely provided by themes
  [#707](https://github.com/opendatateam/udata/issues/707)
  [#1006](https://github.com/opendatateam/udata/issues/1006)
- Harvester declaration is now entrypoint-based
  [#1004](https://github.com/opendatateam/udata/pull/1004)

### Fixes

- Ensure URLs are stripped [#823](https://github.com/opendatateam/udata/pull/823)
- Lot of fixes and improvements on Harvest admin UI
  [#817](https://github.com/opendatateam/udata/pull/817):

  - harvester edition fixed (and missing API added)
  - harvester deletion fixed
  - harvester listing is now paginated
  - more detailed harvesters widgets
  - ensure harvest source are owned by a user or an organization, not both [migration]

- Pure Vue.js search facets
  [#880](https://github.com/opendatateam/udata/pull/880).
  Improve and fix the datepicker:

  - Proper sizing and positionning in dropdowns
  - Fix initial value not being displayed
  - Make it usable on keyboard
  - Allows to define `min` and `max` values to disable some dates
  - Keyboard input is reflected into the calendar
    [#615](https://github.com/opendatateam/udata/issues/615)
- Disable `next` button when no file has been uploaded
  [#930](https://github.com/opendatateam/udata/issues/930)
- Fix badges notification mails
  [#894](https://github.com/opendatateam/udata/issues/894)
- Fix the `udata search reindex` command
  [#1009](https://github.com/opendatateam/udata/issues/1009)
- Reindex datasets when their parent organization is purged
  [#1008](https://github.com/opendatateam/udata/issues/1008)

### Miscellaneous / Internal

- Upgrade to Flask-Mongoengine 0.9.3, Flask-WTF 0.14.2, mongoengine 0.13.0.
  [#812](https://github.com/opendatateam/udata/pull/812)
  [#871](https://github.com/opendatateam/udata/pull/871)
  [#903](https://github.com/opendatateam/udata/pull/903)
- Upgrade to Flask-Login 0.4.0 and switch from Flask-Security to the latest
  [Flask-Security-Fork](https://pypi.org/project/Flask-Security-Fork)
  [#813](https://github.com/opendatateam/udata/pull/813)
- Migrated remaining widgets to Vue.js [#828](https://github.com/opendatateam/udata/pull/828):

  - bug fixes on migrated widgets (Issues button/modal, integrate popover, coverage map)
  - more coherent JS environment for developpers
  - lighter assets
  - drop Handlebars dependency

- bleach and html5lib have been updated leading to more secure html/markdown cleanup
  and [better performances](http://bluesock.org/~willkg/blog/dev/bleach_2_0.html)
  [#838](https://github.com/opendatateam/udata/pull/838)
- Drop `jquery-slimscroll` and fix admin menu scrolling
  [#851](https://github.com/opendatateam/udata/pull/851)
- drop jquery.dotdotdot for a lighter css-only solution (less memory consumption)
  [#853](https://github.com/opendatateam/udata/pull/853)
- Lighter style [#869](https://github.com/opendatateam/udata/pull/869):

  - Drop glyphicons and use only Font-Awesome (more coherence, less fonts)
  - lighter bootstrap style by importing only what's needed
  - make use of bootstrap and admin-lte variables (easier for theming)
  - proper separation between front and admin style
- Drop `ExtractTextPlugin` on Vue components style:

  - faster (re)compilation time
  - resolves most compilation and missing style issues
    [#555](https://github.com/opendatateam/udata/issues/555)
    [#710](https://github.com/opendatateam/udata/issues/710)
  - allows use of hot components reloading.
- Pure Vue.js modals. Fix the default membership role. Added contribute modal.
  [#873](https://github.com/opendatateam/udata/pull/873)
- Easier Vue.js development/debugging:

  - Drop `Vue.config.replace = false`: compatible with Vue.js 1/2 and no more style guessing
    [#760](https://github.com/opendatateam/udata/pull/760)
  - `name` on all components: no more `Anonymous Component` in Vue debugger
  - No more `Fragments`
  - More ES6 everywhere
- Make metrics deactivable for tests
  [#905](https://github.com/opendatateam/udata/pull/905)

## 1.0.11 (2017-05-25)

- Fix presubmit form errors handling
  [#909](https://github.com/opendatateam/udata/pull/909)
- Fix producer sidebar image sizing
  [#913](https://github.com/opendatateam/udata/issues/913)
- Fix js `Model.save()` not updating in some cases
  [#910](https://github.com/opendatateam/udata/pull/910)

## 1.0.10 (2017-05-11)

- Fix bad stored (community) resources URLs [migration]
  [#882](https://github.com/opendatateam/udata/issues/882)
- Proper producer logo display on dataset pages
- Fix CKAN harvester empty notes and `metadata` file type handling
- Remove (temporary) badges metrics
  [#885](https://github.com/opendatateam/udata/issues/885)
- Test and fix topic search
  [#892](https://github.com/opendatateam/udata/pull/892)

## 1.0.9 (2017-04-23)

- Fix broken post view
  [#877](https://github.com/opendatateam/udata/pull/877)
- Fix new issue submission
  [#874](https://github.com/opendatateam/udata/issues/874)
- Display full images/logo/avatars URL in references too
  [#824](https://github.com/opendatateam/udata/issues/824)

## 1.0.8 (2017-04-14)

- Allow more headers in cors preflight headers
  [#857](https://github.com/opendatateam/udata/pull/857)
  [#860](https://github.com/opendatateam/udata/pull/860)
- Fix editorialization admin
  [#863](https://github.com/opendatateam/udata/pull/863)
- Fix missing completer images and ensure completion API is usable on a different domain
  [#864](https://github.com/opendatateam/udata/pull/864)

## 1.0.7 (2017-04-07)

- Fix display for zone completer existing values
  [#845](https://github.com/opendatateam/udata/issues/845)
- Proper badge display on dataset and organization page
  [#849](https://github.com/opendatateam/udata/issues/849)
- Remove useless `discussions` from views contexts.
  [#850](https://github.com/opendatateam/udata/pull/850)
- Fix the inline resource edit button not redirecting to admin
  [#852](https://github.com/opendatateam/udata/pull/852)
- Fix broken checksum component
  [#846](https://github.com/opendatateam/udata/issues/846)

## 1.0.6 (2017-04-01)

- Default values are properly displayed on dataset form
  [#745](https://github.com/opendatateam/udata/issues/745)
- Prevent a redirect on discussion fetch
  [#795](https://github.com/opendatateam/udata/issues/795)
- API exposes both original and biggest thumbnail for organization logo, reuse image and user avatar
  [#824](https://github.com/opendatateam/udata/issues/824)
- Restore the broken URL check feature
  [#840](https://github.com/opendatateam/udata/issues/840)
- Temporarily ignore INSPIRE in ODS harvester
  [#837](https://github.com/opendatateam/udata/pull/837)
- Allow `X-API-KEY` and `X-Fields` in cors preflight headers
  [#841](https://github.com/opendatateam/udata/pull/841)

## 1.0.5 (2017-03-27)

- Fixes error display in forms [#830](https://github.com/opendatateam/udata/pull/830)
- Fixes date range picker dates validation [#830](https://github.com/opendatateam/udata/pull/830)
- Fix badges entries not showing in admin [#825](https://github.com/opendatateam/udata/pull/825)

## 1.0.4 (2017-03-01)

- Fix badges trying to use API too early
  [#799](https://github.com/opendatateam/udata/pull/799)
- Some minor tuning on generic references
  [#801](https://github.com/opendatateam/udata/pull/801)
- Cleanup factories
  [#808](https://github.com/opendatateam/udata/pull/808)
- Fix user default metrics not being set [migration]
  [#809](https://github.com/opendatateam/udata/pull/809)
- Fix metric update after transfer
  [#810](https://github.com/opendatateam/udata/pull/810)
- Improve spatial completion ponderation (spatial zones reindexation required)
  [#811](https://github.com/opendatateam/udata/pull/811)

## 1.0.3 (2017-02-21)

- Fix JavaScript locales handling [#786](https://github.com/opendatateam/udata/pull/786)
- Optimize images sizes for territory placeholders [#788](https://github.com/opendatateam/udata/issues/788)
- Restore placeholders in search suggestions, fix [#790](https://github.com/opendatateam/udata/issues/790)
- Fix share popover in production build [#793](https://github.com/opendatateam/udata/pull/793)

## 1.0.2 (2017-02-20)

- Fix assets packaging for production [#763](https://github.com/opendatateam/udata/pull/763) [#765](https://github.com/opendatateam/udata/pull/765)
- Transform `udata_version` jinja global into a reusable (by themes) `package_version` [#768](https://github.com/opendatateam/udata/pull/768)
- Ensure topics datasets and reuses can display event with a topic parameter [#769](https://github.com/opendatateam/udata/pull/769)
- Raise a `400 Bad Request` when a bad `class` attribute is provided to the API
  (for entry point not using forms). [#772](https://github.com/opendatateam/udata/issues/772)
- Fix datasets with spatial coverage not being indexed [#778](https://github.com/opendatateam/udata/issues/778)
- Ensure theme assets cache is versioned (and flushed when necessary)
  [#781](https://github.com/opendatateam/udata/pull/781)
- Raise maximum tag length to 96 in order to at least support
  [official INSPIRE tags](http://inspire.ec.europa.eu/theme)
  [#782](https://github.com/opendatateam/udata/pull/782)
- Properly raise 400 error on transfer API in case of bad subject or recipient
  [#784](https://github.com/opendatateam/udata/pull/784)
- Fix broken OEmbed rendering [#783](https://github.com/opendatateam/udata/issues/783)
- Improve crawlers behavior by adding some `meta[name=robots]` on pages requiring it
  [#777](https://github.com/opendatateam/udata/pull/777)

## 1.0.1 (2017-02-16)

- Pin PyMongo version (only compatible with PyMongo 3+)

## 1.0.0 (2017-02-16)

### Breaking Changes

* 2016-05-11: Upgrade of ElasticSearch from 1.7 to 2.3 [#449](https://github.com/opendatateam/udata/pull/449)

You have to re-initialize the index from scratch, not just use the `reindex` command given that ElasticSearch 2+ doesn't provide a way to [delete mappings](https://www.elastic.co/guide/en/elasticsearch/reference/current/indices-delete-mapping.html) anymore. The command is `udata search init` and may take some time given the amount of data you are dealing with.

* 2017-01-18: User search and listing has been removed (privacy concern)

### New & Improved

* 2017-01-06: Add some dataset ponderation factor: temporal coverage, spatial coverage,
  certified provenance and more weight for featured ones. Need reindexation to be taken into account.

* 2016-12-20: Use all the [Dublin Core Frequencies](http://dublincore.org/groups/collections/frequency/)
  plus some extra frequencies.

* 2016-12-01: Add the possibility for a user to delete its account in the admin interface

In some configurations, this feature should be deactivated, typically when
there is an SSO in front of udata which may cause some inconsistencies. In
that case, the configuration parameter DELETE_ME should be set to False (True
by default).

* 2016-05-12: Add fields masks to reduce API payloads [#451](https://github.com/opendatateam/udata/pull/451)

The addition of [fields masks](http://flask-restplus.readthedocs.io/en/stable/mask.html) in Flask-RESTPlus allows us to reduce the retrieved payload within the admin — especially for datasets — and results in a performances boost.

### Fixes

* 2016-11-29: Mark active users as confirmed [#619](https://github.com/opendatateam/udata/pull/618)
* 2016-11-28: Merge duplicate users [#617](https://github.com/opendatateam/udata/pull/617)
  (A reindexation is necessary after this migration)

### Deprecation

Theses are deprecated and support will be removed in some feature release.
See [Deprecation Policy](https://udata.readthedocs.io/en/stable/versioning/#deprecation-policy).

* Theses frequencies are deprecated for their Dublin Core counter part:
    * `fortnighly` ⇨ `biweekly`
    * `biannual` ⇨ `semiannual`
    * `realtime` ⇨ `continuous`


## 0.9.0 (2017-01-10)

- First published version<|MERGE_RESOLUTION|>--- conflicted
+++ resolved
@@ -10,11 +10,8 @@
 - Community resources changes [#2546](https://github.com/opendatateam/udata/pull/2546):
   - Dataset is now correctly set at community resource creation
   - Remove now useless job 'purge-orphan-community-resources'
-<<<<<<< HEAD
+- Using the fs_filename logic when uploading a new resource on the data catalog.[#2547](https://github.com/opendatateam/udata/pull/2547)
 - Remove old file when updating resources and community resources from API [#2548](https://github.com/opendatateam/udata/pull/2548)
-=======
-- Using the fs_filename logic when uploading a new resource on the data catalog.[#2547](https://github.com/opendatateam/udata/pull/2547)
->>>>>>> 6fc4039c
 
 ## 2.3.0 (2020-09-29)
 
