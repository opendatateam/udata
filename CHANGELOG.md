# Changelog

## Current (in progress)

<<<<<<< HEAD
### Breaking changes

- Full metrics refactoring [2459](https://github.com/opendatateam/udata/pull/2459):
  - Metric collection is now useless and will not be filled anymore.
  - Not migration was done to remove Metrics collection in order to let users decide what to do with the remaining collection.
  - Udata-piwik uses now InfluxDB
  - Most of celery's tasks are removed.
  - View's graphs are removed from admin and dashboard panel until we have accurate data to populate them.
  - Site's metrics computation are not triggered by signals anymore.
  - A specific celery job will be run periodically to compute site's metrics.

### New features

- Nothing yet
=======
- :warning: Security fix: fix XSS in markdown w/ length JS filter [#2471](https://github.com/opendatateam/udata/pull/2471)
>>>>>>> ab9a96d5

## 2.0.2 (2020-04-07)

- :warning: Breaking change / security fix: disallow html tags in markdown-it (JS markdown rendering) [#2465](https://github.com/opendatateam/udata/pull/2465)

## 2.0.1 (2020-03-24)

- Allow images to be displayed in markdown by default [#2462](https://github.com/opendatateam/udata/pull/2462)
- Fix deleted user's authentication on backend side [#2460](https://github.com/opendatateam/udata/pull/2460)

## 2.0.0 (2020-03-11)

### Breaking changes

- Migration to Python 3.7 [#1766](https://github.com/opendatateam/udata/pull/1766)
- The new migration system ([#1956](https://github.com/opendatateam/udata/pull/1956)) uses a new python based format. Pre-2.0 migrations are not compatible so you might need to upgrade to the latest `udata` version `<2.0.0`, execute migrations and then upgrade to `udata` 2+.
- The targeted mongo version is now Mongo 3.6. Backward support is not guaranteed
- Deprecated celery tasks have been removed, please ensure all old-style tasks (pre 1.6.20) have been consumed before migrating [#2452](https://github.com/opendatateam/udata/pull/2452)

### New features

- New migration system [#1956](https://github.com/opendatateam/udata/pull/1956):
  - Use python based migrations instead of relying on mongo internal and deprecated `js_exec`
  - Handle rollback (optionnal)
  - Detailled history
- Template hooks generalization: allows to dynamically extend template with widgets and snippets from extensions. See [the dedicated documentation section](https://udata.readthedocs.io/en/stable/extending/#hooks) [#2323](https://github.com/opendatateam/udata/pull/2323)
- Markdown now supports [Github Flavored Markdown (GFM) specs](https://github.github.com/gfm/) (ie. the already supported [CommonMark specs](https://spec.commonmark.org) plus tables, strikethrough, autolinks support and predefined disallowed raw HTML) [#2341](https://github.com/opendatateam/udata/pull/2341)

## 1.6.20 (2020-01-21)

- New Crowdin translations [#2360](https://github.com/opendatateam/udata/pull/2360)
- Fix territory routing for @latest [#2447](https://github.com/opendatateam/udata/pull/2447)
- Refactor Celery: py2/py3 compatibility, use ids as payload [#2305](https://github.com/opendatateam/udata/pull/2305)
- Automatically archive dangling harvested datasets :warning: this is enabled by default [#2368](https://github.com/opendatateam/udata/pull/2368)
- Refactor celery tasks to avoid models/documents in the transport layer [#2305](https://github.com/opendatateam/udata/pull/2305)

## 1.6.19 (2020-01-06)

- `rel=nofollow` on remote source links [#2364](https://github.com/opendatateam/udata/pull/2364)
- Fix admin messages and fix user roles selector default value [#2365](https://github.com/opendatateam/udata/pull/2365)
- Fix new harvester's form tooltip showup [#2371](https://github.com/opendatateam/udata/pull/2371)
- Fix responsive design of search results [#2372](https://github.com/opendatateam/udata/pull/2372)
- Fix non-unique ids in datasets' comments [#2374](https://github.com/opendatateam/udata/pull/2374)
- Case insensitive license matching [#2378](https://github.com/opendatateam/udata/pull/2378)

## 1.6.18 (2019-12-13)

- Remove embedded API doc [#2343](https://github.com/opendatateam/udata/pull/2343) :warning: Breaking change, please customize `API_DOC_EXTERNAL_LINK` for your needs.
- Removed published date from community ressources [#2350](https://github.com/opendatateam/udata/pull/2350)
- Added new size for avatars in user's model (`udata images render` must be run in order to update the size of existing images) [#2353](https://github.com/opendatateam/udata/pull/2353)
- Fixed user's avatar change [#2351](https://github.com/opendatateam/udata/issues/2351)
- Removed dead code [#2355](https://github.com/opendatateam/udata/pull/2355)
- Resolved conflict between id and slug [#2356](https://github.com/opendatateam/udata/pull/2356)
- Fix next link in posts pagination [#2358](https://github.com/opendatateam/udata/pull/2358)
- Fix organization's members roles translation [#2359](https://github.com/opendatateam/udata/pull/2359)
## 1.6.17 (2019-10-28)

- Disallow URLs in first and last names [#2345](https://github.com/opendatateam/udata/pull/2345)

## 1.6.16 (2019-10-22)

- Prevent Google ranking spam attacks on reuse pages (`rel=nofollow` on reuse link) [#2320](https://github.com/opendatateam/udata/pull/2320)
- Display admin resources list actions only if user has permissions to edit [#2326](https://github.com/opendatateam/udata/pull/2326)
- Fix non-admin user not being able to change their profile picture [#2327](https://github.com/opendatateam/udata/pull/2327)

## 1.6.15 (2019-09-11)

- Style links in admin modals [#2292](https://github.com/opendatateam/udata/pull/2292)
- Add activity.key filter to activity.atom feed [#2293](https://github.com/opendatateam/udata/pull/2293)
- Allow `Authorization` as CORS header and OAuth minor fixes [#2298](https://github.com/opendatateam/udata/pull/2298)
- Set dataset.private to False by default (and fix stock) [#2307](https://github.com/opendatateam/udata/pull/2307)
- Fixes some inconsistencies between admin display (buttons, actions...) and real permissions [#2308](https://github.com/opendatateam/udata/pull/2308)


## 1.6.14 (2019-08-14)

- Cleanup `permitted_reuses` data (migration) [#2244](https://github.com/opendatateam/udata/pull/2244)
- Proper form errors handling on nested fields [#2246](https://github.com/opendatateam/udata/pull/2246)
- JS models load/save/update consistency (`loading` always `true` on query, always handle error, no more silent errors) [#2247](https://github.com/opendatateam/udata/pull/2247)
- Ensures that date ranges are always positive (ie. `start` < `end`) [#2253](https://github.com/opendatateam/udata/pull/2253)
- Enable completion on the "`MIME type`" resource form field (needs reindexing) [#2238](https://github.com/opendatateam/udata/pull/2238)
- Ensure oembed rendering errors are not hidden by default error handlers and have cors headers [#2254](https://github.com/opendatateam/udata/pull/2254)
- Handle dates before 1900 during indexing [#2256](https://github.com/opendatateam/udata/pull/2256)
- `spatial load` command is more resilient: make use of a temporary collection when `--drop` option is provided (avoid downtime during the load), in case of exception or keybord interrupt, temporary files and collections are cleaned up [#2261](https://github.com/opendatateam/udata/pull/2261)
- Configurable Elasticsearch timeouts. Introduce `ELASTICSEARCH_TIMEOUT` as default/read timeout and `ELASTICSEARCH_INDEX_TIMEOUT` as indexing/write timeout [#2265](https://github.com/opendatateam/udata/pull/2265)
- OEmbed support for organizations [#2273](https://github.com/opendatateam/udata/pull/2273)
- Extract search parameters as settings allowing fine tuning search without repackaging udata (see [the **Search configuration** documentation](https://udata.readthedocs.io/en/stable/adapting-settings/#search-configuration)) [#2275](https://github.com/opendatateam/udata/pull/2275)
- Prevent `DoesNotExist` error in activity API: silence the error for the consumer but log it (ie. visible in Sentry) [#2268](https://github.com/opendatateam/udata/pull/2268)
- Optimize CSV export generation memory wise [#2277](https://github.com/opendatateam/udata/pull/2277)

## 1.6.13 (2019-07-11)

- Rename og:image target :warning: this will break your custom theme, please rename your logo image file to `logo-social.png` instead of `logo-600x600.png` [#2217](https://github.com/opendatateam/udata/pull/2217)
- Don't automatically overwrite `last_update` field if manually set [#2020](https://github.com/opendatateam/udata/pull/2220)
- Spatial completion: only index last version of each zone and prevent completion cluttering [#2140](https://github.com/opendatateam/udata/pull/2140)
- Init: prompt to loads countries [#2140](https://github.com/opendatateam/udata/pull/2140)
- Handle UTF-8 filenames in `spatial load_logos` command [#2223](https://github.com/opendatateam/udata/pull/2223)
- Display the datasets, reuses and harvesters deleted state on listing when possible [#2228](https://github.com/opendatateam/udata/pull/2228)
- Fix queryless (no `q` text parameter) search results scoring (or lack of scoring) [#2231](https://github.com/opendatateam/udata/pull/2231)
- Miscellaneous fixes on completers [#2215](https://github.com/opendatateam/udata/pull/2215)
- Ensure `filetype='remote'` is set when using the manual ressource form [#2236](https://github.com/opendatateam/udata/pull/2236)
- Improve harvest sources listing (limit `last_job` fetched and serialized fields, reduce payload) [#2214](https://github.com/opendatateam/udata/pull/2214)
- Ensure HarvestItems are cleaned up on dataset deletion [#2214](https://github.com/opendatateam/udata/pull/2214)
- Added `config.HARVEST_JOBS_RETENTION_DAYS` and a `harvest-purge-jobs` job to apply it [#2214](https://github.com/opendatateam/udata/pull/2214) (migration). **Warning, the migration will enforce `config.HARVEST_JOBS_RETENTION_DAYS` and can take some time on a big `HarvestJob` collection**
- Drop `no_dereference` on indexing to avoid the "`dictionary changed size during iteration`" error until another solution is found. **Warning: this might result in more resources consumption while indexing** [#2237](https://github.com/opendatateam/udata/pull/2237)
- Fix various issues around discussions UI [#2190](https://github.com/opendatateam/udata/pull/2190)


## 1.6.12 (2019-06-26)

- Archive dataset feature [#2172](https://github.com/opendatateam/udata/pull/2172)
- Refactor breadcrum includes [#2173](https://github.com/opendatateam/udata/pull/2173)
- Better dependencies management [#2182](https://github.com/opendatateam/udata/pull/2182) and [#2172/install.pip](https://github.com/opendatateam/udata/pull/2172/files#diff-d7b45472f3465d62f857d14cf59ea8a2)
- Reduce following to staring [#2192](https://github.com/opendatateam/udata/pull/2192/files)
- Simplify display of spatial coverage in search results [#2192](https://github.com/opendatateam/udata/pull/2192/files)
- Add cache for organization and topic display pages [#2194](https://github.com/opendatateam/udata/pull/2194)
- Dataset of datasets: id as ref instead of slug [#2195](https://github.com/opendatateam/udata/pull/2195) :warning: this introduces some settings changes, cf [documentation for EXPORT_CSV](https://github.com/opendatateam/udata/blob/master/docs/adapting-settings.md).
- Add meta og:type: make twitter cards work [#2196](https://github.com/opendatateam/udata/pull/2196)
- Fix UI responsiveness [#2199](https://github.com/opendatateam/udata/pull/2199)
- Remove social media sharing feature [#2200](https://github.com/opendatateam/udata/pull/2200)
- Quick fix for activity.atom [#2203](https://github.com/opendatateam/udata/pull/2203)
- Remove diff from js dependencies to fix CVE [#2204](https://github.com/opendatateam/udata/pull/2204)
- Replace default sort label for better readability [#2206](https://github.com/opendatateam/udata/pull/2206)
- Add a condition to up-to-dateness of a dataset [#2208](https://github.com/opendatateam/udata/pull/2208)
- Prevent deleted harvesters from running until purged. Harvest jobs history is deleted too on purge. [#2209](https://github.com/opendatateam/udata/pull/2209)
- Better quality.frequency management [#2211](https://github.com/opendatateam/udata/pull/2211)
- Fix caching of topic pages [#2213](https://github.com/opendatateam/udata/pull/2213)

## 1.6.11 (2019-05-29)

- Center incomplete rows of cards [#2162](https://github.com/opendatateam/udata/pull/2162)
- Allow .dxf upload [#2164](https://github.com/opendatateam/udata/pull/2164)
- Always use remote_url as harvesting source [#2165](https://github.com/opendatateam/udata/pull/2165)
- Update jquery to ~3.4.1 [#2161](https://github.com/opendatateam/udata/pull/2161)
- Fix various issues with search result page [#2166](https://github.com/opendatateam/udata/pull/2166)
- Restore notbroken facet includes [#2169](https://github.com/opendatateam/udata/pull/2169)

## 1.6.10 (2019-05-23)

- Remove `<br>` in badge display [#2156](https://github.com/opendatateam/udata/pull/2156)
- Display user avatar and fix its sizing [#2157](https://github.com/opendatateam/udata/pull/2157)
- Redirect unfiltered csv exports to dataset of datasets [#2158](https://github.com/opendatateam/udata/pull/2158)
- Show organization id in a modal and add hyperlinks to ids in detail modal [#2159](https://github.com/opendatateam/udata/pull/2159)

## 1.6.9 (2019-05-20)

- Add user slug to dataset cache key [#2146](https://github.com/opendatateam/udata/pull/2146)
- Change display of cards of reuses on topic pages [#2148](https://github.com/opendatateam/udata/pull/2148)
- Display remote source of harvested dataset [#2150](https://github.com/opendatateam/udata/pull/2150)
- Prefill community resource type on upload form [#2151](https://github.com/opendatateam/udata/pull/2151)
- Fix user profile UI [#2152](https://github.com/opendatateam/udata/pull/2152)
- Remove concept of permitted reuse [#2153](https://github.com/opendatateam/udata/pull/2153)

## 1.6.8 (2019-05-13)

- Configurable search autocomplete [#2138](https://github.com/opendatateam/udata/pull/2138)

## 1.6.7 (2019-05-10)

- Refactor DCAT harvesting to store only one graph (and prevent MongoDB document size overflow) [#2096](https://github.com/opendatateam/udata/pull/2096)
- Expose sane defaults for `TRACKING_BLACKLIST` [#2098](https://github.com/opendatateam/udata/pull/2098)
- Bubble up uploader errors [#2102](https://github.com/opendatateam/udata/pull/2102)
- Ensure `udata worker status --munin` always outputs zero values so munin won't see it has a "no data" response [#2103](https://github.com/opendatateam/udata/pull/2103)
- Metrics tuning: breaks circular dependencies, drop exec_js/eval usage, proper logging... [#2113](https://github.com/opendatateam/udata/pull/2113)
- Change reuse icon from "retweet" to "recycle" [#2122](https://github.com/opendatateam/udata/pull/2122)
- Admins can delete a single comment in a discussion thread [#2087](https://github.com/opendatateam/udata/pull/2087)
- Add cache directives to dataset display blocks [#2129](https://github.com/opendatateam/udata/pull/2129)
- Export multiple models objects to CSV (dataset of datasets) [#2124](https://github.com/opendatateam/udata/pull/2124)


## 1.6.6 (2019-03-27)

- Automatically loads default settings from plugins (if `plugin.settings` module exists) [#2058](https://github.com/opendatateam/udata/pull/2058)
- Fixes some memory leaks on reindexing [#2070](https://github.com/opendatateam/udata/pull/2070)
- Fixes minor UI bug [#2072](https://github.com/opendatateam/udata/pull/2072)
- Prevent ExtrasField failure on null value [#2074](https://github.com/opendatateam/udata/pull/2074)
- Improve ModelField errors handling [#2075](https://github.com/opendatateam/udata/pull/2075)
- Fix territories home map [#2077](https://github.com/opendatateam/udata/pull/2077)
- Prevent timeout on `udata index` in some cases [#2079](https://github.com/opendatateam/udata/pull/2079)
- Pin werkzeug dependency to `0.14.1` until incompatibilities are fixed [#2081](https://github.com/opendatateam/udata/pull/2081)
- Prevent client-side error while handling unparseable API response [#2076](https://github.com/opendatateam/udata/pull/2076)
- Fix the `udata job schedule` erroneous help message [#2083](https://github.com/opendatateam/udata/pull/2083)
- Fix upload button on replace resource file [#2085](https://github.com/opendatateam/udata/pull/2085)
- Ensure harvest items statuses are updated on the right job [#2089](https://github.com/opendatateam/udata/pull/2089)
- Added Serbian translations [#2055](https://github.com/opendatateam/udata/pull/2055)

## 1.6.5 (2019-02-27)

- Replace "An user" by "A user" [#2033](https://github.com/opendatateam/udata/pull/2033)
- Use "udata" and fix a few other typos in documentation and UI/translation strings [#2023](https://github.com/opendatateam/udata/pull/2023)
- Add a surrounding block declaration around community section [2039](https://github.com/opendatateam/udata/pull/2039)
- Fix broken form validation on admin discussions and issues [#2045](https://github.com/opendatateam/udata/pull/2045)
- Fix full reindexation by avoiding `SlugField.instance` deepcopy in `no_dereference()` querysets [#2048](https://github.com/opendatateam/udata/pull/2048)
- Ensure deleted user slug is pseudonymized [#2049](https://github.com/opendatateam/udata/pull/2049)
- Prevent the "Add resource" modal from closing when using the frontend "Add resource" button [#2052](https://github.com/opendatateam/udata/pull/2052)

## 1.6.4 (2019-02-02)

- Fix workers: pin redis version for Celery compatibility [#2019](https://github.com/opendatateam/udata/pull/2019)

## 1.6.3 (2019-02-01)

- Remove extra attributes on user deletion [#1961](https://github.com/opendatateam/udata/pull/1961)
- Pin phantomjs to version `2.1.7` [#1975](https://github.com/opendatateam/udata/pull/1975)
- Protect membership accept route against flood [#1984](https://github.com/opendatateam/udata/pull/1984)
- Ensure compatibility with IE11 and Firefox ESR [#1990](https://github.com/opendatateam/udata/pull/1990)
- Lots of fixes on the resource form. Be explicit about uploading a new file [#1991](https://github.com/opendatateam/udata/pull/1991)
- Centralize `selectize` handling and style in `base-completer` and apply some fixes [1992](https://github.com/opendatateam/udata/pull/1992)
- Added the missing `number` input field widget [#1993](https://github.com/opendatateam/udata/pull/1993)
- Fix the organization private datasets and reuses counters [#1994](https://github.com/opendatateam/udata/pull/1994)
- Disable autocorrect, spellcheck... on search and completion fields [#1995](https://github.com/opendatateam/udata/pull/1995)
- Fix harvest preview in edit form not taking configuration (features and filters) [#1996](https://github.com/opendatateam/udata/pull/1996)
- Ensure organization page react to URL hash changes (including those from right sidebar) [#1997](https://github.com/opendatateam/udata/pull/1997)
- Updating community resource as admin keeps original owner [#1999](https://github.com/opendatateam/udata/pull/1999)
- Major form fixes [#2000](https://github.com/opendatateam/udata/pull/2000)
- Improved admin errors handling: visual feedback on all errors, `Sentry-ID` header if present, hide organization unauthorized actions [#2005](https://github.com/opendatateam/udata/pull/2005)
- Expose and import licenses `alternate_urls` and `alternate_titles` fields [#2006](https://github.com/opendatateam/udata/pull/2006)
- Be consistent on search results wording and icons (Stars vs Followers) [#2013](https://github.com/opendatateam/udata/pull/2013)
- Switch from a "full facet reset" to a "by term reset" approach in search facets [#2014](https://github.com/opendatateam/udata/pull/2014)
- Ensures all modals have the same buttons styles and orders, same color code... [#2012](https://github.com/opendatateam/udata/pull/2012)
- Ensure URLs from assets stored on `CDN_DOMAINS` are considered as valid and that associated error message is properly translated [#2017](https://github.com/opendatateam/udata/pull/2017)

## 1.6.2 (2018-11-05)

- Display the owner/organization on harvester view [#1921](https://github.com/opendatateam/udata/pull/1921)
- Improve harvest validation errors handling [#1920](https://github.com/opendatateam/udata/pull/1920)
- Make extra TOS text customizable [#1922](https://github.com/opendatateam/udata/pull/1922)
- Fixes an `UnicodeEncodeError` occuring when parsing RDF with unicode URLs [#1919](https://github.com/opendatateam/udata/pull/1919)
- Fix some external assets handling cases [#1918](https://github.com/opendatateam/udata/pull/1918)
- Harvest items can now match `source.id` before `source.domain` — no more duplicates when changing an harvester URL [#1923](https://github.com/opendatateam/udata/pull/1923)
- Ensure image picker/cropper only allows images [#1925](https://github.com/opendatateam/udata/pull/1925)
- Make tags min and max length configurable and ensure admin takes its configuration from the backend [#1935](https://github.com/opendatateam/udata/pull/1935)
- Prevent errors when there is no date available to focus on the calendar [#1937](https://github.com/opendatateam/udata/pull/1937)

### Internals

- Update authlib to 0.10 [#1916](https://github.com/opendatateam/udata/pull/1916)

## 1.6.1 (2018-10-11)

- Allows arguments and keyword arguments in the task `@connect` decorator [#1908](https://github.com/opendatateam/udata/pull/1908)
- Allows to restore assets after being deleted (Datasets, Organizations and Reuses) [#1901](https://github.com/opendatateam/udata/pull/1901)
- Fixes form events not bubbling (and so fixes harvester config not displaying) [#1914](https://github.com/opendatateam/udata/pull/1914)

## 1.6.0 (2018-10-02)

### New features

- Harvest sources are now filterable through the harvest source create/edit admin form [#1812](https://github.com/opendatateam/udata/pull/1812)
- Harvest sources can now enable or disable some optional backend features [#1875](https://github.com/opendatateam/udata/pull/1875)
- Static assets are now compatible with long-term caching (ie. their hash is present in the filename) [#1826](https://github.com/opendatateam/udata/pull/1826)
- Post UIs have been reworked: publication date, publish/unpublish action, save and continue editing, dynamic sidebar, alignments fixes... [#1857](https://github.com/opendatateam/udata/pull/1857)

### Minor changes

- Only display temporal coverage years on cards and search results [#1833](https://github.com/opendatateam/udata/pull/1833)
- Add publisher's name on dataset template [#1847](https://github.com/opendatateam/udata/pull/1847)
- Improved upload error handling: deduplicate notifications, localized generic error message, sentry identifier... [#1842](https://github.com/opendatateam/udata/pull/1842)
- Allows to filter datasets on resource `type` (needs reindexing) [#1848](https://github.com/opendatateam/udata/pull/1848)
- Switch the admin sidebar collapse icon from "hamburger"to left and right arrows [#1855](https://github.com/opendatateam/udata/pull/1855)
- Discussion add card style coherence [#1884](https://github.com/opendatateam/udata/pull/1884)
- `LINKCHECKING_UNCHECKED_TYPES` setting to prevent linkchecking on some ressource types [#1892](https://github.com/opendatateam/udata/pull/1892)
- `swagger.json` API specifications now pass validation [#1898](https://github.com/opendatateam/udata/pull/1898)

### Breaking changes

- Theme are now responsible for adding their CSS markup on template (no more assumptions on `theme.css` and `admin.css`). Most of the time, overriding `raw.html` and `admin.html` should be sufficient
- The discussions API `posted_by` attribute is now an embedded user instead of an user ID to avoid extra API calls [#1839](https://github.com/opendatateam/udata/pull/1839)

### Bugfixes

- Hide the `resource.type` attribute from JSON-LD output until handled by a dedicated vocabulary/property [#1865](https://github.com/opendatateam/udata/pull/1865)
- RDFs, CSVs and resource redirect views are now handling CORS properly [#1866](https://github.com/opendatateam/udata/pull/1866)
- Fix broken sorts on organization's datasets list in admin [#1873](https://github.com/opendatateam/udata/pull/1873)
- Ensure harvest previewing is done against current form content [#1888](https://github.com/opendatateam/udata/pull/1888)
- Ensure deleted objects are unindexed [#1891](https://github.com/opendatateam/udata/pull/1891)
- Fix the dataset resources list layout wrapping [#1893](https://github.com/opendatateam/udata/pull/1893)
- Fix wrong behavior for weblinks [#1894](https://github.com/opendatateam/udata/pull/1894)
- Ensure `info config` command only displays configuration variables [#1897](https://github.com/opendatateam/udata/pull/1897)

### Internal

- Upgrade to Authlib 0.9 [#1760](https://github.com/opendatateam/udata/pull/1760) [#1827](https://github.com/opendatateam/udata/pull/1827)
- Add a `Dataset.on_resource_added` signal

## 1.5.3 (2018-08-27)

- Prevent UnicodeError on unicode URL validation error [#1844](https://github.com/opendatateam/udata/pull/1844)
- Hide save button in "Add resource" modal until form is visible (and prevent error) [#1846](https://github.com/opendatateam/udata/pull/1846)
- The purge chunks tasks also remove the directory [#1845](https://github.com/opendatateam/udata/pull/1845)
- Upgrade to latest Fine-Uploader version to benefit from bug fixes [#1849](https://github.com/opendatateam/udata/pull/1849)
- Prevent front views from downloading `swagger.json` [#1838](https://github.com/opendatateam/udata/pull/1838)
- Ensure API docs works without data [#1840](https://github.com/opendatateam/udata/pull/1840)
- Expose the default spatial granularity in API specs [#1841](https://github.com/opendatateam/udata/pull/1841)
- Fix missing dataset title on client-side card listing [#1834](https://github.com/opendatateam/udata/pull/1834)
- Allows to clear the dataset form temporal coverage. [#1832](https://github.com/opendatateam/udata/pull/1832)
- Ensure that admin notifications are displayed once and with a constant width. [#1831](https://github.com/opendatateam/udata/pull/1831)
- Fix broken date range picker date parsing (ie. manual keyboard input) [#1863](https://github.com/opendatateam/udata/pull/1853)
- Normalize uploaded filenames to avoid encoding issues, filesystem incompatibilities... [#1852](https://github.com/opendatateam/udata/pull/1852)

## 1.5.2 (2018-08-08)

- Fix client-side temporal coverage rendering [#1821](https://github.com/opendatateam/udata/pull/1821)
- Prevent word breaking when wrapping discussions messages [#1822](https://github.com/opendatateam/udata/pull/1822)
- Properly render message content on issues and discussions mails [#1823](https://github.com/opendatateam/udata/pull/1823)

## 1.5.1 (2018-08-03)

- Ensure OEmbed compatibility with external CDN [#1815](https://github.com/opendatateam/udata/pull/1815)
- Fixes some static URL serialization [#1815](https://github.com/opendatateam/udata/pull/1815)

## 1.5.0 (2018-07-30)

### New features

- Slugs are now redirected on change when changed until old slug are free [#1771](https://github.com/opendatateam/udata/pull/1771)
- Improve usability of new organization form [#1777](https://github.com/opendatateam/udata/pull/1777)
- Allows to serve assets on an external CDN domain using `CDN_DOMAIN` [#1804](https://github.com/opendatateam/udata/pull/1804)

### Breaking changes

None

### Bug fixes and minor changes

- Sort dataset update frequencies by ascending frequency [#1758](https://github.com/opendatateam/udata/pull/1758)
- Skip gov.uk references tests when site is unreachable [#1767](https://github.com/opendatateam/udata/pull/1767)
- Fix resources reorder (registered extras validation logic) [#1796](https://github.com/opendatateam/udata/pull/1796)
- Fix checksum display on resource modal [#1797](https://github.com/opendatateam/udata/pull/1797)
- Use metrics.views on resource card [#1778](https://github.com/opendatateam/udata/pull/1778)
- Fix dataset collapse on ie11 [#1802](https://github.com/opendatateam/udata/pull/1802)
- Upgrade i18next (security) [#1803](https://github.com/opendatateam/udata/pull/1803)

### Internals

- Backports some Python 3 forward compatible changes and fixes some bugs [#1769](https://github.com/opendatateam/udata/pull/1769):
    - avoid `filter` and `map` usage instead of list comprehension
    - explicit encoding handling
    - avoid comparison to `None`
    - use `next()` instead of `.next()` to iterate
    - unhide some implicit casts (in particular search weight)
- Tests are now run against `local.test` instead of `localhost` to avoid pytest warnings

## 1.4.1 (2018-06-15)

- Fix community resource creation and display [#1733](https://github.com/opendatateam/udata/pull/1733)
- Failsafe JS cache storage: use a custom in-memory storage as fallback when access to `sessionStorage` is not allowed [#1742](https://github.com/opendatateam/udata/pull/1742)
- Prevent errors when handling API errors without data/payload [#1743](https://github.com/opendatateam/udata/pull/1743)
- Improve/fix validation error formatting on harvesting [#1745](https://github.com/opendatateam/udata/pull/1745)
- Ensure daterange can be parsed from full iso datetime [#1748](https://github.com/opendatateam/udata/pull/1748)
- API: enforce application/json content-type for forms [#1751](https://github.com/opendatateam/udata/pull/1751)
- RDF parser can now process [european frequencies](https://publications.europa.eu/en/web/eu-vocabularies/at-dataset/-/resource/dataset/frequency) [#1752](https://github.com/opendatateam/udata/pull/1752)
- Fix images upload broken by chunked upload [#1756](https://github.com/opendatateam/udata/pull/1756)

## 1.4.0 (2018-06-06)

### New features

- Typed resources [#1398](https://github.com/opendatateam/udata/issues/1398)
- Initial data preview implementation [#1581](https://github.com/opendatateam/udata/pull/1581) [#1632](https://github.com/opendatateam/udata/pull/1632)
- Handle some alternate titles and alternate URLs on licenses for improved match on harvesting [#1592](https://github.com/opendatateam/udata/pull/1592)
- Allow to specify a dataset acronym [#1217](https://github.com/opendatateam/udata/pull/1217)
- Starts using harvest backend `config` (validation, API exposition, `HarvestFilters`...) [#1716](https://github.com/opendatateam/udata/pull/1716)
- The map widget can now be configured (tiles URL, initial position...) [#1672](https://github.com/opendatateam/udata/pull/1672)
- New discussions layout [#1623](https://github.com/opendatateam/udata/pull/1623)
- Dynamic API documentation, Enhancement to Pull #1542 - [#1542](https://github.com/opendatateam/udata/pull/1542)
- Resource modal overhaul with markdown support [#1547](https://github.com/opendatateam/udata/pull/1547)

### Breaking changes

- Normalize resource.format (migration - :warning: need reindexing). [#1563](https://github.com/opendatateam/udata/pull/1563)
- Enforce a domain whitelist when resource.filetype is file. See [`RESOURCES_FILE_ALLOWED_DOMAINS`](https://udata.readthedocs.io/en/latest/adapting-settings/#resources_file_allowed_domains) settings variable for details and configuration. [#1567](https://github.com/opendatateam/udata/issues/1567)
- Remove extras from datasets search index (needs reindexation) [#1718](https://github.com/opendatateam/udata/pull/1718)

### Bug fixes and minor changes

- Switch to PyPI.org for package links [#1583](https://github.com/opendatateam/udata/pull/1583)
- Show resource type in modal (front) [#1714](https://github.com/opendatateam/udata/pull/1714)
- Adds ETag to internal avatar for efficient caching control [#1712](https://github.com/opendatateam/udata/pull/1712)
- Fix 404/missing css on front pages [#1709](https://github.com/opendatateam/udata/pull/1709)
- Fix markdown max image width (front) [#1707](https://github.com/opendatateam/udata/pull/1707)
- Ensure registered extras types are properly parsed from JSON. Remove the need for custom `db.Extra` classes [#1699](https://github.com/opendatateam/udata/pull/1699)
- Fix the temporal coverage facet query string parsing [#1676](https://github.com/opendatateam/udata/pull/1676)
- Fix search auto-complete hitbox [#1687](https://github.com/opendatateam/udata/pull/1687)
- Fix Firefox custom error handling, part 2 [#1671](https://github.com/opendatateam/udata/pull/1671)
- Add resend confirmation email link to login screen [#1653](https://github.com/opendatateam/udata/pull/1653)
- Audience metrics: use only `views` [#1607](https://github.com/opendatateam/udata/pull/1607)
- Add missing spatial granularities translations [#1636](https://github.com/opendatateam/udata/pull/1636)
- Protocol-relative URLs support [#1599](https://github.com/opendatateam/udata/pull/1599)

### Internals

- Simplify `ExtrasField` form field signature (no need anymore for the `extras` parameter) [#1698](https://github.com/opendatateam/udata/pull/1698)
- Register known extras types [#1700](https://github.com/opendatateam/udata/pull/1700)

## 1.3.12 (2018-05-31)

- Fix side menu on mobile [#1701](https://github.com/opendatateam/udata/pull/1701)
- Fix update frequency field [#1702](https://github.com/opendatateam/udata/pull/1702)

## 1.3.11 (2018-05-29)

- Protect Resource.need_check against malformed/string dates [#1691](https://github.com/opendatateam/udata/pull/1691)
- Fix search auto-complete loading on new page [#1693](https://github.com/opendatateam/udata/pull/1693)

## 1.3.10 (2018-05-11)

- Expose Resource.extras as writable in the API [#1660](https://github.com/opendatateam/udata/pull/1660)
- Fix Firefox custom errors handling [#1662](https://github.com/opendatateam/udata/pull/1662)

## 1.3.9 (2018-05-07)

- Prevent linkchecker to pollute timeline as a side-effect. (migration). **Warning, the migration will delete all dataset update activities** [#1643](https://github.com/opendatateam/udata/pull/1643)
- Fix OAuth authorization screen failing with unicode `SITE_TITLE` [#1624](https://github.com/opendatateam/udata/pull/1624)
- Fix markdown handling of autolinks with angle brackets and factorize (and test) markdown `parse_html()` [#1625](https://github.com/opendatateam/udata/pull/1625)
- Fix timeline order [#1642](https://github.com/opendatateam/udata/pull/1642)
- Fix markdown rendering on IE11 [#1645](https://github.com/opendatateam/udata/pull/1645)
- Consider bad UUID as 404 in routing [#1646](https://github.com/opendatateam/udata/pull/1646)
- Add missing email templates [#1647](https://github.com/opendatateam/udata/pull/1647)
- Polyfill `ChildNode.remove()` for IE11 [#1648](https://github.com/opendatateam/udata/pull/1648)
- Improve Raven-js/Sentry error handling [#1649](https://github.com/opendatateam/udata/pull/1649)
- Prevent regex special characters to break site search [#1650](https://github.com/opendatateam/udata/pull/1650)

## 1.3.8 (2018-04-25)

- Fix sendmail regression [#1620](https://github.com/opendatateam/udata/pull/1620)

## 1.3.7 (2018-04-24)

- Fix some search parameters validation [#1601](https://github.com/opendatateam/udata/pull/1601)
- Prevent API tracking errors with unicode [#1602](https://github.com/opendatateam/udata/pull/1602)
- Prevent a race condition error when uploading file with concurrent chunking [#1606](https://github.com/opendatateam/udata/pull/1606)
- Disallow resources dict in API [#1603](https://github.com/opendatateam/udata/pull/1603)
- Test and fix territories routing [#1611](https://github.com/opendatateam/udata/pull/1611)
- Fix the client-side Raven/Sentry configuration [#1612](https://github.com/opendatateam/udata/pull/1612)
- Raise a 404 in case of unknown RDF content type [#1613](https://github.com/opendatateam/udata/pull/1613)
- Ensure current theme is available to macros requiring it in mails [#1614](https://github.com/opendatateam/udata/pull/1614)
- Fix documentation about NGinx configuration for https [#1615](https://github.com/opendatateam/udata/pull/1615)
- Remove unwanted commas in default `SECURITY_EMAIL_SUBJECT_*` parameters [#1616](https://github.com/opendatateam/udata/pull/1616)

## 1.3.6 (2018-04-16)

- Prevent OEmbed card to be styled when loaded in bootstrap 4 [#1569](https://github.com/opendatateam/udata/pull/1569)
- Fix organizations sort by last_modified [#1576](https://github.com/opendatateam/udata/pull/1576)
- Fix dataset creation form (and any other form) [#1584](https://github.com/opendatateam/udata/pull/1584)
- Fix an XSS on client-side markdown parsing [#1585](https://github.com/opendatateam/udata/pull/1585)
- Ensure URLs validation is the same everywhere [#1586](https://github.com/opendatateam/udata/pull/1586)

## 1.3.5 (2018-04-03)

- Upgrade `sifter` to `0.5.3` [#1548](https://github.com/opendatateam/udata/pull/1548)
- Upgrade `jquery-validation` to 1.17.0 and fixes some issues with client-side URL validation [#1550](https://github.com/opendatateam/udata/pull/1550)
- Minor change on OEmbed cards to avoid theme to override the cards `font-family` [#1549](https://github.com/opendatateam/udata/pull/1549)
- Improve cli unicode handling [#1551](https://github.com/opendatateam/udata/pull/1551)
- Fix DCAT harvester mime type detection [#1552](https://github.com/opendatateam/udata/pull/1552)
- Add the missing harvester URL in admin [#1554](https://github.com/opendatateam/udata/pull/1554)
- Fix harvester preview/job layout [#1553](https://github.com/opendatateam/udata/pull/1553)
- Fix some search unicode issues [#1555](https://github.com/opendatateam/udata/pull/1555)
- Small fixes on OEmbed URL detection [#1556](https://github.com/opendatateam/udata/pull/1556)
- Use nb_hits instead of views to count downloads [#1560](https://github.com/opendatateam/udata/pull/1560)
- Prevent an XSS in TermFacet [#1561](https://github.com/opendatateam/udata/pull/1561)
- Fix breadcrumb bar layout on empty search result [#1562](https://github.com/opendatateam/udata/pull/1562)

## 1.3.4 (2018-03-28)

- Remove territory claim banner [#1521](https://github.com/opendatateam/udata/pull/1521)
- Expose an [OEmbed](https://oembed.com/) API endpoint using the new cards [#1525](https://github.com/opendatateam/udata/pull/1525)
- Small topic fixes [#1529](https://github.com/opendatateam/udata/pull/1529)
- Fixes the search result vertical cut off [#1530](https://github.com/opendatateam/udata/pull/1530)
- Prevent visually disabled pagination buttons from being clicked [#1539](https://github.com/opendatateam/udata/pull/1539)
- Fixes "sort organization by name" not working [#1537](https://github.com/opendatateam/udata/pull/1537)
- Non-admin users should not see the "publish as anyone" filter field on "publish as" screen [#1538](https://github.com/opendatateam/udata/pull/1538)

## 1.3.3 (2018-03-20)

- Fixes on upload: prevent double upload and bad chunks upload [#1516](https://github.com/opendatateam/udata/pull/1516)
- Ensure OAuth2 tokens can be saved without `refresh_token` [#1517](https://github.com/opendatateam/udata/pull/1517)

## 1.3.2 (2018-03-20)

- Support request-body credential in OAuth2 (Fix a regression introduced in 1.3.0) [#1511](https://github.com/opendatateam/udata/pull/1511)

## 1.3.1 (2018-03-15)

- Fix some geozones/geoids bugs [#1505](https://github.com/opendatateam/udata/pull/1505)
- Fix oauth scopes serialization in authorization template [#1506](https://github.com/opendatateam/udata/pull/1506)
- Prevent error on site ressources metric [#1507](https://github.com/opendatateam/udata/pull/1507)
- Fix some routing errors [#1508](https://github.com/opendatateam/udata/pull/1508)
- Mongo connection is now lazy by default, preventing non fork-safe usage in celery as well as preventing commands not using the database to hit it [#1509](https://github.com/opendatateam/udata/pull/1509)
- Fix udata version not exposed on Sentry [#1510](https://github.com/opendatateam/udata/pull/1510)

## 1.3.0 (2018-03-13)

### Breaking changes

- Switch to `flask-cli` and drop `flask-script`. Deprecated commands have been removed. [#1364](https://github.com/opendatateam/udata/pull/1364)
- Update card components to make them more consistent [#1383](https://github.com/opendatateam/udata/pull/1383) [#1460](https://github.com/opendatateam/udata/pull/1460)
- udata is now protocol (`http`/`https`) agnostic. This is now fully the reverse-proxy responsibility (please ensure that you are using SSL only in production for security purpose). [#1463](https://github.com/opendatateam/udata/pull/1463)
- Added more entrypoints and document them. There is no more automatically enabled plugin by installation. Plugins can now properly contribute translations. [#1431](https://github.com/opendatateam/udata/pull/1431)

### New features

- Soft breaks in markdown is rendered as line return as allowed by the [commonmark specifications](http://spec.commonmark.org/0.28/#soft-line-breaks), client-side rendering follows the same security rules [#1432](https://github.com/opendatateam/udata/pull/1432)
- Switch from OAuthlib/Flask-OUAhtlib to Authlib and support all grants type as well as token revocation [#1434](https://github.com/opendatateam/udata/pull/1434)
- Chunked upload support (big files support) [#1468](https://github.com/opendatateam/udata/pull/1468)
- Improve tasks/jobs queues routing [#1487](https://github.com/opendatateam/udata/pull/1487)
- Add the `udata schedule|unschedule|scheduled` commands [#1497](https://github.com/opendatateam/udata/pull/1497)

### Bug fixes and minor changes

- Added Geopackage as default allowed file formats [#1425](https://github.com/opendatateam/udata/pull/1425)
- Fix completion/suggestion unicode handling [#1452](https://github.com/opendatateam/udata/pull/1452)
- Added a link to change password into the admin [#1462](https://github.com/opendatateam/udata/pull/1462)
- Fix organization widget (embed) [#1474](https://github.com/opendatateam/udata/pull/1474)
- High priority for sendmail tasks [#1484](https://github.com/opendatateam/udata/pull/1484)
- Add security.send_confirmation template [#1475](https://github.com/opendatateam/udata/pull/1475)

### Internals

- Switch to pytest as testing tool and expose a `udata` pytest plugin [#1400](https://github.com/opendatateam/udata/pull/1400)


## 1.2.11 (2018-02-05)

- Translate Flask-Security email subjects [#1413](https://github.com/opendatateam/udata/pull/1413)
- Fix organization admin pagination [#1372](https://github.com/opendatateam/udata/issues/1372)
- Fix missing spinners on loading datatables [#1401](https://github.com/opendatateam/udata/pull/1401)
- Fixes on the search facets [#1410](https://github.com/opendatateam/udata/pull/1410)

## 1.2.10 (2018-01-24)

- Markdown rendering is now the same between the back and the frontend. [#604](https://github.com/opendatateam/udata/issues/604)
- Make the dataset page reuses section and cards themable. [#1378](https://github.com/opendatateam/udata/pull/1378)
- `ValueError` is not hidden anymore by the Bad Request error page, it is logged. [#1382](https://github.com/opendatateam/udata/pull/1382)
- Spatial encoding fixes: prevent breaking unicode errors. [#1381](https://github.com/opendatateam/udata/pull/1381)
- Ensure the multiple term search uses a `AND` operator [#1384](https://github.com/opendatateam/udata/pull/1384)
- Facets encoding fixes: ensure lazy strings are propery encoded. [#1388](https://github.com/opendatateam/udata/pull/1388)
- Markdown content is now easily themable (namespaced into a `markdown` class) [#1389](https://github.com/opendatateam/udata/pull/1389)
- Fix discussions and community resources alignment on datasets and reuses pages [#1390](https://github.com/opendatateam/udata/pull/1390)
- Fix discussions style on default theme [#1393](https://github.com/opendatateam/udata/pull/1393)
- Ensure empty harvest jobs properly end [#1395](https://github.com/opendatateam/udata/pull/1395)

## 1.2.9 (2018-01-17)

- Add extras field in discussions [#1360](https://github.com/opendatateam/udata/pull/1360)
- Fix datepicker [#1370](https://github.com/opendatateam/udata/pull/1370)
- Fix error on forbidden scheme in `is_url` harvest filter [#1376](https://github.com/opendatateam/udata/pull/1376)
- Fix an error on rendering present territory date [#1377](https://github.com/opendatateam/udata/pull/1377)

## 1.2.8 (2018-01-10)

- Fix html2text dependency version [#1362](https://github.com/opendatateam/udata/pull/1362)

## 1.2.7 (2018-01-10)

- Bump chartjs version to 2.x [#1352](https://github.com/opendatateam/udata/pull/1352)
- Sanitize mdstrip [#1351](https://github.com/opendatateam/udata/pull/1351)

## 1.2.6 (2018-01-04)

- Fix wrongly timed notification on dataset creation with misformed tags [#1332](https://github.com/opendatateam/udata/pull/1332)
- Fix topic creation [#1333](https://github.com/opendatateam/udata/pull/1333)
- Add a `udata worker status` command to list pending tasks.[breaking] The `udata worker` command is replaced by `udata worker start`. [#1324](https://github.com/opendatateam/udata/pull/1324)
- Prevent crawlers from indexing spammy datasets, reuses and organizations [#1334](https://github.com/opendatateam/udata/pull/1334) [#1335](https://github.com/opendatateam/udata/pull/1335)
- Ensure Swagger.js properly set jQuery.ajax contentType parameter (and so data is properly serialized) [#1126](https://github.com/opendatateam/udata/issues/1126)
- Allows theme to easily access the `owner_avatar_url` template filter [#1336](https://github.com/opendatateam/udata/pull/1336)

## 1.2.5 (2017-12-14)

- Fix misused hand cursor over the spatial coverage map in dataset admin [#1296](https://github.com/opendatateam/udata/pull/1296)
- Fix broken post edit page [#1295](https://github.com/opendatateam/udata/pull/1295)
- Display date of comments in dataset discussions [#1283](https://github.com/opendatateam/udata/pull/1283)
- Prevent `reindex` command from failing on a specific object and log error instead. [#1293](https://github.com/opendatateam/udata/pull/1293)
- Position the community resource link icon correctly [#1298](https://github.com/opendatateam/udata/pull/1298)
- Add a sort option to query of list of posts in API [#1301](https://github.com/opendatateam/udata/pull/1301)
- Import dropdown behavior from `udata-gouvfr` and fix hidden submenus on mobile [#1297](https://github.com/opendatateam/udata/pull/1297)
- show message for emtpy dataset search [#1044](https://github.com/opendatateam/udata/pull/1284)

## 1.2.4 (2017-12-06)

- Fix flask_security celery tasks context [#1249](https://github.com/opendatateam/udata/pull/1249)
- Fix `dataset.quality` handling when no format filled [#1265](https://github.com/opendatateam/udata/pull/1265)
- Ignore celery tasks results except for tasks which require it and lower the default results expiration to 6 hours [#1281](https://github.com/opendatateam/udata/pull/1281)
- Import community resource avatar style from udata-gouvfr [#1288](https://github.com/opendatateam/udata/pull/1288)
- Terms are now handled from markdown and customizable with the `SITE_TERMS_LOCATION` setting. [#1285](https://github.com/opendatateam/udata/pull/1285)
- Deeplink to resource [#1289](https://github.com/opendatateam/udata/pull/1289)

## 1.2.3 (2017-10-27)

- Check only the uncollapsed resources at first on dataset view [#1246](https://github.com/opendatateam/udata/pull/1246)

## 1.2.2 (2017-10-26)

- Fixes on the `search index command` [#1245](https://github.com/opendatateam/udata/pull/1245)

## 1.2.1 (2017-10-26)

- Introduce `udata search index` commmand to replace both deprecated `udata search init` and `udata search reindex` commands. They will be removed in udata 1.4. [#1233](https://github.com/opendatateam/udata/pull/1233)
- Rollback oauthlib from 2.0.5 to 2.0.2, pending a permanent solution [#1237](https://github.com/opendatateam/udata/pull/1237)
- Get cached linkchecker result before hitting API [#1235](https://github.com/opendatateam/udata/pull/1235)
- Cleanup resources checksum (migration) [#1239](https://github.com/opendatateam/udata/pull/1239)
- Show check results in resource modal [#1242](https://github.com/opendatateam/udata/pull/1242)
- Cache avatar rendering [#1243](https://github.com/opendatateam/udata/pull/1243)

## 1.2.0 (2017-10-20)

### New features and big improvements

- Expose harvester scheduling through the API and the admin interface [#1123](https://github.com/opendatateam/udata/pull/1123)
- Added a `udata info` command for diagnostic purpose [#1179](https://github.com/opendatateam/udata/pull/1179)
- Switch from static theme avatars/placeholders to [identicons](https://en.wikipedia.org/wiki/Identicon) for readability (mostly on discussions) [#1193](https://github.com/opendatateam/udata/pull/1193)
- Move croquemort features to a generic link checker architecture [#1110](https://github.com/opendatateam/udata/pull/1110)
- CKAN and OpenDataSoft backends are now optional separate udata extensions [#1213](https://github.com/opendatateam/udata/pull/1213)
- Better search autocomplete [#1222](https://github.com/opendatateam/udata/pull/1222)
- Big post improvements (discussions support, navigation, fixes...) [#1224](https://github.com/opendatateam/udata/pull/1224)

### Breaking changes

- Upgrade to Celery 4.1.0. All celery parameters should be updated. (See [Celery options documentation](https://udata.readthedocs.io/en/stable/adapting-settings/#celery-options) [#1150](https://github.com/opendatateam/udata/pull/1050)
- Switch to [Crowdin](https://crowdin.com) to manage translations [#1171](https://github.com/opendatateam/udata/pull/1171)
- Switch to `Flask-Security`. `Flask-Security-Fork` should be uninstalled before installing the new requirements [#958](https://github.com/opendatateam/udata/pull/958)

### Miscellaneous changes and fixes

- Display organization metrics in the organization page tab labels [#1022](https://github.com/opendatateam/udata/pull/1022)
- Organization dashboard page has been merged into the main organization page [#1023](https://github.com/opendatateam/udata/pull/1023)
- Fix an issue causing a loss of data input at the global search input level [#1019](https://github.com/opendatateam/udata/pull/1019)
- Fixes a lot of encoding issues [#1146](https://github.com/opendatateam/udata/pull/1146)
- Add `.ttl` and `.n3` as supported file extensions [#1183](https://github.com/opendatateam/udata/pull/1183)
- Improve logging for adhoc scripts [#1184](https://github.com/opendatateam/udata/pull/1184)
- Improve URLs validation (support new tlds, unicode URLs...) [#1182](https://github.com/opendatateam/udata/pull/1182)
- Properly serialize empty geometries for zones missing it and prevent leaflet crash on invalid bounds [#1188](https://github.com/opendatateam/udata/pull/1188)
- Start validating some configuration parameters [#1197](https://github.com/opendatateam/udata/pull/1197)
- Remove resources without title or url [migration] [#1200](https://github.com/opendatateam/udata/pull/1200)
- Improve harvesting licenses detection [#1203](https://github.com/opendatateam/udata/pull/1203)
- Added missing delete post and topic admin actions [#1202](https://github.com/opendatateam/udata/pull/1202)
- Fix the scroll to a discussion sub-thread [#1206](https://github.com/opendatateam/udata/pull/1206)
- Fix duplication in discussions [migration] [#1209](https://github.com/opendatateam/udata/pull/1209)
- Display that a discussion has been closed [#1216](https://github.com/opendatateam/udata/pull/1216)
- Explicit dataset search reuse facet context (only known reuses) [#1219](https://github.com/opendatateam/udata/pull/1219)
- Optimize indexation a little bit [#1215](https://github.com/opendatateam/udata/pull/1215)
- Fix some reversed temporal coverage [migration] [#1214](https://github.com/opendatateam/udata/pull/1214)


## 1.1.8 (2017-09-28)

- Display membership modal actions buttons for site administrators and on membership display. [#1176](https://github.com/opendatateam/udata/pull/1176)
- Fix organization avatar in admin profile [#1175](https://github.com/opendatateam/udata/issues/1175)

## 1.1.7 (2017-09-25)

- Prevent a random territory from being displayed when query doesn't match [#1124](https://github.com/opendatateam/udata/pull/1124)
- Display avatar when the community resource owner is an organization [#1125](https://github.com/opendatateam/udata/pull/1125)
- Refactor the "publish as" screen to make it more obvious that an user is publishing under its own name [#1122](https://github.com/opendatateam/udata/pull/1122)
- Make the "find your organization" screen cards clickable (send to the organization page) [#1129](https://github.com/opendatateam/udata/pull/1129)
- Fix "Center the full picture" on user avatar upload [#1130](https://github.com/opendatateam/udata/issues/1130)
- Hide issue modal forbidden actions [#1128](https://github.com/opendatateam/udata/pull/1128)
- Ensure spatial coverage zones are resolved when submitted from the API or when querying oembed API. [#1140](https://github.com/opendatateam/udata/pull/1140)
- Prevent user metrics computation when the object owner is an organization (and vice versa) [#1152](https://github.com/opendatateam/udata/pull/1152)

## 1.1.6 (2017-09-11)

- Fix CircleCI automated publication on release tags
  [#1120](https://github.com/opendatateam/udata/pull/1120)

## 1.1.5 (2017-09-11)

- Fix the organization members grid in admin
  [#934](https://github.com/opendatateam/udata/issues/934)
- Fix and tune harvest admin loading state and payload size
  [#1113](https://github.com/opendatateam/udata/issues/1113)
- Automatically schedule validated harvesters and allow to (re)schedule them
  [#1114](https://github.com/opendatateam/udata/pull/1114)
- Raise the minimum `raven` version to ensure sentry is filtering legit HTTP exceptions
  [#774](https://github.com/opendatateam/udata/issues/774)
- Pin GeoJSON version to avoid breaking changes
  [#1118](https://github.com/opendatateam/udata/pull/1118)
- Deduplicate organization members
  [#1111](https://github.com/opendatateam/udata/issues/1111)

## 1.1.4 (2017-09-05)

- Fix packaging

## 1.1.3 (2017-09-05)

- Make the spatial search levels exclusion list configurable through `SPATIAL_SEARCH_EXCLUDE_LEVELS`.
  [#1101](https://github.com/opendatateam/udata/pull/1101)
- Fix facets labelizer with html handling
  [#1102](https://github.com/opendatateam/udata/issues/1102)
- Ensure territories pages have image defined in metadatas
  [#1103](https://github.com/opendatateam/udata/issues/1103)
- Strip tags in autocomplete results
  [#1104](https://github.com/opendatateam/udata/pull/1104)
- Transmit link checker status to frontend
  [#1048](https://github.com/opendatateam/udata/issues/1048)
- Remove plus signs from search query
  [#1048](https://github.com/opendatateam/udata/issues/987)

## 1.1.2 (2017-09-04)

- Handle territory URLs generation without validity
  [#1068](https://github.com/opendatateam/udata/issues/1068)
- Added a contact button to trigger discussions
  [#1076](https://github.com/opendatateam/udata/pull/1076)
- Improve harvest error handling
  [#1078](https://github.com/opendatateam/udata/pull/1078)
- Improve elasticsearch configurability
  [#1096](https://github.com/opendatateam/udata/pull/1096)
- Lots of fixes admin files upload
  [1094](https://github.com/opendatateam/udata/pull/1094)
- Prevent the "Bad request error" happening on search but only on some servers
  [#1097](https://github.com/opendatateam/udata/pull/1097)
- Migrate spatial granularities to new identifiers
- Migrate remaining legacy spatial identifiers
  [#1080](https://github.com/opendatateam/udata/pull/1080)
- Fix the discussion API documention
  [#1093](https://github.com/opendatateam/udata/pull/1093)

## 1.1.1 (2017-07-31)

- Fix an issue preventing reuse edition:
  [#1027](https://github.com/opendatateam/udata/issues/1027)
- Fix an issue preventing user display and edit in admin:
  [#1030](https://github.com/opendatateam/udata/issues/1030)
- Fix an error when a membership request is accepted:
  [#1028](https://github.com/opendatateam/udata/issues/1028)
- Fix issue modal on a reuse:
  [#1026](https://github.com/opendatateam/udata/issues/1026)
- Fix sort by date on admin users list:
  [#1029](https://github.com/opendatateam/udata/issues/1029)
- Improve the `purge` command
  [#1039](https://github.com/opendatateam/udata/pull/1039)
- Ensure search does not fail when a deleted object has not been
  unindexed yet
  [#1063](https://github.com/opendatateam/udata/issues/1063)
- Start using Celery queues to handle task priorities
  [#1067](https://github.com/opendatateam/udata/pull/1067)
- Updated translations

## 1.1.0 (2017-07-05)

### New features and improvements

- Added a [DCAT](https://www.w3.org/TR/vocab-dcat/) harvester
  and expose metadata as RDF/DCAT.
  [#966](https://github.com/opendatateam/udata/pull/966)
  See the dedicated documentions:

  - [RDF](https://udata.readthedocs.io/en/stable/rdf/)
  - [Harvesting](https://udata.readthedocs.io/en/stable/harvesting/)

- Images are now optimized and you can force rerendering using the `udata images render` command.
- Allowed files extensions are now configurable via the `ALLOWED_RESOURCES_EXTENSIONS` setting
  and both admin and API will have the same behavior
  [#833](https://github.com/opendatateam/udata/pull/833).
- Improve and fix notifications:
  [#928](https://github.com/opendatateam/udata/issues/928)

  - Changed notification style to toast
  - Fix notifications that weren't displayed on form submission
- Add a toggle indicator on dataset quality blocks that are collapsible
  [#915](https://github.com/opendatateam/udata/issues/915)
- Integrating latest versions of GeoZones and GeoLogos for territories.
  Especially using history of towns, counties and regions from GeoHisto.
  [#499](https://github.com/opendatateam/udata/issues/499)

### Breaking Changes

- Themes are now entrypoint-based [#829](https://github.com/opendatateam/udata/pull/829).
  There is also a new [theming documention](https://udata.readthedocs.io/en/stable/creating-theme/).
- Images placeholders are now entirely provided by themes
  [#707](https://github.com/opendatateam/udata/issues/707)
  [#1006](https://github.com/opendatateam/udata/issues/1006)
- Harvester declaration is now entrypoint-based
  [#1004](https://github.com/opendatateam/udata/pull/1004)

### Fixes

- Ensure URLs are stripped [#823](https://github.com/opendatateam/udata/pull/823)
- Lot of fixes and improvements on Harvest admin UI
  [#817](https://github.com/opendatateam/udata/pull/817):

  - harvester edition fixed (and missing API added)
  - harvester deletion fixed
  - harvester listing is now paginated
  - more detailed harvesters widgets
  - ensure harvest source are owned by a user or an organization, not both [migration]

- Pure Vue.js search facets
  [#880](https://github.com/opendatateam/udata/pull/880).
  Improve and fix the datepicker:

  - Proper sizing and positionning in dropdowns
  - Fix initial value not being displayed
  - Make it usable on keyboard
  - Allows to define `min` and `max` values to disable some dates
  - Keyboard input is reflected into the calendar
    [#615](https://github.com/opendatateam/udata/issues/615)
- Disable `next` button when no file has been uploaded
  [#930](https://github.com/opendatateam/udata/issues/930)
- Fix badges notification mails
  [#894](https://github.com/opendatateam/udata/issues/894)
- Fix the `udata search reindex` command
  [#1009](https://github.com/opendatateam/udata/issues/1009)
- Reindex datasets when their parent organization is purged
  [#1008](https://github.com/opendatateam/udata/issues/1008)

### Miscellaneous / Internal

- Upgrade to Flask-Mongoengine 0.9.3, Flask-WTF 0.14.2, mongoengine 0.13.0.
  [#812](https://github.com/opendatateam/udata/pull/812)
  [#871](https://github.com/opendatateam/udata/pull/871)
  [#903](https://github.com/opendatateam/udata/pull/903)
- Upgrade to Flask-Login 0.4.0 and switch from Flask-Security to the latest
  [Flask-Security-Fork](https://pypi.org/project/Flask-Security-Fork)
  [#813](https://github.com/opendatateam/udata/pull/813)
- Migrated remaining widgets to Vue.js [#828](https://github.com/opendatateam/udata/pull/828):

  - bug fixes on migrated widgets (Issues button/modal, integrate popover, coverage map)
  - more coherent JS environment for developpers
  - lighter assets
  - drop Handlebars dependency

- bleach and html5lib have been updated leading to more secure html/markdown cleanup
  and [better performances](http://bluesock.org/~willkg/blog/dev/bleach_2_0.html)
  [#838](https://github.com/opendatateam/udata/pull/838)
- Drop `jquery-slimscroll` and fix admin menu scrolling
  [#851](https://github.com/opendatateam/udata/pull/851)
- drop jquery.dotdotdot for a lighter css-only solution (less memory consumption)
  [#853](https://github.com/opendatateam/udata/pull/853)
- Lighter style [#869](https://github.com/opendatateam/udata/pull/869):

  - Drop glyphicons and use only Font-Awesome (more coherence, less fonts)
  - lighter bootstrap style by importing only what's needed
  - make use of bootstrap and admin-lte variables (easier for theming)
  - proper separation between front and admin style
- Drop `ExtractTextPlugin` on Vue components style:

  - faster (re)compilation time
  - resolves most compilation and missing style issues
    [#555](https://github.com/opendatateam/udata/issues/555)
    [#710](https://github.com/opendatateam/udata/issues/710)
  - allows use of hot components reloading.
- Pure Vue.js modals. Fix the default membership role. Added contribute modal.
  [#873](https://github.com/opendatateam/udata/pull/873)
- Easier Vue.js development/debugging:

  - Drop `Vue.config.replace = false`: compatible with Vue.js 1/2 and no more style guessing
    [#760](https://github.com/opendatateam/udata/pull/760)
  - `name` on all components: no more `Anonymous Component` in Vue debugger
  - No more `Fragments`
  - More ES6 everywhere
- Make metrics deactivable for tests
  [#905](https://github.com/opendatateam/udata/pull/905)

## 1.0.11 (2017-05-25)

- Fix presubmit form errors handling
  [#909](https://github.com/opendatateam/udata/pull/909)
- Fix producer sidebar image sizing
  [#913](https://github.com/opendatateam/udata/issues/913)
- Fix js `Model.save()` not updating in some cases
  [#910](https://github.com/opendatateam/udata/pull/910)

## 1.0.10 (2017-05-11)

- Fix bad stored (community) resources URLs [migration]
  [#882](https://github.com/opendatateam/udata/issues/882)
- Proper producer logo display on dataset pages
- Fix CKAN harvester empty notes and `metadata` file type handling
- Remove (temporary) badges metrics
  [#885](https://github.com/opendatateam/udata/issues/885)
- Test and fix topic search
  [#892](https://github.com/opendatateam/udata/pull/892)

## 1.0.9 (2017-04-23)

- Fix broken post view
  [#877](https://github.com/opendatateam/udata/pull/877)
- Fix new issue submission
  [#874](https://github.com/opendatateam/udata/issues/874)
- Display full images/logo/avatars URL in references too
  [#824](https://github.com/opendatateam/udata/issues/824)

## 1.0.8 (2017-04-14)

- Allow more headers in cors preflight headers
  [#857](https://github.com/opendatateam/udata/pull/857)
  [#860](https://github.com/opendatateam/udata/pull/860)
- Fix editorialization admin
  [#863](https://github.com/opendatateam/udata/pull/863)
- Fix missing completer images and ensure completion API is usable on a different domain
  [#864](https://github.com/opendatateam/udata/pull/864)

## 1.0.7 (2017-04-07)

- Fix display for zone completer existing values
  [#845](https://github.com/opendatateam/udata/issues/845)
- Proper badge display on dataset and organization page
  [#849](https://github.com/opendatateam/udata/issues/849)
- Remove useless `discussions` from views contexts.
  [#850](https://github.com/opendatateam/udata/pull/850)
- Fix the inline resource edit button not redirecting to admin
  [#852](https://github.com/opendatateam/udata/pull/852)
- Fix broken checksum component
  [#846](https://github.com/opendatateam/udata/issues/846)

## 1.0.6 (2017-04-01)

- Default values are properly displayed on dataset form
  [#745](https://github.com/opendatateam/udata/issues/745)
- Prevent a redirect on discussion fetch
  [#795](https://github.com/opendatateam/udata/issues/795)
- API exposes both original and biggest thumbnail for organization logo, reuse image and user avatar
  [#824](https://github.com/opendatateam/udata/issues/824)
- Restore the broken URL check feature
  [#840](https://github.com/opendatateam/udata/issues/840)
- Temporarily ignore INSPIRE in ODS harvester
  [#837](https://github.com/opendatateam/udata/pull/837)
- Allow `X-API-KEY` and `X-Fields` in cors preflight headers
  [#841](https://github.com/opendatateam/udata/pull/841)

## 1.0.5 (2017-03-27)

- Fixes error display in forms [#830](https://github.com/opendatateam/udata/pull/830)
- Fixes date range picker dates validation [#830](https://github.com/opendatateam/udata/pull/830)
- Fix badges entries not showing in admin [#825](https://github.com/opendatateam/udata/pull/825)

## 1.0.4 (2017-03-01)

- Fix badges trying to use API too early
  [#799](https://github.com/opendatateam/udata/pull/799)
- Some minor tuning on generic references
  [#801](https://github.com/opendatateam/udata/pull/801)
- Cleanup factories
  [#808](https://github.com/opendatateam/udata/pull/808)
- Fix user default metrics not being set [migration]
  [#809](https://github.com/opendatateam/udata/pull/809)
- Fix metric update after transfer
  [#810](https://github.com/opendatateam/udata/pull/810)
- Improve spatial completion ponderation (spatial zones reindexation required)
  [#811](https://github.com/opendatateam/udata/pull/811)

## 1.0.3 (2017-02-21)

- Fix JavaScript locales handling [#786](https://github.com/opendatateam/udata/pull/786)
- Optimize images sizes for territory placeholders [#788](https://github.com/opendatateam/udata/issues/788)
- Restore placeholders in search suggestions, fix [#790](https://github.com/opendatateam/udata/issues/790)
- Fix share popover in production build [#793](https://github.com/opendatateam/udata/pull/793)

## 1.0.2 (2017-02-20)

- Fix assets packaging for production [#763](https://github.com/opendatateam/udata/pull/763) [#765](https://github.com/opendatateam/udata/pull/765)
- Transform `udata_version` jinja global into a reusable (by themes) `package_version` [#768](https://github.com/opendatateam/udata/pull/768)
- Ensure topics datasets and reuses can display event with a topic parameter [#769](https://github.com/opendatateam/udata/pull/769)
- Raise a `400 Bad Request` when a bad `class` attribute is provided to the API
  (for entry point not using forms). [#772](https://github.com/opendatateam/udata/issues/772)
- Fix datasets with spatial coverage not being indexed [#778](https://github.com/opendatateam/udata/issues/778)
- Ensure theme assets cache is versioned (and flushed when necessary)
  [#781](https://github.com/opendatateam/udata/pull/781)
- Raise maximum tag length to 96 in order to at least support
  [official INSPIRE tags](http://inspire.ec.europa.eu/theme)
  [#782](https://github.com/opendatateam/udata/pull/782)
- Properly raise 400 error on transfer API in case of bad subject or recipient
  [#784](https://github.com/opendatateam/udata/pull/784)
- Fix broken OEmbed rendering [#783](https://github.com/opendatateam/udata/issues/783)
- Improve crawlers behavior by adding some `meta[name=robots]` on pages requiring it
  [#777](https://github.com/opendatateam/udata/pull/777)

## 1.0.1 (2017-02-16)

- Pin PyMongo version (only compatible with PyMongo 3+)

## 1.0.0 (2017-02-16)

### Breaking Changes

* 2016-05-11: Upgrade of ElasticSearch from 1.7 to 2.3 [#449](https://github.com/opendatateam/udata/pull/449)

You have to re-initialize the index from scratch, not just use the `reindex` command given that ElasticSearch 2+ doesn't provide a way to [delete mappings](https://www.elastic.co/guide/en/elasticsearch/reference/current/indices-delete-mapping.html) anymore. The command is `udata search init` and may take some time given the amount of data you are dealing with.

* 2017-01-18: User search and listing has been removed (privacy concern)

### New & Improved

* 2017-01-06: Add some dataset ponderation factor: temporal coverage, spatial coverage,
  certified provenance and more weight for featured ones. Need reindexation to be taken into account.

* 2016-12-20: Use all the [Dublin Core Frequencies](http://dublincore.org/groups/collections/frequency/)
  plus some extra frequencies.

* 2016-12-01: Add the possibility for a user to delete its account in the admin interface

In some configurations, this feature should be deactivated, typically when
there is an SSO in front of udata which may cause some inconsistencies. In
that case, the configuration parameter DELETE_ME should be set to False (True
by default).

* 2016-05-12: Add fields masks to reduce API payloads [#451](https://github.com/opendatateam/udata/pull/451)

The addition of [fields masks](http://flask-restplus.readthedocs.io/en/stable/mask.html) in Flask-RESTPlus allows us to reduce the retrieved payload within the admin — especially for datasets — and results in a performances boost.

### Fixes

* 2016-11-29: Mark active users as confirmed [#619](https://github.com/opendatateam/udata/pull/618)
* 2016-11-28: Merge duplicate users [#617](https://github.com/opendatateam/udata/pull/617)
  (A reindexation is necessary after this migration)

### Deprecation

Theses are deprecated and support will be removed in some feature release.
See [Deprecation Policy](https://udata.readthedocs.io/en/stable/versioning/#deprecation-policy).

* Theses frequencies are deprecated for their Dublin Core counter part:
    * `fortnighly` ⇨ `biweekly`
    * `biannual` ⇨ `semiannual`
    * `realtime` ⇨ `continuous`


## 0.9.0 (2017-01-10)

- First published version<|MERGE_RESOLUTION|>--- conflicted
+++ resolved
@@ -2,7 +2,6 @@
 
 ## Current (in progress)
 
-<<<<<<< HEAD
 ### Breaking changes
 
 - Full metrics refactoring [2459](https://github.com/opendatateam/udata/pull/2459):
@@ -16,10 +15,7 @@
 
 ### New features
 
-- Nothing yet
-=======
 - :warning: Security fix: fix XSS in markdown w/ length JS filter [#2471](https://github.com/opendatateam/udata/pull/2471)
->>>>>>> ab9a96d5
 
 ## 2.0.2 (2020-04-07)
 
