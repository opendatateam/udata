--- conflicted
+++ resolved
@@ -2,12 +2,9 @@
 
 ## Current (in progress)
 
-<<<<<<< HEAD
 - Add harvesters count to site metrics [#2890](https://github.com/opendatateam/udata/pull/2890)
-=======
 - Return 400 instead of 500 in case of not ObjectID arg in API [#2889](https://github.com/opendatateam/udata/pull/2889)
 - Use a single session for reindex [#2891](https://github.com/opendatateam/udata/pull/2891)
->>>>>>> 8bf8e516
 
 ## 6.1.7 (2023-09-01)
 
