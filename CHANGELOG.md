--- conflicted
+++ resolved
@@ -5,13 +5,10 @@
 - Handle None values in dataset and resource extras endpoints [#2805](https://github.com/opendatateam/udata/pull/2805)
 - Fix default license being selected in form in optional select group [#2809](https://github.com/opendatateam/udata/pull/2809)
 - Fix only SHA1 checksum is accepted when uploading resources [#2808](https://github.com/opendatateam/udata/pull/2808)
-<<<<<<< HEAD
 - Dates improvements [#2810](https://github.com/opendatateam/udata/pull/2810):
     - Expose computed max between harvest and internal dates through API
     - Exposed dates through API are now timezone aware
-=======
 - Fix organization metrics count [#2811](https://github.com/opendatateam/udata/pull/2811)
->>>>>>> 8e8d7281
 
 ## 6.0.1 (2023-01-18)
 
