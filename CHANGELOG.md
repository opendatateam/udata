--- conflicted
+++ resolved
@@ -3,12 +3,8 @@
 ## Current (in progress)
 
 - Improve search serialization perfs for datasets in big topics [#2937](https://github.com/opendatateam/udata/pull/2937)
-<<<<<<< HEAD
 - Migrate to Flask-Babel because of Flask-BabelEx deprecation [#2897](https://github.com/opendatateam/udata/pull/2897)
-- Contact points feature [#2914](https://github.com/opendatateam/udata/pull/2914):
-=======
 - Contact points feature [#2914](https://github.com/opendatateam/udata/pull/2914) [#2943](https://github.com/opendatateam/udata/pull/2943):
->>>>>>> 0115449f
   - Users and Organizations can now define a list of contact points
   - Api endpoint for creating, updating and deleting contact points
   - Datasets can define one contact point, among the list of the organization or the user owning the dataset.
