# Changelog

## Current (in progress)

<<<<<<< HEAD
- Add new harvester for ISO DCAT with XSLT transform [#2982](https://github.com/opendatateam/udata/pull/2982)
=======
- Fix, do not fail on spatial coverage harvesting exception and allow literal spatial BBOX from Arcgis [2998](https://github.com/opendatateam/udata/pull/2998)
>>>>>>> d435226d

## 7.0.5 (2024-03-20)

- Add spatial coverage harvesting [#2959](https://github.com/opendatateam/udata/pull/2959) [#2991](https://github.com/opendatateam/udata/pull/2991)
- Fix: updating a dataset without `private` do not reset `private` to `False`, the previous saved value is kept [#2955](https://github.com/opendatateam/udata/pull/2955)
- Fix: return the correct error when no `Content-Type` is sent instead of 500 [#2967](https://github.com/opendatateam/udata/pull/2967)
- Improve documentation for API errors [#2952](https://github.com/opendatateam/udata/pull/2965)
- Allow harvesting of big catalog (bigger than 16MB) [#2980](https://github.com/opendatateam/udata/pull/2980) [2985](https://github.com/opendatateam/udata/pull/2985)
- Add downloads' count to organizations CSV [#2973](https://github.com/opendatateam/udata/pull/2973)
- Add 3 new badges to the organization model : `company`, `association` and `local authority` [#2984](https://github.com/opendatateam/udata/pull/2984)
- Prevent geozones listed ad `deleted` to be loaded [#2983](https://github.com/opendatateam/udata/pull/2983) [#2993](https://github.com/opendatateam/udata/pull/2993)
- Topic: add spatial field [#2988](https://github.com/opendatateam/udata/pull/2988)
- Topic: add last_modified field [#2987](https://github.com/opendatateam/udata/pull/2987)
- Add stacktraces to CSV errors [#2990](https://github.com/opendatateam/udata/pull/2990)
- Fix harvesting of DCT.conformsTo for complex inner information [#2994](https://github.com/opendatateam/udata/pull/2994)

## 7.0.4 (2024-02-27)

- Add rotate password command [#2966](https://github.com/opendatateam/udata/pull/2966)
- Custom extras metadata [#2921](https://github.com/opendatateam/udata/pull/2921):
  - Organization can nom define a custom metadata of a choosen type
  - Dataset belonging to the organization can assign a value to the defined metadata
  - Metadata value must match the choosen type by the organization
- Harvest DCAT conformsTo into schemas for resources and datasets [#2949](https://github.com/opendatateam/udata/pull/2949) [#2970](https://github.com/opendatateam/udata/pull/2970) [#2972](https://github.com/opendatateam/udata/pull/2972) [#2976](https://github.com/opendatateam/udata/pull/2976)
- Better reporting in spam detection (show the writer of the discussion/message) [#2965](https://github.com/opendatateam/udata/pull/2965)
- Fix: spam lang detection not lowering input resulting in false positives [#2965](https://github.com/opendatateam/udata/pull/2965)
- Fix: do not send mail about discussions when there is no owner / no organisation members [#2962](https://github.com/opendatateam/udata/pull/2962)
- Fix: 'backend' is now required in `HarvestSource` [#2962](https://github.com/opendatateam/udata/pull/2962)
- Fix: URL to organizations in mails are now independent from `udata-front` (show the URL of the API if no `udata-front`) [#2962](https://github.com/opendatateam/udata/pull/2962)
- Add harvested dcat properties as extras [#2968](https://github.com/opendatateam/udata/pull/2968):
  - DCT.provenance [0..n]
  - DCT.accessRights [0..1]
- Generate translations file [#2974](https://github.com/opendatateam/udata/pull/2974)
- Fix contact point test with missing translation [#2977](https://github.com/opendatateam/udata/pull/2977)
- Remove documentation about maintenance branches [#2979](https://github.com/opendatateam/udata/pull/2979)

## 7.0.3 (2024-02-15)

- Add spam detection and prevention logic on discussion model [#2954](https://github.com/opendatateam/udata/pull/2954) [#2963](https://github.com/opendatateam/udata/pull/2963)
- Fix reuses inside database without private information (default to public) [#2951](https://github.com/opendatateam/udata/pull/2951)
- Fix: you can now remove schema from a resource in the admin [#2950](https://github.com/opendatateam/udata/pull/2950)
- Fix: refuse an organisation access request when multiple access requests are pending [#2960](https://github.com/opendatateam/udata/pull/2960)
- Add downloads count in datasets' CSV [#2953](https://github.com/opendatateam/udata/pull/2953)
- Allow dicts in datasets' extras [#2958](https://github.com/opendatateam/udata/pull/2958)


## 7.0.2 (2024-01-23)

- Improve search serialization perfs for datasets in big topics [#2937](https://github.com/opendatateam/udata/pull/2937)
- Migrate to Flask-Babel because of Flask-BabelEx deprecation [#2897](https://github.com/opendatateam/udata/pull/2897)
- Contact points feature [#2914](https://github.com/opendatateam/udata/pull/2914) [#2943](https://github.com/opendatateam/udata/pull/2943):
  - Users and Organizations can now define a list of contact points
  - Api endpoint for creating, updating and deleting contact points
  - Datasets can define one contact point, among the list of the organization or the user owning the dataset.
  - Defining a contact point for a dataset is done throught a form field
- Allow wildcards in redirect_uris for Oauth2Client [#2935](https://github.com/opendatateam/udata/pull/2935)
- Allow for being one day late on update fulfilled in time [#2941](https://github.com/opendatateam/udata/pull/2941)
- When a topic is deleted, corresponding discussions are purged [#2944](https://github.com/opendatateam/udata/pull/2944)

## 7.0.1 (2023-12-06)

- Add sorting in geozone suggest API endpoint to return zones based on their admin level [#2936](https://github.com/opendatateam/udata/pull/2936)

## 7.0.0 (2023-12-04)

- Prevent sending post_save signals on extras update [#2919](https://github.com/opendatateam/udata/pull/2919)
- Add topic filter on datasets list [#2915](https://github.com/opendatateam/udata/pull/2915)
- Topics: API v2 endpoints [#2913](https://github.com/opendatateam/udata/pull/2913)
- Allow for discussions on Topics [#2922](https://github.com/opendatateam/udata/pull/2922)
- Raise for status on DCAT harvester calls [#2927](https://github.com/opendatateam/udata/pull/2927)
- Harvest dcterms:hasPart as 'other' resource in DCAT [#2928](https://github.com/opendatateam/udata/pull/2928)
- Make sure harvested resources are marked as remote [#2931](https://github.com/opendatateam/udata/pull/2931)
- Use GET and POST harvest BaseBackend utility to have user-agent [#2930](https://github.com/opendatateam/udata/pull/2930)
- Use LazyReferenceField on Topic datasets and reuses [#2924](https://github.com/opendatateam/udata/pull/2924)
- Use harvested dates and not max with internal [#2932](https://github.com/opendatateam/udata/pull/2932)
- Better rdf frequency resilience [#2933](https://github.com/opendatateam/udata/pull/2933)
- :warning: **breaking change** Geozone refactor [#2878](https://github.com/opendatateam/udata/pull/2878):
  - Complete Geozone model refactor, keeping only fields `slug`, `name`, `code`, `level` and adding `uri`
  - Removed parent and validity concept
  - To deploy:
    - Datasets with geozone will return a 500 due to `mongoengine.errors.FieldDoesNotExist: The fields "{'flag', 'dbpedia', ...}" do not exist on the document "GeoZone"`
    - `udata spatial load -d` to load new geozones into the database
    - `udata spatial migrate` to migrate datasets geozones to new ones
    - Reindex datasets (`udata search index dataset`) if using [udata-search-service](https://github.com/opendatateam/udata-search-service)
  - Removed forgotten fields in search [#2934](https://github.com/opendatateam/udata/pull/2934)

## 6.2.0 (2023-10-26)

### New & Improved

- Topics have been refactored and are no more deprecated:
  - Topics creation, update and deletion are now opened to all users [#2898](https://github.com/opendatateam/udata/pull/2898)
  - Topics are now `db.Owned` and searchable by `id` in dataset search [#2901](https://github.com/opendatateam/udata/pull/2901) [#2917](https://github.com/opendatateam/udata/pull/2917)
  - Remove `deleted` api field that does not exist [#2903](https://github.com/opendatateam/udata/pull/2903)
  - Add `created_at`field to topic's model [#2904](https://github.com/opendatateam/udata/pull/2904)
  - Topics can now be filtered by `tag` field [#2904](https://github.com/opendatateam/udata/pull/2904)
  - Topics can now be queried by test search in `name` field with `q` argument [#2904](https://github.com/opendatateam/udata/pull/2904)
- Add support for a CSW harvester using DCAT format [#2800](https://github.com/opendatateam/udata/pull/2800)
- Add German to udata translations [2899](https://github.com/opendatateam/udata/pull/2899)[2909](https://github.com/opendatateam/udata/pull/2909)
- Add harvesters count to site metrics [#2890](https://github.com/opendatateam/udata/pull/2890)
- Use a single session for reindex [#2891](https://github.com/opendatateam/udata/pull/2891)

- Fix site title and keywords never get updated [#2900](https://github.com/opendatateam/udata/pull/2900)
- Reuse's extras are now exposed by API [#2905](https://github.com/opendatateam/udata/pull/2905)
- Add configuration settings to enhance cookies security [#2910](https://github.com/opendatateam/udata/pull/2910)
- Add items.dataset to HarvestJob indexes [#2907](https://github.com/opendatateam/udata/pull/2907)
- Consider acronym when suggesting organization [#2918](https://github.com/opendatateam/udata/pull/2918)

### Fixes

- Return 400 instead of 500 in case of not ObjectID arg in API [#2889](https://github.com/opendatateam/udata/pull/2889)
- Fix default community resource sort parser [#2908](https://github.com/opendatateam/udata/pull/2908)

### Deprecation

- Python 3.7 is now deprecated and will be removed in upcoming release [#2859](https://github.com/opendatateam/udata/pull/2859)
- GeoZone model will be heavily refactored for a simplified version [#2878](https://github.com/opendatateam/udata/pull/2878)

## 6.1.7 (2023-09-01)

- Fix slug overflow with index suffix when reaching max_length [#2874](https://github.com/opendatateam/udata/pull/2874)
- Add extra field to topic model and add it to the dataset search adapter [#2876](https://github.com/opendatateam/udata/pull/2876)
- Upgrade pyyaml in develop and doc deps [#2880](https://github.com/opendatateam/udata/pull/2880)
- Expose dataset's `*_internal` dates in a nested `internal` nested field in api marshalling [#2862](https://github.com/opendatateam/udata/pull/2862)
- Add `business_number_id` metadata for organizations [#2871](https://github.com/opendatateam/udata/pull/2871) [#2887](https://github.com/opendatateam/udata/pull/2887)
- Return 403 when posting comment on discussion closed [#2881](https://github.com/opendatateam/udata/pull/2881)
- Ensure rdf parsed frequency is lowercase [#2883](https://github.com/opendatateam/udata/pull/2883)
- Add a dict of URIs to replace in a RDF graph at harvest time [#2884](https://github.com/opendatateam/udata/pull/2884)
- Fix duplicate recipients in new comments mail [#2886](https://github.com/opendatateam/udata/pull/2886)
- Add type to resource csv adapter [#2888](https://github.com/opendatateam/udata/pull/2888)

## 6.1.6 (2023-07-19)

- Improve DCAT harvest of mime type [#2857](https://github.com/opendatateam/udata/pull/2857)
- Don't crash on files not found when purging resources [2858](https://github.com/opendatateam/udata/pull/2858)
- Improve DCAT catalog exposed [#2860](https://github.com/opendatateam/udata/pull/2860)
- Use the resource's extra `analysis:last-modified-at` in the `last_modified` property [#2863](https://github.com/opendatateam/udata/pull/2863)
- Add optionnal harvest validation form [#2864](https://github.com/opendatateam/udata/pull/2864)
- Fix dataset list default sorting [#2867](https://github.com/opendatateam/udata/pull/2867)
- Update API doc link [#2866](https://github.com/opendatateam/udata/pull/2866)
- Update admin quality progress bar [#2872](https://github.com/opendatateam/udata/pull/2872)

## 6.1.5 (2023-06-19)

- Specify *public* datasets and reuses in admin count [#2852](https://github.com/opendatateam/udata/pull/2852)
- Fix url params being stripped in markdown for internal URLs [#2855](https://github.com/opendatateam/udata/pull/2855)

## 6.1.4 (2023-05-16)

- Upgrade development dependencies [#2844](https://github.com/opendatateam/udata/pull/2844)
- Compile translations for testing [#2845](https://github.com/opendatateam/udata/pull/2845)
- Add user arg to discussion list API [#2842](https://github.com/opendatateam/udata/pull/2842)
- No more sending email, slug and user name to sentry [#2846](https://github.com/opendatateam/udata/pull/2846)
- Add test for passwordless user [#2848](https://github.com/opendatateam/udata/pull/2848)
- Parse IANA and EUROPA URIs format [#2849](https://github.com/opendatateam/udata/pull/2849)
- Dataset last update sorting:
    - Transmit dataset's `last_update` field to search service [#2847](https://github.com/opendatateam/udata/pull/2847)
    - Check if dataset's and resource's harvesting date `modified_at` are ealier than today's date [#2850](https://github.com/opendatateam/udata/pull/2850)
- Upgrade mongoengine and storage deps [#2839](https://github.com/opendatateam/udata/pull/2839):
    - Upgrade flask-storage 1.0.0 -> 1.3.2
    - Upgrade flask-mongoengine 0.9.5 -> 1.0.0, now returning a ValidationError on get_or_404 on invalid id
    - Upgrade mongoengine 0.26.0 -> 0.27.0
-  Prevent raising unecessary error in index command [#2851](https://github.com/opendatateam/udata/pull/2851)
-  Use `datetime.utcnow` to make sure to handle utc datetimes [#2853](https://github.com/opendatateam/udata/pull/2853)

## 6.1.3 (2023-04-18)

- Fix XSS vulnerability: escape user content in selectize items in admin [#2843](https://github.com/opendatateam/udata/pull/2843)
- Fix schema is undefined when checking for schema.url in admin resource form [#2837](https://github.com/opendatateam/udata/pull/2837)
- Fix to_naive_datetime in harvest preview [#2835](https://github.com/opendatateam/udata/pull/2835)
- :warning: Flask-Security update to enable `GenericResponses` [#2826](https://github.com/opendatateam/udata/pull/2826):
    - Upgrade Flask-Security 4.5.1 -> 5.1.1
    - Upgrade WTForms 2.2.1 -> 3.0.1
    - Upgrade WTForms-json 0.3.3 -> 0.3.5
    - New security email template for existing users
- Fix SelectField validation failure following WTForms upgrade [#2841](https://github.com/opendatateam/udata/pull/2841)
- Add `format_timedelta` to `udata.i18n` [#2836](https://github.com/opendatateam/udata/pull/2836)
- Improve send_mail resilience with refused address among recipients [#2840](https://github.com/opendatateam/udata/pull/2840)

## 6.1.2 (2023-03-28)

- Resources schema can now have an URL field. [#2825](https://github.com/opendatateam/udata/pull/2825)
- Fix URLField validation error message [#2831](https://github.com/opendatateam/udata/pull/2831)
- Dates renaming to provide more relevant computed dates between internal and harvested dates [#2815](https://github.com/opendatateam/udata/pull/2815):
    - Removed `published` attribute from Resource model
    - Renamed `created_at` and `last_modified` of Dataset model to `created_at_internal` and `last_modified_internal`
    - Renamed `created_at` and `modified` of Resource model to `created_at_internal` and `last_modified_internal`
    - Added `created_at` computed property in Dataset and Resource model to provide harvested date if present and internal otherwise
    - Added `last_modified` computed property in Dataset and Resource model to provide max date between internal and harvested date
- Fix for PR [#2815](https://github.com/opendatateam/udata/pull/2815) [#2832](https://github.com/opendatateam/udata/pull/2832)
- Fix following dates refactoring [#2815](https://github.com/opendatateam/udata/pull/2815) [#2832](https://github.com/opendatateam/udata/pull/2832)
- Fix dcat harvesting on dcat:Dataset with blank nodes [#2834](https://github.com/opendatateam/udata/pull/2834)
- Add dataset archived field in resource catalog [#2833](https://github.com/opendatateam/udata/pull/2833)

## 6.1.1 (2023-03-17)

- Fix edge case on aware datetime string [#2827](https://github.com/opendatateam/udata/pull/2827)
- :warning: MongoDB support up to 6.0.4 [#2819](https://github.com/opendatateam/udata/pull/2819):
    - Older versions of MongoDB >=3.6 are still supported
    - Upgrade must be done release by release to set the `FeatureCompatibilityVersion` variable like stated in [this](https://www.mongodb.com/docs/v4.2/release-notes/4.0/#upgrade-procedures) documentation.
    - Upgrade pymongo 3.10.1 -> 4.3.3
    - Upgrade mongoengine 0.20.0 -> 0.26.0
- Add IATA `ssim` among allowed file extensions [#2828](https://github.com/opendatateam/udata/pull/2828)
- Copy user mail card back from udata-front [#2822](https://github.com/opendatateam/udata/pull/2822)
- Upgrade node to a version still available [#2830](https://github.com/opendatateam/udata/pull/2830)

## 6.1.0 (2023-03-07)

- :warning: Upgrading Flask to 2.1.2, leading to an upgrade of click (8.0), Flask-BabelEx (0.9.4), Flask-Caching (2.0.2), flask-storage (1.0.0) instead of flask-fs, Flask-Login (0.6.2), flask-restx (1.0.5), Flask-Security-Too (4.1.5), Jinja2 (3.1.2), pillow (9.2.0), werkzeug (2.2.2) [#2816](https://github.com/opendatateam/udata/pull/2816)
  - Use the full path to the caching backend in `CACHE_TYPE`, ex: `flask_caching.backends.redis`. Named backends are deprecated.
  - Werkzeug redirect now returns the relative url as location in response (https://github.com/pallets/werkzeug/issues/2352).
  - Removed functions have been replaced (`contextfilter` and `contextfunction` from Jinja, root imports and `Href` from Werkzeug, `JSONWebSignatureSerializer` from itsdangerous)
  - Prevent multiple blueprint with same name registration (not supported anymore in Flask).
- Removed all code logic related to the `published` date in resource model, now deprecated. :warning: The attribute itself was left in the model because of the complexity of the migration [#2807](https://github.com/opendatateam/udata/pull/2807)
- Add `xlsx` and `docx` as closed format for quality score [#2814](https://github.com/opendatateam/udata/pull/2814)
- Flush latest rows in csv catalog export before storing file [#2818](https://github.com/opendatateam/udata/pull/2818)
- Exposed dates through API are now timezone aware [#2810](https://github.com/opendatateam/udata/pull/2810)
- Fix frequency reminder [#2821](https://github.com/opendatateam/udata/pull/2821)

## 6.0.2 (2023-02-06)

- Handle None values in dataset and resource extras endpoints [#2805](https://github.com/opendatateam/udata/pull/2805)
- Fix default license being selected in form in optional select group [#2809](https://github.com/opendatateam/udata/pull/2809)
- Fix only SHA1 checksum is accepted when uploading resources [#2808](https://github.com/opendatateam/udata/pull/2808)
- Fix organization metrics count [#2811](https://github.com/opendatateam/udata/pull/2811)
- Fix setuptools version used in CI [#2813](https://github.com/opendatateam/udata/pull/2813)
- Add `udata harvest clean` command [#2812](https://github.com/opendatateam/udata/pull/2812)

## 6.0.1 (2023-01-18)

- Add python version requirement <3.10 [#2798](https://github.com/opendatateam/udata/pull/2798)
- Fix date timezone and format for harvest previz [#2799](https://github.com/opendatateam/udata/pull/2799)
- Add support for DCAT startDate and endDate in temporal coverage [#2801](https://github.com/opendatateam/udata/pull/2801)
- New feature: Users can now change their email by themselves [#2792](https://github.com/opendatateam/udata/pull/2792)

## 6.0.0 (2023-01-09)

- :warning: Kafka removal [#2783](https://github.com/opendatateam/udata/pull/2783)[#2794](https://github.com/opendatateam/udata/pull/2794):
  - Resources events publication now uses webhooks
  - Search indexation (at runtime and with index command) are now made through HTTP requests.
  - If you use [udata-search-service](https://pypi.org/project/udata-search-service/), you need to upgrade to the >=2.0.0 version
- Add dedicated extras endpoints on resources and datasets [#2779](https://github.com/opendatateam/udata/pull/2779)
- Enrich catalog with harvest infos [#2789](https://github.com/opendatateam/udata/pull/2789)
- Add optionnal license select group custom setting for admin [#2786](https://github.com/opendatateam/udata/pull/2786)
- Make index setup optional on init based on config [#2797](https://github.com/opendatateam/udata/pull/2797)

## 5.0.2 (2022-11-29)

- :warning: Upgrade to `Flask-Security-Too` version 4.0.0 [#2772](https://github.com/opendatateam/udata/pull/2772):
  - New User model attribute `fs_uniquifier`, migration needed.
  - The `fs_uniquifier` is used to invalidate existing session in case of password reset.
  - The user's `fs_uniquifier` is used instead of the `id` for auth mecanism including permissions.
  - Exhaustive list of changes [here](https://flask-security-too.readthedocs.io/en/stable/changelog.html#version-4-0-0).
- Fix apiv2 swagger with harvest metadata and add apiv2 swagger tests [#2782](https://github.com/opendatateam/udata/pull/2782)
- Improve frequency criterion in quality score [#2771](https://github.com/opendatateam/udata/pull/2771)
- Add quality score to csv catalogs [#2785](https://github.com/opendatateam/udata/pull/2785)
- Optimize DCAT harvesting on large multiple-paged catalogs, introduce `HARVEST_MAX_ITEMS` development setting [#2781](https://github.com/opendatateam/udata/pull/2781)
- Add condition in security mail utils class to avoid mail sending according to config var [#2788](https://github.com/opendatateam/udata/pull/2788)

## 5.0.1 (2022-11-14)

- Fix resource harvest uri validation error [#2780](https://github.com/opendatateam/udata/pull/2780)

## 5.0.0 (2022-11-14)

- :warning: **Breaking change** Use dedicated dynamic harvest metadata for dataset and resources. A migration copies identifying fields from extras to this dedicated metadata field. Extras won't be used anymore for harvest-related information. udata-ckan, udata-ods and udata-front packages are impacted and should be upgraded accordingly [#2762](https://github.com/opendatateam/udata/pull/2762)

## 4.1.3 (2022-11-02)

- Fix image URLs for suggest endpoints [#2761](https://github.com/opendatateam/udata/pull/2761)
- Switch from `Flask-restplus` to its fork `Flask-rest-x` [2770](https://github.com/opendatateam/udata/pull/2770)
- Clean inactive harvest datasets. :warning: a migration archives datasets linked to inactive harvest sources [#2764](https://github.com/opendatateam/udata/pull/2764) [#2773](https://github.com/opendatateam/udata/pull/2773) [#2777](https://github.com/opendatateam/udata/pull/2777)
- Fix randomly failing suggest tests [#2775](https://github.com/opendatateam/udata/pull/2775)
- Fix alt attribute not shown on image [#2776](https://github.com/opendatateam/udata/pull/2776)

## 4.1.2 (2022-09-01)

- Clean up event code [#2751](https://github.com/opendatateam/udata/pull/2751)
- Replace mongo legacy image in CI [#2754](https://github.com/opendatateam/udata/pull/2754)
- Fixes test `test_suggest_datasets_api` by modifying condition [#2759](https://github.com/opendatateam/udata/pull/2759)
- Fix doc name duplicate on rdf endpoints [#2763](https://github.com/opendatateam/udata/pull/2763)

## 4.1.1 (2022-07-08)

- Quality score computation refactoring and now returning it in list datasets endpoint. Update was made in admin too. [#2746](https://github.com/opendatateam/udata/pull/2746)
- :warning: Manifest logic was removed and udata does now work as standalone [#2747](https://github.com/opendatateam/udata/pull/2747)
- Remove map related stuff [#2749](https://github.com/opendatateam/udata/pull/2749)
- Add library udata_event_service to produce Kafka messages [#2743](https://github.com/opendatateam/udata/pull/2743)

## 4.1.0 (2022-06-09)

- Add html support for posts [#2731](https://github.com/opendatateam/udata/pull/2731)
- Use mongo search if `SEARCH_SERVICE_API_URL` variable is not set [#2728](https://github.com/opendatateam/udata/pull/2728)
- Improve resource extension detection [#2729](https://github.com/opendatateam/udata/pull/2729/files)
- Remove resources in dataset search serialization [#2730](https://github.com/opendatateam/udata/pull/2730)
- Add endpoint to directly get specific resource by rid [#2732](https://github.com/opendatateam/udata/pull/2732).
- Publish kafka message when resource is created, modified or deleted [#2733](https://github.com/opendatateam/udata/pull/2733)
- Clean documentation and code with respect to independent search service [#2738](https://github.com/opendatateam/udata/pull/2738)
- Fix size argument in suggests endpoint and corresponding tests [#2739](https://github.com/opendatateam/udata/pull/2739)
- Add udata instance name prefix and action suffix for kafka topics [#2736](https://github.com/opendatateam/udata/pull/2736)
- Fix tokenisation by building an `AND` query (see comments in code) for mongo text search and pagination [#2740](https://github.com/opendatateam/udata/pull/2740)

## 4.0.2 (2022-05-04)

- Remove unused `_total_pages` search property [#2726](https://github.com/opendatateam/udata/pull/2726)
- Use -followers as default suggest sort on datasets, reuses and orgas [#2727](https://github.com/opendatateam/udata/pull/2727)
- Reintroduce user suggest with mongo contains [#2725](https://github.com/opendatateam/udata/pull/2725)

## 4.0.1 (2022-04-11)

- Removed `post_save` signal within `add_resource` and `update_resource` methods. [#2720](https://github.com/opendatateam/udata/pull/2720)
- Refactor and update documentation with latest udata updates [#2717](https://github.com/opendatateam/udata/pull/2717)
- Add harvest csv adapter for a catalog of harvesters [#2722](https://github.com/opendatateam/udata/pull/2722)

## 4.0.0 (2022-03-30)

### Breaking change

Search refactor [#2680](https://github.com/opendatateam/udata/pull/2680)
- :warning: Search changes [#2692](https://github.com/opendatateam/udata/pull/2692):
  - The search feature is not within udata anymore and queries a distant service.
  - The search feature is now optional and is enabled by setting the `SEARCH_SERVICE_API_URL` setting.
  - When search is not enabled, the search endpoints will return a `501 Not Implemented` error.
  - The ModelAdapter, SearchQuery and SearchResult patterns were kept but heavily refactored.
  - udata uses a Kafka producer to send documents to index to the search service.
  - udata uses HTTP request to query the search service.
- :warning: API changes [#2669](https://github.com/opendatateam/udata/pull/2669):
  - List endpoints for organizations, datasets, reuses and users are now querying MongoDB instead of ElasticSearch.
  - Those endpoints use MongoDB full text search when `q` argument is used. Some unused filters on this route were dropped.
  - A new API parser was implemented to replace the search one.
  - The previous ElasticSearch endpoints were moved to APIv2 with the following url pattern: `/{object}/search` (ex: `/datasets/search`).
- :warning: Suggest changes [#2685](https://github.com/opendatateam/udata/pull/2685) and [#2696](https://github.com/opendatateam/udata/pull/2696):
  - Current suggest implementation moved from an Elasticsearch index to a MongoDB query using the term `contains`.
  - The user suggest was entirely removed, as its existence is now less relevant because of the full text search.

## 3.3.3 (2022-03-29)

- Extend dcat properties support (frequency litteral, creation and modification date, landing page and abstract description) [#2715](https://github.com/opendatateam/udata/pull/2715)


## 3.3.2 (2022-03-01)

- **Deprecation**: Topics are now deprecated and will be removed in upcoming releases.
- Use title to improve License guess [#2697](https://github.com/opendatateam/udata/pull/2697)
- Add a `q` argument to the paginated datasets resources endpoint, to search through resources titles. [#2701](https://github.com/opendatateam/udata/pull/2701)
- Delete discussion with deleted user as only participant [#2702](https://github.com/opendatateam/udata/pull/2702)
- Fix error on post creation when adding related reuse [#2704](https://github.com/opendatateam/udata/pull/2704)
- Redirect in endpoints routing now returns 308 instead of 302 in order to keep the method and body. [#2706](https://github.com/opendatateam/udata/pull/2706)
- Delete badges from datasets fixtures. [2709](https://github.com/opendatateam/udata/pull/2709)

## 3.3.1 (2022-01-11)

- Fix fields empty value in admin form to allow for unsetting fields [#2691](https://github.com/opendatateam/udata/pull/2691)
- :warning: Add a new required topic string field on reuses. The associated migration set default topic to `others` [#2689](https://github.com/opendatateam/udata/pull/2689)

## 3.3.0 (2021-12-10)

- :warning: Removed `Issues` code and logic. The corresponding MongoDB collection should be deleted when upgrading Udata. [#2681](https://github.com/opendatateam/udata/pull/2681)
- Fix transfer ownership from org to user [#2678](https://github.com/opendatateam/udata/pull/2678)
- Fix discussion creation on posts [#2687](https://github.com/opendatateam/udata/pull/2687)

## 3.2.2 (2021-11-23)

- Move template hook logic back to udata [#2671](https://github.com/opendatateam/udata/pull/2671) [#2679](https://github.com/opendatateam/udata/pull/2679)
- Add dataset's acronym to catalog [#2675](https://github.com/opendatateam/udata/pull/2675)
- Better URL-based License guess [#2672](https://github.com/opendatateam/udata/pull/2672)
- New way of fixtures generation [#2677](https://github.com/opendatateam/udata/pull/2677):
  - The command now uses a remote file (default) if a URL is provided or a local one if a path is provided.
  - This file can be generated by using the command `generate-fixtures-file`, which takes as an argument the URL of the source queried to retieve the data dumped to the file.
  - The command `generate-fixtures-file` uses a customizable list of datasets slugs to know which datasets to query.
- Fixed the Geomform check for a GeoZone instance in formdata [#2683](https://github.com/opendatateam/udata/pull/2683)

## 3.2.1 (2021-10-22)

- Fix default sort with right sort column creation date name, for posts in back-office editorial page [#2665](https://github.com/opendatateam/udata/pull/2665)
- Meta read-only-enabled is back [#2664](https://github.com/opendatateam/udata/pull/2664)
- First endpoints for APIv2! Add datasets hateoas and resources pagination endpoints [#2663](https://github.com/opendatateam/udata/pull/2663) [#2667](https://github.com/opendatateam/udata/pull/2667)
- Add `archived` and `resources_count` fields in the dataset catalog [#2668](https://github.com/opendatateam/udata/pull/2668)

## 3.2.0 (2021-09-14)

- Update dependencies following setuptools 58.0.2 release that drop support for `use_2to3` [#2660](https://github.com/opendatateam/udata/pull/2660):
  - :warning: **breaking change** `rdfs` is not supported anymore
  - `jsonld` endpoints have a `@context` dict directly instead of an url to the context endpoint
- Update documentation with [udata-front plugin renaming](https://github.com/etalab/data.gouv.fr/issues/393) [#2661](https://github.com/opendatateam/udata/pull/2661)
- Various DCAT fixes (geonetwork compatibility) and debug command [#2662](https://github.com/opendatateam/udata/pull/2662)

## 3.1.0 (2021-08-31)

- :warning: Use pip-tools for requirements management [#2642](https://github.com/opendatateam/udata/pull/2642)[#2650](https://github.com/opendatateam/udata/pull/2650)[#2651](https://github.com/opendatateam/udata/pull/2651). Please [read the doc](https://github.com/opendatateam/udata/blob/master/docs/development-environment.md#python-and-virtual-environment) if you are a udata developer.
- :warning: Check db integrity and apply temporary and permanent fixes [#2644](https://github.com/opendatateam/udata/pull/2644) :warning: the associated migrations can take a long time to run.
- :warning: Upgrade to Flask-1.1.4 [#2639](https://github.com/opendatateam/udata/pull/2639)
- Safeguard `User.delete()` [#2646](https://github.com/opendatateam/udata/pull/2646)
- Fix user delete command [#2647](https://github.com/opendatateam/udata/pull/2647)
- Protect `test_ignore_post_save_signal` from weak ref error while testing [#2649](https://github.com/opendatateam/udata/pull/2649)
- Update translations following frontend refactoring (a lot of translations have been moved to udata-gouvfr) [#2648](https://github.com/opendatateam/udata/pull/2648)
- Fix RDF output content negociation [#2652](https://github.com/opendatateam/udata/pull/2652)
- Update Pillow dependency to 8.0.0 [#2654](https://github.com/opendatateam/udata/pull/2654)
- Add more fixes on HarvestSource and HarvestJobs for db integrity [#2653](https://github.com/opendatateam/udata/pull/2653/files)

## 3.0.4 (2021-08-12)

- Now returning notfound() http exception when router does not match any territory object instead of None [#2637](https://github.com/opendatateam/udata/pull/2637)
- Add larger reuse thumbnail image [#2638](https://github.com/opendatateam/udata/pull/2638)
- Activate plugins before creating app when testing [#2643](https://github.com/opendatateam/udata/pull/2643)

## 3.0.3 (2021-07-30)

- Remove mail sending task on follow [#2635](https://github.com/opendatateam/udata/pull/2635)
- Fix root api endpoint error [#2636](https://github.com/opendatateam/udata/pull/2636)

## 3.0.2 (2021-07-19)

- Fix sentry id event logging [#2364](https://github.com/opendatateam/udata/pull/2634)
- Fix remote resource upload [#2632](https://github.com/opendatateam/udata/pull/2632)

## 3.0.1 (2021-07-09)

- Remove apidoc blueprint, moved to udata-gouvfr [#2628](https://github.com/opendatateam/udata/pull/2628)
- New migration to update community resources schema from string to dict [#2629](https://github.com/opendatateam/udata/pull/2629)

## 3.0.0 (2021-07-07)

- :warning: **breaking change**: most of the theme/templates logic has been moved to https://github.com/etalab/udata-gouvfr. `udata` no longer contains a default theme. In the 3.x series, we hope it will be usable as a "headless" open data platform, but for now you probably need to plug your own theme or use udata-gouvfr. [More info about this change here](https://github.com/opendatateam/udata/blob/master/docs/roadmap/udata-3.md#the-road-to-udata3). [#2522](https://github.com/opendatateam/udata/pull/2522)
- Migrate from raven to sentry-sdk [#2620](https://github.com/opendatateam/udata/pull/2620)
- Add a UdataCleaner class to use udata's markdown configuration on SafeMarkup as well [#2619](https://github.com/opendatateam/udata/pull/2619)
- Fix schema name display in resource modal [#2617](https://github.com/opendatateam/udata/pull/2617)

## 2.7.1 (2021-05-27)

- Add migration to roolback on resource's schema's name to None [#2615](https://github.com/opendatateam/udata/pull/2615)

## 2.7.0 (2021-05-25)

- Modify `schema` field to resource. This field is now a nested field containing two sub-properties `name` and `version` [#2600](https://github.com/opendatateam/udata/pull/2600).
- Add a `schema_version` facet to the dataset search (need to be reindex to appear in results) [#2600](https://github.com/opendatateam/udata/pull/2600).

## 2.6.5 (2021-05-19)

- Fix create user by API [#2609](https://github.com/opendatateam/udata/pull/2609)
- Add sqlite, db and ics to allowed extensions [#2610](https://github.com/opendatateam/udata/pull/2610)
- Better markup parsing [#2611](https://github.com/opendatateam/udata/pull/2611):
  - Geozone's and Resource type's labelize function return None if no object is found.
  - New SafeMarkup class, which inherits from Markup, uses Bleach to sanitize Markup class.

## 2.6.4 (2021-03-24)

- Enhance self endpoint verification [#2604](https://github.com/opendatateam/udata/pull/2604)

## 2.6.3 (2021-03-23)

- Extraction of translation's strings [#2602](https://github.com/opendatateam/udata/pull/2602)

## 2.6.2 (2021-03-22)

- Fix SECURITY_CONFIRMABLE=False [#2588](https://github.com/opendatateam/udata/pull/2588)
- Support dct:license on DCAT harvester [#2589](https://github.com/opendatateam/udata/pull/2589)
- Admin small enhancements [#2591](https://github.com/opendatateam/udata/pull/2591):
  - The sidebar "Me" label has been renamed "Profile"
  - The user's profile now displays the user's email
  - The button "Edit" and the dropdown were merged. The button is now only a dropdown listing the actions.
  - "Edit" action has been renamed to "Edit the dataset/reuse/organization/profile" according to the current object to edit.
- Add `nofollow` attribute to links in discussions comments [#2593](https://github.com/opendatateam/udata/pull/2593)
- Add pip upgrade in circle's publish step [#2596](https://github.com/opendatateam/udata/pull/2596)
- Pin Twine's version [#2597](https://github.com/opendatateam/udata/pull/2597)
- Pin twine'version in circle's publish step [#2598](https://github.com/opendatateam/udata/pull/2598)

## 2.6.1 (2021-01-26)

- Fix url_for method in organization's catalog's view [#2587](https://github.com/opendatateam/udata/pull/2587)

## 2.6.0 (2021-01-25)

- Add resource's description and title size limit [#2586](https://github.com/opendatateam/udata/pull/2586)
- Add RDF catalog view for organizations [#2583](https://github.com/opendatateam/udata/pull/2583)

## 2.5.1 (2020-12-31)

- Add title's and description's length limit in forms [#2585](https://github.com/opendatateam/udata/pull/2585)

## 2.5.0 (2020-11-30)

- Change reuse's form's label name to title [#2575](https://github.com/opendatateam/udata/pull/2575)
- Unpublished posts are no longer served by the `Post.list` API endpoint [#2578](https://github.com/opendatateam/udata/pull/2578)
- Read only mode can now be toggled in settings [#2565](https://github.com/opendatateam/udata/pull/2565):
  - Toggles a warning banner on the frontend view and a warning toast on the admin view.
  - Prevents new users to register.
  - Prevents non admin users to create new content such as organizations, datasets, community resources or discussions.
  - Will return a `423` response code to any non-admin request to endpoints specified in `METHOD_BLOCKLIST` setting.
  - Existing content can still be updated.
- Add an alert block in layout template, to be overrided in installed theme [#2580](https://github.com/opendatateam/udata/pull/2580)

## 2.4.1 (2020-11-09)

- Escaping XML's forbidden characters [#2562](https://github.com/opendatateam/udata/pull/2562)
- Ignore pattern feature for linkchecker [#2564](https://github.com/opendatateam/udata/pull/2564)
- Fix TypeError when creating a superuser with an incorrect password [#2567](https://github.com/opendatateam/udata/pull/2567)

## 2.4.0 (2020-10-16)

- :warning: Resources and community resources creation API change [#2545](https://github.com/opendatateam/udata/pull/2545):
  - Remove the RESOURCES_FILE_ALLOWED_DOMAINS setting and mechanism.
  - The community resource's/resource's url could be set from the client side, even in the case of a hosted one, which is illogical.
    A hosted community resource's/resource's url should only be the sole responsibility of the backend.
  - Consequently, the POST endpoint of the community resources/resources API is only meant for the remote ones and the PUT endpoint of the community resources/resources API will take the existing resource's url to override the one sent by the client.
- Community resources changes [#2546](https://github.com/opendatateam/udata/pull/2546):
  - Dataset is now correctly set at community resource creation
  - Remove now useless job 'purge-orphan-community-resources'
- Using the fs_filename logic when uploading a new resource on the data catalog.[#2547](https://github.com/opendatateam/udata/pull/2547)
- Remove old file when updating resources and community resources from API [#2548](https://github.com/opendatateam/udata/pull/2548)
- Sortable.js upgrade to fix an issue in udata's editorial page when reordering featured datasets [#2550](https://github.com/opendatateam/udata/pull/2550)
- Password rotation mechanism [#2551](https://github.com/opendatateam/udata/pull/2551):
  - Datetime fields `password_rotation_demanded` and `password_rotation_performed` added to user model.
  - Override Flask-Security's login and reset password forms to implement the password rotation checks.
- Password complexity settings hardening [#2554](https://github.com/opendatateam/udata/pull/2554)
- Migrate ODS datasets urls [#2559](https://github.com/opendatateam/udata/pull/2559)

## 2.3.0 (2020-09-29)

- Plugin's translations are now correctly loaded [#2529](https://github.com/opendatateam/udata/pull/2529)
- Vine version is now pinned in requirements [#2532](https://github.com/opendatateam/udata/pull/2532)
- Fix reuses metrics [#2531](https://github.com/opendatateam/udata/pull/2531):
  - Reuses "datasets" metrics are now triggered correctly
  - New job to update the datasets "reuses" metrics: `update-datasets-reuses-metrics` to be scheduled
- Add a migration to set the reuses datasets metrics to the correct value [#2540](https://github.com/opendatateam/udata/pull/2540)
- Add a specific dataset's method for resource removal [#2534](https://github.com/opendatateam/udata/pull/2534)
- Flask-Security update [#2535](https://github.com/opendatateam/udata/pull/2535):
  - Switch to fork Flask-Security-Too
  - New settings to set the required password length and complexity
- Fix Flask-security sendmail overriding [#2536](https://github.com/opendatateam/udata/pull/2536)
- Add a custom password complexity checker to Flask-Security [#2537](https://github.com/opendatateam/udata/pull/2537)
- Change too short password error message [#2538](https://github.com/opendatateam/udata/pull/2538)

## 2.2.1 (2020-08-25)

- Some fixes for the static files deletion [#2526](https://github.com/opendatateam/udata/pull/2526):
  - New static files migration replacing the older one:
    - The migration now uses FS_URL.
    - Fixed the fs_filename string formating.
    - Now checks the community ressource's URLs too.
  - Removing the deletion script link in the CHANGELOG previous entry.
- Add a schema facet to the dataset search 🚧 requires datasets reindexation [#2523](https://github.com/opendatateam/udata/pull/2523)

## 2.2.0 (2020-08-05)

- CORS are now handled by Flask-CORS instead of Flask-RestPlus[#2485](https://github.com/opendatateam/udata/pull/2485)
- Oauth changes [#2510](https://github.com/opendatateam/udata/pull/2510):
  - Authorization code Grant now support PKCE flow
  - New command to create an OAuth client
  - :warning: Implicit grant is no longer supported
- :warning: Deletion workflow changes [#2488](https://github.com/opendatateam/udata/pull/2488):
  - Deleting a resource now triggers the deletion of the corresponding static file
  - Deleting a dataset now triggers the deletion of the corresponding resources (including community resources) and their static files
  - Adding a celery job `purge-orphan-community-resources` to remove community resources not linked to a dataset. This should be scheduled regularly.
  - Adding a migration file to populate resources fs_filename new field. Deleting the orphaned files is pretty deployment specific.
    A custom script should be writen in order to find and delete those files.
- Show traceback for migration errors [#2513](https://github.com/opendatateam/udata/pull/2513)
- Add `schema` field to ressources. This field can be filled based on an external schema catalog [#2512](https://github.com/opendatateam/udata/pull/2512)
- Add 2 new template hooks: `base.modals` (base template) and `dataset.resource.card.extra-buttons` (dataset resource card) [#2514](https://github.com/opendatateam/udata/pull/2514)

## 2.1.3 (2020-06-29)

- Fix internal links in markdown when not starting w/ slash [#2500](https://github.com/opendatateam/udata/pull/2500)
- Fix JS error when uploading a resource in certain conditions [#2483](https://github.com/opendatateam/udata/pull/2483)

## 2.1.2 (2020-06-17)

- Decoded api key byte string [#2482](https://github.com/opendatateam/udata/pull/2482)
- Removed now useless metric fetching [#2482](https://github.com/opendatateam/udata/pull/2484)
- Fix bug in harvester's cron schedule [#2493](https://github.com/opendatateam/udata/pull/2493)
- Adding banner options in settings for a potential use in an udata's theme [#2492](https://github.com/opendatateam/udata/pull/2492)

## 2.1.1 (2020-06-16)

- Broken release, use 2.1.2

## 2.1.0 (2020-05-12)

### Breaking changes

- Full metrics refactoring [2459](https://github.com/opendatateam/udata/pull/2459):
  - Metric collection is now useless and will not be filled anymore, you can remove it or keep it for archival sake. It will not be automatically removed.
  - [udata-piwik](https://github.com/opendatateam/udata-piwik) now uses InfluxDB as a buffer for trafic data before injecting them into udata's models.
  - Most of celery's tasks related to metrics are removed, this should help performance-wise on a big instance.
  - Charts related to metrics are removed from admin and dashboard panel until we have accurate data to populate them.
  - Site's metrics computation are not triggered by signals anymore.
  - A specific celery job needs to be run periodically to compute site's metrics.

### New features

- Nothing yet

## 2.0.4 (2020-05-04)

- Fix export-csv command (py3 compat) [#2472](https://github.com/opendatateam/udata/pull/2472)

## 2.0.3 (2020-04-30)

- :warning: Security fix: fix XSS in markdown w/ length JS filter [#2471](https://github.com/opendatateam/udata/pull/2471)

## 2.0.2 (2020-04-07)

- :warning: Breaking change / security fix: disallow html tags in markdown-it (JS markdown rendering) [#2465](https://github.com/opendatateam/udata/pull/2465)

## 2.0.1 (2020-03-24)

- Allow images to be displayed in markdown by default [#2462](https://github.com/opendatateam/udata/pull/2462)
- Fix deleted user's authentication on backend side [#2460](https://github.com/opendatateam/udata/pull/2460)

## 2.0.0 (2020-03-11)

### Breaking changes

- Migration to Python 3.7 [#1766](https://github.com/opendatateam/udata/pull/1766)
- The new migration system ([#1956](https://github.com/opendatateam/udata/pull/1956)) uses a new python based format. Pre-2.0 migrations are not compatible so you might need to upgrade to the latest `udata` version `<2.0.0`, execute migrations and then upgrade to `udata` 2+.
- The targeted mongo version is now Mongo 3.6. Backward support is not guaranteed
- Deprecated celery tasks have been removed, please ensure all old-style tasks (pre 1.6.20) have been consumed before migrating [#2452](https://github.com/opendatateam/udata/pull/2452)

### New features

- New migration system [#1956](https://github.com/opendatateam/udata/pull/1956):
  - Use python based migrations instead of relying on mongo internal and deprecated `js_exec`
  - Handle rollback (optionnal)
  - Detailled history
- Template hooks generalization: allows to dynamically extend template with widgets and snippets from extensions. See [the dedicated documentation section](https://udata.readthedocs.io/en/stable/extending/#hooks) [#2323](https://github.com/opendatateam/udata/pull/2323)
- Markdown now supports [Github Flavored Markdown (GFM) specs](https://github.github.com/gfm/) (ie. the already supported [CommonMark specs](https://spec.commonmark.org) plus tables, strikethrough, autolinks support and predefined disallowed raw HTML) [#2341](https://github.com/opendatateam/udata/pull/2341)

## 1.6.20 (2020-01-21)

- New Crowdin translations [#2360](https://github.com/opendatateam/udata/pull/2360)
- Fix territory routing for @latest [#2447](https://github.com/opendatateam/udata/pull/2447)
- Refactor Celery: py2/py3 compatibility, use ids as payload [#2305](https://github.com/opendatateam/udata/pull/2305)
- Automatically archive dangling harvested datasets :warning: this is enabled by default [#2368](https://github.com/opendatateam/udata/pull/2368)
- Refactor celery tasks to avoid models/documents in the transport layer [#2305](https://github.com/opendatateam/udata/pull/2305)

## 1.6.19 (2020-01-06)

- `rel=nofollow` on remote source links [#2364](https://github.com/opendatateam/udata/pull/2364)
- Fix admin messages and fix user roles selector default value [#2365](https://github.com/opendatateam/udata/pull/2365)
- Fix new harvester's form tooltip showup [#2371](https://github.com/opendatateam/udata/pull/2371)
- Fix responsive design of search results [#2372](https://github.com/opendatateam/udata/pull/2372)
- Fix non-unique ids in datasets' comments [#2374](https://github.com/opendatateam/udata/pull/2374)
- Case insensitive license matching [#2378](https://github.com/opendatateam/udata/pull/2378)

## 1.6.18 (2019-12-13)

- Remove embedded API doc [#2343](https://github.com/opendatateam/udata/pull/2343) :warning: Breaking change, please customize `API_DOC_EXTERNAL_LINK` for your needs.
- Removed published date from community ressources [#2350](https://github.com/opendatateam/udata/pull/2350)
- Added new size for avatars in user's model (`udata images render` must be run in order to update the size of existing images) [#2353](https://github.com/opendatateam/udata/pull/2353)
- Fixed user's avatar change [#2351](https://github.com/opendatateam/udata/issues/2351)
- Removed dead code [#2355](https://github.com/opendatateam/udata/pull/2355)
- Resolved conflict between id and slug [#2356](https://github.com/opendatateam/udata/pull/2356)
- Fix next link in posts pagination [#2358](https://github.com/opendatateam/udata/pull/2358)
- Fix organization's members roles translation [#2359](https://github.com/opendatateam/udata/pull/2359)
## 1.6.17 (2019-10-28)

- Disallow URLs in first and last names [#2345](https://github.com/opendatateam/udata/pull/2345)

## 1.6.16 (2019-10-22)

- Prevent Google ranking spam attacks on reuse pages (`rel=nofollow` on reuse link) [#2320](https://github.com/opendatateam/udata/pull/2320)
- Display admin resources list actions only if user has permissions to edit [#2326](https://github.com/opendatateam/udata/pull/2326)
- Fix non-admin user not being able to change their profile picture [#2327](https://github.com/opendatateam/udata/pull/2327)

## 1.6.15 (2019-09-11)

- Style links in admin modals [#2292](https://github.com/opendatateam/udata/pull/2292)
- Add activity.key filter to activity.atom feed [#2293](https://github.com/opendatateam/udata/pull/2293)
- Allow `Authorization` as CORS header and OAuth minor fixes [#2298](https://github.com/opendatateam/udata/pull/2298)
- Set dataset.private to False by default (and fix stock) [#2307](https://github.com/opendatateam/udata/pull/2307)
- Fixes some inconsistencies between admin display (buttons, actions...) and real permissions [#2308](https://github.com/opendatateam/udata/pull/2308)


## 1.6.14 (2019-08-14)

- Cleanup `permitted_reuses` data (migration) [#2244](https://github.com/opendatateam/udata/pull/2244)
- Proper form errors handling on nested fields [#2246](https://github.com/opendatateam/udata/pull/2246)
- JS models load/save/update consistency (`loading` always `true` on query, always handle error, no more silent errors) [#2247](https://github.com/opendatateam/udata/pull/2247)
- Ensures that date ranges are always positive (ie. `start` < `end`) [#2253](https://github.com/opendatateam/udata/pull/2253)
- Enable completion on the "`MIME type`" resource form field (needs reindexing) [#2238](https://github.com/opendatateam/udata/pull/2238)
- Ensure oembed rendering errors are not hidden by default error handlers and have cors headers [#2254](https://github.com/opendatateam/udata/pull/2254)
- Handle dates before 1900 during indexing [#2256](https://github.com/opendatateam/udata/pull/2256)
- `spatial load` command is more resilient: make use of a temporary collection when `--drop` option is provided (avoid downtime during the load), in case of exception or keybord interrupt, temporary files and collections are cleaned up [#2261](https://github.com/opendatateam/udata/pull/2261)
- Configurable Elasticsearch timeouts. Introduce `ELASTICSEARCH_TIMEOUT` as default/read timeout and `ELASTICSEARCH_INDEX_TIMEOUT` as indexing/write timeout [#2265](https://github.com/opendatateam/udata/pull/2265)
- OEmbed support for organizations [#2273](https://github.com/opendatateam/udata/pull/2273)
- Extract search parameters as settings allowing fine tuning search without repackaging udata (see [the **Search configuration** documentation](https://udata.readthedocs.io/en/stable/adapting-settings/#search-configuration)) [#2275](https://github.com/opendatateam/udata/pull/2275)
- Prevent `DoesNotExist` error in activity API: silence the error for the consumer but log it (ie. visible in Sentry) [#2268](https://github.com/opendatateam/udata/pull/2268)
- Optimize CSV export generation memory wise [#2277](https://github.com/opendatateam/udata/pull/2277)

## 1.6.13 (2019-07-11)

- Rename og:image target :warning: this will break your custom theme, please rename your logo image file to `logo-social.png` instead of `logo-600x600.png` [#2217](https://github.com/opendatateam/udata/pull/2217)
- Don't automatically overwrite `last_update` field if manually set [#2020](https://github.com/opendatateam/udata/pull/2220)
- Spatial completion: only index last version of each zone and prevent completion cluttering [#2140](https://github.com/opendatateam/udata/pull/2140)
- Init: prompt to loads countries [#2140](https://github.com/opendatateam/udata/pull/2140)
- Handle UTF-8 filenames in `spatial load_logos` command [#2223](https://github.com/opendatateam/udata/pull/2223)
- Display the datasets, reuses and harvesters deleted state on listing when possible [#2228](https://github.com/opendatateam/udata/pull/2228)
- Fix queryless (no `q` text parameter) search results scoring (or lack of scoring) [#2231](https://github.com/opendatateam/udata/pull/2231)
- Miscellaneous fixes on completers [#2215](https://github.com/opendatateam/udata/pull/2215)
- Ensure `filetype='remote'` is set when using the manual ressource form [#2236](https://github.com/opendatateam/udata/pull/2236)
- Improve harvest sources listing (limit `last_job` fetched and serialized fields, reduce payload) [#2214](https://github.com/opendatateam/udata/pull/2214)
- Ensure HarvestItems are cleaned up on dataset deletion [#2214](https://github.com/opendatateam/udata/pull/2214)
- Added `config.HARVEST_JOBS_RETENTION_DAYS` and a `harvest-purge-jobs` job to apply it [#2214](https://github.com/opendatateam/udata/pull/2214) (migration). **Warning, the migration will enforce `config.HARVEST_JOBS_RETENTION_DAYS` and can take some time on a big `HarvestJob` collection**
- Drop `no_dereference` on indexing to avoid the "`dictionary changed size during iteration`" error until another solution is found. **Warning: this might result in more resources consumption while indexing** [#2237](https://github.com/opendatateam/udata/pull/2237)
- Fix various issues around discussions UI [#2190](https://github.com/opendatateam/udata/pull/2190)


## 1.6.12 (2019-06-26)

- Archive dataset feature [#2172](https://github.com/opendatateam/udata/pull/2172)
- Refactor breadcrum includes [#2173](https://github.com/opendatateam/udata/pull/2173)
- Better dependencies management [#2182](https://github.com/opendatateam/udata/pull/2182) and [#2172/install.pip](https://github.com/opendatateam/udata/pull/2172/files#diff-d7b45472f3465d62f857d14cf59ea8a2)
- Reduce following to staring [#2192](https://github.com/opendatateam/udata/pull/2192/files)
- Simplify display of spatial coverage in search results [#2192](https://github.com/opendatateam/udata/pull/2192/files)
- Add cache for organization and topic display pages [#2194](https://github.com/opendatateam/udata/pull/2194)
- Dataset of datasets: id as ref instead of slug [#2195](https://github.com/opendatateam/udata/pull/2195) :warning: this introduces some settings changes, cf [documentation for EXPORT_CSV](https://github.com/opendatateam/udata/blob/master/docs/adapting-settings.md).
- Add meta og:type: make twitter cards work [#2196](https://github.com/opendatateam/udata/pull/2196)
- Fix UI responsiveness [#2199](https://github.com/opendatateam/udata/pull/2199)
- Remove social media sharing feature [#2200](https://github.com/opendatateam/udata/pull/2200)
- Quick fix for activity.atom [#2203](https://github.com/opendatateam/udata/pull/2203)
- Remove diff from js dependencies to fix CVE [#2204](https://github.com/opendatateam/udata/pull/2204)
- Replace default sort label for better readability [#2206](https://github.com/opendatateam/udata/pull/2206)
- Add a condition to up-to-dateness of a dataset [#2208](https://github.com/opendatateam/udata/pull/2208)
- Prevent deleted harvesters from running until purged. Harvest jobs history is deleted too on purge. [#2209](https://github.com/opendatateam/udata/pull/2209)
- Better quality.frequency management [#2211](https://github.com/opendatateam/udata/pull/2211)
- Fix caching of topic pages [#2213](https://github.com/opendatateam/udata/pull/2213)

## 1.6.11 (2019-05-29)

- Center incomplete rows of cards [#2162](https://github.com/opendatateam/udata/pull/2162)
- Allow .dxf upload [#2164](https://github.com/opendatateam/udata/pull/2164)
- Always use remote_url as harvesting source [#2165](https://github.com/opendatateam/udata/pull/2165)
- Update jquery to ~3.4.1 [#2161](https://github.com/opendatateam/udata/pull/2161)
- Fix various issues with search result page [#2166](https://github.com/opendatateam/udata/pull/2166)
- Restore notbroken facet includes [#2169](https://github.com/opendatateam/udata/pull/2169)

## 1.6.10 (2019-05-23)

- Remove `<br>` in badge display [#2156](https://github.com/opendatateam/udata/pull/2156)
- Display user avatar and fix its sizing [#2157](https://github.com/opendatateam/udata/pull/2157)
- Redirect unfiltered csv exports to dataset of datasets [#2158](https://github.com/opendatateam/udata/pull/2158)
- Show organization id in a modal and add hyperlinks to ids in detail modal [#2159](https://github.com/opendatateam/udata/pull/2159)

## 1.6.9 (2019-05-20)

- Add user slug to dataset cache key [#2146](https://github.com/opendatateam/udata/pull/2146)
- Change display of cards of reuses on topic pages [#2148](https://github.com/opendatateam/udata/pull/2148)
- Display remote source of harvested dataset [#2150](https://github.com/opendatateam/udata/pull/2150)
- Prefill community resource type on upload form [#2151](https://github.com/opendatateam/udata/pull/2151)
- Fix user profile UI [#2152](https://github.com/opendatateam/udata/pull/2152)
- Remove concept of permitted reuse [#2153](https://github.com/opendatateam/udata/pull/2153)

## 1.6.8 (2019-05-13)

- Configurable search autocomplete [#2138](https://github.com/opendatateam/udata/pull/2138)

## 1.6.7 (2019-05-10)

- Refactor DCAT harvesting to store only one graph (and prevent MongoDB document size overflow) [#2096](https://github.com/opendatateam/udata/pull/2096)
- Expose sane defaults for `TRACKING_BLACKLIST` [#2098](https://github.com/opendatateam/udata/pull/2098)
- Bubble up uploader errors [#2102](https://github.com/opendatateam/udata/pull/2102)
- Ensure `udata worker status --munin` always outputs zero values so munin won't see it has a "no data" response [#2103](https://github.com/opendatateam/udata/pull/2103)
- Metrics tuning: breaks circular dependencies, drop exec_js/eval usage, proper logging... [#2113](https://github.com/opendatateam/udata/pull/2113)
- Change reuse icon from "retweet" to "recycle" [#2122](https://github.com/opendatateam/udata/pull/2122)
- Admins can delete a single comment in a discussion thread [#2087](https://github.com/opendatateam/udata/pull/2087)
- Add cache directives to dataset display blocks [#2129](https://github.com/opendatateam/udata/pull/2129)
- Export multiple models objects to CSV (dataset of datasets) [#2124](https://github.com/opendatateam/udata/pull/2124)


## 1.6.6 (2019-03-27)

- Automatically loads default settings from plugins (if `plugin.settings` module exists) [#2058](https://github.com/opendatateam/udata/pull/2058)
- Fixes some memory leaks on reindexing [#2070](https://github.com/opendatateam/udata/pull/2070)
- Fixes minor UI bug [#2072](https://github.com/opendatateam/udata/pull/2072)
- Prevent ExtrasField failure on null value [#2074](https://github.com/opendatateam/udata/pull/2074)
- Improve ModelField errors handling [#2075](https://github.com/opendatateam/udata/pull/2075)
- Fix territories home map [#2077](https://github.com/opendatateam/udata/pull/2077)
- Prevent timeout on `udata index` in some cases [#2079](https://github.com/opendatateam/udata/pull/2079)
- Pin werkzeug dependency to `0.14.1` until incompatibilities are fixed [#2081](https://github.com/opendatateam/udata/pull/2081)
- Prevent client-side error while handling unparseable API response [#2076](https://github.com/opendatateam/udata/pull/2076)
- Fix the `udata job schedule` erroneous help message [#2083](https://github.com/opendatateam/udata/pull/2083)
- Fix upload button on replace resource file [#2085](https://github.com/opendatateam/udata/pull/2085)
- Ensure harvest items statuses are updated on the right job [#2089](https://github.com/opendatateam/udata/pull/2089)
- Added Serbian translations [#2055](https://github.com/opendatateam/udata/pull/2055)

## 1.6.5 (2019-02-27)

- Replace "An user" by "A user" [#2033](https://github.com/opendatateam/udata/pull/2033)
- Use "udata" and fix a few other typos in documentation and UI/translation strings [#2023](https://github.com/opendatateam/udata/pull/2023)
- Add a surrounding block declaration around community section [2039](https://github.com/opendatateam/udata/pull/2039)
- Fix broken form validation on admin discussions and issues [#2045](https://github.com/opendatateam/udata/pull/2045)
- Fix full reindexation by avoiding `SlugField.instance` deepcopy in `no_dereference()` querysets [#2048](https://github.com/opendatateam/udata/pull/2048)
- Ensure deleted user slug is pseudonymized [#2049](https://github.com/opendatateam/udata/pull/2049)
- Prevent the "Add resource" modal from closing when using the frontend "Add resource" button [#2052](https://github.com/opendatateam/udata/pull/2052)

## 1.6.4 (2019-02-02)

- Fix workers: pin redis version for Celery compatibility [#2019](https://github.com/opendatateam/udata/pull/2019)

## 1.6.3 (2019-02-01)

- Remove extra attributes on user deletion [#1961](https://github.com/opendatateam/udata/pull/1961)
- Pin phantomjs to version `2.1.7` [#1975](https://github.com/opendatateam/udata/pull/1975)
- Protect membership accept route against flood [#1984](https://github.com/opendatateam/udata/pull/1984)
- Ensure compatibility with IE11 and Firefox ESR [#1990](https://github.com/opendatateam/udata/pull/1990)
- Lots of fixes on the resource form. Be explicit about uploading a new file [#1991](https://github.com/opendatateam/udata/pull/1991)
- Centralize `selectize` handling and style in `base-completer` and apply some fixes [1992](https://github.com/opendatateam/udata/pull/1992)
- Added the missing `number` input field widget [#1993](https://github.com/opendatateam/udata/pull/1993)
- Fix the organization private datasets and reuses counters [#1994](https://github.com/opendatateam/udata/pull/1994)
- Disable autocorrect, spellcheck... on search and completion fields [#1995](https://github.com/opendatateam/udata/pull/1995)
- Fix harvest preview in edit form not taking configuration (features and filters) [#1996](https://github.com/opendatateam/udata/pull/1996)
- Ensure organization page react to URL hash changes (including those from right sidebar) [#1997](https://github.com/opendatateam/udata/pull/1997)
- Updating community resource as admin keeps original owner [#1999](https://github.com/opendatateam/udata/pull/1999)
- Major form fixes [#2000](https://github.com/opendatateam/udata/pull/2000)
- Improved admin errors handling: visual feedback on all errors, `Sentry-ID` header if present, hide organization unauthorized actions [#2005](https://github.com/opendatateam/udata/pull/2005)
- Expose and import licenses `alternate_urls` and `alternate_titles` fields [#2006](https://github.com/opendatateam/udata/pull/2006)
- Be consistent on search results wording and icons (Stars vs Followers) [#2013](https://github.com/opendatateam/udata/pull/2013)
- Switch from a "full facet reset" to a "by term reset" approach in search facets [#2014](https://github.com/opendatateam/udata/pull/2014)
- Ensures all modals have the same buttons styles and orders, same color code... [#2012](https://github.com/opendatateam/udata/pull/2012)
- Ensure URLs from assets stored on `CDN_DOMAINS` are considered as valid and that associated error message is properly translated [#2017](https://github.com/opendatateam/udata/pull/2017)

## 1.6.2 (2018-11-05)

- Display the owner/organization on harvester view [#1921](https://github.com/opendatateam/udata/pull/1921)
- Improve harvest validation errors handling [#1920](https://github.com/opendatateam/udata/pull/1920)
- Make extra TOS text customizable [#1922](https://github.com/opendatateam/udata/pull/1922)
- Fixes an `UnicodeEncodeError` occuring when parsing RDF with unicode URLs [#1919](https://github.com/opendatateam/udata/pull/1919)
- Fix some external assets handling cases [#1918](https://github.com/opendatateam/udata/pull/1918)
- Harvest items can now match `source.id` before `source.domain` — no more duplicates when changing an harvester URL [#1923](https://github.com/opendatateam/udata/pull/1923)
- Ensure image picker/cropper only allows images [#1925](https://github.com/opendatateam/udata/pull/1925)
- Make tags min and max length configurable and ensure admin takes its configuration from the backend [#1935](https://github.com/opendatateam/udata/pull/1935)
- Prevent errors when there is no date available to focus on the calendar [#1937](https://github.com/opendatateam/udata/pull/1937)

### Internals

- Update authlib to 0.10 [#1916](https://github.com/opendatateam/udata/pull/1916)

## 1.6.1 (2018-10-11)

- Allows arguments and keyword arguments in the task `@connect` decorator [#1908](https://github.com/opendatateam/udata/pull/1908)
- Allows to restore assets after being deleted (Datasets, Organizations and Reuses) [#1901](https://github.com/opendatateam/udata/pull/1901)
- Fixes form events not bubbling (and so fixes harvester config not displaying) [#1914](https://github.com/opendatateam/udata/pull/1914)

## 1.6.0 (2018-10-02)

### New features

- Harvest sources are now filterable through the harvest source create/edit admin form [#1812](https://github.com/opendatateam/udata/pull/1812)
- Harvest sources can now enable or disable some optional backend features [#1875](https://github.com/opendatateam/udata/pull/1875)
- Static assets are now compatible with long-term caching (ie. their hash is present in the filename) [#1826](https://github.com/opendatateam/udata/pull/1826)
- Post UIs have been reworked: publication date, publish/unpublish action, save and continue editing, dynamic sidebar, alignments fixes... [#1857](https://github.com/opendatateam/udata/pull/1857)

### Minor changes

- Only display temporal coverage years on cards and search results [#1833](https://github.com/opendatateam/udata/pull/1833)
- Add publisher's name on dataset template [#1847](https://github.com/opendatateam/udata/pull/1847)
- Improved upload error handling: deduplicate notifications, localized generic error message, sentry identifier... [#1842](https://github.com/opendatateam/udata/pull/1842)
- Allows to filter datasets on resource `type` (needs reindexing) [#1848](https://github.com/opendatateam/udata/pull/1848)
- Switch the admin sidebar collapse icon from "hamburger"to left and right arrows [#1855](https://github.com/opendatateam/udata/pull/1855)
- Discussion add card style coherence [#1884](https://github.com/opendatateam/udata/pull/1884)
- `LINKCHECKING_UNCHECKED_TYPES` setting to prevent linkchecking on some ressource types [#1892](https://github.com/opendatateam/udata/pull/1892)
- `swagger.json` API specifications now pass validation [#1898](https://github.com/opendatateam/udata/pull/1898)

### Breaking changes

- Theme are now responsible for adding their CSS markup on template (no more assumptions on `theme.css` and `admin.css`). Most of the time, overriding `raw.html` and `admin.html` should be sufficient
- The discussions API `posted_by` attribute is now an embedded user instead of an user ID to avoid extra API calls [#1839](https://github.com/opendatateam/udata/pull/1839)

### Bugfixes

- Hide the `resource.type` attribute from JSON-LD output until handled by a dedicated vocabulary/property [#1865](https://github.com/opendatateam/udata/pull/1865)
- RDFs, CSVs and resource redirect views are now handling CORS properly [#1866](https://github.com/opendatateam/udata/pull/1866)
- Fix broken sorts on organization's datasets list in admin [#1873](https://github.com/opendatateam/udata/pull/1873)
- Ensure harvest previewing is done against current form content [#1888](https://github.com/opendatateam/udata/pull/1888)
- Ensure deleted objects are unindexed [#1891](https://github.com/opendatateam/udata/pull/1891)
- Fix the dataset resources list layout wrapping [#1893](https://github.com/opendatateam/udata/pull/1893)
- Fix wrong behavior for weblinks [#1894](https://github.com/opendatateam/udata/pull/1894)
- Ensure `info config` command only displays configuration variables [#1897](https://github.com/opendatateam/udata/pull/1897)

### Internal

- Upgrade to Authlib 0.9 [#1760](https://github.com/opendatateam/udata/pull/1760) [#1827](https://github.com/opendatateam/udata/pull/1827)
- Add a `Dataset.on_resource_added` signal

## 1.5.3 (2018-08-27)

- Prevent UnicodeError on unicode URL validation error [#1844](https://github.com/opendatateam/udata/pull/1844)
- Hide save button in "Add resource" modal until form is visible (and prevent error) [#1846](https://github.com/opendatateam/udata/pull/1846)
- The purge chunks tasks also remove the directory [#1845](https://github.com/opendatateam/udata/pull/1845)
- Upgrade to latest Fine-Uploader version to benefit from bug fixes [#1849](https://github.com/opendatateam/udata/pull/1849)
- Prevent front views from downloading `swagger.json` [#1838](https://github.com/opendatateam/udata/pull/1838)
- Ensure API docs works without data [#1840](https://github.com/opendatateam/udata/pull/1840)
- Expose the default spatial granularity in API specs [#1841](https://github.com/opendatateam/udata/pull/1841)
- Fix missing dataset title on client-side card listing [#1834](https://github.com/opendatateam/udata/pull/1834)
- Allows to clear the dataset form temporal coverage. [#1832](https://github.com/opendatateam/udata/pull/1832)
- Ensure that admin notifications are displayed once and with a constant width. [#1831](https://github.com/opendatateam/udata/pull/1831)
- Fix broken date range picker date parsing (ie. manual keyboard input) [#1863](https://github.com/opendatateam/udata/pull/1853)
- Normalize uploaded filenames to avoid encoding issues, filesystem incompatibilities... [#1852](https://github.com/opendatateam/udata/pull/1852)

## 1.5.2 (2018-08-08)

- Fix client-side temporal coverage rendering [#1821](https://github.com/opendatateam/udata/pull/1821)
- Prevent word breaking when wrapping discussions messages [#1822](https://github.com/opendatateam/udata/pull/1822)
- Properly render message content on issues and discussions mails [#1823](https://github.com/opendatateam/udata/pull/1823)

## 1.5.1 (2018-08-03)

- Ensure OEmbed compatibility with external CDN [#1815](https://github.com/opendatateam/udata/pull/1815)
- Fixes some static URL serialization [#1815](https://github.com/opendatateam/udata/pull/1815)

## 1.5.0 (2018-07-30)

### New features

- Slugs are now redirected on change when changed until old slug are free [#1771](https://github.com/opendatateam/udata/pull/1771)
- Improve usability of new organization form [#1777](https://github.com/opendatateam/udata/pull/1777)
- Allows to serve assets on an external CDN domain using `CDN_DOMAIN` [#1804](https://github.com/opendatateam/udata/pull/1804)

### Breaking changes

None

### Bug fixes and minor changes

- Sort dataset update frequencies by ascending frequency [#1758](https://github.com/opendatateam/udata/pull/1758)
- Skip gov.uk references tests when site is unreachable [#1767](https://github.com/opendatateam/udata/pull/1767)
- Fix resources reorder (registered extras validation logic) [#1796](https://github.com/opendatateam/udata/pull/1796)
- Fix checksum display on resource modal [#1797](https://github.com/opendatateam/udata/pull/1797)
- Use metrics.views on resource card [#1778](https://github.com/opendatateam/udata/pull/1778)
- Fix dataset collapse on ie11 [#1802](https://github.com/opendatateam/udata/pull/1802)
- Upgrade i18next (security) [#1803](https://github.com/opendatateam/udata/pull/1803)

### Internals

- Backports some Python 3 forward compatible changes and fixes some bugs [#1769](https://github.com/opendatateam/udata/pull/1769):
    - avoid `filter` and `map` usage instead of list comprehension
    - explicit encoding handling
    - avoid comparison to `None`
    - use `next()` instead of `.next()` to iterate
    - unhide some implicit casts (in particular search weight)
- Tests are now run against `local.test` instead of `localhost` to avoid pytest warnings

## 1.4.1 (2018-06-15)

- Fix community resource creation and display [#1733](https://github.com/opendatateam/udata/pull/1733)
- Failsafe JS cache storage: use a custom in-memory storage as fallback when access to `sessionStorage` is not allowed [#1742](https://github.com/opendatateam/udata/pull/1742)
- Prevent errors when handling API errors without data/payload [#1743](https://github.com/opendatateam/udata/pull/1743)
- Improve/fix validation error formatting on harvesting [#1745](https://github.com/opendatateam/udata/pull/1745)
- Ensure daterange can be parsed from full iso datetime [#1748](https://github.com/opendatateam/udata/pull/1748)
- API: enforce application/json content-type for forms [#1751](https://github.com/opendatateam/udata/pull/1751)
- RDF parser can now process [european frequencies](https://publications.europa.eu/en/web/eu-vocabularies/at-dataset/-/resource/dataset/frequency) [#1752](https://github.com/opendatateam/udata/pull/1752)
- Fix images upload broken by chunked upload [#1756](https://github.com/opendatateam/udata/pull/1756)

## 1.4.0 (2018-06-06)

### New features

- Typed resources [#1398](https://github.com/opendatateam/udata/issues/1398)
- Initial data preview implementation [#1581](https://github.com/opendatateam/udata/pull/1581) [#1632](https://github.com/opendatateam/udata/pull/1632)
- Handle some alternate titles and alternate URLs on licenses for improved match on harvesting [#1592](https://github.com/opendatateam/udata/pull/1592)
- Allow to specify a dataset acronym [#1217](https://github.com/opendatateam/udata/pull/1217)
- Starts using harvest backend `config` (validation, API exposition, `HarvestFilters`...) [#1716](https://github.com/opendatateam/udata/pull/1716)
- The map widget can now be configured (tiles URL, initial position...) [#1672](https://github.com/opendatateam/udata/pull/1672)
- New discussions layout [#1623](https://github.com/opendatateam/udata/pull/1623)
- Dynamic API documentation, Enhancement to Pull #1542 - [#1542](https://github.com/opendatateam/udata/pull/1542)
- Resource modal overhaul with markdown support [#1547](https://github.com/opendatateam/udata/pull/1547)

### Breaking changes

- Normalize resource.format (migration - :warning: need reindexing). [#1563](https://github.com/opendatateam/udata/pull/1563)
- Enforce a domain whitelist when resource.filetype is file. See [`RESOURCES_FILE_ALLOWED_DOMAINS`](https://udata.readthedocs.io/en/latest/adapting-settings/#resources_file_allowed_domains) settings variable for details and configuration. [#1567](https://github.com/opendatateam/udata/issues/1567)
- Remove extras from datasets search index (needs reindexation) [#1718](https://github.com/opendatateam/udata/pull/1718)

### Bug fixes and minor changes

- Switch to PyPI.org for package links [#1583](https://github.com/opendatateam/udata/pull/1583)
- Show resource type in modal (front) [#1714](https://github.com/opendatateam/udata/pull/1714)
- Adds ETag to internal avatar for efficient caching control [#1712](https://github.com/opendatateam/udata/pull/1712)
- Fix 404/missing css on front pages [#1709](https://github.com/opendatateam/udata/pull/1709)
- Fix markdown max image width (front) [#1707](https://github.com/opendatateam/udata/pull/1707)
- Ensure registered extras types are properly parsed from JSON. Remove the need for custom `db.Extra` classes [#1699](https://github.com/opendatateam/udata/pull/1699)
- Fix the temporal coverage facet query string parsing [#1676](https://github.com/opendatateam/udata/pull/1676)
- Fix search auto-complete hitbox [#1687](https://github.com/opendatateam/udata/pull/1687)
- Fix Firefox custom error handling, part 2 [#1671](https://github.com/opendatateam/udata/pull/1671)
- Add resend confirmation email link to login screen [#1653](https://github.com/opendatateam/udata/pull/1653)
- Audience metrics: use only `views` [#1607](https://github.com/opendatateam/udata/pull/1607)
- Add missing spatial granularities translations [#1636](https://github.com/opendatateam/udata/pull/1636)
- Protocol-relative URLs support [#1599](https://github.com/opendatateam/udata/pull/1599)

### Internals

- Simplify `ExtrasField` form field signature (no need anymore for the `extras` parameter) [#1698](https://github.com/opendatateam/udata/pull/1698)
- Register known extras types [#1700](https://github.com/opendatateam/udata/pull/1700)

## 1.3.12 (2018-05-31)

- Fix side menu on mobile [#1701](https://github.com/opendatateam/udata/pull/1701)
- Fix update frequency field [#1702](https://github.com/opendatateam/udata/pull/1702)

## 1.3.11 (2018-05-29)

- Protect Resource.need_check against malformed/string dates [#1691](https://github.com/opendatateam/udata/pull/1691)
- Fix search auto-complete loading on new page [#1693](https://github.com/opendatateam/udata/pull/1693)

## 1.3.10 (2018-05-11)

- Expose Resource.extras as writable in the API [#1660](https://github.com/opendatateam/udata/pull/1660)
- Fix Firefox custom errors handling [#1662](https://github.com/opendatateam/udata/pull/1662)

## 1.3.9 (2018-05-07)

- Prevent linkchecker to pollute timeline as a side-effect. (migration). **Warning, the migration will delete all dataset update activities** [#1643](https://github.com/opendatateam/udata/pull/1643)
- Fix OAuth authorization screen failing with unicode `SITE_TITLE` [#1624](https://github.com/opendatateam/udata/pull/1624)
- Fix markdown handling of autolinks with angle brackets and factorize (and test) markdown `parse_html()` [#1625](https://github.com/opendatateam/udata/pull/1625)
- Fix timeline order [#1642](https://github.com/opendatateam/udata/pull/1642)
- Fix markdown rendering on IE11 [#1645](https://github.com/opendatateam/udata/pull/1645)
- Consider bad UUID as 404 in routing [#1646](https://github.com/opendatateam/udata/pull/1646)
- Add missing email templates [#1647](https://github.com/opendatateam/udata/pull/1647)
- Polyfill `ChildNode.remove()` for IE11 [#1648](https://github.com/opendatateam/udata/pull/1648)
- Improve Raven-js/Sentry error handling [#1649](https://github.com/opendatateam/udata/pull/1649)
- Prevent regex special characters to break site search [#1650](https://github.com/opendatateam/udata/pull/1650)

## 1.3.8 (2018-04-25)

- Fix sendmail regression [#1620](https://github.com/opendatateam/udata/pull/1620)

## 1.3.7 (2018-04-24)

- Fix some search parameters validation [#1601](https://github.com/opendatateam/udata/pull/1601)
- Prevent API tracking errors with unicode [#1602](https://github.com/opendatateam/udata/pull/1602)
- Prevent a race condition error when uploading file with concurrent chunking [#1606](https://github.com/opendatateam/udata/pull/1606)
- Disallow resources dict in API [#1603](https://github.com/opendatateam/udata/pull/1603)
- Test and fix territories routing [#1611](https://github.com/opendatateam/udata/pull/1611)
- Fix the client-side Raven/Sentry configuration [#1612](https://github.com/opendatateam/udata/pull/1612)
- Raise a 404 in case of unknown RDF content type [#1613](https://github.com/opendatateam/udata/pull/1613)
- Ensure current theme is available to macros requiring it in mails [#1614](https://github.com/opendatateam/udata/pull/1614)
- Fix documentation about NGinx configuration for https [#1615](https://github.com/opendatateam/udata/pull/1615)
- Remove unwanted commas in default `SECURITY_EMAIL_SUBJECT_*` parameters [#1616](https://github.com/opendatateam/udata/pull/1616)

## 1.3.6 (2018-04-16)

- Prevent OEmbed card to be styled when loaded in bootstrap 4 [#1569](https://github.com/opendatateam/udata/pull/1569)
- Fix organizations sort by last_modified [#1576](https://github.com/opendatateam/udata/pull/1576)
- Fix dataset creation form (and any other form) [#1584](https://github.com/opendatateam/udata/pull/1584)
- Fix an XSS on client-side markdown parsing [#1585](https://github.com/opendatateam/udata/pull/1585)
- Ensure URLs validation is the same everywhere [#1586](https://github.com/opendatateam/udata/pull/1586)

## 1.3.5 (2018-04-03)

- Upgrade `sifter` to `0.5.3` [#1548](https://github.com/opendatateam/udata/pull/1548)
- Upgrade `jquery-validation` to 1.17.0 and fixes some issues with client-side URL validation [#1550](https://github.com/opendatateam/udata/pull/1550)
- Minor change on OEmbed cards to avoid theme to override the cards `font-family` [#1549](https://github.com/opendatateam/udata/pull/1549)
- Improve cli unicode handling [#1551](https://github.com/opendatateam/udata/pull/1551)
- Fix DCAT harvester mime type detection [#1552](https://github.com/opendatateam/udata/pull/1552)
- Add the missing harvester URL in admin [#1554](https://github.com/opendatateam/udata/pull/1554)
- Fix harvester preview/job layout [#1553](https://github.com/opendatateam/udata/pull/1553)
- Fix some search unicode issues [#1555](https://github.com/opendatateam/udata/pull/1555)
- Small fixes on OEmbed URL detection [#1556](https://github.com/opendatateam/udata/pull/1556)
- Use nb_hits instead of views to count downloads [#1560](https://github.com/opendatateam/udata/pull/1560)
- Prevent an XSS in TermFacet [#1561](https://github.com/opendatateam/udata/pull/1561)
- Fix breadcrumb bar layout on empty search result [#1562](https://github.com/opendatateam/udata/pull/1562)

## 1.3.4 (2018-03-28)

- Remove territory claim banner [#1521](https://github.com/opendatateam/udata/pull/1521)
- Expose an [OEmbed](https://oembed.com/) API endpoint using the new cards [#1525](https://github.com/opendatateam/udata/pull/1525)
- Small topic fixes [#1529](https://github.com/opendatateam/udata/pull/1529)
- Fixes the search result vertical cut off [#1530](https://github.com/opendatateam/udata/pull/1530)
- Prevent visually disabled pagination buttons from being clicked [#1539](https://github.com/opendatateam/udata/pull/1539)
- Fixes "sort organization by name" not working [#1537](https://github.com/opendatateam/udata/pull/1537)
- Non-admin users should not see the "publish as anyone" filter field on "publish as" screen [#1538](https://github.com/opendatateam/udata/pull/1538)

## 1.3.3 (2018-03-20)

- Fixes on upload: prevent double upload and bad chunks upload [#1516](https://github.com/opendatateam/udata/pull/1516)
- Ensure OAuth2 tokens can be saved without `refresh_token` [#1517](https://github.com/opendatateam/udata/pull/1517)

## 1.3.2 (2018-03-20)

- Support request-body credential in OAuth2 (Fix a regression introduced in 1.3.0) [#1511](https://github.com/opendatateam/udata/pull/1511)

## 1.3.1 (2018-03-15)

- Fix some geozones/geoids bugs [#1505](https://github.com/opendatateam/udata/pull/1505)
- Fix oauth scopes serialization in authorization template [#1506](https://github.com/opendatateam/udata/pull/1506)
- Prevent error on site ressources metric [#1507](https://github.com/opendatateam/udata/pull/1507)
- Fix some routing errors [#1508](https://github.com/opendatateam/udata/pull/1508)
- Mongo connection is now lazy by default, preventing non fork-safe usage in celery as well as preventing commands not using the database to hit it [#1509](https://github.com/opendatateam/udata/pull/1509)
- Fix udata version not exposed on Sentry [#1510](https://github.com/opendatateam/udata/pull/1510)

## 1.3.0 (2018-03-13)

### Breaking changes

- Switch to `flask-cli` and drop `flask-script`. Deprecated commands have been removed. [#1364](https://github.com/opendatateam/udata/pull/1364)
- Update card components to make them more consistent [#1383](https://github.com/opendatateam/udata/pull/1383) [#1460](https://github.com/opendatateam/udata/pull/1460)
- udata is now protocol (`http`/`https`) agnostic. This is now fully the reverse-proxy responsibility (please ensure that you are using SSL only in production for security purpose). [#1463](https://github.com/opendatateam/udata/pull/1463)
- Added more entrypoints and document them. There is no more automatically enabled plugin by installation. Plugins can now properly contribute translations. [#1431](https://github.com/opendatateam/udata/pull/1431)

### New features

- Soft breaks in markdown is rendered as line return as allowed by the [commonmark specifications](http://spec.commonmark.org/0.28/#soft-line-breaks), client-side rendering follows the same security rules [#1432](https://github.com/opendatateam/udata/pull/1432)
- Switch from OAuthlib/Flask-OUAhtlib to Authlib and support all grants type as well as token revocation [#1434](https://github.com/opendatateam/udata/pull/1434)
- Chunked upload support (big files support) [#1468](https://github.com/opendatateam/udata/pull/1468)
- Improve tasks/jobs queues routing [#1487](https://github.com/opendatateam/udata/pull/1487)
- Add the `udata schedule|unschedule|scheduled` commands [#1497](https://github.com/opendatateam/udata/pull/1497)

### Bug fixes and minor changes

- Added Geopackage as default allowed file formats [#1425](https://github.com/opendatateam/udata/pull/1425)
- Fix completion/suggestion unicode handling [#1452](https://github.com/opendatateam/udata/pull/1452)
- Added a link to change password into the admin [#1462](https://github.com/opendatateam/udata/pull/1462)
- Fix organization widget (embed) [#1474](https://github.com/opendatateam/udata/pull/1474)
- High priority for sendmail tasks [#1484](https://github.com/opendatateam/udata/pull/1484)
- Add security.send_confirmation template [#1475](https://github.com/opendatateam/udata/pull/1475)

### Internals

- Switch to pytest as testing tool and expose a `udata` pytest plugin [#1400](https://github.com/opendatateam/udata/pull/1400)


## 1.2.11 (2018-02-05)

- Translate Flask-Security email subjects [#1413](https://github.com/opendatateam/udata/pull/1413)
- Fix organization admin pagination [#1372](https://github.com/opendatateam/udata/issues/1372)
- Fix missing spinners on loading datatables [#1401](https://github.com/opendatateam/udata/pull/1401)
- Fixes on the search facets [#1410](https://github.com/opendatateam/udata/pull/1410)

## 1.2.10 (2018-01-24)

- Markdown rendering is now the same between the back and the frontend. [#604](https://github.com/opendatateam/udata/issues/604)
- Make the dataset page reuses section and cards themable. [#1378](https://github.com/opendatateam/udata/pull/1378)
- `ValueError` is not hidden anymore by the Bad Request error page, it is logged. [#1382](https://github.com/opendatateam/udata/pull/1382)
- Spatial encoding fixes: prevent breaking unicode errors. [#1381](https://github.com/opendatateam/udata/pull/1381)
- Ensure the multiple term search uses a `AND` operator [#1384](https://github.com/opendatateam/udata/pull/1384)
- Facets encoding fixes: ensure lazy strings are propery encoded. [#1388](https://github.com/opendatateam/udata/pull/1388)
- Markdown content is now easily themable (namespaced into a `markdown` class) [#1389](https://github.com/opendatateam/udata/pull/1389)
- Fix discussions and community resources alignment on datasets and reuses pages [#1390](https://github.com/opendatateam/udata/pull/1390)
- Fix discussions style on default theme [#1393](https://github.com/opendatateam/udata/pull/1393)
- Ensure empty harvest jobs properly end [#1395](https://github.com/opendatateam/udata/pull/1395)

## 1.2.9 (2018-01-17)

- Add extras field in discussions [#1360](https://github.com/opendatateam/udata/pull/1360)
- Fix datepicker [#1370](https://github.com/opendatateam/udata/pull/1370)
- Fix error on forbidden scheme in `is_url` harvest filter [#1376](https://github.com/opendatateam/udata/pull/1376)
- Fix an error on rendering present territory date [#1377](https://github.com/opendatateam/udata/pull/1377)

## 1.2.8 (2018-01-10)

- Fix html2text dependency version [#1362](https://github.com/opendatateam/udata/pull/1362)

## 1.2.7 (2018-01-10)

- Bump chartjs version to 2.x [#1352](https://github.com/opendatateam/udata/pull/1352)
- Sanitize mdstrip [#1351](https://github.com/opendatateam/udata/pull/1351)

## 1.2.6 (2018-01-04)

- Fix wrongly timed notification on dataset creation with misformed tags [#1332](https://github.com/opendatateam/udata/pull/1332)
- Fix topic creation [#1333](https://github.com/opendatateam/udata/pull/1333)
- Add a `udata worker status` command to list pending tasks.[breaking] The `udata worker` command is replaced by `udata worker start`. [#1324](https://github.com/opendatateam/udata/pull/1324)
- Prevent crawlers from indexing spammy datasets, reuses and organizations [#1334](https://github.com/opendatateam/udata/pull/1334) [#1335](https://github.com/opendatateam/udata/pull/1335)
- Ensure Swagger.js properly set jQuery.ajax contentType parameter (and so data is properly serialized) [#1126](https://github.com/opendatateam/udata/issues/1126)
- Allows theme to easily access the `owner_avatar_url` template filter [#1336](https://github.com/opendatateam/udata/pull/1336)

## 1.2.5 (2017-12-14)

- Fix misused hand cursor over the spatial coverage map in dataset admin [#1296](https://github.com/opendatateam/udata/pull/1296)
- Fix broken post edit page [#1295](https://github.com/opendatateam/udata/pull/1295)
- Display date of comments in dataset discussions [#1283](https://github.com/opendatateam/udata/pull/1283)
- Prevent `reindex` command from failing on a specific object and log error instead. [#1293](https://github.com/opendatateam/udata/pull/1293)
- Position the community resource link icon correctly [#1298](https://github.com/opendatateam/udata/pull/1298)
- Add a sort option to query of list of posts in API [#1301](https://github.com/opendatateam/udata/pull/1301)
- Import dropdown behavior from `udata-gouvfr` and fix hidden submenus on mobile [#1297](https://github.com/opendatateam/udata/pull/1297)
- show message for emtpy dataset search [#1044](https://github.com/opendatateam/udata/pull/1284)

## 1.2.4 (2017-12-06)

- Fix flask_security celery tasks context [#1249](https://github.com/opendatateam/udata/pull/1249)
- Fix `dataset.quality` handling when no format filled [#1265](https://github.com/opendatateam/udata/pull/1265)
- Ignore celery tasks results except for tasks which require it and lower the default results expiration to 6 hours [#1281](https://github.com/opendatateam/udata/pull/1281)
- Import community resource avatar style from udata-gouvfr [#1288](https://github.com/opendatateam/udata/pull/1288)
- Terms are now handled from markdown and customizable with the `SITE_TERMS_LOCATION` setting. [#1285](https://github.com/opendatateam/udata/pull/1285)
- Deeplink to resource [#1289](https://github.com/opendatateam/udata/pull/1289)

## 1.2.3 (2017-10-27)

- Check only the uncollapsed resources at first on dataset view [#1246](https://github.com/opendatateam/udata/pull/1246)

## 1.2.2 (2017-10-26)

- Fixes on the `search index command` [#1245](https://github.com/opendatateam/udata/pull/1245)

## 1.2.1 (2017-10-26)

- Introduce `udata search index` commmand to replace both deprecated `udata search init` and `udata search reindex` commands. They will be removed in udata 1.4. [#1233](https://github.com/opendatateam/udata/pull/1233)
- Rollback oauthlib from 2.0.5 to 2.0.2, pending a permanent solution [#1237](https://github.com/opendatateam/udata/pull/1237)
- Get cached linkchecker result before hitting API [#1235](https://github.com/opendatateam/udata/pull/1235)
- Cleanup resources checksum (migration) [#1239](https://github.com/opendatateam/udata/pull/1239)
- Show check results in resource modal [#1242](https://github.com/opendatateam/udata/pull/1242)
- Cache avatar rendering [#1243](https://github.com/opendatateam/udata/pull/1243)

## 1.2.0 (2017-10-20)

### New features and big improvements

- Expose harvester scheduling through the API and the admin interface [#1123](https://github.com/opendatateam/udata/pull/1123)
- Added a `udata info` command for diagnostic purpose [#1179](https://github.com/opendatateam/udata/pull/1179)
- Switch from static theme avatars/placeholders to [identicons](https://en.wikipedia.org/wiki/Identicon) for readability (mostly on discussions) [#1193](https://github.com/opendatateam/udata/pull/1193)
- Move croquemort features to a generic link checker architecture [#1110](https://github.com/opendatateam/udata/pull/1110)
- CKAN and OpenDataSoft backends are now optional separate udata extensions [#1213](https://github.com/opendatateam/udata/pull/1213)
- Better search autocomplete [#1222](https://github.com/opendatateam/udata/pull/1222)
- Big post improvements (discussions support, navigation, fixes...) [#1224](https://github.com/opendatateam/udata/pull/1224)

### Breaking changes

- Upgrade to Celery 4.1.0. All celery parameters should be updated. (See [Celery options documentation](https://udata.readthedocs.io/en/stable/adapting-settings/#celery-options) [#1150](https://github.com/opendatateam/udata/pull/1050)
- Switch to [Crowdin](https://crowdin.com) to manage translations [#1171](https://github.com/opendatateam/udata/pull/1171)
- Switch to `Flask-Security`. `Flask-Security-Fork` should be uninstalled before installing the new requirements [#958](https://github.com/opendatateam/udata/pull/958)

### Miscellaneous changes and fixes

- Display organization metrics in the organization page tab labels [#1022](https://github.com/opendatateam/udata/pull/1022)
- Organization dashboard page has been merged into the main organization page [#1023](https://github.com/opendatateam/udata/pull/1023)
- Fix an issue causing a loss of data input at the global search input level [#1019](https://github.com/opendatateam/udata/pull/1019)
- Fixes a lot of encoding issues [#1146](https://github.com/opendatateam/udata/pull/1146)
- Add `.ttl` and `.n3` as supported file extensions [#1183](https://github.com/opendatateam/udata/pull/1183)
- Improve logging for adhoc scripts [#1184](https://github.com/opendatateam/udata/pull/1184)
- Improve URLs validation (support new tlds, unicode URLs...) [#1182](https://github.com/opendatateam/udata/pull/1182)
- Properly serialize empty geometries for zones missing it and prevent leaflet crash on invalid bounds [#1188](https://github.com/opendatateam/udata/pull/1188)
- Start validating some configuration parameters [#1197](https://github.com/opendatateam/udata/pull/1197)
- Remove resources without title or url [migration] [#1200](https://github.com/opendatateam/udata/pull/1200)
- Improve harvesting licenses detection [#1203](https://github.com/opendatateam/udata/pull/1203)
- Added missing delete post and topic admin actions [#1202](https://github.com/opendatateam/udata/pull/1202)
- Fix the scroll to a discussion sub-thread [#1206](https://github.com/opendatateam/udata/pull/1206)
- Fix duplication in discussions [migration] [#1209](https://github.com/opendatateam/udata/pull/1209)
- Display that a discussion has been closed [#1216](https://github.com/opendatateam/udata/pull/1216)
- Explicit dataset search reuse facet context (only known reuses) [#1219](https://github.com/opendatateam/udata/pull/1219)
- Optimize indexation a little bit [#1215](https://github.com/opendatateam/udata/pull/1215)
- Fix some reversed temporal coverage [migration] [#1214](https://github.com/opendatateam/udata/pull/1214)


## 1.1.8 (2017-09-28)

- Display membership modal actions buttons for site administrators and on membership display. [#1176](https://github.com/opendatateam/udata/pull/1176)
- Fix organization avatar in admin profile [#1175](https://github.com/opendatateam/udata/issues/1175)

## 1.1.7 (2017-09-25)

- Prevent a random territory from being displayed when query doesn't match [#1124](https://github.com/opendatateam/udata/pull/1124)
- Display avatar when the community resource owner is an organization [#1125](https://github.com/opendatateam/udata/pull/1125)
- Refactor the "publish as" screen to make it more obvious that an user is publishing under its own name [#1122](https://github.com/opendatateam/udata/pull/1122)
- Make the "find your organization" screen cards clickable (send to the organization page) [#1129](https://github.com/opendatateam/udata/pull/1129)
- Fix "Center the full picture" on user avatar upload [#1130](https://github.com/opendatateam/udata/issues/1130)
- Hide issue modal forbidden actions [#1128](https://github.com/opendatateam/udata/pull/1128)
- Ensure spatial coverage zones are resolved when submitted from the API or when querying oembed API. [#1140](https://github.com/opendatateam/udata/pull/1140)
- Prevent user metrics computation when the object owner is an organization (and vice versa) [#1152](https://github.com/opendatateam/udata/pull/1152)

## 1.1.6 (2017-09-11)

- Fix CircleCI automated publication on release tags
  [#1120](https://github.com/opendatateam/udata/pull/1120)

## 1.1.5 (2017-09-11)

- Fix the organization members grid in admin
  [#934](https://github.com/opendatateam/udata/issues/934)
- Fix and tune harvest admin loading state and payload size
  [#1113](https://github.com/opendatateam/udata/issues/1113)
- Automatically schedule validated harvesters and allow to (re)schedule them
  [#1114](https://github.com/opendatateam/udata/pull/1114)
- Raise the minimum `raven` version to ensure sentry is filtering legit HTTP exceptions
  [#774](https://github.com/opendatateam/udata/issues/774)
- Pin GeoJSON version to avoid breaking changes
  [#1118](https://github.com/opendatateam/udata/pull/1118)
- Deduplicate organization members
  [#1111](https://github.com/opendatateam/udata/issues/1111)

## 1.1.4 (2017-09-05)

- Fix packaging

## 1.1.3 (2017-09-05)

- Make the spatial search levels exclusion list configurable through `SPATIAL_SEARCH_EXCLUDE_LEVELS`.
  [#1101](https://github.com/opendatateam/udata/pull/1101)
- Fix facets labelizer with html handling
  [#1102](https://github.com/opendatateam/udata/issues/1102)
- Ensure territories pages have image defined in metadatas
  [#1103](https://github.com/opendatateam/udata/issues/1103)
- Strip tags in autocomplete results
  [#1104](https://github.com/opendatateam/udata/pull/1104)
- Transmit link checker status to frontend
  [#1048](https://github.com/opendatateam/udata/issues/1048)
- Remove plus signs from search query
  [#1048](https://github.com/opendatateam/udata/issues/987)

## 1.1.2 (2017-09-04)

- Handle territory URLs generation without validity
  [#1068](https://github.com/opendatateam/udata/issues/1068)
- Added a contact button to trigger discussions
  [#1076](https://github.com/opendatateam/udata/pull/1076)
- Improve harvest error handling
  [#1078](https://github.com/opendatateam/udata/pull/1078)
- Improve elasticsearch configurability
  [#1096](https://github.com/opendatateam/udata/pull/1096)
- Lots of fixes admin files upload
  [1094](https://github.com/opendatateam/udata/pull/1094)
- Prevent the "Bad request error" happening on search but only on some servers
  [#1097](https://github.com/opendatateam/udata/pull/1097)
- Migrate spatial granularities to new identifiers
- Migrate remaining legacy spatial identifiers
  [#1080](https://github.com/opendatateam/udata/pull/1080)
- Fix the discussion API documention
  [#1093](https://github.com/opendatateam/udata/pull/1093)

## 1.1.1 (2017-07-31)

- Fix an issue preventing reuse edition:
  [#1027](https://github.com/opendatateam/udata/issues/1027)
- Fix an issue preventing user display and edit in admin:
  [#1030](https://github.com/opendatateam/udata/issues/1030)
- Fix an error when a membership request is accepted:
  [#1028](https://github.com/opendatateam/udata/issues/1028)
- Fix issue modal on a reuse:
  [#1026](https://github.com/opendatateam/udata/issues/1026)
- Fix sort by date on admin users list:
  [#1029](https://github.com/opendatateam/udata/issues/1029)
- Improve the `purge` command
  [#1039](https://github.com/opendatateam/udata/pull/1039)
- Ensure search does not fail when a deleted object has not been
  unindexed yet
  [#1063](https://github.com/opendatateam/udata/issues/1063)
- Start using Celery queues to handle task priorities
  [#1067](https://github.com/opendatateam/udata/pull/1067)
- Updated translations

## 1.1.0 (2017-07-05)

### New features and improvements

- Added a [DCAT](https://www.w3.org/TR/vocab-dcat/) harvester
  and expose metadata as RDF/DCAT.
  [#966](https://github.com/opendatateam/udata/pull/966)
  See the dedicated documentions:

  - [RDF](https://udata.readthedocs.io/en/stable/rdf/)
  - [Harvesting](https://udata.readthedocs.io/en/stable/harvesting/)

- Images are now optimized and you can force rerendering using the `udata images render` command.
- Allowed files extensions are now configurable via the `ALLOWED_RESOURCES_EXTENSIONS` setting
  and both admin and API will have the same behavior
  [#833](https://github.com/opendatateam/udata/pull/833).
- Improve and fix notifications:
  [#928](https://github.com/opendatateam/udata/issues/928)

  - Changed notification style to toast
  - Fix notifications that weren't displayed on form submission
- Add a toggle indicator on dataset quality blocks that are collapsible
  [#915](https://github.com/opendatateam/udata/issues/915)
- Integrating latest versions of GeoZones and GeoLogos for territories.
  Especially using history of towns, counties and regions from GeoHisto.
  [#499](https://github.com/opendatateam/udata/issues/499)

### Breaking Changes

- Themes are now entrypoint-based [#829](https://github.com/opendatateam/udata/pull/829).
  There is also a new [theming documention](https://udata.readthedocs.io/en/stable/creating-theme/).
- Images placeholders are now entirely provided by themes
  [#707](https://github.com/opendatateam/udata/issues/707)
  [#1006](https://github.com/opendatateam/udata/issues/1006)
- Harvester declaration is now entrypoint-based
  [#1004](https://github.com/opendatateam/udata/pull/1004)

### Fixes

- Ensure URLs are stripped [#823](https://github.com/opendatateam/udata/pull/823)
- Lot of fixes and improvements on Harvest admin UI
  [#817](https://github.com/opendatateam/udata/pull/817):

  - harvester edition fixed (and missing API added)
  - harvester deletion fixed
  - harvester listing is now paginated
  - more detailed harvesters widgets
  - ensure harvest source are owned by a user or an organization, not both [migration]

- Pure Vue.js search facets
  [#880](https://github.com/opendatateam/udata/pull/880).
  Improve and fix the datepicker:

  - Proper sizing and positionning in dropdowns
  - Fix initial value not being displayed
  - Make it usable on keyboard
  - Allows to define `min` and `max` values to disable some dates
  - Keyboard input is reflected into the calendar
    [#615](https://github.com/opendatateam/udata/issues/615)
- Disable `next` button when no file has been uploaded
  [#930](https://github.com/opendatateam/udata/issues/930)
- Fix badges notification mails
  [#894](https://github.com/opendatateam/udata/issues/894)
- Fix the `udata search reindex` command
  [#1009](https://github.com/opendatateam/udata/issues/1009)
- Reindex datasets when their parent organization is purged
  [#1008](https://github.com/opendatateam/udata/issues/1008)

### Miscellaneous / Internal

- Upgrade to Flask-Mongoengine 0.9.3, Flask-WTF 0.14.2, mongoengine 0.13.0.
  [#812](https://github.com/opendatateam/udata/pull/812)
  [#871](https://github.com/opendatateam/udata/pull/871)
  [#903](https://github.com/opendatateam/udata/pull/903)
- Upgrade to Flask-Login 0.4.0 and switch from Flask-Security to the latest
  [Flask-Security-Fork](https://pypi.org/project/Flask-Security-Fork)
  [#813](https://github.com/opendatateam/udata/pull/813)
- Migrated remaining widgets to Vue.js [#828](https://github.com/opendatateam/udata/pull/828):

  - bug fixes on migrated widgets (Issues button/modal, integrate popover, coverage map)
  - more coherent JS environment for developpers
  - lighter assets
  - drop Handlebars dependency

- bleach and html5lib have been updated leading to more secure html/markdown cleanup
  and [better performances](http://bluesock.org/~willkg/blog/dev/bleach_2_0.html)
  [#838](https://github.com/opendatateam/udata/pull/838)
- Drop `jquery-slimscroll` and fix admin menu scrolling
  [#851](https://github.com/opendatateam/udata/pull/851)
- drop jquery.dotdotdot for a lighter css-only solution (less memory consumption)
  [#853](https://github.com/opendatateam/udata/pull/853)
- Lighter style [#869](https://github.com/opendatateam/udata/pull/869):

  - Drop glyphicons and use only Font-Awesome (more coherence, less fonts)
  - lighter bootstrap style by importing only what's needed
  - make use of bootstrap and admin-lte variables (easier for theming)
  - proper separation between front and admin style
- Drop `ExtractTextPlugin` on Vue components style:

  - faster (re)compilation time
  - resolves most compilation and missing style issues
    [#555](https://github.com/opendatateam/udata/issues/555)
    [#710](https://github.com/opendatateam/udata/issues/710)
  - allows use of hot components reloading.
- Pure Vue.js modals. Fix the default membership role. Added contribute modal.
  [#873](https://github.com/opendatateam/udata/pull/873)
- Easier Vue.js development/debugging:

  - Drop `Vue.config.replace = false`: compatible with Vue.js 1/2 and no more style guessing
    [#760](https://github.com/opendatateam/udata/pull/760)
  - `name` on all components: no more `Anonymous Component` in Vue debugger
  - No more `Fragments`
  - More ES6 everywhere
- Make metrics deactivable for tests
  [#905](https://github.com/opendatateam/udata/pull/905)

## 1.0.11 (2017-05-25)

- Fix presubmit form errors handling
  [#909](https://github.com/opendatateam/udata/pull/909)
- Fix producer sidebar image sizing
  [#913](https://github.com/opendatateam/udata/issues/913)
- Fix js `Model.save()` not updating in some cases
  [#910](https://github.com/opendatateam/udata/pull/910)

## 1.0.10 (2017-05-11)

- Fix bad stored (community) resources URLs [migration]
  [#882](https://github.com/opendatateam/udata/issues/882)
- Proper producer logo display on dataset pages
- Fix CKAN harvester empty notes and `metadata` file type handling
- Remove (temporary) badges metrics
  [#885](https://github.com/opendatateam/udata/issues/885)
- Test and fix topic search
  [#892](https://github.com/opendatateam/udata/pull/892)

## 1.0.9 (2017-04-23)

- Fix broken post view
  [#877](https://github.com/opendatateam/udata/pull/877)
- Fix new issue submission
  [#874](https://github.com/opendatateam/udata/issues/874)
- Display full images/logo/avatars URL in references too
  [#824](https://github.com/opendatateam/udata/issues/824)

## 1.0.8 (2017-04-14)

- Allow more headers in cors preflight headers
  [#857](https://github.com/opendatateam/udata/pull/857)
  [#860](https://github.com/opendatateam/udata/pull/860)
- Fix editorialization admin
  [#863](https://github.com/opendatateam/udata/pull/863)
- Fix missing completer images and ensure completion API is usable on a different domain
  [#864](https://github.com/opendatateam/udata/pull/864)

## 1.0.7 (2017-04-07)

- Fix display for zone completer existing values
  [#845](https://github.com/opendatateam/udata/issues/845)
- Proper badge display on dataset and organization page
  [#849](https://github.com/opendatateam/udata/issues/849)
- Remove useless `discussions` from views contexts.
  [#850](https://github.com/opendatateam/udata/pull/850)
- Fix the inline resource edit button not redirecting to admin
  [#852](https://github.com/opendatateam/udata/pull/852)
- Fix broken checksum component
  [#846](https://github.com/opendatateam/udata/issues/846)

## 1.0.6 (2017-04-01)

- Default values are properly displayed on dataset form
  [#745](https://github.com/opendatateam/udata/issues/745)
- Prevent a redirect on discussion fetch
  [#795](https://github.com/opendatateam/udata/issues/795)
- API exposes both original and biggest thumbnail for organization logo, reuse image and user avatar
  [#824](https://github.com/opendatateam/udata/issues/824)
- Restore the broken URL check feature
  [#840](https://github.com/opendatateam/udata/issues/840)
- Temporarily ignore INSPIRE in ODS harvester
  [#837](https://github.com/opendatateam/udata/pull/837)
- Allow `X-API-KEY` and `X-Fields` in cors preflight headers
  [#841](https://github.com/opendatateam/udata/pull/841)

## 1.0.5 (2017-03-27)

- Fixes error display in forms [#830](https://github.com/opendatateam/udata/pull/830)
- Fixes date range picker dates validation [#830](https://github.com/opendatateam/udata/pull/830)
- Fix badges entries not showing in admin [#825](https://github.com/opendatateam/udata/pull/825)

## 1.0.4 (2017-03-01)

- Fix badges trying to use API too early
  [#799](https://github.com/opendatateam/udata/pull/799)
- Some minor tuning on generic references
  [#801](https://github.com/opendatateam/udata/pull/801)
- Cleanup factories
  [#808](https://github.com/opendatateam/udata/pull/808)
- Fix user default metrics not being set [migration]
  [#809](https://github.com/opendatateam/udata/pull/809)
- Fix metric update after transfer
  [#810](https://github.com/opendatateam/udata/pull/810)
- Improve spatial completion ponderation (spatial zones reindexation required)
  [#811](https://github.com/opendatateam/udata/pull/811)

## 1.0.3 (2017-02-21)

- Fix JavaScript locales handling [#786](https://github.com/opendatateam/udata/pull/786)
- Optimize images sizes for territory placeholders [#788](https://github.com/opendatateam/udata/issues/788)
- Restore placeholders in search suggestions, fix [#790](https://github.com/opendatateam/udata/issues/790)
- Fix share popover in production build [#793](https://github.com/opendatateam/udata/pull/793)

## 1.0.2 (2017-02-20)

- Fix assets packaging for production [#763](https://github.com/opendatateam/udata/pull/763) [#765](https://github.com/opendatateam/udata/pull/765)
- Transform `udata_version` jinja global into a reusable (by themes) `package_version` [#768](https://github.com/opendatateam/udata/pull/768)
- Ensure topics datasets and reuses can display event with a topic parameter [#769](https://github.com/opendatateam/udata/pull/769)
- Raise a `400 Bad Request` when a bad `class` attribute is provided to the API
  (for entry point not using forms). [#772](https://github.com/opendatateam/udata/issues/772)
- Fix datasets with spatial coverage not being indexed [#778](https://github.com/opendatateam/udata/issues/778)
- Ensure theme assets cache is versioned (and flushed when necessary)
  [#781](https://github.com/opendatateam/udata/pull/781)
- Raise maximum tag length to 96 in order to at least support
  [official INSPIRE tags](http://inspire.ec.europa.eu/theme)
  [#782](https://github.com/opendatateam/udata/pull/782)
- Properly raise 400 error on transfer API in case of bad subject or recipient
  [#784](https://github.com/opendatateam/udata/pull/784)
- Fix broken OEmbed rendering [#783](https://github.com/opendatateam/udata/issues/783)
- Improve crawlers behavior by adding some `meta[name=robots]` on pages requiring it
  [#777](https://github.com/opendatateam/udata/pull/777)

## 1.0.1 (2017-02-16)

- Pin PyMongo version (only compatible with PyMongo 3+)

## 1.0.0 (2017-02-16)

### Breaking Changes

* 2016-05-11: Upgrade of ElasticSearch from 1.7 to 2.3 [#449](https://github.com/opendatateam/udata/pull/449)

You have to re-initialize the index from scratch, not just use the `reindex` command given that ElasticSearch 2+ doesn't provide a way to [delete mappings](https://www.elastic.co/guide/en/elasticsearch/reference/current/indices-delete-mapping.html) anymore. The command is `udata search init` and may take some time given the amount of data you are dealing with.

* 2017-01-18: User search and listing has been removed (privacy concern)

### New & Improved

* 2017-01-06: Add some dataset ponderation factor: temporal coverage, spatial coverage,
  certified provenance and more weight for featured ones. Need reindexation to be taken into account.

* 2016-12-20: Use all the [Dublin Core Frequencies](http://dublincore.org/groups/collections/frequency/)
  plus some extra frequencies.

* 2016-12-01: Add the possibility for a user to delete its account in the admin interface

In some configurations, this feature should be deactivated, typically when
there is an SSO in front of udata which may cause some inconsistencies. In
that case, the configuration parameter DELETE_ME should be set to False (True
by default).

* 2016-05-12: Add fields masks to reduce API payloads [#451](https://github.com/opendatateam/udata/pull/451)

The addition of [fields masks](http://flask-restplus.readthedocs.io/en/stable/mask.html) in Flask-RESTPlus allows us to reduce the retrieved payload within the admin — especially for datasets — and results in a performances boost.

### Fixes

* 2016-11-29: Mark active users as confirmed [#619](https://github.com/opendatateam/udata/pull/618)
* 2016-11-28: Merge duplicate users [#617](https://github.com/opendatateam/udata/pull/617)
  (A reindexation is necessary after this migration)

### Deprecation

Theses are deprecated and support will be removed in some feature release.
See [Deprecation Policy](https://udata.readthedocs.io/en/stable/versioning/#deprecation-policy).

* Theses frequencies are deprecated for their Dublin Core counter part:
    * `fortnighly` ⇨ `biweekly`
    * `biannual` ⇨ `semiannual`
    * `realtime` ⇨ `continuous`


## 0.9.0 (2017-01-10)

- First published version<|MERGE_RESOLUTION|>--- conflicted
+++ resolved
@@ -2,11 +2,8 @@
 
 ## Current (in progress)
 
-<<<<<<< HEAD
 - Add new harvester for ISO DCAT with XSLT transform [#2982](https://github.com/opendatateam/udata/pull/2982)
-=======
 - Fix, do not fail on spatial coverage harvesting exception and allow literal spatial BBOX from Arcgis [2998](https://github.com/opendatateam/udata/pull/2998)
->>>>>>> d435226d
 
 ## 7.0.5 (2024-03-20)
 
