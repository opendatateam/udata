# Changelog

<<<<<<< HEAD
## Current (in progress)

- Add snapshot tests for harvesting [#3394](https://github.com/opendatateam/udata/pull/3394)
=======
## 14.1.0 (2025-11-25)

- feat(harvest): report duplicate remote ids as an harvesting error ([#3499](https://github.com/opendatateam/udata/pull/3499))
- fix: logo in mail ([#3535](https://github.com/opendatateam/udata/pull/3535))


## 14.0.2 (2025-11-19)

- feat: update translations ([#3532](https://github.com/opendatateam/udata/pull/3532))
- fix: do not send security mail on demo ([#3530](https://github.com/opendatateam/udata/pull/3530))
- fix: incorrect description for GET /harvest/job/{ident} ([#3533](https://github.com/opendatateam/udata/pull/3533))
- fix: restricted datasets reasons translations and definitions ([#3529](https://github.com/opendatateam/udata/pull/3529))
- fix: schedule two harvester sources with same name ([#3531](https://github.com/opendatateam/udata/pull/3531))


## 14.0.1 (2025-11-19)

- fix: date instead of datetime in HarvestMetadata modified_at ([#3526](https://github.com/opendatateam/udata/pull/3526))
- fix: deleting and purging page's blocs elements (reuses, datasets and dataservices) ([#3524](https://github.com/opendatateam/udata/pull/3524))
- fix: HARVESTER_BACKENDS settings in changelog
- refactor: standardization of test clients, CLI runner, mocker… ([#3525](https://github.com/opendatateam/udata/pull/3525))


## 14.0.0 (2025-11-17)
- **refactor!: change entrypoints system ([#3518](https://github.com/opendatateam/udata/pull/3518))**
  - remove `udata.models`
  [[#3496](https://github.com/opendatateam/udata/pull/3496)](https://github.com/opendatateam/udata/pull/3496),
  `udata.metrics`
  [[#3500](https://github.com/opendatateam/udata/pull/3500)](https://github.com/opendatateam/udata/pull/3500), `udata.apis`,
  `udata.commands` and `udata.views`
  [[#3488](https://github.com/opendatateam/udata/pull/3488)](https://github.com/opendatateam/udata/pull/3488) entrypoints
  - add `udata.i18n` to add new translation directories via plugins
  - `udata.plugins`
  [[#3495](https://github.com/opendatateam/udata/pull/3495)](https://github.com/opendatateam/udata/pull/3495) and
  `udata.tasks` [[#3503](https://github.com/opendatateam/udata/pull/3503)](https://github.com/opendatateam/udata/pull/3503)
  are always loaded if installed
  - remove `PLUGINS` setting
  - add `HARVESTER_BACKENDS` setting to enable harvester backends (use the
  glob syntax `*` to enable multiple backends starting or ending with a
  prefix/suffix) [[#3504](https://github.com/opendatateam/udata/pull/3504)](https://github.com/opendatateam/udata/pull/3504)
- **refactor!: simplify harvesters entrypoint ([#3504](https://github.com/opendatateam/udata/pull/3504))**
  Working towards removing deprecated `pkg_resources` by removing
  `entrypoints.py`.
  
  - The `udata.harvesters` entrypoints are automaticly loaded (without the
  need of `PLUGINS` settings)
  - Need to move the harvesters from `PLUGINS` to `HARVESTER_BACKENDS` to
  enable them.
  - Need to add explicit glob with `*`, like `csw*` to enable all backends
  starting with `csw` (before it was an implicit `startswith`)
  - Need to add explicit `name` to the backends' classes (before it was
  the name of the entrypoint)
  
  Example of new setting:
  
  ```
  HARVESTER_BACKENDS = [
    'ckan',
    'dkan',
    'dcat',
    'csw*',
    'maaf',
  ]
  ```
  
  - [x] Added `name` to all internal harvesters backends
  - [x] Removed `actions.list_backends()`, use
  `backends.get_enabled_backends()` since it's not really an action.
  - [x] Added `HARVESTER_BACKENDS` setting to replace `PLUGINS` for
  enabling/disabling harvesters backends
  - [x] Removed broken `/api/1/harvest/job_status/` endpoint
- build: try using conventional commit in Crowdin PR ([#3511](https://github.com/opendatateam/udata/pull/3511))
- chore(harvest): add explicit error message when missing backend ([#3523](https://github.com/opendatateam/udata/pull/3523))
- feat: add dataservices to reuses ([#3506](https://github.com/opendatateam/udata/pull/3506))
- feat: add email to user search ([#3507](https://github.com/opendatateam/udata/pull/3507))
- feat: add reuse filter on dataservices ([#3512](https://github.com/opendatateam/udata/pull/3512))
- feat: archive and purge csv catalog ([#3509](https://github.com/opendatateam/udata/pull/3509))
- feat(badge): add HVD and generic update badge job ([#3471](https://github.com/opendatateam/udata/pull/3471))
- feat(badge): add INSPIRE badge job ([#3492](https://github.com/opendatateam/udata/pull/3492))
- feat(dataset): if harvested, use the harvested dataset modified_at date ([#3479](https://github.com/opendatateam/udata/pull/3479))
- feat(datasets): add `access_type` and reasons ([#3425](https://github.com/opendatateam/udata/pull/3425))
- feat(harvest): add support for all GeoDCAT-AP roles ([#3374](https://github.com/opendatateam/udata/pull/3374))
- feat: new mails ([#3470](https://github.com/opendatateam/udata/pull/3470))
- feat: update translations ([#3510](https://github.com/opendatateam/udata/pull/3510))
- fix: check captcha first before checking for other validations ([#3520](https://github.com/opendatateam/udata/pull/3520))
- fix: delete user index to recreate it ([#3519](https://github.com/opendatateam/udata/pull/3519))
- fix: harvest sources periodic task integrity ([#3505](https://github.com/opendatateam/udata/pull/3505))
- fix: wrong importlib_metadata import ([#3515](https://github.com/opendatateam/udata/pull/3515))
- New Crowdin updates ([#3498](https://github.com/opendatateam/udata/pull/3498))
- refactor: remove avatars entrypoint and remove robohash and adorable providers ([#3482](https://github.com/opendatateam/udata/pull/3482))
- refactor: remove dead i18n code and lang prefixes management ([#3517](https://github.com/opendatateam/udata/pull/3517))
- refactor: remove metrics entrypoint ([#3500](https://github.com/opendatateam/udata/pull/3500))
- refactor: remove models entrypoint and simplify migrations core code ([#3496](https://github.com/opendatateam/udata/pull/3496))
- refactor: remove themes entrypoint ([#3489](https://github.com/opendatateam/udata/pull/3489))
- refactor: remove unused Jinja hooks and template filters ([#3514](https://github.com/opendatateam/udata/pull/3514))
- refactor: remove unused terms.md ([#3501](https://github.com/opendatateam/udata/pull/3501))
- refactor: remove unused territories API ([#3516](https://github.com/opendatateam/udata/pull/3516))
- refactor: remove views entrypoint ([#3488](https://github.com/opendatateam/udata/pull/3488))
- refactor: simplify getting udata version ([#3502](https://github.com/opendatateam/udata/pull/3502))
- refactor: simplify plugins entrypoint ([#3495](https://github.com/opendatateam/udata/pull/3495))
- refactor: simplify tasks entrypoint ([#3503](https://github.com/opendatateam/udata/pull/3503))


## 13.0.0 (2025-10-22)
- **refactor!: remove VueJS old admin and all assets ([#3422](https://github.com/opendatateam/udata/pull/3422))**
  - [x] Dossiers frontend : js/, less/, specs/, node_modules/
  - [x] Configuration NPM/Webpack : package.json, webpack.config.*,
  karma.conf.js, .eslintrc.yml, .nvmrc, babel.cfg
  - [x] Assets statiques compilés : udata/static/* (remplacé par dossier
  vide)
  - [x] Tâches Python frontend : assets_build, widgets_build,
  oembed_build, *_watch, jstest
  - [x] CI/CD : Job assets et dépendances dans .circleci/config.yml
  
  ---------
  
  Co-authored-by: maudetes <maudet.estelle@gmail.com>
- **refactor!: remove linkchecker ([#3483](https://github.com/opendatateam/udata/pull/3483))**
  The goal is to remove the entrypoint system. I don't think we use this
  linkchecker anymore (it's disabled in our settings), hydra is doing this
  job now? We maybe need to check the `ResourceMixin@ExtrasField` (I just
  copy/paste but it could be nice in another PR to add hydra types here?)
  
  ---------
  
  Co-authored-by: maudetes <maudet.estelle@gmail.com>
- build: build with uv ([#3485](https://github.com/opendatateam/udata/pull/3485))
- build: remove unused dependencies ([#3454](https://github.com/opendatateam/udata/pull/3454))
- feat(catalog): parse filters in rdf catalog ([#3474](https://github.com/opendatateam/udata/pull/3474))
- feat(INSPIRE): detect INSPIRE datasets and dataservices ([#3473](https://github.com/opendatateam/udata/pull/3473))
- feat(rss): we add a delay for new content in RSS feed ([#3460](https://github.com/opendatateam/udata/pull/3460))
- feat: update dev, test, doc and report dependencies ([#3481](https://github.com/opendatateam/udata/pull/3481))
- feat: upgrade flask-storage to 1.4.0 ([#3468](https://github.com/opendatateam/udata/pull/3468))
- fix(api): "None is not a valid UpdateFrequency" on dataset update ([#3491](https://github.com/opendatateam/udata/pull/3491))
- fix(dataservice): unindex archived dataservices ([#3493](https://github.com/opendatateam/udata/pull/3493))
- fix(rss): escape atom feed content ([#3476](https://github.com/opendatateam/udata/pull/3476))
- fix(test): add data to pytest norecursedirs ([#3486](https://github.com/opendatateam/udata/pull/3486))
- fix(tests): add some configuration variable for tests requiring it. ([#3487](https://github.com/opendatateam/udata/pull/3487))
- New Crowdin updates ([#3462](https://github.com/opendatateam/udata/pull/3462))
- refactor(mongo): remove flask_mongoengine ([#3467](https://github.com/opendatateam/udata/pull/3467))
- refactor: remove preview entrypoints ([#3484](https://github.com/opendatateam/udata/pull/3484))
- refactor: remove unused tox ([#3480](https://github.com/opendatateam/udata/pull/3480))
- test: simplifications ([#3490](https://github.com/opendatateam/udata/pull/3490))


## 12.0.1 (2025-10-13)

- fix(security): confirm email error crashing instead of redirecting ([#3478](https://github.com/opendatateam/udata/pull/3478))


## 12.0.0 (2025-10-13)
- **feat!: bump minimum Python version to 3.11 ([#3463](https://github.com/opendatateam/udata/pull/3463))**
  Python 3.9 is reaching end of life at the end of october
  https://devguide.python.org/versions/#versions
- **feat(security)!: enable SPA type security views (login, register) for cdata  ([#3348](https://github.com/opendatateam/udata/pull/3348))**
  - Add `SECURITY_SPA_ON_SAME_DOMAIN` to `True` if your frontend is on the
  same domain as the backend.
  - Change the redirects URLs in ProConnect:
  - From https://www.data.gouv.fr/proconnect/auth to
  https://www.data.gouv.fr/api/1/proconnect/auth
  - From https://www.data.gouv.fr/proconnect/logout to
  https://www.data.gouv.fr/api/1/proconnect/logout
  - Part of https://github.com/datagouv/data.gouv.fr/issues/1717
  
  ---------
  
  Co-authored-by: maudetes <maudet.estelle@gmail.com>
- build: use uv ([#3459](https://github.com/opendatateam/udata/pull/3459))
- ci: do not publish on tags ([#3455](https://github.com/opendatateam/udata/pull/3455))
- feat: add standalone 404 page ([#3457](https://github.com/opendatateam/udata/pull/3457))
- feat(harvest): add missing EU update frequencies ([#3343](https://github.com/opendatateam/udata/pull/3343))
- feat(site): add version to response ([#3458](https://github.com/opendatateam/udata/pull/3458))
- feat(topic): improve perf in dataservice topic filter ([#3465](https://github.com/opendatateam/udata/pull/3465))
- fix(topic): protect element activity on Topic deletion ([#3461](https://github.com/opendatateam/udata/pull/3461))
- refactor(datasets): remove frequency reminder task and mail (never used) ([#3472](https://github.com/opendatateam/udata/pull/3472))
- refactor(tags): move tags.csv to /api/1/site/tags.csv ([#3456](https://github.com/opendatateam/udata/pull/3456))


## 11.1.1 (2025-10-02)

- feat(git): new tag_version.sh script to replace Bumpr ([#3451](https://github.com/opendatateam/udata/pull/3451))
- fix(topics): delete TopicElements when Topic is deleted ([#3452](https://github.com/opendatateam/udata/pull/3452))
- Update to version 11.1.1.dev for next development cycle


## 11.1.0 (2025-09-30)

- chore: migrate to pyproject.toml, replace `CIRCLE_TAG` by `setuptools_scm` to compute the correct version automatically [#3413](https://github.com/opendatateam/udata/pull/3413) [#3434](https://github.com/opendatateam/udata/pull/3434) [#3435](https://github.com/opendatateam/udata/pull/3435) [#3437](https://github.com/opendatateam/udata/pull/3437) [#3438](https://github.com/opendatateam/udata/pull/3438/) [3447](https://github.com/opendatateam/udata/pull/3447)
- fix(harvest): refactor dates handling [#3352](https://github.com/opendatateam/udata/pull/3352)
- feat(harvest): emit harvest activities. Set `HARVEST_ACTIVITY_USER_ID` to an existing user account to activate it [#3412](https://github.com/opendatateam/udata/pull/3412)
- feat(activity): ignore list reordering in changed fields detection [#3448](https://github.com/opendatateam/udata/pull/3448)
- feat(dataservice): Keep existing attached datasets to a dataservice at harvest time [#3449](https://github.com/opendatateam/udata/pull/3449)
- feat(badges): add new badges [#3415](https://github.com/opendatateam/udata/pull/3415)
- fix(badges): remove unused BadgesField [#3420](https://github.com/opendatateam/udata/pull/3420)
- chore(mail): simplify getting mail connection (dummy or real) condition [#3410](https://github.com/opendatateam/udata/pull/3410)
- fix(topic): absolute Topic.uri [#3436](https://github.com/opendatateam/udata/pull/3436)
- feat(topics): search by elements content [#3443](https://github.com/opendatateam/udata/pull/3443)
- feat(topic): add elements activities [#3439](https://github.com/opendatateam/udata/pull/3439)
- feat(topics): serialize elements in topic_elements_create response [#3446](https://github.com/opendatateam/udata/pull/3446)
- feat(topic): add Dataservice to supported elements [#3444](https://github.com/opendatateam/udata/pull/3444)
- feat(api): refactor `@function_field` and `@field` to provide better doc and type support [#3441](https://github.com/opendatateam/udata/pull/3441/)

## 11.0.1 (2025-09-15)

- fix: PUT topic without elements [#3424](https://github.com/opendatateam/udata/pull/3424)
>>>>>>> 8363ac67

## 11.0.0 (2025-09-12)

- Change CSW harvesters XML processor from lxml to saxonche [#3380](https://github.com/opendatateam/udata/pull/3380)
- **breaking change** feat: topic elements [#3318](https://github.com/opendatateam/udata/pull/3318) [#3416](https://github.com/opendatateam/udata/pull/3416) [#3417](https://github.com/opendatateam/udata/pull/3417) [#3418](https://github.com/opendatateam/udata/pull/3418)
- Allow to send arguments to the `udata user create` command for CI [#3419](https://github.com/opendatateam/udata/pull/3419)

## 10.9.0 (2025-08-28)

- Add editos pages [#3387](https://github.com/opendatateam/udata/pull/3387)
- Prevent numerous user deleted slug duplicates [#3403](https://github.com/opendatateam/udata/pull/3403)
- Dataservice feature [#3405](https://github.com/opendatateam/udata/pull/3405)
- Prefer default lang for literal values with different languages [#3406](https://github.com/opendatateam/udata/pull/3406)
- Better organization discussion csv export perfs [#3407](https://github.com/opendatateam/udata/pull/3407)
- Serialize resources ids and titles for indexation [#3408](https://github.com/opendatateam/udata/pull/3408)

## 10.8.3 (2025-08-20)

- Count dataservices and reuses for datasets based on signal [#3335](https://github.com/opendatateam/udata/pull/3335)
  :warning: the job `update-datasets-reuses-metrics` disappears, you should unschedule it before installing this version
- Consolidate CSW harvesting logic [#3378](https://github.com/opendatateam/udata/pull/3378)
  :warning: Config setting `HARVEST_ISO19139_XSL_URL` is renamed to `HARVEST_ISO19139_XSLT_URL`.
- Compute organization aggregate metrics only once at the end of harvest [#3391](https://github.com/opendatateam/udata/pull/3391)
- Cache dcat harvest pages to avoid two rounds of requests [#3398](https://github.com/opendatateam/udata/pull/3398)
- Ignore Dataset.accessService when processing DataService [#3399](https://github.com/opendatateam/udata/pull/3399)
- Add dataset field `description_short` [#3397](https://github.com/opendatateam/udata/pull/3397)
- Optimize csv organization export [#3401](https://github.com/opendatateam/udata/pull/3401)

## 10.8.2 (2025-07-31)

- Add integrity checks on non existent list field instead of empty [#3242](https://github.com/opendatateam/udata/pull/3242)
- Migrate udata-metrics [#3386](https://github.com/opendatateam/udata/pull/3386/)
- Migrate udata-ckan [#3385](https://github.com/opendatateam/udata/pull/3385)
- Deactivate sitemap extension [#3389](https://github.com/opendatateam/udata/pull/3389)
- Deactivate cache to check for existing slugs [#3390](https://github.com/opendatateam/udata/pull/3390)
- Fix not returning 404 for harvest sources [#3382](https://github.com/opendatateam/udata/pull/3382/)
- Add missing trailing slashes on some endpoints [#3392](https://github.com/opendatateam/udata/pull/3392/)
- Make organization name filter case insensitive [#3395](https://github.com/opendatateam/udata/pull/3395)
- Harvest metadata documents are no longer dynamic [#3396](https://github.com/opendatateam/udata/pull/3396)

## 10.8.1 (2025-07-25)

- Fix user deletion performances issues [#3388](https://github.com/opendatateam/udata/pull/3388)
- Add search to discussions [#3384](https://github.com/opendatateam/udata/pull/3384)
- Separate metrics for opened discussions [#3370](https://github.com/opendatateam/udata/pull/3370)

## 10.8.0 (2025-07-22)

- Remove placeholder Jinja filter [#3372](https://github.com/opendatateam/udata/pull/3372/)
- Add `self_web_url` for discussion [#3375](https://github.com/opendatateam/udata/pull/3375)
- Fix dataset schemas endpoint when no resource [#3373](https://github.com/opendatateam/udata/pull/3373)
- Add last_update as a dataset model property [#3377](https://github.com/opendatateam/udata/pull/3377)
- Add `label` (translation of role) to API response for org members [#3383](https://github.com/opendatateam/udata/pull/3383)
- Fix crashing on datasets with no slugs [#3368](https://github.com/opendatateam/udata/pull/3368/)
- Fix duplicate contact point creation [#3379](https://github.com/opendatateam/udata/pull/3379) [#3381](https://github.com/opendatateam/udata/pull/3381)
- Atomic `get_or_create` [#3366](https://github.com/opendatateam/udata/pull/3366)
- Add contact points suggest [#3376](https://github.com/opendatateam/udata/pull/3376)

## 10.7.0 (2025-07-17)

- Add name and siret filters for orgs [#3362](https://github.com/opendatateam/udata/pull/3362)
- Refactor how to get URLs to the cdata front-end, need to set the `CDATA_BASE_URL` env variable (removal of `endpoint_for()`, `fields.UrlFor()`, `display_url`, `external_url` and `external_url_with_campaign`) [#3345](https://github.com/opendatateam/udata/pull/3345) [#3371](https://github.com/opendatateam/udata/pull/3371)
- Add back preview_url from tabular API (remove the PreviewPlugin system) [#3364](https://github.com/opendatateam/udata/pull/3364)
- Do not crash on invalid schemas API JSON [#3363](https://github.com/opendatateam/udata/pull/3363/)
- Fix flaky test on timed recent Atom feeds [#3365](https://github.com/opendatateam/udata/pull/3365)
- Allow to remove checksum from resource [#3369](https://github.com/opendatateam/udata/pull/3369)

## 10.6.0 (2025-07-08)

- Add config entry for ISO-DCAT XSLT URL [#3360](https://github.com/opendatateam/udata/pull/3360)
- Fix failing to return dataservice in harvest preview because of no ID for URL [#3357](https://github.com/opendatateam/udata/pull/3357/)
- Fix invalid resource format from harvested RDF records [#3354](https://github.com/opendatateam/udata/pull/3354)
- Expose `dataset_id` for CommunityResource in /dataset/resource/id [#3258](https://github.com/opendatateam/udata/pull/3258)
- Add a CI job to create a release on Sentry [#3266](https://github.com/opendatateam/udata/pull/3266)
- Sort extensions in `/api/1/datasets/extensions/` response alphabetically [#3358](https://github.com/opendatateam/udata/pull/3358)
- Migrate recommendations tasks, [udata-recommendations](https://github.com/opendatateam/udata-recommendations/) is no longer required [#3355](https://github.com/opendatateam/udata/pull/3355)
- Migrate udata-transport tasks, [udata-transport](https://github.com/opendatateam/udata-transport/) is no longer required [#3355](https://github.com/opendatateam/udata/pull/3355)

## 10.5.0 (2025-07-02)

- Allow temporal intervals with no start date [#3353](https://github.com/opendatateam/udata/pull/3353)
- Fix removing schema by sending null [#3350](https://github.com/opendatateam/udata/pull/3350)
- Use datagouv patched ISO-DCAT XSLT URL [#3351](https://github.com/opendatateam/udata/pull/3351)

## 10.4.3 (2025-06-23)

- Add access audience to dataservices [#3334](https://github.com/opendatateam/udata/pull/3334)
- Lock the updates of the resources list [#3338](https://github.com/opendatateam/udata/pull/3338)
- Expose permissions to cdata [#3336](https://github.com/opendatateam/udata/pull/3336)
- Add endpoint to get datasets followed by user [#3337](https://github.com/opendatateam/udata/pull/3337)
- Do not harvest spatial with invalid values [#3341](https://github.com/opendatateam/udata/pull/3341)
- Allow global admins to manually run harvesters in production [#3340](https://github.com/opendatateam/udata/pull/3340)
- Add monthly metrics to datasets, dataservices, reuses and organizations [#3342](https://github.com/opendatateam/udata/pull/3342)
- Fix user avatar deletion [#3346](https://github.com/opendatateam/udata/pull/3346)

## 10.4.2 (2025-06-05)

- :warning: Add migration to clean duplicate activities [#3327](https://github.com/opendatateam/udata/pull/3327)
- Add test for removing last contact point [#3322](https://github.com/opendatateam/udata/pull/3322)
- Add activities to dataservices, topics and resources, add Auditable class to refactor improve code [#3308](https://github.com/opendatateam/udata/pull/3308) [#3333](https://github.com/opendatateam/udata/pull/3333)
- Store activities for private objects [#3328](https://github.com/opendatateam/udata/pull/3328)
- Do not crash if file doesn't exists during resource deletion [#3323](https://github.com/opendatateam/udata/pull/3323)
- Show user domain in suggest [#3324](https://github.com/opendatateam/udata/pull/3324)
- Add new global site metrics [#3325](https://github.com/opendatateam/udata/pull/3325)
- Keep the existing frequency if not found during harvesting [#3330](https://github.com/opendatateam/udata/pull/3330)
- Migrate atom feeds from udata-front to udata [#3326](https://github.com/opendatateam/udata/pull/3326)
- Add organization dataservices catalog route [#3332](https://github.com/opendatateam/udata/pull/3332)

## 10.4.1 (2025-05-20)

- Remove duplicate `downloads` in dataset csv adapter [#3319](https://github.com/opendatateam/udata/pull/3319)
- Add missing default for license full object [#3317](https://github.com/opendatateam/udata/pull/3317/)
- Check for slugs in followers API [#3320](https://github.com/opendatateam/udata/pull/3320)
- Fix missing ID in dataset reuses mask [#3321](https://github.com/opendatateam/udata/pull/3321)

## 10.4.0 (2025-05-15)

- Improve reuse api perfs by adding a mask on datasets [#3309](https://github.com/opendatateam/udata/pull/3309)
- Private objects should return 404 by api [#3311](https://github.com/opendatateam/udata/pull/3311) [#3316](https://github.com/opendatateam/udata/pull/3316)
- Allow returning full sub-objects (license, frequency, zones and granularity) for datasets APIv2 [#3310](https://github.com/opendatateam/udata/pull/3310)
- Add `featured` to dataset default mask [#3313](https://github.com/opendatateam/udata/pull/3313)
- Add endpoint to get all schemas for a dataset without fetching resources [#3314](https://github.com/opendatateam/udata/pull/3314)

## 10.3.2 (2025-05-06)

- feat(topics): add featured filter in API [#3301](https://github.com/opendatateam/udata/pull/3301)
- Improve wording on account inactivity emails [#3304](https://github.com/opendatateam/udata/pull/3304)
- Migrate CSV exports from udata-front to udata (requires adding redirection to Nginx) [#3306](https://github.com/opendatateam/udata/pull/3306)
- Add reuse filter on datasets API [#3307](https://github.com/opendatateam/udata/pull/3307)

## 10.3.1 (2025-04-29)

- Add archived, deleted and private filter in dataset list api [#3298](https://github.com/opendatateam/udata/pull/3298)
- Exclude deleted dataservices in csv queryset [#3297](https://github.com/opendatateam/udata/pull/3297)
- Publish comments on behalf of org, close without message and edit/delete discussions comments [#3295](https://github.com/opendatateam/udata/pull/3295)
- Migrate MAAF backend from udata-front [#3300](https://github.com/opendatateam/udata/pull/3300)
- Follow: add user parser argument [#3302](https://github.com/opendatateam/udata/pull/3302)
- Allow trailing slash to activity route [#3303](https://github.com/opendatateam/udata/pull/3303)

## 10.3.0 (2025-04-11)

- Skip empty datasets nodes referenced in dataservices before creating an harvest job item [#3285](https://github.com/opendatateam/udata/pull/3285)
- Harvest Distribution with a DCAT.accessService property as type `api` [#3294](https://github.com/opendatateam/udata/pull/3294)
- Add search to harvest sources [#3296](https://github.com/opendatateam/udata/pull/3296)
- Refactor error management [#3292](https://github.com/opendatateam/udata/pull/3292)
- Compute quality score to show correct resources score in api v2 [#3290](https://github.com/opendatateam/udata/pull/3290/)

## 10.2.0 (2025-04-02)

- Fix wrong error message when updating the GeoZone of a dataset with already a Geometry [#3271](https://github.com/opendatateam/udata/pull/3271)
- Update dependencies [#3278](https://github.com/opendatateam/udata/pull/3278)
  - Some of these upgrades implied code changes in udata, udata-front or udata-ckan:
    - upgrade bleach to 6.2.0
    - upgrade html2text to 2024.2.26
    - upgrade mistune to 3.1.3
    - upgrade netaddr to 1.3.0
    - upgrade wtforms to 3.2.1
    - upgrade voluptuous to 0.15.2
    - replace StringDist by Levenshtein
  - Did not upgrade Flask (and its plugins), blinker and werkzeug yet

## 10.1.4 (2025-03-24)

- Improve datasets' API perfs (do not fetch resources from Mongo, add /api/2/datasets endpoint…) [#3279](https://github.com/opendatateam/udata/pull/3279) [#3291](https://github.com/opendatateam/udata/pull/3291)
- Fix harvesting literal contact points [#3288](https://github.com/opendatateam/udata/pull/3288)
- Use YEARS_OF_INACTIVITY_BEFORE_DELETION all around in code [#3287](https://github.com/opendatateam/udata/pull/3287)
- Add a udata catalog in dcat backends to test [#3289](https://github.com/opendatateam/udata/pull/3289)
- Add safeguards in the resource reorder endpoint [#3243](https://github.com/opendatateam/udata/pull/3243)

## 10.1.3 (2025-03-14)

- Add inactive users notification and deletion jobs [#3274](https://github.com/opendatateam/udata/pull/3274)
  - these jobs can be scheduled daily for example
  - `YEARS_OF_INACTIVITY_BEFORE_DELETION` setting must be configured at least to activate it
- **breaking change** Migrate dataservices fields, migration needed [#3262](https://github.com/opendatateam/udata/pull/3262)
- Add views as Dataservice metrics and sort [#3280](https://github.com/opendatateam/udata/pull/3280)
- Fix creating/updating ID for resources [#3239](https://github.com/opendatateam/udata/pull/3239)
- Cannot respond to a transfer after first response [#3255](https://github.com/opendatateam/udata/pull/3255)
- Cannot update resource filetype after creation [#3254](https://github.com/opendatateam/udata/pull/3254)
- Add `last_login_at` in user endpoints for super-admins [#3284](https://github.com/opendatateam/udata/pull/3284)
- Add autoarchive to dataservices [#3283](https://github.com/opendatateam/udata/pull/3283)

## 10.1.2 (2025-03-10)

- Fix end date not defined in admin [#3281](https://github.com/opendatateam/udata/pull/3281)

## 10.1.1 (2025-03-03)

- Allow temporal coverage with only a start date [#3192](https://github.com/opendatateam/udata/pull/3192)
- The `extras` column in the resource catalog is now dumped as json [#3272](https://github.com/opendatateam/udata/pull/3272) and [#3273](https://github.com/opendatateam/udata/pull/3273)
- Ensure we populate slug properly on user deletion [#3277](https://github.com/opendatateam/udata/pull/3277)

## 10.1.0 (2025-02-20)

- **breaking change** Harvest attribution roles [#3149](https://github.com/opendatateam/udata/pull/3149) [#3270](https://github.com/opendatateam/udata/pull/3270)
  - dataset and dataservices now have a list of contact points
  - migration needed
- Allow super-admins to change objects' owners [#3260](https://github.com/opendatateam/udata/pull/3260)
- Fix contact point permissions [#3253](https://github.com/opendatateam/udata/pull/3253)
- Fix wrong marshal for community resource uploads [#3261](https://github.com/opendatateam/udata/pull/3261)
- Return harvesters's errors details only for super-admins [#3264](https://github.com/opendatateam/udata/pull/3264)
- feat: topics list filtered by visible_by_user [#3265](https://github.com/opendatateam/udata/pull/3265)
- Allow geozone suggest to check the id field [#3267](https://github.com/opendatateam/udata/pull/3267)
- Allow a user to check its own membership requests [#3269](https://github.com/opendatateam/udata/pull/3269)

## 10.0.8 (2025-01-31)

- Force the usage of transfers request to change the owner of a model [#3249](https://github.com/opendatateam/udata/pull/3249)
- Add report of duplicates resources ids [#3247](https://github.com/opendatateam/udata/pull/3247)
- Add search to posts [#3248](https://github.com/opendatateam/udata/pull/3248)
- Resource catalog: fix preview_url and add extras [#3188](https://github.com/opendatateam/udata/pull/3188)
- Add trailing slash to security routes [#3251](https://github.com/opendatateam/udata/pull/3251)
- Upgrade packaging dependency to 24.2 [#3252](https://github.com/opendatateam/udata/pull/3252)
- Expose HVD dataservice as inline distribution [#3256](https://github.com/opendatateam/udata/pull/3256)

## 10.0.7 (2025-01-13)

- Add a test to clear datasets on Topics api v1 [#3233](https://github.com/opendatateam/udata/pull/3233)
- feat: optimize topic's datasets reindex [#3234](https://github.com/opendatateam/udata/pull/3234)
- Allow Dataservice transfer [#3237](https://github.com/opendatateam/udata/pull/3237)
- fix `function_field` wrong name [#3236](https://github.com/opendatateam/udata/pull/3236)
- Allow dataservice archive [#3238](https://github.com/opendatateam/udata/pull/3238)
- Improve OGC service detection to expose in RDF [#3241](https://github.com/opendatateam/udata/pull/3241)
- Don’t duplicate datasets with a harvest.remote_id URI when harvesting [#3219](https://github.com/opendatateam/udata/pull/3219)
- Fix version number build in CI [#3244](https://github.com/opendatateam/udata/pull/3244)

## 10.0.6 (2024-12-19)

- Ignore inactive sources at harvest time [#3226](https://github.com/opendatateam/udata/pull/3226)
    - If some harvest sources were marked inactive by mistake, they won't get executed anymore
- Organization url is now a URLField and should be a valid URL [#3227](https://github.com/opendatateam/udata/pull/3227)
- Fix the `parse-url` command [#3225](https://github.com/opendatateam/udata/pull/3225)
- Add `with_drafts` argument to posts API [#3229](https://github.com/opendatateam/udata/pull/3229)
- Fix failing dataset save in update reuses metrics [#3230](https://github.com/opendatateam/udata/pull/3230)
- Fix catalog RDF by preventing memory increase on getting dataservice hvd tags [#3231](https://github.com/opendatateam/udata/pull/3231)
- Update purge tasks [#3167](https://github.com/opendatateam/udata/pull/3167)
- Trigger GitLab infra deployment through simple-scaffolding script [#3232](https://github.com/opendatateam/udata/pull/3232)

## 10.0.5 (2024-12-09)

- Add list transfers endpoint / Save user requesting the transfer [#3211](https://github.com/opendatateam/udata/pull/3211)
- Add dataservice csv adapter [#3208](https://github.com/opendatateam/udata/pull/3208)
- Add url_for for dataservices and mail notifications [#3213](https://github.com/opendatateam/udata/pull/3213)
- Compute dataservices metrics on org, user and site [#3209](https://github.com/opendatateam/udata/pull/3209)
- Update default method blocklist for READ ONLY mode [#3212](https://github.com/opendatateam/udata/pull/3212)
- The API will now return all the datasets a user has access to, including deleted of private ones that they're the owners of [#3214](https://github.com/opendatateam/udata/pull/3214)
- Rename administration labels from "Private" to "Draft" [#3217](https://github.com/opendatateam/udata/pull/3217)
- Add partial obfuscation of email for members [#3220](https://github.com/opendatateam/udata/pull/3220)
- Reuse url is now a URLField and should be a valid URL [#3222](https://github.com/opendatateam/udata/pull/3222)

## 10.0.4 (2024-11-29)

- Add created and last_modified sorts on dataservice list [#3206](https://github.com/opendatateam/udata/pull/3206)
- Fix dataservice metadata_modified_at update in API [#3207](https://github.com/opendatateam/udata/pull/3207)
- Escape modal title in admin [#3210](https://github.com/opendatateam/udata/pull/3210)
- feat: handle multiple tags on datasets and topics apis [#3204](https://github.com/opendatateam/udata/pull/3204)

## 10.0.3 (2024-11-27)

- Expose OGC services distributions as dataservice [#3203](https://github.com/opendatateam/udata/pull/3203)
- Add a matomo "campaign" parameter on links in emails if `MAIL_CAMPAIGN` is configured [#3190](https://github.com/opendatateam/udata/pull/3190)
- Use a safe XML parser that doesn't resolve entities, update lxml to 5.3.0 [#3205](https://github.com/opendatateam/udata/pull/3205)
- Add DCAT-AP HVD properties in RDF output if the dataservice or its datasets are tagged hvd [#3187](https://github.com/opendatateam/udata/pull/3187)
- Only keep the "local authority" org badge if it's also a "public service" [#3200](https://github.com/opendatateam/udata/pull/3200)

## 10.0.2 (2024-11-19)

- Use correct DCAT.service predicate in RDF output [#3199](https://github.com/opendatateam/udata/pull/3199)
- Fix the Badge.badge_label method [#3198](https://github.com/opendatateam/udata/pull/3198)
- Skip servesDataset for tabular API dataservice (temporary fix) [#3196](https://github.com/opendatateam/udata/pull/3196)

## 10.0.1 (2024-11-15)

- Add more comments and types in the `api_field.py` "lib" [#3174](https://github.com/opendatateam/udata/pull/3174)
- Allow overriding of badges (for example in plugins like udata-front) [#3191](https://github.com/opendatateam/udata/pull/3191)
- Add link to new admin in existing udata admin based on `NEW_ADMIN_URL` setting [#3194](https://github.com/opendatateam/udata/pull/3194)
- Add business documentation url property on dataservice [#3193](https://github.com/opendatateam/udata/pull/3193)
- Expose the dataset's alternate identifier in RDF [#3186](https://github.com/opendatateam/udata/pull/3186)

## 10.0.0 (2024-11-07)

- **breaking change** Migrate organization badges label to lowercase [#3182](https://github.com/opendatateam/udata/pull/3182)
- Add contact_form in ContactPoint api fields [#3175](https://github.com/opendatateam/udata/pull/3175)
- Expose contact point in DCAT RDF [#3179](https://github.com/opendatateam/udata/pull/3179)
- Use trailing slashes for the upload files URLs [#3177](https://github.com/opendatateam/udata/pull/3177)
- Use hydra's RESTful endpoint URLs [#3146](https://github.com/opendatateam/udata/pull/3146)
- Return dataservices visible to the user [#3180](https://github.com/opendatateam/udata/pull/3180)
- Fix flaky "duplicated email" importing fixtures tests [#3176](https://github.com/opendatateam/udata/pull/3176)
- Fix deprecated CircleCI config [#3181](https://github.com/opendatateam/udata/pull/3181)
- Use proper RESTful Hydra API endpoints [#3178](https://github.com/opendatateam/udata/pull/3178)
- Add a "filter by organization badge" for datasets, dataservices, reuses and organizations [#3155](https://github.com/opendatateam/udata/pull/3155)
    * you will need https://github.com/opendatateam/udata-search-service/pull/49 for the search service
- Add dataservices search with search-service [#3171](https://github.com/opendatateam/udata/pull/3171)
    * you will need https://github.com/opendatateam/udata-search-service/pull/48
- Expose the "landingPage" in DCAT RDF [#3183](https://github.com/opendatateam/udata/pull/3183)
- Licence.guess: extract first URL for better matching [#3185](https://github.com/opendatateam/udata/pull/3185)

## 9.2.4 (2024-10-22)

- Add a job to bind Tabular API to its datasets [#3162](https://github.com/opendatateam/udata/pull/3162)
- Expose dataservices' datasets by link instead of list [#3156](https://github.com/opendatateam/udata/pull/3156)
- CSW ISO Harvest: add extra_configs.remote_url_prefix [#3157](https://github.com/opendatateam/udata/pull/3157)
- DCAT harvest : Refactor DCAT extras handling in rdf parsing [#3054](https://github.com/opendatateam/udata/pull/3054). `accesRights`, `rights` and `license` are now in `extras["dcat"]` for both datasets and resources. `accessRights` can be infered for a dataset from its resources.

## 9.2.3 (2024-10-14)

- Add migration to delete duplicate resources due to ODS harvesting [#3158](https://github.com/opendatateam/udata/pull/3158)
- Add discussion.posted_on in discussion sort choices [3168](https://github.com/opendatateam/udata/pull/3168)

## 9.2.2 (2024-10-08)

- Add a filter on organization and document sort parameters in the `/discussions` endpoint [#3147](https://github.com/opendatateam/udata/pull/3147)
- Move discussion catalog creation and add fields [#3152](https://github.com/opendatateam/udata/pull/3152) and [#3154](https://github.com/opendatateam/udata/pull/3154)
- Add resources formats and harvest remote_url on dataset catalog [#3159](https://github.com/opendatateam/udata/pull/3159)
- Add contact form in contact point model [#3164](https://github.com/opendatateam/udata/pull/3164)
- Make base_api_url optional in dataservice [https://github.com/opendatateam/udata/pull/3163](#3163)

## 9.2.1 (2024-09-23)

- Enable basic search on dataservices [#3148](https://github.com/opendatateam/udata/pull/3148)

## 9.2.0 (2024-09-13)

- Allow OAuth clients without secrets [#3138](https://github.com/opendatateam/udata/pull/3138)
- Add a `archived` button for datasets and reuses on frontend admin [#3104](https://github.com/opendatateam/udata/pull/3104)
- **breaking change** Return all the reuses available to a user on the /reuses endpoint, including the private and deleted ones they own [#3140](https://github.com/opendatateam/udata/pull/3140).
- Fix undelete reuse and dataservices [#3141](https://github.com/opendatateam/udata/pull/3141)
- Add a minimal publiccode.yml [#3144](https://github.com/opendatateam/udata/pull/3144)
- Fix the boolean filters in the API for the "new system" endpoints [#3139](https://github.com/opendatateam/udata/pull/3139)
- Update authlib dependency from 0.14.3 to 1.3.1 [#3135](https://github.com/opendatateam/udata/pull/3135)
- Add CORS on resource redirect [#3145](https://github.com/opendatateam/udata/pull/3145)

## 9.1.4 (2024-08-26)

- Fix many linting issues reported by ruff [#3118](https://github.com/opendatateam/udata/pull/3118)
- Import the dataservice's organization from the fixtures [#3121](https://github.com/opendatateam/udata/pull/3121)
- Convert reuse to new API system [#3066](https://github.com/opendatateam/udata/pull/3066)
- Fix circular import error [#3128](https://github.com/opendatateam/udata/pull/3128)
- Add an option to specify the port when using `inv serve` [#3123](https://github.com/opendatateam/udata/pull/3123)
- Add a new `related_to` filter parameter to the activities API endpoint [#3127](https://github.com/opendatateam/udata/pull/3127)
- Properly import the `Discussion.closed_by` from the fixtures [#3125](https://github.com/opendatateam/udata/pull/3125)
- Send an API token to Hydra when publishing resource events [#3130](https://github.com/opendatateam/udata/pull/3130)
- Add `last_login_at` to org members API [#3133](https://github.com/opendatateam/udata/pull/3133)
- Always add Vary even for non CORS requests [#3132](https://github.com/opendatateam/udata/pull/3132)
- Add acronym in organization csv catalog [#3134](https://github.com/opendatateam/udata/pull/3134)
- Limit the number of user suggestions [#3131](https://github.com/opendatateam/udata/pull/3131)

## 9.1.3 (2024-08-01)

- Adds latest `sentry-sdk[flask]` as an install dependency, and update Sentry logic to be able to send environment, app version and profiling/performance info [#3086](https://github.com/opendatateam/udata/pull/3086)
- Add report get endpoint and make report get and list admin only [#3115](https://github.com/opendatateam/udata/pull/3115)
- Fix the version of udata-fixtures used by `udata import-fixtures` [#3114](https://github.com/opendatateam/udata/pull/3114)
- Update to the version v2.0.0 of udata-fixtures (with the dataservices)
- Add type hints [#3111](https://github.com/opendatateam/udata/pull/3111)
- Make sure requests v2.32.3 is used everywhere consistently [#3116](https://github.com/opendatateam/udata/pull/3116)
- Expose a dataservice in its organization's catalog, and expose a dataservice's catalog [#3122](https://github.com/opendatateam/udata/pull/3122)

## 9.1.2 (2024-07-29)

- Add a `archived` field for reuses [#3088](https://github.com/opendatateam/udata/pull/3088)
- Add linter and formatter with `pyproject.toml` config, add lint and formatting step in CI, add pre-commit hook to lint and format, update docs and lint and format the code [#3085](https://github.com/opendatateam/udata/pull/3085)
- Revamp CORS: remove flask-cors to always returns 204 on OPTIONS request [#3074](https://github.com/opendatateam/udata/pull/3074)
- Update pinned dependencies according to project dependencies, without updating any project dependencies [#3089](https://github.com/opendatateam/udata/pull/3089)
- Add "run" button to harvesters (configurable with `HARVEST_ENABLE_MANUAL_RUN`) [#3092](https://github.com/opendatateam/udata/pull/3092)
- Move from `object_type` / `object_id` to `subject_type` / `subject_id` in reports API [#3094](https://github.com/opendatateam/udata/pull/3094)
- Allow to report without being authenticated [#3096](https://github.com/opendatateam/udata/pull/3096)
- Add a warning on harvest source deletion [#3098](https://github.com/opendatateam/udata/pull/3098)
- Fix license in dataservices API (now returns ID instead of title) [#3097](https://github.com/opendatateam/udata/pull/3097)
- Fix missing title on new dataset preview [#3100](https://github.com/opendatateam/udata/pull/3100)
- Fix the fixtures tests which was not running, and then was failing [#3105](https://github.com/opendatateam/udata/pull/3105)
- Refactoring of the fixtures, the `generate-fixtures` command has been renamed to `import-fixtures` [#3106](https://github.com/opendatateam/udata/pull/3106)

## 9.1.1 (2024-07-16)

- Add correct owner permissions on harvest sources [#3091](https://github.com/opendatateam/udata/pull/3091)

## 9.1.0 (2024-07-11)

- Add reports backend [#3069](https://github.com/opendatateam/udata/pull/3069) and [#3078](https://github.com/opendatateam/udata/pull/3078)
- Improve `udata db check-integrity` (perfs, Sentry notifications…) [#3026](https://github.com/opendatateam/udata/pull/3026)
- Harvest dataservices [#3029](https://github.com/opendatateam/udata/pull/3029)
- Refactor catalog exports [#3052](https://github.com/opendatateam/udata/pull/3052)
- Add a filter to filter dataservices by dataset [#3056](https://github.com/opendatateam/udata/pull/3056)
- Fix reuses' datasets references [#3057](https://github.com/opendatateam/udata/pull/3057)
- Save and show harvest logs [#3053](https://github.com/opendatateam/udata/pull/3053)
- Fix missing `ObjectId` validation on `/sources` endpoint [#3060](https://github.com/opendatateam/udata/pull/3060)
- Improve URL validation errors [#3063](https://github.com/opendatateam/udata/pull/3063) [#2768](https://github.com/opendatateam/udata/pull/2768)
- Do not return full dataset objects on dataservices endpoints [#3068](https://github.com/opendatateam/udata/pull/3068)
- Update markdown base settings [#3067](https://github.com/opendatateam/udata/pull/3067)
- Prevent tagging as spam owners' messages [#3071](https://github.com/opendatateam/udata/pull/3071)[#3076](https://github.com/opendatateam/udata/pull/3076)
- Add api endpoint /me/org_topics/ [#3070](https://github.com/opendatateam/udata/pull/3070)
- Expose dataservices in RDF catalog [#3058](https://github.com/opendatateam/udata/pull/3058) [#3075](https://github.com/opendatateam/udata/pull/3075)
- CORS: always returns 204 on OPTIONS request [#3046](https://github.com/opendatateam/udata/pull/3046)

## 9.0.0 (2024-06-07)

- **breaking change** Harvest backend is now sync [#3030](https://github.com/opendatateam/udata/pull/3030)
- Add DCAT-AP HVD properties in RDF output if the dataset is tagged hvd [#3050](https://github.com/opendatateam/udata/pull/3050)
- Allow dataservices to be discussed and followed [#3049](https://github.com/opendatateam/udata/pull/3049)
- Add purge-dataservices job [#3049](https://github.com/opendatateam/udata/pull/3049)
- Harvest all the available polygons from a spatial coverage [#3039](https://github.com/opendatateam/udata/pull/3039)

## 8.0.1 (2024-05-28)

- Add dataservices in beta [#2986](https://github.com/opendatateam/udata/pull/2986)
- Remove deprecated `metrics_for` route [#3022](https://github.com/opendatateam/udata/pull/3022)
- Fix spatial coverage fetching perfs. Need to schedule `compute-geozones-metrics` [#3018](https://github.com/opendatateam/udata/pull/3018)
- Delete a user without sending mail [#3031](https://github.com/opendatateam/udata/pull/3031)
- Convert known HVD categories used as theme to keywords [#3014](https://github.com/opendatateam/udata/pull/3014)
- Allow for series in CSW ISO 19139 DCAT backend [#3028](https://github.com/opendatateam/udata/pull/3028)
- Add `email` to membership request list API response, add `since` to org members API responses, add `email` to members of org on show org endpoint for org's admins and editors [#3038](https://github.com/opendatateam/udata/pull/3038)
- Add `resources_downloads` to datasets metrics [#3042](https://github.com/opendatateam/udata/pull/3042)
- Fix do not override resources extras on admin during update [#3043](https://github.com/opendatateam/udata/pull/3043)
- Endpoint /users is now protected by admin permissions [#3047](https://github.com/opendatateam/udata/pull/3047)
- Fix trailing `/` inside `GeoZone` routes not redirecting. Disallow `/` inside `GeoZone` ids [#3045](https://github.com/opendatateam/udata/pull/3045)

## 8.0.0 (2024-04-23)

- **breaking change** Migrate to Python 3.11 [#2992](https://github.com/opendatateam/udata/pull/2992) [#3021](https://github.com/opendatateam/udata/pull/3021)
- **breaking change** Fix datetime serialization in extras (return ISO string in JSON). Warning, `ujson` shouldn't be installed anymore on the project to allow `cls` parameter to override the JSONEncoder [#3019](https://github.com/opendatateam/udata/pull/3019)
- Fix missing `bcrypt` dependency [#3019](https://github.com/opendatateam/udata/pull/3019)

## 7.0.7 (2024-04-16)

- :warning: **breaking change** `DATASET_MAX_RESOURCES_UNCOLLAPSED` config is removed.
- Replace schemas API with a simple proxy to the `schemas.json` file [#2989](https://github.com/opendatateam/udata/pull/2989)
- Topic: add filters in API [#3007](https://github.com/opendatateam/udata/pull/3007)
- Move constants outside `models.py` files to `constants.py` [#3001](https://github.com/opendatateam/udata/pull/3001)
- Move `db` and Mongo fields classes outside `udata.models` [#3005](https://github.com/opendatateam/udata/pull/3005)
- :warning: Update LICENSE_GROUPS config layout [#3010](https://github.com/opendatateam/udata/pull/3010)
- Remove unused dependencies [#3006](https://github.com/opendatateam/udata/pull/3006)
- Move `FieldValidationError` into its own module and add an error handler [#3012](https://github.com/opendatateam/udata/pull/3012)
- Move some `import User` to runtime imports [#3013](https://github.com/opendatateam/udata/pull/3013)
- Move `Owned` mixin to its own module [#3008](https://github.com/opendatateam/udata/pull/3008)
- Move `badge_fields` to separate module than `models.py` [#3011](https://github.com/opendatateam/udata/pull/3011)

## 7.0.6 (2024-03-29)

- Add new harvester for ISO DCAT with XSLT transform [#2982](https://github.com/opendatateam/udata/pull/2982)
- Fix, do not fail on spatial coverage harvesting exception and allow literal spatial BBOX from Arcgis [2998](https://github.com/opendatateam/udata/pull/2998)
- Mock calls to example.com [#3000](https://github.com/opendatateam/udata/pull/3000)
- Fix duplicate logs in console commands [#2996](https://github.com/opendatateam/udata/pull/2996)
- Refactor `Activity.kwargs` into `Activity.extras` to facilitate its usage [#2999](https://github.com/opendatateam/udata/pull/2999)
- :warning: Datasets without resources are now visible and indexable [#2997](https://github.com/opendatateam/udata/pull/2997)

## 7.0.5 (2024-03-20)

- Add spatial coverage harvesting [#2959](https://github.com/opendatateam/udata/pull/2959) [#2991](https://github.com/opendatateam/udata/pull/2991)
- Fix: updating a dataset without `private` do not reset `private` to `False`, the previous saved value is kept [#2955](https://github.com/opendatateam/udata/pull/2955)
- Fix: return the correct error when no `Content-Type` is sent instead of 500 [#2967](https://github.com/opendatateam/udata/pull/2967)
- Improve documentation for API errors [#2952](https://github.com/opendatateam/udata/pull/2965)
- Allow harvesting of big catalog (bigger than 16MB) [#2980](https://github.com/opendatateam/udata/pull/2980) [2985](https://github.com/opendatateam/udata/pull/2985)
- Add downloads' count to organizations CSV [#2973](https://github.com/opendatateam/udata/pull/2973)
- Add 3 new badges to the organization model : `company`, `association` and `local authority` [#2984](https://github.com/opendatateam/udata/pull/2984)
- Prevent geozones listed ad `deleted` to be loaded [#2983](https://github.com/opendatateam/udata/pull/2983) [#2993](https://github.com/opendatateam/udata/pull/2993)
- Topic: add spatial field [#2988](https://github.com/opendatateam/udata/pull/2988)
- Topic: add last_modified field [#2987](https://github.com/opendatateam/udata/pull/2987)
- Add stacktraces to CSV errors [#2990](https://github.com/opendatateam/udata/pull/2990)
- Fix harvesting of DCT.conformsTo for complex inner information [#2994](https://github.com/opendatateam/udata/pull/2994)

## 7.0.4 (2024-02-27)

- Add rotate password command [#2966](https://github.com/opendatateam/udata/pull/2966)
- Custom extras metadata [#2921](https://github.com/opendatateam/udata/pull/2921):
  - Organization can nom define a custom metadata of a choosen type
  - Dataset belonging to the organization can assign a value to the defined metadata
  - Metadata value must match the choosen type by the organization
- Harvest DCAT conformsTo into schemas for resources and datasets [#2949](https://github.com/opendatateam/udata/pull/2949) [#2970](https://github.com/opendatateam/udata/pull/2970) [#2972](https://github.com/opendatateam/udata/pull/2972) [#2976](https://github.com/opendatateam/udata/pull/2976)
- Better reporting in spam detection (show the writer of the discussion/message) [#2965](https://github.com/opendatateam/udata/pull/2965)
- Fix: spam lang detection not lowering input resulting in false positives [#2965](https://github.com/opendatateam/udata/pull/2965)
- Fix: do not send mail about discussions when there is no owner / no organisation members [#2962](https://github.com/opendatateam/udata/pull/2962)
- Fix: 'backend' is now required in `HarvestSource` [#2962](https://github.com/opendatateam/udata/pull/2962)
- Fix: URL to organizations in mails are now independent from `udata-front` (show the URL of the API if no `udata-front`) [#2962](https://github.com/opendatateam/udata/pull/2962)
- Add harvested dcat properties as extras [#2968](https://github.com/opendatateam/udata/pull/2968):
  - DCT.provenance [0..n]
  - DCT.accessRights [0..1]
- Generate translations file [#2974](https://github.com/opendatateam/udata/pull/2974)
- Fix contact point test with missing translation [#2977](https://github.com/opendatateam/udata/pull/2977)
- Remove documentation about maintenance branches [#2979](https://github.com/opendatateam/udata/pull/2979)

## 7.0.3 (2024-02-15)

- Add spam detection and prevention logic on discussion model [#2954](https://github.com/opendatateam/udata/pull/2954) [#2963](https://github.com/opendatateam/udata/pull/2963)
- Fix reuses inside database without private information (default to public) [#2951](https://github.com/opendatateam/udata/pull/2951)
- Fix: you can now remove schema from a resource in the admin [#2950](https://github.com/opendatateam/udata/pull/2950)
- Fix: refuse an organisation access request when multiple access requests are pending [#2960](https://github.com/opendatateam/udata/pull/2960)
- Add downloads count in datasets' CSV [#2953](https://github.com/opendatateam/udata/pull/2953)
- Allow dicts in datasets' extras [#2958](https://github.com/opendatateam/udata/pull/2958)


## 7.0.2 (2024-01-23)

- Improve search serialization perfs for datasets in big topics [#2937](https://github.com/opendatateam/udata/pull/2937)
- Migrate to Flask-Babel because of Flask-BabelEx deprecation [#2897](https://github.com/opendatateam/udata/pull/2897)
- Contact points feature [#2914](https://github.com/opendatateam/udata/pull/2914) [#2943](https://github.com/opendatateam/udata/pull/2943):
  - Users and Organizations can now define a list of contact points
  - Api endpoint for creating, updating and deleting contact points
  - Datasets can define one contact point, among the list of the organization or the user owning the dataset.
  - Defining a contact point for a dataset is done throught a form field
- Allow wildcards in redirect_uris for Oauth2Client [#2935](https://github.com/opendatateam/udata/pull/2935)
- Allow for being one day late on update fulfilled in time [#2941](https://github.com/opendatateam/udata/pull/2941)
- When a topic is deleted, corresponding discussions are purged [#2944](https://github.com/opendatateam/udata/pull/2944)

## 7.0.1 (2023-12-06)

- Add sorting in geozone suggest API endpoint to return zones based on their admin level [#2936](https://github.com/opendatateam/udata/pull/2936)

## 7.0.0 (2023-12-04)

- Prevent sending post_save signals on extras update [#2919](https://github.com/opendatateam/udata/pull/2919)
- Add topic filter on datasets list [#2915](https://github.com/opendatateam/udata/pull/2915)
- Topics: API v2 endpoints [#2913](https://github.com/opendatateam/udata/pull/2913)
- Allow for discussions on Topics [#2922](https://github.com/opendatateam/udata/pull/2922)
- Raise for status on DCAT harvester calls [#2927](https://github.com/opendatateam/udata/pull/2927)
- Harvest dcterms:hasPart as 'other' resource in DCAT [#2928](https://github.com/opendatateam/udata/pull/2928)
- Make sure harvested resources are marked as remote [#2931](https://github.com/opendatateam/udata/pull/2931)
- Use GET and POST harvest BaseBackend utility to have user-agent [#2930](https://github.com/opendatateam/udata/pull/2930)
- Use LazyReferenceField on Topic datasets and reuses [#2924](https://github.com/opendatateam/udata/pull/2924)
- Use harvested dates and not max with internal [#2932](https://github.com/opendatateam/udata/pull/2932)
- Better rdf frequency resilience [#2933](https://github.com/opendatateam/udata/pull/2933)
- :warning: **breaking change** Geozone refactor [#2878](https://github.com/opendatateam/udata/pull/2878):
  - Complete Geozone model refactor, keeping only fields `slug`, `name`, `code`, `level` and adding `uri`
  - Removed parent and validity concept
  - To deploy:
    - Datasets with geozone will return a 500 due to `mongoengine.errors.FieldDoesNotExist: The fields "{'flag', 'dbpedia', ...}" do not exist on the document "GeoZone"`
    - `udata spatial load -d` to load new geozones into the database
    - `udata spatial migrate` to migrate datasets geozones to new ones
    - Reindex datasets (`udata search index dataset`) if using [udata-search-service](https://github.com/opendatateam/udata-search-service)
  - Removed forgotten fields in search [#2934](https://github.com/opendatateam/udata/pull/2934)

## 6.2.0 (2023-10-26)

### New & Improved

- Topics have been refactored and are no more deprecated:
  - Topics creation, update and deletion are now opened to all users [#2898](https://github.com/opendatateam/udata/pull/2898)
  - Topics are now `db.Owned` and searchable by `id` in dataset search [#2901](https://github.com/opendatateam/udata/pull/2901) [#2917](https://github.com/opendatateam/udata/pull/2917)
  - Remove `deleted` api field that does not exist [#2903](https://github.com/opendatateam/udata/pull/2903)
  - Add `created_at`field to topic's model [#2904](https://github.com/opendatateam/udata/pull/2904)
  - Topics can now be filtered by `tag` field [#2904](https://github.com/opendatateam/udata/pull/2904)
  - Topics can now be queried by test search in `name` field with `q` argument [#2904](https://github.com/opendatateam/udata/pull/2904)
- Add support for a CSW harvester using DCAT format [#2800](https://github.com/opendatateam/udata/pull/2800)
- Add German to udata translations [2899](https://github.com/opendatateam/udata/pull/2899)[2909](https://github.com/opendatateam/udata/pull/2909)
- Add harvesters count to site metrics [#2890](https://github.com/opendatateam/udata/pull/2890)
- Use a single session for reindex [#2891](https://github.com/opendatateam/udata/pull/2891)

- Fix site title and keywords never get updated [#2900](https://github.com/opendatateam/udata/pull/2900)
- Reuse's extras are now exposed by API [#2905](https://github.com/opendatateam/udata/pull/2905)
- Add configuration settings to enhance cookies security [#2910](https://github.com/opendatateam/udata/pull/2910)
- Add items.dataset to HarvestJob indexes [#2907](https://github.com/opendatateam/udata/pull/2907)
- Consider acronym when suggesting organization [#2918](https://github.com/opendatateam/udata/pull/2918)

### Fixes

- Return 400 instead of 500 in case of not ObjectID arg in API [#2889](https://github.com/opendatateam/udata/pull/2889)
- Fix default community resource sort parser [#2908](https://github.com/opendatateam/udata/pull/2908)

### Deprecation

- Python 3.7 is now deprecated and will be removed in upcoming release [#2859](https://github.com/opendatateam/udata/pull/2859)
- GeoZone model will be heavily refactored for a simplified version [#2878](https://github.com/opendatateam/udata/pull/2878)

## 6.1.7 (2023-09-01)

- Fix slug overflow with index suffix when reaching max_length [#2874](https://github.com/opendatateam/udata/pull/2874)
- Add extra field to topic model and add it to the dataset search adapter [#2876](https://github.com/opendatateam/udata/pull/2876)
- Upgrade pyyaml in develop and doc deps [#2880](https://github.com/opendatateam/udata/pull/2880)
- Expose dataset's `*_internal` dates in a nested `internal` nested field in api marshalling [#2862](https://github.com/opendatateam/udata/pull/2862)
- Add `business_number_id` metadata for organizations [#2871](https://github.com/opendatateam/udata/pull/2871) [#2887](https://github.com/opendatateam/udata/pull/2887)
- Return 403 when posting comment on discussion closed [#2881](https://github.com/opendatateam/udata/pull/2881)
- Ensure rdf parsed frequency is lowercase [#2883](https://github.com/opendatateam/udata/pull/2883)
- Add a dict of URIs to replace in a RDF graph at harvest time [#2884](https://github.com/opendatateam/udata/pull/2884)
- Fix duplicate recipients in new comments mail [#2886](https://github.com/opendatateam/udata/pull/2886)
- Add type to resource csv adapter [#2888](https://github.com/opendatateam/udata/pull/2888)

## 6.1.6 (2023-07-19)

- Improve DCAT harvest of mime type [#2857](https://github.com/opendatateam/udata/pull/2857)
- Don't crash on files not found when purging resources [2858](https://github.com/opendatateam/udata/pull/2858)
- Improve DCAT catalog exposed [#2860](https://github.com/opendatateam/udata/pull/2860)
- Use the resource's extra `analysis:last-modified-at` in the `last_modified` property [#2863](https://github.com/opendatateam/udata/pull/2863)
- Add optionnal harvest validation form [#2864](https://github.com/opendatateam/udata/pull/2864)
- Fix dataset list default sorting [#2867](https://github.com/opendatateam/udata/pull/2867)
- Update API doc link [#2866](https://github.com/opendatateam/udata/pull/2866)
- Update admin quality progress bar [#2872](https://github.com/opendatateam/udata/pull/2872)

## 6.1.5 (2023-06-19)

- Specify *public* datasets and reuses in admin count [#2852](https://github.com/opendatateam/udata/pull/2852)
- Fix url params being stripped in markdown for internal URLs [#2855](https://github.com/opendatateam/udata/pull/2855)

## 6.1.4 (2023-05-16)

- Upgrade development dependencies [#2844](https://github.com/opendatateam/udata/pull/2844)
- Compile translations for testing [#2845](https://github.com/opendatateam/udata/pull/2845)
- Add user arg to discussion list API [#2842](https://github.com/opendatateam/udata/pull/2842)
- No more sending email, slug and user name to sentry [#2846](https://github.com/opendatateam/udata/pull/2846)
- Add test for passwordless user [#2848](https://github.com/opendatateam/udata/pull/2848)
- Parse IANA and EUROPA URIs format [#2849](https://github.com/opendatateam/udata/pull/2849)
- Dataset last update sorting:
    - Transmit dataset's `last_update` field to search service [#2847](https://github.com/opendatateam/udata/pull/2847)
    - Check if dataset's and resource's harvesting date `modified_at` are ealier than today's date [#2850](https://github.com/opendatateam/udata/pull/2850)
- Upgrade mongoengine and storage deps [#2839](https://github.com/opendatateam/udata/pull/2839):
    - Upgrade flask-storage 1.0.0 -> 1.3.2
    - Upgrade flask-mongoengine 0.9.5 -> 1.0.0, now returning a ValidationError on get_or_404 on invalid id
    - Upgrade mongoengine 0.26.0 -> 0.27.0
-  Prevent raising unecessary error in index command [#2851](https://github.com/opendatateam/udata/pull/2851)
-  Use `datetime.utcnow` to make sure to handle utc datetimes [#2853](https://github.com/opendatateam/udata/pull/2853)

## 6.1.3 (2023-04-18)

- Fix XSS vulnerability: escape user content in selectize items in admin [#2843](https://github.com/opendatateam/udata/pull/2843)
- Fix schema is undefined when checking for schema.url in admin resource form [#2837](https://github.com/opendatateam/udata/pull/2837)
- Fix to_naive_datetime in harvest preview [#2835](https://github.com/opendatateam/udata/pull/2835)
- :warning: Flask-Security update to enable `GenericResponses` [#2826](https://github.com/opendatateam/udata/pull/2826):
    - Upgrade Flask-Security 4.5.1 -> 5.1.1
    - Upgrade WTForms 2.2.1 -> 3.0.1
    - Upgrade WTForms-json 0.3.3 -> 0.3.5
    - New security email template for existing users
- Fix SelectField validation failure following WTForms upgrade [#2841](https://github.com/opendatateam/udata/pull/2841)
- Add `format_timedelta` to `udata.i18n` [#2836](https://github.com/opendatateam/udata/pull/2836)
- Improve send_mail resilience with refused address among recipients [#2840](https://github.com/opendatateam/udata/pull/2840)

## 6.1.2 (2023-03-28)

- Resources schema can now have an URL field. [#2825](https://github.com/opendatateam/udata/pull/2825)
- Fix URLField validation error message [#2831](https://github.com/opendatateam/udata/pull/2831)
- Dates renaming to provide more relevant computed dates between internal and harvested dates [#2815](https://github.com/opendatateam/udata/pull/2815):
    - Removed `published` attribute from Resource model
    - Renamed `created_at` and `last_modified` of Dataset model to `created_at_internal` and `last_modified_internal`
    - Renamed `created_at` and `modified` of Resource model to `created_at_internal` and `last_modified_internal`
    - Added `created_at` computed property in Dataset and Resource model to provide harvested date if present and internal otherwise
    - Added `last_modified` computed property in Dataset and Resource model to provide max date between internal and harvested date
- Fix for PR [#2815](https://github.com/opendatateam/udata/pull/2815) [#2832](https://github.com/opendatateam/udata/pull/2832)
- Fix following dates refactoring [#2815](https://github.com/opendatateam/udata/pull/2815) [#2832](https://github.com/opendatateam/udata/pull/2832)
- Fix dcat harvesting on dcat:Dataset with blank nodes [#2834](https://github.com/opendatateam/udata/pull/2834)
- Add dataset archived field in resource catalog [#2833](https://github.com/opendatateam/udata/pull/2833)

## 6.1.1 (2023-03-17)

- Fix edge case on aware datetime string [#2827](https://github.com/opendatateam/udata/pull/2827)
- :warning: MongoDB support up to 6.0.4 [#2819](https://github.com/opendatateam/udata/pull/2819):
    - Older versions of MongoDB >=3.6 are still supported
    - Upgrade must be done release by release to set the `FeatureCompatibilityVersion` variable like stated in [this](https://www.mongodb.com/docs/v4.2/release-notes/4.0/#upgrade-procedures) documentation.
    - Upgrade pymongo 3.10.1 -> 4.3.3
    - Upgrade mongoengine 0.20.0 -> 0.26.0
- Add IATA `ssim` among allowed file extensions [#2828](https://github.com/opendatateam/udata/pull/2828)
- Copy user mail card back from udata-front [#2822](https://github.com/opendatateam/udata/pull/2822)
- Upgrade node to a version still available [#2830](https://github.com/opendatateam/udata/pull/2830)

## 6.1.0 (2023-03-07)

- :warning: Upgrading Flask to 2.1.2, leading to an upgrade of click (8.0), Flask-BabelEx (0.9.4), Flask-Caching (2.0.2), flask-storage (1.0.0) instead of flask-fs, Flask-Login (0.6.2), flask-restx (1.0.5), Flask-Security-Too (4.1.5), Jinja2 (3.1.2), pillow (9.2.0), werkzeug (2.2.2) [#2816](https://github.com/opendatateam/udata/pull/2816)
  - Use the full path to the caching backend in `CACHE_TYPE`, ex: `flask_caching.backends.redis`. Named backends are deprecated.
  - Werkzeug redirect now returns the relative url as location in response (https://github.com/pallets/werkzeug/issues/2352).
  - Removed functions have been replaced (`contextfilter` and `contextfunction` from Jinja, root imports and `Href` from Werkzeug, `JSONWebSignatureSerializer` from itsdangerous)
  - Prevent multiple blueprint with same name registration (not supported anymore in Flask).
- Removed all code logic related to the `published` date in resource model, now deprecated. :warning: The attribute itself was left in the model because of the complexity of the migration [#2807](https://github.com/opendatateam/udata/pull/2807)
- Add `xlsx` and `docx` as closed format for quality score [#2814](https://github.com/opendatateam/udata/pull/2814)
- Flush latest rows in csv catalog export before storing file [#2818](https://github.com/opendatateam/udata/pull/2818)
- Exposed dates through API are now timezone aware [#2810](https://github.com/opendatateam/udata/pull/2810)
- Fix frequency reminder [#2821](https://github.com/opendatateam/udata/pull/2821)

## 6.0.2 (2023-02-06)

- Handle None values in dataset and resource extras endpoints [#2805](https://github.com/opendatateam/udata/pull/2805)
- Fix default license being selected in form in optional select group [#2809](https://github.com/opendatateam/udata/pull/2809)
- Fix only SHA1 checksum is accepted when uploading resources [#2808](https://github.com/opendatateam/udata/pull/2808)
- Fix organization metrics count [#2811](https://github.com/opendatateam/udata/pull/2811)
- Fix setuptools version used in CI [#2813](https://github.com/opendatateam/udata/pull/2813)
- Add `udata harvest clean` command [#2812](https://github.com/opendatateam/udata/pull/2812)

## 6.0.1 (2023-01-18)

- Add python version requirement <3.10 [#2798](https://github.com/opendatateam/udata/pull/2798)
- Fix date timezone and format for harvest previz [#2799](https://github.com/opendatateam/udata/pull/2799)
- Add support for DCAT startDate and endDate in temporal coverage [#2801](https://github.com/opendatateam/udata/pull/2801)
- New feature: Users can now change their email by themselves [#2792](https://github.com/opendatateam/udata/pull/2792)

## 6.0.0 (2023-01-09)

- :warning: Kafka removal [#2783](https://github.com/opendatateam/udata/pull/2783)[#2794](https://github.com/opendatateam/udata/pull/2794):
  - Resources events publication now uses webhooks
  - Search indexation (at runtime and with index command) are now made through HTTP requests.
  - If you use [udata-search-service](https://pypi.org/project/udata-search-service/), you need to upgrade to the >=2.0.0 version
- Add dedicated extras endpoints on resources and datasets [#2779](https://github.com/opendatateam/udata/pull/2779)
- Enrich catalog with harvest infos [#2789](https://github.com/opendatateam/udata/pull/2789)
- Add optionnal license select group custom setting for admin [#2786](https://github.com/opendatateam/udata/pull/2786)
- Make index setup optional on init based on config [#2797](https://github.com/opendatateam/udata/pull/2797)

## 5.0.2 (2022-11-29)

- :warning: Upgrade to `Flask-Security-Too` version 4.0.0 [#2772](https://github.com/opendatateam/udata/pull/2772):
  - New User model attribute `fs_uniquifier`, migration needed.
  - The `fs_uniquifier` is used to invalidate existing session in case of password reset.
  - The user's `fs_uniquifier` is used instead of the `id` for auth mecanism including permissions.
  - Exhaustive list of changes [here](https://flask-security-too.readthedocs.io/en/stable/changelog.html#version-4-0-0).
- Fix apiv2 swagger with harvest metadata and add apiv2 swagger tests [#2782](https://github.com/opendatateam/udata/pull/2782)
- Improve frequency criterion in quality score [#2771](https://github.com/opendatateam/udata/pull/2771)
- Add quality score to csv catalogs [#2785](https://github.com/opendatateam/udata/pull/2785)
- Optimize DCAT harvesting on large multiple-paged catalogs, introduce `HARVEST_MAX_ITEMS` development setting [#2781](https://github.com/opendatateam/udata/pull/2781)
- Add condition in security mail utils class to avoid mail sending according to config var [#2788](https://github.com/opendatateam/udata/pull/2788)

## 5.0.1 (2022-11-14)

- Fix resource harvest uri validation error [#2780](https://github.com/opendatateam/udata/pull/2780)

## 5.0.0 (2022-11-14)

- :warning: **Breaking change** Use dedicated dynamic harvest metadata for dataset and resources. A migration copies identifying fields from extras to this dedicated metadata field. Extras won't be used anymore for harvest-related information. udata-ckan, udata-ods and udata-front packages are impacted and should be upgraded accordingly [#2762](https://github.com/opendatateam/udata/pull/2762)

## 4.1.3 (2022-11-02)

- Fix image URLs for suggest endpoints [#2761](https://github.com/opendatateam/udata/pull/2761)
- Switch from `Flask-restplus` to its fork `Flask-rest-x` [2770](https://github.com/opendatateam/udata/pull/2770)
- Clean inactive harvest datasets. :warning: a migration archives datasets linked to inactive harvest sources [#2764](https://github.com/opendatateam/udata/pull/2764) [#2773](https://github.com/opendatateam/udata/pull/2773) [#2777](https://github.com/opendatateam/udata/pull/2777)
- Fix randomly failing suggest tests [#2775](https://github.com/opendatateam/udata/pull/2775)
- Fix alt attribute not shown on image [#2776](https://github.com/opendatateam/udata/pull/2776)

## 4.1.2 (2022-09-01)

- Clean up event code [#2751](https://github.com/opendatateam/udata/pull/2751)
- Replace mongo legacy image in CI [#2754](https://github.com/opendatateam/udata/pull/2754)
- Fixes test `test_suggest_datasets_api` by modifying condition [#2759](https://github.com/opendatateam/udata/pull/2759)
- Fix doc name duplicate on rdf endpoints [#2763](https://github.com/opendatateam/udata/pull/2763)

## 4.1.1 (2022-07-08)

- Quality score computation refactoring and now returning it in list datasets endpoint. Update was made in admin too. [#2746](https://github.com/opendatateam/udata/pull/2746)
- :warning: Manifest logic was removed and udata does now work as standalone [#2747](https://github.com/opendatateam/udata/pull/2747)
- Remove map related stuff [#2749](https://github.com/opendatateam/udata/pull/2749)
- Add library udata_event_service to produce Kafka messages [#2743](https://github.com/opendatateam/udata/pull/2743)

## 4.1.0 (2022-06-09)

- Add html support for posts [#2731](https://github.com/opendatateam/udata/pull/2731)
- Use mongo search if `SEARCH_SERVICE_API_URL` variable is not set [#2728](https://github.com/opendatateam/udata/pull/2728)
- Improve resource extension detection [#2729](https://github.com/opendatateam/udata/pull/2729/files)
- Remove resources in dataset search serialization [#2730](https://github.com/opendatateam/udata/pull/2730)
- Add endpoint to directly get specific resource by rid [#2732](https://github.com/opendatateam/udata/pull/2732).
- Publish kafka message when resource is created, modified or deleted [#2733](https://github.com/opendatateam/udata/pull/2733)
- Clean documentation and code with respect to independent search service [#2738](https://github.com/opendatateam/udata/pull/2738)
- Fix size argument in suggests endpoint and corresponding tests [#2739](https://github.com/opendatateam/udata/pull/2739)
- Add udata instance name prefix and action suffix for kafka topics [#2736](https://github.com/opendatateam/udata/pull/2736)
- Fix tokenisation by building an `AND` query (see comments in code) for mongo text search and pagination [#2740](https://github.com/opendatateam/udata/pull/2740)

## 4.0.2 (2022-05-04)

- Remove unused `_total_pages` search property [#2726](https://github.com/opendatateam/udata/pull/2726)
- Use -followers as default suggest sort on datasets, reuses and orgas [#2727](https://github.com/opendatateam/udata/pull/2727)
- Reintroduce user suggest with mongo contains [#2725](https://github.com/opendatateam/udata/pull/2725)

## 4.0.1 (2022-04-11)

- Removed `post_save` signal within `add_resource` and `update_resource` methods. [#2720](https://github.com/opendatateam/udata/pull/2720)
- Refactor and update documentation with latest udata updates [#2717](https://github.com/opendatateam/udata/pull/2717)
- Add harvest csv adapter for a catalog of harvesters [#2722](https://github.com/opendatateam/udata/pull/2722)

## 4.0.0 (2022-03-30)

### Breaking change

Search refactor [#2680](https://github.com/opendatateam/udata/pull/2680)
- :warning: Search changes [#2692](https://github.com/opendatateam/udata/pull/2692):
  - The search feature is not within udata anymore and queries a distant service.
  - The search feature is now optional and is enabled by setting the `SEARCH_SERVICE_API_URL` setting.
  - When search is not enabled, the search endpoints will return a `501 Not Implemented` error.
  - The ModelAdapter, SearchQuery and SearchResult patterns were kept but heavily refactored.
  - udata uses a Kafka producer to send documents to index to the search service.
  - udata uses HTTP request to query the search service.
- :warning: API changes [#2669](https://github.com/opendatateam/udata/pull/2669):
  - List endpoints for organizations, datasets, reuses and users are now querying MongoDB instead of ElasticSearch.
  - Those endpoints use MongoDB full text search when `q` argument is used. Some unused filters on this route were dropped.
  - A new API parser was implemented to replace the search one.
  - The previous ElasticSearch endpoints were moved to APIv2 with the following url pattern: `/{object}/search` (ex: `/datasets/search`).
- :warning: Suggest changes [#2685](https://github.com/opendatateam/udata/pull/2685) and [#2696](https://github.com/opendatateam/udata/pull/2696):
  - Current suggest implementation moved from an Elasticsearch index to a MongoDB query using the term `contains`.
  - The user suggest was entirely removed, as its existence is now less relevant because of the full text search.

## 3.3.3 (2022-03-29)

- Extend dcat properties support (frequency litteral, creation and modification date, landing page and abstract description) [#2715](https://github.com/opendatateam/udata/pull/2715)


## 3.3.2 (2022-03-01)

- **Deprecation**: Topics are now deprecated and will be removed in upcoming releases.
- Use title to improve License guess [#2697](https://github.com/opendatateam/udata/pull/2697)
- Add a `q` argument to the paginated datasets resources endpoint, to search through resources titles. [#2701](https://github.com/opendatateam/udata/pull/2701)
- Delete discussion with deleted user as only participant [#2702](https://github.com/opendatateam/udata/pull/2702)
- Fix error on post creation when adding related reuse [#2704](https://github.com/opendatateam/udata/pull/2704)
- Redirect in endpoints routing now returns 308 instead of 302 in order to keep the method and body. [#2706](https://github.com/opendatateam/udata/pull/2706)
- Delete badges from datasets fixtures. [2709](https://github.com/opendatateam/udata/pull/2709)

## 3.3.1 (2022-01-11)

- Fix fields empty value in admin form to allow for unsetting fields [#2691](https://github.com/opendatateam/udata/pull/2691)
- :warning: Add a new required topic string field on reuses. The associated migration set default topic to `others` [#2689](https://github.com/opendatateam/udata/pull/2689)
- Use [uv](https://docs.astral.sh/uv/) as package manager and lockfile [#3459](https://github.com/opendatateam/udata/pull/3459)

## 3.3.0 (2021-12-10)

- :warning: Removed `Issues` code and logic. The corresponding MongoDB collection should be deleted when upgrading Udata. [#2681](https://github.com/opendatateam/udata/pull/2681)
- Fix transfer ownership from org to user [#2678](https://github.com/opendatateam/udata/pull/2678)
- Fix discussion creation on posts [#2687](https://github.com/opendatateam/udata/pull/2687)

## 3.2.2 (2021-11-23)

- Move template hook logic back to udata [#2671](https://github.com/opendatateam/udata/pull/2671) [#2679](https://github.com/opendatateam/udata/pull/2679)
- Add dataset's acronym to catalog [#2675](https://github.com/opendatateam/udata/pull/2675)
- Better URL-based License guess [#2672](https://github.com/opendatateam/udata/pull/2672)
- New way of fixtures generation [#2677](https://github.com/opendatateam/udata/pull/2677):
  - The command now uses a remote file (default) if a URL is provided or a local one if a path is provided.
  - This file can be generated by using the command `generate-fixtures-file`, which takes as an argument the URL of the source queried to retieve the data dumped to the file.
  - The command `generate-fixtures-file` uses a customizable list of datasets slugs to know which datasets to query.
- Fixed the Geomform check for a GeoZone instance in formdata [#2683](https://github.com/opendatateam/udata/pull/2683)

## 3.2.1 (2021-10-22)

- Fix default sort with right sort column creation date name, for posts in back-office editorial page [#2665](https://github.com/opendatateam/udata/pull/2665)
- Meta read-only-enabled is back [#2664](https://github.com/opendatateam/udata/pull/2664)
- First endpoints for APIv2! Add datasets hateoas and resources pagination endpoints [#2663](https://github.com/opendatateam/udata/pull/2663) [#2667](https://github.com/opendatateam/udata/pull/2667)
- Add `archived` and `resources_count` fields in the dataset catalog [#2668](https://github.com/opendatateam/udata/pull/2668)

## 3.2.0 (2021-09-14)

- Update dependencies following setuptools 58.0.2 release that drop support for `use_2to3` [#2660](https://github.com/opendatateam/udata/pull/2660):
  - :warning: **breaking change** `rdfs` is not supported anymore
  - `jsonld` endpoints have a `@context` dict directly instead of an url to the context endpoint
- Update documentation with [udata-front plugin renaming](https://github.com/etalab/data.gouv.fr/issues/393) [#2661](https://github.com/opendatateam/udata/pull/2661)
- Various DCAT fixes (geonetwork compatibility) and debug command [#2662](https://github.com/opendatateam/udata/pull/2662)

## 3.1.0 (2021-08-31)

- :warning: Use pip-tools for requirements management [#2642](https://github.com/opendatateam/udata/pull/2642)[#2650](https://github.com/opendatateam/udata/pull/2650)[#2651](https://github.com/opendatateam/udata/pull/2651). Please [read the doc](https://github.com/opendatateam/udata/blob/master/docs/development-environment.md#python-and-virtual-environment) if you are a udata developer.
- :warning: Check db integrity and apply temporary and permanent fixes [#2644](https://github.com/opendatateam/udata/pull/2644) :warning: the associated migrations can take a long time to run.
- :warning: Upgrade to Flask-1.1.4 [#2639](https://github.com/opendatateam/udata/pull/2639)
- Safeguard `User.delete()` [#2646](https://github.com/opendatateam/udata/pull/2646)
- Fix user delete command [#2647](https://github.com/opendatateam/udata/pull/2647)
- Protect `test_ignore_post_save_signal` from weak ref error while testing [#2649](https://github.com/opendatateam/udata/pull/2649)
- Update translations following frontend refactoring (a lot of translations have been moved to udata-gouvfr) [#2648](https://github.com/opendatateam/udata/pull/2648)
- Fix RDF output content negociation [#2652](https://github.com/opendatateam/udata/pull/2652)
- Update Pillow dependency to 8.0.0 [#2654](https://github.com/opendatateam/udata/pull/2654)
- Add more fixes on HarvestSource and HarvestJobs for db integrity [#2653](https://github.com/opendatateam/udata/pull/2653/files)

## 3.0.4 (2021-08-12)

- Now returning notfound() http exception when router does not match any territory object instead of None [#2637](https://github.com/opendatateam/udata/pull/2637)
- Add larger reuse thumbnail image [#2638](https://github.com/opendatateam/udata/pull/2638)
- Activate plugins before creating app when testing [#2643](https://github.com/opendatateam/udata/pull/2643)

## 3.0.3 (2021-07-30)

- Remove mail sending task on follow [#2635](https://github.com/opendatateam/udata/pull/2635)
- Fix root api endpoint error [#2636](https://github.com/opendatateam/udata/pull/2636)

## 3.0.2 (2021-07-19)

- Fix sentry id event logging [#2364](https://github.com/opendatateam/udata/pull/2634)
- Fix remote resource upload [#2632](https://github.com/opendatateam/udata/pull/2632)

## 3.0.1 (2021-07-09)

- Remove apidoc blueprint, moved to udata-gouvfr [#2628](https://github.com/opendatateam/udata/pull/2628)
- New migration to update community resources schema from string to dict [#2629](https://github.com/opendatateam/udata/pull/2629)

## 3.0.0 (2021-07-07)

- :warning: **breaking change**: most of the theme/templates logic has been moved to https://github.com/etalab/udata-gouvfr. `udata` no longer contains a default theme. In the 3.x series, we hope it will be usable as a "headless" open data platform, but for now you probably need to plug your own theme or use udata-gouvfr. [More info about this change here](https://github.com/opendatateam/udata/blob/master/docs/roadmap/udata-3.md#the-road-to-udata3). [#2522](https://github.com/opendatateam/udata/pull/2522)
- Migrate from raven to sentry-sdk [#2620](https://github.com/opendatateam/udata/pull/2620)
- Add a UdataCleaner class to use udata's markdown configuration on SafeMarkup as well [#2619](https://github.com/opendatateam/udata/pull/2619)
- Fix schema name display in resource modal [#2617](https://github.com/opendatateam/udata/pull/2617)

## 2.7.1 (2021-05-27)

- Add migration to roolback on resource's schema's name to None [#2615](https://github.com/opendatateam/udata/pull/2615)

## 2.7.0 (2021-05-25)

- Modify `schema` field to resource. This field is now a nested field containing two sub-properties `name` and `version` [#2600](https://github.com/opendatateam/udata/pull/2600).
- Add a `schema_version` facet to the dataset search (need to be reindex to appear in results) [#2600](https://github.com/opendatateam/udata/pull/2600).

## 2.6.5 (2021-05-19)

- Fix create user by API [#2609](https://github.com/opendatateam/udata/pull/2609)
- Add sqlite, db and ics to allowed extensions [#2610](https://github.com/opendatateam/udata/pull/2610)
- Better markup parsing [#2611](https://github.com/opendatateam/udata/pull/2611):
  - Geozone's and Resource type's labelize function return None if no object is found.
  - New SafeMarkup class, which inherits from Markup, uses Bleach to sanitize Markup class.

## 2.6.4 (2021-03-24)

- Enhance self endpoint verification [#2604](https://github.com/opendatateam/udata/pull/2604)

## 2.6.3 (2021-03-23)

- Extraction of translation's strings [#2602](https://github.com/opendatateam/udata/pull/2602)

## 2.6.2 (2021-03-22)

- Fix SECURITY_CONFIRMABLE=False [#2588](https://github.com/opendatateam/udata/pull/2588)
- Support dct:license on DCAT harvester [#2589](https://github.com/opendatateam/udata/pull/2589)
- Admin small enhancements [#2591](https://github.com/opendatateam/udata/pull/2591):
  - The sidebar "Me" label has been renamed "Profile"
  - The user's profile now displays the user's email
  - The button "Edit" and the dropdown were merged. The button is now only a dropdown listing the actions.
  - "Edit" action has been renamed to "Edit the dataset/reuse/organization/profile" according to the current object to edit.
- Add `nofollow` attribute to links in discussions comments [#2593](https://github.com/opendatateam/udata/pull/2593)
- Add pip upgrade in circle's publish step [#2596](https://github.com/opendatateam/udata/pull/2596)
- Pin Twine's version [#2597](https://github.com/opendatateam/udata/pull/2597)
- Pin twine'version in circle's publish step [#2598](https://github.com/opendatateam/udata/pull/2598)

## 2.6.1 (2021-01-26)

- Fix url_for method in organization's catalog's view [#2587](https://github.com/opendatateam/udata/pull/2587)

## 2.6.0 (2021-01-25)

- Add resource's description and title size limit [#2586](https://github.com/opendatateam/udata/pull/2586)
- Add RDF catalog view for organizations [#2583](https://github.com/opendatateam/udata/pull/2583)

## 2.5.1 (2020-12-31)

- Add title's and description's length limit in forms [#2585](https://github.com/opendatateam/udata/pull/2585)

## 2.5.0 (2020-11-30)

- Change reuse's form's label name to title [#2575](https://github.com/opendatateam/udata/pull/2575)
- Unpublished posts are no longer served by the `Post.list` API endpoint [#2578](https://github.com/opendatateam/udata/pull/2578)
- Read only mode can now be toggled in settings [#2565](https://github.com/opendatateam/udata/pull/2565):
  - Toggles a warning banner on the frontend view and a warning toast on the admin view.
  - Prevents new users to register.
  - Prevents non admin users to create new content such as organizations, datasets, community resources or discussions.
  - Will return a `423` response code to any non-admin request to endpoints specified in `METHOD_BLOCKLIST` setting.
  - Existing content can still be updated.
- Add an alert block in layout template, to be overrided in installed theme [#2580](https://github.com/opendatateam/udata/pull/2580)

## 2.4.1 (2020-11-09)

- Escaping XML's forbidden characters [#2562](https://github.com/opendatateam/udata/pull/2562)
- Ignore pattern feature for linkchecker [#2564](https://github.com/opendatateam/udata/pull/2564)
- Fix TypeError when creating a superuser with an incorrect password [#2567](https://github.com/opendatateam/udata/pull/2567)

## 2.4.0 (2020-10-16)

- :warning: Resources and community resources creation API change [#2545](https://github.com/opendatateam/udata/pull/2545):
  - Remove the RESOURCES_FILE_ALLOWED_DOMAINS setting and mechanism.
  - The community resource's/resource's url could be set from the client side, even in the case of a hosted one, which is illogical.
    A hosted community resource's/resource's url should only be the sole responsibility of the backend.
  - Consequently, the POST endpoint of the community resources/resources API is only meant for the remote ones and the PUT endpoint of the community resources/resources API will take the existing resource's url to override the one sent by the client.
- Community resources changes [#2546](https://github.com/opendatateam/udata/pull/2546):
  - Dataset is now correctly set at community resource creation
  - Remove now useless job 'purge-orphan-community-resources'
- Using the fs_filename logic when uploading a new resource on the data catalog.[#2547](https://github.com/opendatateam/udata/pull/2547)
- Remove old file when updating resources and community resources from API [#2548](https://github.com/opendatateam/udata/pull/2548)
- Sortable.js upgrade to fix an issue in udata's editorial page when reordering featured datasets [#2550](https://github.com/opendatateam/udata/pull/2550)
- Password rotation mechanism [#2551](https://github.com/opendatateam/udata/pull/2551):
  - Datetime fields `password_rotation_demanded` and `password_rotation_performed` added to user model.
  - Override Flask-Security's login and reset password forms to implement the password rotation checks.
- Password complexity settings hardening [#2554](https://github.com/opendatateam/udata/pull/2554)
- Migrate ODS datasets urls [#2559](https://github.com/opendatateam/udata/pull/2559)

## 2.3.0 (2020-09-29)

- Plugin's translations are now correctly loaded [#2529](https://github.com/opendatateam/udata/pull/2529)
- Vine version is now pinned in requirements [#2532](https://github.com/opendatateam/udata/pull/2532)
- Fix reuses metrics [#2531](https://github.com/opendatateam/udata/pull/2531):
  - Reuses "datasets" metrics are now triggered correctly
  - New job to update the datasets "reuses" metrics: `update-datasets-reuses-metrics` to be scheduled
- Add a migration to set the reuses datasets metrics to the correct value [#2540](https://github.com/opendatateam/udata/pull/2540)
- Add a specific dataset's method for resource removal [#2534](https://github.com/opendatateam/udata/pull/2534)
- Flask-Security update [#2535](https://github.com/opendatateam/udata/pull/2535):
  - Switch to fork Flask-Security-Too
  - New settings to set the required password length and complexity
- Fix Flask-security sendmail overriding [#2536](https://github.com/opendatateam/udata/pull/2536)
- Add a custom password complexity checker to Flask-Security [#2537](https://github.com/opendatateam/udata/pull/2537)
- Change too short password error message [#2538](https://github.com/opendatateam/udata/pull/2538)

## 2.2.1 (2020-08-25)

- Some fixes for the static files deletion [#2526](https://github.com/opendatateam/udata/pull/2526):
  - New static files migration replacing the older one:
    - The migration now uses FS_URL.
    - Fixed the fs_filename string formating.
    - Now checks the community ressource's URLs too.
  - Removing the deletion script link in the CHANGELOG previous entry.
- Add a schema facet to the dataset search 🚧 requires datasets reindexation [#2523](https://github.com/opendatateam/udata/pull/2523)

## 2.2.0 (2020-08-05)

- CORS are now handled by Flask-CORS instead of Flask-RestPlus[#2485](https://github.com/opendatateam/udata/pull/2485)
- Oauth changes [#2510](https://github.com/opendatateam/udata/pull/2510):
  - Authorization code Grant now support PKCE flow
  - New command to create an OAuth client
  - :warning: Implicit grant is no longer supported
- :warning: Deletion workflow changes [#2488](https://github.com/opendatateam/udata/pull/2488):
  - Deleting a resource now triggers the deletion of the corresponding static file
  - Deleting a dataset now triggers the deletion of the corresponding resources (including community resources) and their static files
  - Adding a celery job `purge-orphan-community-resources` to remove community resources not linked to a dataset. This should be scheduled regularly.
  - Adding a migration file to populate resources fs_filename new field. Deleting the orphaned files is pretty deployment specific.
    A custom script should be writen in order to find and delete those files.
- Show traceback for migration errors [#2513](https://github.com/opendatateam/udata/pull/2513)
- Add `schema` field to ressources. This field can be filled based on an external schema catalog [#2512](https://github.com/opendatateam/udata/pull/2512)
- Add 2 new template hooks: `base.modals` (base template) and `dataset.resource.card.extra-buttons` (dataset resource card) [#2514](https://github.com/opendatateam/udata/pull/2514)

## 2.1.3 (2020-06-29)

- Fix internal links in markdown when not starting w/ slash [#2500](https://github.com/opendatateam/udata/pull/2500)
- Fix JS error when uploading a resource in certain conditions [#2483](https://github.com/opendatateam/udata/pull/2483)

## 2.1.2 (2020-06-17)

- Decoded api key byte string [#2482](https://github.com/opendatateam/udata/pull/2482)
- Removed now useless metric fetching [#2482](https://github.com/opendatateam/udata/pull/2484)
- Fix bug in harvester's cron schedule [#2493](https://github.com/opendatateam/udata/pull/2493)
- Adding banner options in settings for a potential use in an udata's theme [#2492](https://github.com/opendatateam/udata/pull/2492)

## 2.1.1 (2020-06-16)

- Broken release, use 2.1.2

## 2.1.0 (2020-05-12)

### Breaking changes

- Full metrics refactoring [2459](https://github.com/opendatateam/udata/pull/2459):
  - Metric collection is now useless and will not be filled anymore, you can remove it or keep it for archival sake. It will not be automatically removed.
  - [udata-piwik](https://github.com/opendatateam/udata-piwik) now uses InfluxDB as a buffer for trafic data before injecting them into udata's models.
  - Most of celery's tasks related to metrics are removed, this should help performance-wise on a big instance.
  - Charts related to metrics are removed from admin and dashboard panel until we have accurate data to populate them.
  - Site's metrics computation are not triggered by signals anymore.
  - A specific celery job needs to be run periodically to compute site's metrics.

### New features

- Nothing yet

## 2.0.4 (2020-05-04)

- Fix export-csv command (py3 compat) [#2472](https://github.com/opendatateam/udata/pull/2472)

## 2.0.3 (2020-04-30)

- :warning: Security fix: fix XSS in markdown w/ length JS filter [#2471](https://github.com/opendatateam/udata/pull/2471)

## 2.0.2 (2020-04-07)

- :warning: Breaking change / security fix: disallow html tags in markdown-it (JS markdown rendering) [#2465](https://github.com/opendatateam/udata/pull/2465)

## 2.0.1 (2020-03-24)

- Allow images to be displayed in markdown by default [#2462](https://github.com/opendatateam/udata/pull/2462)
- Fix deleted user's authentication on backend side [#2460](https://github.com/opendatateam/udata/pull/2460)

## 2.0.0 (2020-03-11)

### Breaking changes

- Migration to Python 3.7 [#1766](https://github.com/opendatateam/udata/pull/1766)
- The new migration system ([#1956](https://github.com/opendatateam/udata/pull/1956)) uses a new python based format. Pre-2.0 migrations are not compatible so you might need to upgrade to the latest `udata` version `<2.0.0`, execute migrations and then upgrade to `udata` 2+.
- The targeted mongo version is now Mongo 3.6. Backward support is not guaranteed
- Deprecated celery tasks have been removed, please ensure all old-style tasks (pre 1.6.20) have been consumed before migrating [#2452](https://github.com/opendatateam/udata/pull/2452)

### New features

- New migration system [#1956](https://github.com/opendatateam/udata/pull/1956):
  - Use python based migrations instead of relying on mongo internal and deprecated `js_exec`
  - Handle rollback (optionnal)
  - Detailled history
- Template hooks generalization: allows to dynamically extend template with widgets and snippets from extensions. See [the dedicated documentation section](https://udata.readthedocs.io/en/stable/extending/#hooks) [#2323](https://github.com/opendatateam/udata/pull/2323)
- Markdown now supports [Github Flavored Markdown (GFM) specs](https://github.github.com/gfm/) (ie. the already supported [CommonMark specs](https://spec.commonmark.org) plus tables, strikethrough, autolinks support and predefined disallowed raw HTML) [#2341](https://github.com/opendatateam/udata/pull/2341)

## 1.6.20 (2020-01-21)

- New Crowdin translations [#2360](https://github.com/opendatateam/udata/pull/2360)
- Fix territory routing for @latest [#2447](https://github.com/opendatateam/udata/pull/2447)
- Refactor Celery: py2/py3 compatibility, use ids as payload [#2305](https://github.com/opendatateam/udata/pull/2305)
- Automatically archive dangling harvested datasets :warning: this is enabled by default [#2368](https://github.com/opendatateam/udata/pull/2368)
- Refactor celery tasks to avoid models/documents in the transport layer [#2305](https://github.com/opendatateam/udata/pull/2305)

## 1.6.19 (2020-01-06)

- `rel=nofollow` on remote source links [#2364](https://github.com/opendatateam/udata/pull/2364)
- Fix admin messages and fix user roles selector default value [#2365](https://github.com/opendatateam/udata/pull/2365)
- Fix new harvester's form tooltip showup [#2371](https://github.com/opendatateam/udata/pull/2371)
- Fix responsive design of search results [#2372](https://github.com/opendatateam/udata/pull/2372)
- Fix non-unique ids in datasets' comments [#2374](https://github.com/opendatateam/udata/pull/2374)
- Case insensitive license matching [#2378](https://github.com/opendatateam/udata/pull/2378)

## 1.6.18 (2019-12-13)

- Remove embedded API doc [#2343](https://github.com/opendatateam/udata/pull/2343) :warning: Breaking change, please customize `API_DOC_EXTERNAL_LINK` for your needs.
- Removed published date from community ressources [#2350](https://github.com/opendatateam/udata/pull/2350)
- Added new size for avatars in user's model (`udata images render` must be run in order to update the size of existing images) [#2353](https://github.com/opendatateam/udata/pull/2353)
- Fixed user's avatar change [#2351](https://github.com/opendatateam/udata/issues/2351)
- Removed dead code [#2355](https://github.com/opendatateam/udata/pull/2355)
- Resolved conflict between id and slug [#2356](https://github.com/opendatateam/udata/pull/2356)
- Fix next link in posts pagination [#2358](https://github.com/opendatateam/udata/pull/2358)
- Fix organization's members roles translation [#2359](https://github.com/opendatateam/udata/pull/2359)
## 1.6.17 (2019-10-28)

- Disallow URLs in first and last names [#2345](https://github.com/opendatateam/udata/pull/2345)

## 1.6.16 (2019-10-22)

- Prevent Google ranking spam attacks on reuse pages (`rel=nofollow` on reuse link) [#2320](https://github.com/opendatateam/udata/pull/2320)
- Display admin resources list actions only if user has permissions to edit [#2326](https://github.com/opendatateam/udata/pull/2326)
- Fix non-admin user not being able to change their profile picture [#2327](https://github.com/opendatateam/udata/pull/2327)

## 1.6.15 (2019-09-11)

- Style links in admin modals [#2292](https://github.com/opendatateam/udata/pull/2292)
- Add activity.key filter to activity.atom feed [#2293](https://github.com/opendatateam/udata/pull/2293)
- Allow `Authorization` as CORS header and OAuth minor fixes [#2298](https://github.com/opendatateam/udata/pull/2298)
- Set dataset.private to False by default (and fix stock) [#2307](https://github.com/opendatateam/udata/pull/2307)
- Fixes some inconsistencies between admin display (buttons, actions...) and real permissions [#2308](https://github.com/opendatateam/udata/pull/2308)


## 1.6.14 (2019-08-14)

- Cleanup `permitted_reuses` data (migration) [#2244](https://github.com/opendatateam/udata/pull/2244)
- Proper form errors handling on nested fields [#2246](https://github.com/opendatateam/udata/pull/2246)
- JS models load/save/update consistency (`loading` always `true` on query, always handle error, no more silent errors) [#2247](https://github.com/opendatateam/udata/pull/2247)
- Ensures that date ranges are always positive (ie. `start` < `end`) [#2253](https://github.com/opendatateam/udata/pull/2253)
- Enable completion on the "`MIME type`" resource form field (needs reindexing) [#2238](https://github.com/opendatateam/udata/pull/2238)
- Ensure oembed rendering errors are not hidden by default error handlers and have cors headers [#2254](https://github.com/opendatateam/udata/pull/2254)
- Handle dates before 1900 during indexing [#2256](https://github.com/opendatateam/udata/pull/2256)
- `spatial load` command is more resilient: make use of a temporary collection when `--drop` option is provided (avoid downtime during the load), in case of exception or keybord interrupt, temporary files and collections are cleaned up [#2261](https://github.com/opendatateam/udata/pull/2261)
- Configurable Elasticsearch timeouts. Introduce `ELASTICSEARCH_TIMEOUT` as default/read timeout and `ELASTICSEARCH_INDEX_TIMEOUT` as indexing/write timeout [#2265](https://github.com/opendatateam/udata/pull/2265)
- OEmbed support for organizations [#2273](https://github.com/opendatateam/udata/pull/2273)
- Extract search parameters as settings allowing fine tuning search without repackaging udata (see [the **Search configuration** documentation](https://udata.readthedocs.io/en/stable/adapting-settings/#search-configuration)) [#2275](https://github.com/opendatateam/udata/pull/2275)
- Prevent `DoesNotExist` error in activity API: silence the error for the consumer but log it (ie. visible in Sentry) [#2268](https://github.com/opendatateam/udata/pull/2268)
- Optimize CSV export generation memory wise [#2277](https://github.com/opendatateam/udata/pull/2277)

## 1.6.13 (2019-07-11)

- Rename og:image target :warning: this will break your custom theme, please rename your logo image file to `logo-social.png` instead of `logo-600x600.png` [#2217](https://github.com/opendatateam/udata/pull/2217)
- Don't automatically overwrite `last_update` field if manually set [#2020](https://github.com/opendatateam/udata/pull/2220)
- Spatial completion: only index last version of each zone and prevent completion cluttering [#2140](https://github.com/opendatateam/udata/pull/2140)
- Init: prompt to loads countries [#2140](https://github.com/opendatateam/udata/pull/2140)
- Handle UTF-8 filenames in `spatial load_logos` command [#2223](https://github.com/opendatateam/udata/pull/2223)
- Display the datasets, reuses and harvesters deleted state on listing when possible [#2228](https://github.com/opendatateam/udata/pull/2228)
- Fix queryless (no `q` text parameter) search results scoring (or lack of scoring) [#2231](https://github.com/opendatateam/udata/pull/2231)
- Miscellaneous fixes on completers [#2215](https://github.com/opendatateam/udata/pull/2215)
- Ensure `filetype='remote'` is set when using the manual ressource form [#2236](https://github.com/opendatateam/udata/pull/2236)
- Improve harvest sources listing (limit `last_job` fetched and serialized fields, reduce payload) [#2214](https://github.com/opendatateam/udata/pull/2214)
- Ensure HarvestItems are cleaned up on dataset deletion [#2214](https://github.com/opendatateam/udata/pull/2214)
- Added `config.HARVEST_JOBS_RETENTION_DAYS` and a `harvest-purge-jobs` job to apply it [#2214](https://github.com/opendatateam/udata/pull/2214) (migration). **Warning, the migration will enforce `config.HARVEST_JOBS_RETENTION_DAYS` and can take some time on a big `HarvestJob` collection**
- Drop `no_dereference` on indexing to avoid the "`dictionary changed size during iteration`" error until another solution is found. **Warning: this might result in more resources consumption while indexing** [#2237](https://github.com/opendatateam/udata/pull/2237)
- Fix various issues around discussions UI [#2190](https://github.com/opendatateam/udata/pull/2190)


## 1.6.12 (2019-06-26)

- Archive dataset feature [#2172](https://github.com/opendatateam/udata/pull/2172)
- Refactor breadcrum includes [#2173](https://github.com/opendatateam/udata/pull/2173)
- Better dependencies management [#2182](https://github.com/opendatateam/udata/pull/2182) and [#2172/install.pip](https://github.com/opendatateam/udata/pull/2172/files#diff-d7b45472f3465d62f857d14cf59ea8a2)
- Reduce following to staring [#2192](https://github.com/opendatateam/udata/pull/2192/files)
- Simplify display of spatial coverage in search results [#2192](https://github.com/opendatateam/udata/pull/2192/files)
- Add cache for organization and topic display pages [#2194](https://github.com/opendatateam/udata/pull/2194)
- Dataset of datasets: id as ref instead of slug [#2195](https://github.com/opendatateam/udata/pull/2195) :warning: this introduces some settings changes, cf [documentation for EXPORT_CSV](https://github.com/opendatateam/udata/blob/master/docs/adapting-settings.md).
- Add meta og:type: make twitter cards work [#2196](https://github.com/opendatateam/udata/pull/2196)
- Fix UI responsiveness [#2199](https://github.com/opendatateam/udata/pull/2199)
- Remove social media sharing feature [#2200](https://github.com/opendatateam/udata/pull/2200)
- Quick fix for activity.atom [#2203](https://github.com/opendatateam/udata/pull/2203)
- Remove diff from js dependencies to fix CVE [#2204](https://github.com/opendatateam/udata/pull/2204)
- Replace default sort label for better readability [#2206](https://github.com/opendatateam/udata/pull/2206)
- Add a condition to up-to-dateness of a dataset [#2208](https://github.com/opendatateam/udata/pull/2208)
- Prevent deleted harvesters from running until purged. Harvest jobs history is deleted too on purge. [#2209](https://github.com/opendatateam/udata/pull/2209)
- Better quality.frequency management [#2211](https://github.com/opendatateam/udata/pull/2211)
- Fix caching of topic pages [#2213](https://github.com/opendatateam/udata/pull/2213)

## 1.6.11 (2019-05-29)

- Center incomplete rows of cards [#2162](https://github.com/opendatateam/udata/pull/2162)
- Allow .dxf upload [#2164](https://github.com/opendatateam/udata/pull/2164)
- Always use remote_url as harvesting source [#2165](https://github.com/opendatateam/udata/pull/2165)
- Update jquery to ~3.4.1 [#2161](https://github.com/opendatateam/udata/pull/2161)
- Fix various issues with search result page [#2166](https://github.com/opendatateam/udata/pull/2166)
- Restore notbroken facet includes [#2169](https://github.com/opendatateam/udata/pull/2169)

## 1.6.10 (2019-05-23)

- Remove `<br>` in badge display [#2156](https://github.com/opendatateam/udata/pull/2156)
- Display user avatar and fix its sizing [#2157](https://github.com/opendatateam/udata/pull/2157)
- Redirect unfiltered csv exports to dataset of datasets [#2158](https://github.com/opendatateam/udata/pull/2158)
- Show organization id in a modal and add hyperlinks to ids in detail modal [#2159](https://github.com/opendatateam/udata/pull/2159)

## 1.6.9 (2019-05-20)

- Add user slug to dataset cache key [#2146](https://github.com/opendatateam/udata/pull/2146)
- Change display of cards of reuses on topic pages [#2148](https://github.com/opendatateam/udata/pull/2148)
- Display remote source of harvested dataset [#2150](https://github.com/opendatateam/udata/pull/2150)
- Prefill community resource type on upload form [#2151](https://github.com/opendatateam/udata/pull/2151)
- Fix user profile UI [#2152](https://github.com/opendatateam/udata/pull/2152)
- Remove concept of permitted reuse [#2153](https://github.com/opendatateam/udata/pull/2153)

## 1.6.8 (2019-05-13)

- Configurable search autocomplete [#2138](https://github.com/opendatateam/udata/pull/2138)

## 1.6.7 (2019-05-10)

- Refactor DCAT harvesting to store only one graph (and prevent MongoDB document size overflow) [#2096](https://github.com/opendatateam/udata/pull/2096)
- Expose sane defaults for `TRACKING_BLACKLIST` [#2098](https://github.com/opendatateam/udata/pull/2098)
- Bubble up uploader errors [#2102](https://github.com/opendatateam/udata/pull/2102)
- Ensure `udata worker status --munin` always outputs zero values so munin won't see it has a "no data" response [#2103](https://github.com/opendatateam/udata/pull/2103)
- Metrics tuning: breaks circular dependencies, drop exec_js/eval usage, proper logging... [#2113](https://github.com/opendatateam/udata/pull/2113)
- Change reuse icon from "retweet" to "recycle" [#2122](https://github.com/opendatateam/udata/pull/2122)
- Admins can delete a single comment in a discussion thread [#2087](https://github.com/opendatateam/udata/pull/2087)
- Add cache directives to dataset display blocks [#2129](https://github.com/opendatateam/udata/pull/2129)
- Export multiple models objects to CSV (dataset of datasets) [#2124](https://github.com/opendatateam/udata/pull/2124)


## 1.6.6 (2019-03-27)

- Automatically loads default settings from plugins (if `plugin.settings` module exists) [#2058](https://github.com/opendatateam/udata/pull/2058)
- Fixes some memory leaks on reindexing [#2070](https://github.com/opendatateam/udata/pull/2070)
- Fixes minor UI bug [#2072](https://github.com/opendatateam/udata/pull/2072)
- Prevent ExtrasField failure on null value [#2074](https://github.com/opendatateam/udata/pull/2074)
- Improve ModelField errors handling [#2075](https://github.com/opendatateam/udata/pull/2075)
- Fix territories home map [#2077](https://github.com/opendatateam/udata/pull/2077)
- Prevent timeout on `udata index` in some cases [#2079](https://github.com/opendatateam/udata/pull/2079)
- Pin werkzeug dependency to `0.14.1` until incompatibilities are fixed [#2081](https://github.com/opendatateam/udata/pull/2081)
- Prevent client-side error while handling unparseable API response [#2076](https://github.com/opendatateam/udata/pull/2076)
- Fix the `udata job schedule` erroneous help message [#2083](https://github.com/opendatateam/udata/pull/2083)
- Fix upload button on replace resource file [#2085](https://github.com/opendatateam/udata/pull/2085)
- Ensure harvest items statuses are updated on the right job [#2089](https://github.com/opendatateam/udata/pull/2089)
- Added Serbian translations [#2055](https://github.com/opendatateam/udata/pull/2055)

## 1.6.5 (2019-02-27)

- Replace "An user" by "A user" [#2033](https://github.com/opendatateam/udata/pull/2033)
- Use "udata" and fix a few other typos in documentation and UI/translation strings [#2023](https://github.com/opendatateam/udata/pull/2023)
- Add a surrounding block declaration around community section [2039](https://github.com/opendatateam/udata/pull/2039)
- Fix broken form validation on admin discussions and issues [#2045](https://github.com/opendatateam/udata/pull/2045)
- Fix full reindexation by avoiding `SlugField.instance` deepcopy in `no_dereference()` querysets [#2048](https://github.com/opendatateam/udata/pull/2048)
- Ensure deleted user slug is pseudonymized [#2049](https://github.com/opendatateam/udata/pull/2049)
- Prevent the "Add resource" modal from closing when using the frontend "Add resource" button [#2052](https://github.com/opendatateam/udata/pull/2052)

## 1.6.4 (2019-02-02)

- Fix workers: pin redis version for Celery compatibility [#2019](https://github.com/opendatateam/udata/pull/2019)

## 1.6.3 (2019-02-01)

- Remove extra attributes on user deletion [#1961](https://github.com/opendatateam/udata/pull/1961)
- Pin phantomjs to version `2.1.7` [#1975](https://github.com/opendatateam/udata/pull/1975)
- Protect membership accept route against flood [#1984](https://github.com/opendatateam/udata/pull/1984)
- Ensure compatibility with IE11 and Firefox ESR [#1990](https://github.com/opendatateam/udata/pull/1990)
- Lots of fixes on the resource form. Be explicit about uploading a new file [#1991](https://github.com/opendatateam/udata/pull/1991)
- Centralize `selectize` handling and style in `base-completer` and apply some fixes [1992](https://github.com/opendatateam/udata/pull/1992)
- Added the missing `number` input field widget [#1993](https://github.com/opendatateam/udata/pull/1993)
- Fix the organization private datasets and reuses counters [#1994](https://github.com/opendatateam/udata/pull/1994)
- Disable autocorrect, spellcheck... on search and completion fields [#1995](https://github.com/opendatateam/udata/pull/1995)
- Fix harvest preview in edit form not taking configuration (features and filters) [#1996](https://github.com/opendatateam/udata/pull/1996)
- Ensure organization page react to URL hash changes (including those from right sidebar) [#1997](https://github.com/opendatateam/udata/pull/1997)
- Updating community resource as admin keeps original owner [#1999](https://github.com/opendatateam/udata/pull/1999)
- Major form fixes [#2000](https://github.com/opendatateam/udata/pull/2000)
- Improved admin errors handling: visual feedback on all errors, `Sentry-ID` header if present, hide organization unauthorized actions [#2005](https://github.com/opendatateam/udata/pull/2005)
- Expose and import licenses `alternate_urls` and `alternate_titles` fields [#2006](https://github.com/opendatateam/udata/pull/2006)
- Be consistent on search results wording and icons (Stars vs Followers) [#2013](https://github.com/opendatateam/udata/pull/2013)
- Switch from a "full facet reset" to a "by term reset" approach in search facets [#2014](https://github.com/opendatateam/udata/pull/2014)
- Ensures all modals have the same buttons styles and orders, same color code... [#2012](https://github.com/opendatateam/udata/pull/2012)
- Ensure URLs from assets stored on `CDN_DOMAINS` are considered as valid and that associated error message is properly translated [#2017](https://github.com/opendatateam/udata/pull/2017)

## 1.6.2 (2018-11-05)

- Display the owner/organization on harvester view [#1921](https://github.com/opendatateam/udata/pull/1921)
- Improve harvest validation errors handling [#1920](https://github.com/opendatateam/udata/pull/1920)
- Make extra TOS text customizable [#1922](https://github.com/opendatateam/udata/pull/1922)
- Fixes an `UnicodeEncodeError` occuring when parsing RDF with unicode URLs [#1919](https://github.com/opendatateam/udata/pull/1919)
- Fix some external assets handling cases [#1918](https://github.com/opendatateam/udata/pull/1918)
- Harvest items can now match `source.id` before `source.domain` — no more duplicates when changing an harvester URL [#1923](https://github.com/opendatateam/udata/pull/1923)
- Ensure image picker/cropper only allows images [#1925](https://github.com/opendatateam/udata/pull/1925)
- Make tags min and max length configurable and ensure admin takes its configuration from the backend [#1935](https://github.com/opendatateam/udata/pull/1935)
- Prevent errors when there is no date available to focus on the calendar [#1937](https://github.com/opendatateam/udata/pull/1937)

### Internals

- Update authlib to 0.10 [#1916](https://github.com/opendatateam/udata/pull/1916)

## 1.6.1 (2018-10-11)

- Allows arguments and keyword arguments in the task `@connect` decorator [#1908](https://github.com/opendatateam/udata/pull/1908)
- Allows to restore assets after being deleted (Datasets, Organizations and Reuses) [#1901](https://github.com/opendatateam/udata/pull/1901)
- Fixes form events not bubbling (and so fixes harvester config not displaying) [#1914](https://github.com/opendatateam/udata/pull/1914)

## 1.6.0 (2018-10-02)

### New features

- Harvest sources are now filterable through the harvest source create/edit admin form [#1812](https://github.com/opendatateam/udata/pull/1812)
- Harvest sources can now enable or disable some optional backend features [#1875](https://github.com/opendatateam/udata/pull/1875)
- Post UIs have been reworked: publication date, publish/unpublish action, save and continue editing, dynamic sidebar, alignments fixes... [#1857](https://github.com/opendatateam/udata/pull/1857)

### Minor changes

- Only display temporal coverage years on cards and search results [#1833](https://github.com/opendatateam/udata/pull/1833)
- Add publisher's name on dataset template [#1847](https://github.com/opendatateam/udata/pull/1847)
- Improved upload error handling: deduplicate notifications, localized generic error message, sentry identifier... [#1842](https://github.com/opendatateam/udata/pull/1842)
- Allows to filter datasets on resource `type` (needs reindexing) [#1848](https://github.com/opendatateam/udata/pull/1848)
- Switch the admin sidebar collapse icon from "hamburger"to left and right arrows [#1855](https://github.com/opendatateam/udata/pull/1855)
- Discussion add card style coherence [#1884](https://github.com/opendatateam/udata/pull/1884)
- `LINKCHECKING_UNCHECKED_TYPES` setting to prevent linkchecking on some ressource types [#1892](https://github.com/opendatateam/udata/pull/1892)
- `swagger.json` API specifications now pass validation [#1898](https://github.com/opendatateam/udata/pull/1898)

### Breaking changes

- Static assets are now compatible with long-term caching (ie. their hash is present in the filename). :warning: On your development environment you need to run `inv assets-build` to generate an initial `manifest.json`, both in `udata` and in your theme extension if it uses manifest. See [#1826](https://github.com/opendatateam/udata/pull/1826) for full details.
- Theme are now responsible for adding their CSS markup on template (no more assumptions on `theme.css` and `admin.css`). Most of the time, overriding `raw.html` and `admin.html` should be sufficient
- The discussions API `posted_by` attribute is now an embedded user instead of an user ID to avoid extra API calls [#1839](https://github.com/opendatateam/udata/pull/1839)

### Bugfixes

- Hide the `resource.type` attribute from JSON-LD output until handled by a dedicated vocabulary/property [#1865](https://github.com/opendatateam/udata/pull/1865)
- RDFs, CSVs and resource redirect views are now handling CORS properly [#1866](https://github.com/opendatateam/udata/pull/1866)
- Fix broken sorts on organization's datasets list in admin [#1873](https://github.com/opendatateam/udata/pull/1873)
- Ensure harvest previewing is done against current form content [#1888](https://github.com/opendatateam/udata/pull/1888)
- Ensure deleted objects are unindexed [#1891](https://github.com/opendatateam/udata/pull/1891)
- Fix the dataset resources list layout wrapping [#1893](https://github.com/opendatateam/udata/pull/1893)
- Fix wrong behavior for weblinks [#1894](https://github.com/opendatateam/udata/pull/1894)
- Ensure `info config` command only displays configuration variables [#1897](https://github.com/opendatateam/udata/pull/1897)

### Internal

- Upgrade to Authlib 0.9 [#1760](https://github.com/opendatateam/udata/pull/1760) [#1827](https://github.com/opendatateam/udata/pull/1827)
- Add a `Dataset.on_resource_added` signal

## 1.5.3 (2018-08-27)

- Prevent UnicodeError on unicode URL validation error [#1844](https://github.com/opendatateam/udata/pull/1844)
- Hide save button in "Add resource" modal until form is visible (and prevent error) [#1846](https://github.com/opendatateam/udata/pull/1846)
- The purge chunks tasks also remove the directory [#1845](https://github.com/opendatateam/udata/pull/1845)
- Upgrade to latest Fine-Uploader version to benefit from bug fixes [#1849](https://github.com/opendatateam/udata/pull/1849)
- Prevent front views from downloading `swagger.json` [#1838](https://github.com/opendatateam/udata/pull/1838)
- Ensure API docs works without data [#1840](https://github.com/opendatateam/udata/pull/1840)
- Expose the default spatial granularity in API specs [#1841](https://github.com/opendatateam/udata/pull/1841)
- Fix missing dataset title on client-side card listing [#1834](https://github.com/opendatateam/udata/pull/1834)
- Allows to clear the dataset form temporal coverage. [#1832](https://github.com/opendatateam/udata/pull/1832)
- Ensure that admin notifications are displayed once and with a constant width. [#1831](https://github.com/opendatateam/udata/pull/1831)
- Fix broken date range picker date parsing (ie. manual keyboard input) [#1863](https://github.com/opendatateam/udata/pull/1853)
- Normalize uploaded filenames to avoid encoding issues, filesystem incompatibilities... [#1852](https://github.com/opendatateam/udata/pull/1852)

## 1.5.2 (2018-08-08)

- Fix client-side temporal coverage rendering [#1821](https://github.com/opendatateam/udata/pull/1821)
- Prevent word breaking when wrapping discussions messages [#1822](https://github.com/opendatateam/udata/pull/1822)
- Properly render message content on issues and discussions mails [#1823](https://github.com/opendatateam/udata/pull/1823)

## 1.5.1 (2018-08-03)

- Ensure OEmbed compatibility with external CDN [#1815](https://github.com/opendatateam/udata/pull/1815)
- Fixes some static URL serialization [#1815](https://github.com/opendatateam/udata/pull/1815)

## 1.5.0 (2018-07-30)

### New features

- Slugs are now redirected on change when changed until old slug are free [#1771](https://github.com/opendatateam/udata/pull/1771)
- Improve usability of new organization form [#1777](https://github.com/opendatateam/udata/pull/1777)
- Allows to serve assets on an external CDN domain using `CDN_DOMAIN` [#1804](https://github.com/opendatateam/udata/pull/1804)

### Breaking changes

None

### Bug fixes and minor changes

- Sort dataset update frequencies by ascending frequency [#1758](https://github.com/opendatateam/udata/pull/1758)
- Skip gov.uk references tests when site is unreachable [#1767](https://github.com/opendatateam/udata/pull/1767)
- Fix resources reorder (registered extras validation logic) [#1796](https://github.com/opendatateam/udata/pull/1796)
- Fix checksum display on resource modal [#1797](https://github.com/opendatateam/udata/pull/1797)
- Use metrics.views on resource card [#1778](https://github.com/opendatateam/udata/pull/1778)
- Fix dataset collapse on ie11 [#1802](https://github.com/opendatateam/udata/pull/1802)
- Upgrade i18next (security) [#1803](https://github.com/opendatateam/udata/pull/1803)

### Internals

- Backports some Python 3 forward compatible changes and fixes some bugs [#1769](https://github.com/opendatateam/udata/pull/1769):
    - avoid `filter` and `map` usage instead of list comprehension
    - explicit encoding handling
    - avoid comparison to `None`
    - use `next()` instead of `.next()` to iterate
    - unhide some implicit casts (in particular search weight)
- Tests are now run against `local.test` instead of `localhost` to avoid pytest warnings

## 1.4.1 (2018-06-15)

- Fix community resource creation and display [#1733](https://github.com/opendatateam/udata/pull/1733)
- Failsafe JS cache storage: use a custom in-memory storage as fallback when access to `sessionStorage` is not allowed [#1742](https://github.com/opendatateam/udata/pull/1742)
- Prevent errors when handling API errors without data/payload [#1743](https://github.com/opendatateam/udata/pull/1743)
- Improve/fix validation error formatting on harvesting [#1745](https://github.com/opendatateam/udata/pull/1745)
- Ensure daterange can be parsed from full iso datetime [#1748](https://github.com/opendatateam/udata/pull/1748)
- API: enforce application/json content-type for forms [#1751](https://github.com/opendatateam/udata/pull/1751)
- RDF parser can now process [european frequencies](https://publications.europa.eu/en/web/eu-vocabularies/at-dataset/-/resource/dataset/frequency) [#1752](https://github.com/opendatateam/udata/pull/1752)
- Fix images upload broken by chunked upload [#1756](https://github.com/opendatateam/udata/pull/1756)

## 1.4.0 (2018-06-06)

### New features

- Typed resources [#1398](https://github.com/opendatateam/udata/issues/1398)
- Initial data preview implementation [#1581](https://github.com/opendatateam/udata/pull/1581) [#1632](https://github.com/opendatateam/udata/pull/1632)
- Handle some alternate titles and alternate URLs on licenses for improved match on harvesting [#1592](https://github.com/opendatateam/udata/pull/1592)
- Allow to specify a dataset acronym [#1217](https://github.com/opendatateam/udata/pull/1217)
- Starts using harvest backend `config` (validation, API exposition, `HarvestFilters`...) [#1716](https://github.com/opendatateam/udata/pull/1716)
- The map widget can now be configured (tiles URL, initial position...) [#1672](https://github.com/opendatateam/udata/pull/1672)
- New discussions layout [#1623](https://github.com/opendatateam/udata/pull/1623)
- Dynamic API documentation, Enhancement to Pull #1542 - [#1542](https://github.com/opendatateam/udata/pull/1542)
- Resource modal overhaul with markdown support [#1547](https://github.com/opendatateam/udata/pull/1547)

### Breaking changes

- Normalize resource.format (migration - :warning: need reindexing). [#1563](https://github.com/opendatateam/udata/pull/1563)
- Enforce a domain whitelist when resource.filetype is file. See [`RESOURCES_FILE_ALLOWED_DOMAINS`](https://udata.readthedocs.io/en/latest/adapting-settings/#resources_file_allowed_domains) settings variable for details and configuration. [#1567](https://github.com/opendatateam/udata/issues/1567)
- Remove extras from datasets search index (needs reindexation) [#1718](https://github.com/opendatateam/udata/pull/1718)

### Bug fixes and minor changes

- Switch to PyPI.org for package links [#1583](https://github.com/opendatateam/udata/pull/1583)
- Show resource type in modal (front) [#1714](https://github.com/opendatateam/udata/pull/1714)
- Adds ETag to internal avatar for efficient caching control [#1712](https://github.com/opendatateam/udata/pull/1712)
- Fix 404/missing css on front pages [#1709](https://github.com/opendatateam/udata/pull/1709)
- Fix markdown max image width (front) [#1707](https://github.com/opendatateam/udata/pull/1707)
- Ensure registered extras types are properly parsed from JSON. Remove the need for custom `db.Extra` classes [#1699](https://github.com/opendatateam/udata/pull/1699)
- Fix the temporal coverage facet query string parsing [#1676](https://github.com/opendatateam/udata/pull/1676)
- Fix search auto-complete hitbox [#1687](https://github.com/opendatateam/udata/pull/1687)
- Fix Firefox custom error handling, part 2 [#1671](https://github.com/opendatateam/udata/pull/1671)
- Add resend confirmation email link to login screen [#1653](https://github.com/opendatateam/udata/pull/1653)
- Audience metrics: use only `views` [#1607](https://github.com/opendatateam/udata/pull/1607)
- Add missing spatial granularities translations [#1636](https://github.com/opendatateam/udata/pull/1636)
- Protocol-relative URLs support [#1599](https://github.com/opendatateam/udata/pull/1599)

### Internals

- Simplify `ExtrasField` form field signature (no need anymore for the `extras` parameter) [#1698](https://github.com/opendatateam/udata/pull/1698)
- Register known extras types [#1700](https://github.com/opendatateam/udata/pull/1700)

## 1.3.12 (2018-05-31)

- Fix side menu on mobile [#1701](https://github.com/opendatateam/udata/pull/1701)
- Fix update frequency field [#1702](https://github.com/opendatateam/udata/pull/1702)

## 1.3.11 (2018-05-29)

- Protect Resource.need_check against malformed/string dates [#1691](https://github.com/opendatateam/udata/pull/1691)
- Fix search auto-complete loading on new page [#1693](https://github.com/opendatateam/udata/pull/1693)

## 1.3.10 (2018-05-11)

- Expose Resource.extras as writable in the API [#1660](https://github.com/opendatateam/udata/pull/1660)
- Fix Firefox custom errors handling [#1662](https://github.com/opendatateam/udata/pull/1662)

## 1.3.9 (2018-05-07)

- Prevent linkchecker to pollute timeline as a side-effect. (migration). **Warning, the migration will delete all dataset update activities** [#1643](https://github.com/opendatateam/udata/pull/1643)
- Fix OAuth authorization screen failing with unicode `SITE_TITLE` [#1624](https://github.com/opendatateam/udata/pull/1624)
- Fix markdown handling of autolinks with angle brackets and factorize (and test) markdown `parse_html()` [#1625](https://github.com/opendatateam/udata/pull/1625)
- Fix timeline order [#1642](https://github.com/opendatateam/udata/pull/1642)
- Fix markdown rendering on IE11 [#1645](https://github.com/opendatateam/udata/pull/1645)
- Consider bad UUID as 404 in routing [#1646](https://github.com/opendatateam/udata/pull/1646)
- Add missing email templates [#1647](https://github.com/opendatateam/udata/pull/1647)
- Polyfill `ChildNode.remove()` for IE11 [#1648](https://github.com/opendatateam/udata/pull/1648)
- Improve Raven-js/Sentry error handling [#1649](https://github.com/opendatateam/udata/pull/1649)
- Prevent regex special characters to break site search [#1650](https://github.com/opendatateam/udata/pull/1650)

## 1.3.8 (2018-04-25)

- Fix sendmail regression [#1620](https://github.com/opendatateam/udata/pull/1620)

## 1.3.7 (2018-04-24)

- Fix some search parameters validation [#1601](https://github.com/opendatateam/udata/pull/1601)
- Prevent API tracking errors with unicode [#1602](https://github.com/opendatateam/udata/pull/1602)
- Prevent a race condition error when uploading file with concurrent chunking [#1606](https://github.com/opendatateam/udata/pull/1606)
- Disallow resources dict in API [#1603](https://github.com/opendatateam/udata/pull/1603)
- Test and fix territories routing [#1611](https://github.com/opendatateam/udata/pull/1611)
- Fix the client-side Raven/Sentry configuration [#1612](https://github.com/opendatateam/udata/pull/1612)
- Raise a 404 in case of unknown RDF content type [#1613](https://github.com/opendatateam/udata/pull/1613)
- Ensure current theme is available to macros requiring it in mails [#1614](https://github.com/opendatateam/udata/pull/1614)
- Fix documentation about NGinx configuration for https [#1615](https://github.com/opendatateam/udata/pull/1615)
- Remove unwanted commas in default `SECURITY_EMAIL_SUBJECT_*` parameters [#1616](https://github.com/opendatateam/udata/pull/1616)

## 1.3.6 (2018-04-16)

- Prevent OEmbed card to be styled when loaded in bootstrap 4 [#1569](https://github.com/opendatateam/udata/pull/1569)
- Fix organizations sort by last_modified [#1576](https://github.com/opendatateam/udata/pull/1576)
- Fix dataset creation form (and any other form) [#1584](https://github.com/opendatateam/udata/pull/1584)
- Fix an XSS on client-side markdown parsing [#1585](https://github.com/opendatateam/udata/pull/1585)
- Ensure URLs validation is the same everywhere [#1586](https://github.com/opendatateam/udata/pull/1586)

## 1.3.5 (2018-04-03)

- Upgrade `sifter` to `0.5.3` [#1548](https://github.com/opendatateam/udata/pull/1548)
- Upgrade `jquery-validation` to 1.17.0 and fixes some issues with client-side URL validation [#1550](https://github.com/opendatateam/udata/pull/1550)
- Minor change on OEmbed cards to avoid theme to override the cards `font-family` [#1549](https://github.com/opendatateam/udata/pull/1549)
- Improve cli unicode handling [#1551](https://github.com/opendatateam/udata/pull/1551)
- Fix DCAT harvester mime type detection [#1552](https://github.com/opendatateam/udata/pull/1552)
- Add the missing harvester URL in admin [#1554](https://github.com/opendatateam/udata/pull/1554)
- Fix harvester preview/job layout [#1553](https://github.com/opendatateam/udata/pull/1553)
- Fix some search unicode issues [#1555](https://github.com/opendatateam/udata/pull/1555)
- Small fixes on OEmbed URL detection [#1556](https://github.com/opendatateam/udata/pull/1556)
- Use nb_hits instead of views to count downloads [#1560](https://github.com/opendatateam/udata/pull/1560)
- Prevent an XSS in TermFacet [#1561](https://github.com/opendatateam/udata/pull/1561)
- Fix breadcrumb bar layout on empty search result [#1562](https://github.com/opendatateam/udata/pull/1562)

## 1.3.4 (2018-03-28)

- Remove territory claim banner [#1521](https://github.com/opendatateam/udata/pull/1521)
- Expose an [OEmbed](https://oembed.com/) API endpoint using the new cards [#1525](https://github.com/opendatateam/udata/pull/1525)
- Small topic fixes [#1529](https://github.com/opendatateam/udata/pull/1529)
- Fixes the search result vertical cut off [#1530](https://github.com/opendatateam/udata/pull/1530)
- Prevent visually disabled pagination buttons from being clicked [#1539](https://github.com/opendatateam/udata/pull/1539)
- Fixes "sort organization by name" not working [#1537](https://github.com/opendatateam/udata/pull/1537)
- Non-admin users should not see the "publish as anyone" filter field on "publish as" screen [#1538](https://github.com/opendatateam/udata/pull/1538)

## 1.3.3 (2018-03-20)

- Fixes on upload: prevent double upload and bad chunks upload [#1516](https://github.com/opendatateam/udata/pull/1516)
- Ensure OAuth2 tokens can be saved without `refresh_token` [#1517](https://github.com/opendatateam/udata/pull/1517)

## 1.3.2 (2018-03-20)

- Support request-body credential in OAuth2 (Fix a regression introduced in 1.3.0) [#1511](https://github.com/opendatateam/udata/pull/1511)

## 1.3.1 (2018-03-15)

- Fix some geozones/geoids bugs [#1505](https://github.com/opendatateam/udata/pull/1505)
- Fix oauth scopes serialization in authorization template [#1506](https://github.com/opendatateam/udata/pull/1506)
- Prevent error on site ressources metric [#1507](https://github.com/opendatateam/udata/pull/1507)
- Fix some routing errors [#1508](https://github.com/opendatateam/udata/pull/1508)
- Mongo connection is now lazy by default, preventing non fork-safe usage in celery as well as preventing commands not using the database to hit it [#1509](https://github.com/opendatateam/udata/pull/1509)
- Fix udata version not exposed on Sentry [#1510](https://github.com/opendatateam/udata/pull/1510)

## 1.3.0 (2018-03-13)

### Breaking changes

- Switch to `flask-cli` and drop `flask-script`. Deprecated commands have been removed. [#1364](https://github.com/opendatateam/udata/pull/1364)
- Update card components to make them more consistent [#1383](https://github.com/opendatateam/udata/pull/1383) [#1460](https://github.com/opendatateam/udata/pull/1460)
- udata is now protocol (`http`/`https`) agnostic. This is now fully the reverse-proxy responsibility (please ensure that you are using SSL only in production for security purpose). [#1463](https://github.com/opendatateam/udata/pull/1463)
- Added more entrypoints and document them. There is no more automatically enabled plugin by installation. Plugins can now properly contribute translations. [#1431](https://github.com/opendatateam/udata/pull/1431)

### New features

- Soft breaks in markdown is rendered as line return as allowed by the [commonmark specifications](http://spec.commonmark.org/0.28/#soft-line-breaks), client-side rendering follows the same security rules [#1432](https://github.com/opendatateam/udata/pull/1432)
- Switch from OAuthlib/Flask-OUAhtlib to Authlib and support all grants type as well as token revocation [#1434](https://github.com/opendatateam/udata/pull/1434)
- Chunked upload support (big files support) [#1468](https://github.com/opendatateam/udata/pull/1468)
- Improve tasks/jobs queues routing [#1487](https://github.com/opendatateam/udata/pull/1487)
- Add the `udata schedule|unschedule|scheduled` commands [#1497](https://github.com/opendatateam/udata/pull/1497)

### Bug fixes and minor changes

- Added Geopackage as default allowed file formats [#1425](https://github.com/opendatateam/udata/pull/1425)
- Fix completion/suggestion unicode handling [#1452](https://github.com/opendatateam/udata/pull/1452)
- Added a link to change password into the admin [#1462](https://github.com/opendatateam/udata/pull/1462)
- Fix organization widget (embed) [#1474](https://github.com/opendatateam/udata/pull/1474)
- High priority for sendmail tasks [#1484](https://github.com/opendatateam/udata/pull/1484)
- Add security.send_confirmation template [#1475](https://github.com/opendatateam/udata/pull/1475)

### Internals

- Switch to pytest as testing tool and expose a `udata` pytest plugin [#1400](https://github.com/opendatateam/udata/pull/1400)


## 1.2.11 (2018-02-05)

- Translate Flask-Security email subjects [#1413](https://github.com/opendatateam/udata/pull/1413)
- Fix organization admin pagination [#1372](https://github.com/opendatateam/udata/issues/1372)
- Fix missing spinners on loading datatables [#1401](https://github.com/opendatateam/udata/pull/1401)
- Fixes on the search facets [#1410](https://github.com/opendatateam/udata/pull/1410)

## 1.2.10 (2018-01-24)

- Markdown rendering is now the same between the back and the frontend. [#604](https://github.com/opendatateam/udata/issues/604)
- Make the dataset page reuses section and cards themable. [#1378](https://github.com/opendatateam/udata/pull/1378)
- `ValueError` is not hidden anymore by the Bad Request error page, it is logged. [#1382](https://github.com/opendatateam/udata/pull/1382)
- Spatial encoding fixes: prevent breaking unicode errors. [#1381](https://github.com/opendatateam/udata/pull/1381)
- Ensure the multiple term search uses a `AND` operator [#1384](https://github.com/opendatateam/udata/pull/1384)
- Facets encoding fixes: ensure lazy strings are propery encoded. [#1388](https://github.com/opendatateam/udata/pull/1388)
- Markdown content is now easily themable (namespaced into a `markdown` class) [#1389](https://github.com/opendatateam/udata/pull/1389)
- Fix discussions and community resources alignment on datasets and reuses pages [#1390](https://github.com/opendatateam/udata/pull/1390)
- Fix discussions style on default theme [#1393](https://github.com/opendatateam/udata/pull/1393)
- Ensure empty harvest jobs properly end [#1395](https://github.com/opendatateam/udata/pull/1395)

## 1.2.9 (2018-01-17)

- Add extras field in discussions [#1360](https://github.com/opendatateam/udata/pull/1360)
- Fix datepicker [#1370](https://github.com/opendatateam/udata/pull/1370)
- Fix error on forbidden scheme in `is_url` harvest filter [#1376](https://github.com/opendatateam/udata/pull/1376)
- Fix an error on rendering present territory date [#1377](https://github.com/opendatateam/udata/pull/1377)

## 1.2.8 (2018-01-10)

- Fix html2text dependency version [#1362](https://github.com/opendatateam/udata/pull/1362)

## 1.2.7 (2018-01-10)

- Bump chartjs version to 2.x [#1352](https://github.com/opendatateam/udata/pull/1352)
- Sanitize mdstrip [#1351](https://github.com/opendatateam/udata/pull/1351)

## 1.2.6 (2018-01-04)

- Fix wrongly timed notification on dataset creation with misformed tags [#1332](https://github.com/opendatateam/udata/pull/1332)
- Fix topic creation [#1333](https://github.com/opendatateam/udata/pull/1333)
- Add a `udata worker status` command to list pending tasks.[breaking] The `udata worker` command is replaced by `udata worker start`. [#1324](https://github.com/opendatateam/udata/pull/1324)
- Prevent crawlers from indexing spammy datasets, reuses and organizations [#1334](https://github.com/opendatateam/udata/pull/1334) [#1335](https://github.com/opendatateam/udata/pull/1335)
- Ensure Swagger.js properly set jQuery.ajax contentType parameter (and so data is properly serialized) [#1126](https://github.com/opendatateam/udata/issues/1126)
- Allows theme to easily access the `owner_avatar_url` template filter [#1336](https://github.com/opendatateam/udata/pull/1336)

## 1.2.5 (2017-12-14)

- Fix misused hand cursor over the spatial coverage map in dataset admin [#1296](https://github.com/opendatateam/udata/pull/1296)
- Fix broken post edit page [#1295](https://github.com/opendatateam/udata/pull/1295)
- Display date of comments in dataset discussions [#1283](https://github.com/opendatateam/udata/pull/1283)
- Prevent `reindex` command from failing on a specific object and log error instead. [#1293](https://github.com/opendatateam/udata/pull/1293)
- Position the community resource link icon correctly [#1298](https://github.com/opendatateam/udata/pull/1298)
- Add a sort option to query of list of posts in API [#1301](https://github.com/opendatateam/udata/pull/1301)
- Import dropdown behavior from `udata-gouvfr` and fix hidden submenus on mobile [#1297](https://github.com/opendatateam/udata/pull/1297)
- show message for emtpy dataset search [#1044](https://github.com/opendatateam/udata/pull/1284)

## 1.2.4 (2017-12-06)

- Fix flask_security celery tasks context [#1249](https://github.com/opendatateam/udata/pull/1249)
- Fix `dataset.quality` handling when no format filled [#1265](https://github.com/opendatateam/udata/pull/1265)
- Ignore celery tasks results except for tasks which require it and lower the default results expiration to 6 hours [#1281](https://github.com/opendatateam/udata/pull/1281)
- Import community resource avatar style from udata-gouvfr [#1288](https://github.com/opendatateam/udata/pull/1288)
- Terms are now handled from markdown and customizable with the `SITE_TERMS_LOCATION` setting. [#1285](https://github.com/opendatateam/udata/pull/1285)
- Deeplink to resource [#1289](https://github.com/opendatateam/udata/pull/1289)

## 1.2.3 (2017-10-27)

- Check only the uncollapsed resources at first on dataset view [#1246](https://github.com/opendatateam/udata/pull/1246)

## 1.2.2 (2017-10-26)

- Fixes on the `search index command` [#1245](https://github.com/opendatateam/udata/pull/1245)

## 1.2.1 (2017-10-26)

- Introduce `udata search index` commmand to replace both deprecated `udata search init` and `udata search reindex` commands. They will be removed in udata 1.4. [#1233](https://github.com/opendatateam/udata/pull/1233)
- Rollback oauthlib from 2.0.5 to 2.0.2, pending a permanent solution [#1237](https://github.com/opendatateam/udata/pull/1237)
- Get cached linkchecker result before hitting API [#1235](https://github.com/opendatateam/udata/pull/1235)
- Cleanup resources checksum (migration) [#1239](https://github.com/opendatateam/udata/pull/1239)
- Show check results in resource modal [#1242](https://github.com/opendatateam/udata/pull/1242)
- Cache avatar rendering [#1243](https://github.com/opendatateam/udata/pull/1243)

## 1.2.0 (2017-10-20)

### New features and big improvements

- Expose harvester scheduling through the API and the admin interface [#1123](https://github.com/opendatateam/udata/pull/1123)
- Added a `udata info` command for diagnostic purpose [#1179](https://github.com/opendatateam/udata/pull/1179)
- Switch from static theme avatars/placeholders to [identicons](https://en.wikipedia.org/wiki/Identicon) for readability (mostly on discussions) [#1193](https://github.com/opendatateam/udata/pull/1193)
- Move croquemort features to a generic link checker architecture [#1110](https://github.com/opendatateam/udata/pull/1110)
- CKAN and OpenDataSoft backends are now optional separate udata extensions [#1213](https://github.com/opendatateam/udata/pull/1213)
- Better search autocomplete [#1222](https://github.com/opendatateam/udata/pull/1222)
- Big post improvements (discussions support, navigation, fixes...) [#1224](https://github.com/opendatateam/udata/pull/1224)

### Breaking changes

- Upgrade to Celery 4.1.0. All celery parameters should be updated. (See [Celery options documentation](https://udata.readthedocs.io/en/stable/adapting-settings/#celery-options) [#1150](https://github.com/opendatateam/udata/pull/1050)
- Switch to [Crowdin](https://crowdin.com) to manage translations [#1171](https://github.com/opendatateam/udata/pull/1171)
- Switch to `Flask-Security`. `Flask-Security-Fork` should be uninstalled before installing the new requirements [#958](https://github.com/opendatateam/udata/pull/958)

### Miscellaneous changes and fixes

- Display organization metrics in the organization page tab labels [#1022](https://github.com/opendatateam/udata/pull/1022)
- Organization dashboard page has been merged into the main organization page [#1023](https://github.com/opendatateam/udata/pull/1023)
- Fix an issue causing a loss of data input at the global search input level [#1019](https://github.com/opendatateam/udata/pull/1019)
- Fixes a lot of encoding issues [#1146](https://github.com/opendatateam/udata/pull/1146)
- Add `.ttl` and `.n3` as supported file extensions [#1183](https://github.com/opendatateam/udata/pull/1183)
- Improve logging for adhoc scripts [#1184](https://github.com/opendatateam/udata/pull/1184)
- Improve URLs validation (support new tlds, unicode URLs...) [#1182](https://github.com/opendatateam/udata/pull/1182)
- Properly serialize empty geometries for zones missing it and prevent leaflet crash on invalid bounds [#1188](https://github.com/opendatateam/udata/pull/1188)
- Start validating some configuration parameters [#1197](https://github.com/opendatateam/udata/pull/1197)
- Remove resources without title or url [migration] [#1200](https://github.com/opendatateam/udata/pull/1200)
- Improve harvesting licenses detection [#1203](https://github.com/opendatateam/udata/pull/1203)
- Added missing delete post and topic admin actions [#1202](https://github.com/opendatateam/udata/pull/1202)
- Fix the scroll to a discussion sub-thread [#1206](https://github.com/opendatateam/udata/pull/1206)
- Fix duplication in discussions [migration] [#1209](https://github.com/opendatateam/udata/pull/1209)
- Display that a discussion has been closed [#1216](https://github.com/opendatateam/udata/pull/1216)
- Explicit dataset search reuse facet context (only known reuses) [#1219](https://github.com/opendatateam/udata/pull/1219)
- Optimize indexation a little bit [#1215](https://github.com/opendatateam/udata/pull/1215)
- Fix some reversed temporal coverage [migration] [#1214](https://github.com/opendatateam/udata/pull/1214)


## 1.1.8 (2017-09-28)

- Display membership modal actions buttons for site administrators and on membership display. [#1176](https://github.com/opendatateam/udata/pull/1176)
- Fix organization avatar in admin profile [#1175](https://github.com/opendatateam/udata/issues/1175)

## 1.1.7 (2017-09-25)

- Prevent a random territory from being displayed when query doesn't match [#1124](https://github.com/opendatateam/udata/pull/1124)
- Display avatar when the community resource owner is an organization [#1125](https://github.com/opendatateam/udata/pull/1125)
- Refactor the "publish as" screen to make it more obvious that an user is publishing under its own name [#1122](https://github.com/opendatateam/udata/pull/1122)
- Make the "find your organization" screen cards clickable (send to the organization page) [#1129](https://github.com/opendatateam/udata/pull/1129)
- Fix "Center the full picture" on user avatar upload [#1130](https://github.com/opendatateam/udata/issues/1130)
- Hide issue modal forbidden actions [#1128](https://github.com/opendatateam/udata/pull/1128)
- Ensure spatial coverage zones are resolved when submitted from the API or when querying oembed API. [#1140](https://github.com/opendatateam/udata/pull/1140)
- Prevent user metrics computation when the object owner is an organization (and vice versa) [#1152](https://github.com/opendatateam/udata/pull/1152)

## 1.1.6 (2017-09-11)

- Fix CircleCI automated publication on release tags
  [#1120](https://github.com/opendatateam/udata/pull/1120)

## 1.1.5 (2017-09-11)

- Fix the organization members grid in admin
  [#934](https://github.com/opendatateam/udata/issues/934)
- Fix and tune harvest admin loading state and payload size
  [#1113](https://github.com/opendatateam/udata/issues/1113)
- Automatically schedule validated harvesters and allow to (re)schedule them
  [#1114](https://github.com/opendatateam/udata/pull/1114)
- Raise the minimum `raven` version to ensure sentry is filtering legit HTTP exceptions
  [#774](https://github.com/opendatateam/udata/issues/774)
- Pin GeoJSON version to avoid breaking changes
  [#1118](https://github.com/opendatateam/udata/pull/1118)
- Deduplicate organization members
  [#1111](https://github.com/opendatateam/udata/issues/1111)

## 1.1.4 (2017-09-05)

- Fix packaging

## 1.1.3 (2017-09-05)

- Make the spatial search levels exclusion list configurable through `SPATIAL_SEARCH_EXCLUDE_LEVELS`.
  [#1101](https://github.com/opendatateam/udata/pull/1101)
- Fix facets labelizer with html handling
  [#1102](https://github.com/opendatateam/udata/issues/1102)
- Ensure territories pages have image defined in metadatas
  [#1103](https://github.com/opendatateam/udata/issues/1103)
- Strip tags in autocomplete results
  [#1104](https://github.com/opendatateam/udata/pull/1104)
- Transmit link checker status to frontend
  [#1048](https://github.com/opendatateam/udata/issues/1048)
- Remove plus signs from search query
  [#1048](https://github.com/opendatateam/udata/issues/987)

## 1.1.2 (2017-09-04)

- Handle territory URLs generation without validity
  [#1068](https://github.com/opendatateam/udata/issues/1068)
- Added a contact button to trigger discussions
  [#1076](https://github.com/opendatateam/udata/pull/1076)
- Improve harvest error handling
  [#1078](https://github.com/opendatateam/udata/pull/1078)
- Improve elasticsearch configurability
  [#1096](https://github.com/opendatateam/udata/pull/1096)
- Lots of fixes admin files upload
  [1094](https://github.com/opendatateam/udata/pull/1094)
- Prevent the "Bad request error" happening on search but only on some servers
  [#1097](https://github.com/opendatateam/udata/pull/1097)
- Migrate spatial granularities to new identifiers
- Migrate remaining legacy spatial identifiers
  [#1080](https://github.com/opendatateam/udata/pull/1080)
- Fix the discussion API documention
  [#1093](https://github.com/opendatateam/udata/pull/1093)

## 1.1.1 (2017-07-31)

- Fix an issue preventing reuse edition:
  [#1027](https://github.com/opendatateam/udata/issues/1027)
- Fix an issue preventing user display and edit in admin:
  [#1030](https://github.com/opendatateam/udata/issues/1030)
- Fix an error when a membership request is accepted:
  [#1028](https://github.com/opendatateam/udata/issues/1028)
- Fix issue modal on a reuse:
  [#1026](https://github.com/opendatateam/udata/issues/1026)
- Fix sort by date on admin users list:
  [#1029](https://github.com/opendatateam/udata/issues/1029)
- Improve the `purge` command
  [#1039](https://github.com/opendatateam/udata/pull/1039)
- Ensure search does not fail when a deleted object has not been
  unindexed yet
  [#1063](https://github.com/opendatateam/udata/issues/1063)
- Start using Celery queues to handle task priorities
  [#1067](https://github.com/opendatateam/udata/pull/1067)
- Updated translations

## 1.1.0 (2017-07-05)

### New features and improvements

- Added a [DCAT](https://www.w3.org/TR/vocab-dcat/) harvester
  and expose metadata as RDF/DCAT.
  [#966](https://github.com/opendatateam/udata/pull/966)
  See the dedicated documentions:

  - [RDF](https://udata.readthedocs.io/en/stable/rdf/)
  - [Harvesting](https://udata.readthedocs.io/en/stable/harvesting/)

- Images are now optimized and you can force rerendering using the `udata images render` command.
- Allowed files extensions are now configurable via the `ALLOWED_RESOURCES_EXTENSIONS` setting
  and both admin and API will have the same behavior
  [#833](https://github.com/opendatateam/udata/pull/833).
- Improve and fix notifications:
  [#928](https://github.com/opendatateam/udata/issues/928)

  - Changed notification style to toast
  - Fix notifications that weren't displayed on form submission
- Add a toggle indicator on dataset quality blocks that are collapsible
  [#915](https://github.com/opendatateam/udata/issues/915)
- Integrating latest versions of GeoZones and GeoLogos for territories.
  Especially using history of towns, counties and regions from GeoHisto.
  [#499](https://github.com/opendatateam/udata/issues/499)

### Breaking Changes

- Themes are now entrypoint-based [#829](https://github.com/opendatateam/udata/pull/829).
  There is also a new [theming documention](https://udata.readthedocs.io/en/stable/creating-theme/).
- Images placeholders are now entirely provided by themes
  [#707](https://github.com/opendatateam/udata/issues/707)
  [#1006](https://github.com/opendatateam/udata/issues/1006)
- Harvester declaration is now entrypoint-based
  [#1004](https://github.com/opendatateam/udata/pull/1004)

### Fixes

- Ensure URLs are stripped [#823](https://github.com/opendatateam/udata/pull/823)
- Lot of fixes and improvements on Harvest admin UI
  [#817](https://github.com/opendatateam/udata/pull/817):

  - harvester edition fixed (and missing API added)
  - harvester deletion fixed
  - harvester listing is now paginated
  - more detailed harvesters widgets
  - ensure harvest source are owned by a user or an organization, not both [migration]

- Pure Vue.js search facets
  [#880](https://github.com/opendatateam/udata/pull/880).
  Improve and fix the datepicker:

  - Proper sizing and positionning in dropdowns
  - Fix initial value not being displayed
  - Make it usable on keyboard
  - Allows to define `min` and `max` values to disable some dates
  - Keyboard input is reflected into the calendar
    [#615](https://github.com/opendatateam/udata/issues/615)
- Disable `next` button when no file has been uploaded
  [#930](https://github.com/opendatateam/udata/issues/930)
- Fix badges notification mails
  [#894](https://github.com/opendatateam/udata/issues/894)
- Fix the `udata search reindex` command
  [#1009](https://github.com/opendatateam/udata/issues/1009)
- Reindex datasets when their parent organization is purged
  [#1008](https://github.com/opendatateam/udata/issues/1008)

### Miscellaneous / Internal

- Upgrade to Flask-Mongoengine 0.9.3, Flask-WTF 0.14.2, mongoengine 0.13.0.
  [#812](https://github.com/opendatateam/udata/pull/812)
  [#871](https://github.com/opendatateam/udata/pull/871)
  [#903](https://github.com/opendatateam/udata/pull/903)
- Upgrade to Flask-Login 0.4.0 and switch from Flask-Security to the latest
  [Flask-Security-Fork](https://pypi.org/project/Flask-Security-Fork)
  [#813](https://github.com/opendatateam/udata/pull/813)
- Migrated remaining widgets to Vue.js [#828](https://github.com/opendatateam/udata/pull/828):

  - bug fixes on migrated widgets (Issues button/modal, integrate popover, coverage map)
  - more coherent JS environment for developpers
  - lighter assets
  - drop Handlebars dependency

- bleach and html5lib have been updated leading to more secure html/markdown cleanup
  and [better performances](http://bluesock.org/~willkg/blog/dev/bleach_2_0.html)
  [#838](https://github.com/opendatateam/udata/pull/838)
- Drop `jquery-slimscroll` and fix admin menu scrolling
  [#851](https://github.com/opendatateam/udata/pull/851)
- drop jquery.dotdotdot for a lighter css-only solution (less memory consumption)
  [#853](https://github.com/opendatateam/udata/pull/853)
- Lighter style [#869](https://github.com/opendatateam/udata/pull/869):

  - Drop glyphicons and use only Font-Awesome (more coherence, less fonts)
  - lighter bootstrap style by importing only what's needed
  - make use of bootstrap and admin-lte variables (easier for theming)
  - proper separation between front and admin style
- Drop `ExtractTextPlugin` on Vue components style:

  - faster (re)compilation time
  - resolves most compilation and missing style issues
    [#555](https://github.com/opendatateam/udata/issues/555)
    [#710](https://github.com/opendatateam/udata/issues/710)
  - allows use of hot components reloading.
- Pure Vue.js modals. Fix the default membership role. Added contribute modal.
  [#873](https://github.com/opendatateam/udata/pull/873)
- Easier Vue.js development/debugging:

  - Drop `Vue.config.replace = false`: compatible with Vue.js 1/2 and no more style guessing
    [#760](https://github.com/opendatateam/udata/pull/760)
  - `name` on all components: no more `Anonymous Component` in Vue debugger
  - No more `Fragments`
  - More ES6 everywhere
- Make metrics deactivable for tests
  [#905](https://github.com/opendatateam/udata/pull/905)

## 1.0.11 (2017-05-25)

- Fix presubmit form errors handling
  [#909](https://github.com/opendatateam/udata/pull/909)
- Fix producer sidebar image sizing
  [#913](https://github.com/opendatateam/udata/issues/913)
- Fix js `Model.save()` not updating in some cases
  [#910](https://github.com/opendatateam/udata/pull/910)

## 1.0.10 (2017-05-11)

- Fix bad stored (community) resources URLs [migration]
  [#882](https://github.com/opendatateam/udata/issues/882)
- Proper producer logo display on dataset pages
- Fix CKAN harvester empty notes and `metadata` file type handling
- Remove (temporary) badges metrics
  [#885](https://github.com/opendatateam/udata/issues/885)
- Test and fix topic search
  [#892](https://github.com/opendatateam/udata/pull/892)

## 1.0.9 (2017-04-23)

- Fix broken post view
  [#877](https://github.com/opendatateam/udata/pull/877)
- Fix new issue submission
  [#874](https://github.com/opendatateam/udata/issues/874)
- Display full images/logo/avatars URL in references too
  [#824](https://github.com/opendatateam/udata/issues/824)

## 1.0.8 (2017-04-14)

- Allow more headers in cors preflight headers
  [#857](https://github.com/opendatateam/udata/pull/857)
  [#860](https://github.com/opendatateam/udata/pull/860)
- Fix editorialization admin
  [#863](https://github.com/opendatateam/udata/pull/863)
- Fix missing completer images and ensure completion API is usable on a different domain
  [#864](https://github.com/opendatateam/udata/pull/864)

## 1.0.7 (2017-04-07)

- Fix display for zone completer existing values
  [#845](https://github.com/opendatateam/udata/issues/845)
- Proper badge display on dataset and organization page
  [#849](https://github.com/opendatateam/udata/issues/849)
- Remove useless `discussions` from views contexts.
  [#850](https://github.com/opendatateam/udata/pull/850)
- Fix the inline resource edit button not redirecting to admin
  [#852](https://github.com/opendatateam/udata/pull/852)
- Fix broken checksum component
  [#846](https://github.com/opendatateam/udata/issues/846)

## 1.0.6 (2017-04-01)

- Default values are properly displayed on dataset form
  [#745](https://github.com/opendatateam/udata/issues/745)
- Prevent a redirect on discussion fetch
  [#795](https://github.com/opendatateam/udata/issues/795)
- API exposes both original and biggest thumbnail for organization logo, reuse image and user avatar
  [#824](https://github.com/opendatateam/udata/issues/824)
- Restore the broken URL check feature
  [#840](https://github.com/opendatateam/udata/issues/840)
- Temporarily ignore INSPIRE in ODS harvester
  [#837](https://github.com/opendatateam/udata/pull/837)
- Allow `X-API-KEY` and `X-Fields` in cors preflight headers
  [#841](https://github.com/opendatateam/udata/pull/841)

## 1.0.5 (2017-03-27)

- Fixes error display in forms [#830](https://github.com/opendatateam/udata/pull/830)
- Fixes date range picker dates validation [#830](https://github.com/opendatateam/udata/pull/830)
- Fix badges entries not showing in admin [#825](https://github.com/opendatateam/udata/pull/825)

## 1.0.4 (2017-03-01)

- Fix badges trying to use API too early
  [#799](https://github.com/opendatateam/udata/pull/799)
- Some minor tuning on generic references
  [#801](https://github.com/opendatateam/udata/pull/801)
- Cleanup factories
  [#808](https://github.com/opendatateam/udata/pull/808)
- Fix user default metrics not being set [migration]
  [#809](https://github.com/opendatateam/udata/pull/809)
- Fix metric update after transfer
  [#810](https://github.com/opendatateam/udata/pull/810)
- Improve spatial completion ponderation (spatial zones reindexation required)
  [#811](https://github.com/opendatateam/udata/pull/811)

## 1.0.3 (2017-02-21)

- Fix JavaScript locales handling [#786](https://github.com/opendatateam/udata/pull/786)
- Optimize images sizes for territory placeholders [#788](https://github.com/opendatateam/udata/issues/788)
- Restore placeholders in search suggestions, fix [#790](https://github.com/opendatateam/udata/issues/790)
- Fix share popover in production build [#793](https://github.com/opendatateam/udata/pull/793)

## 1.0.2 (2017-02-20)

- Fix assets packaging for production [#763](https://github.com/opendatateam/udata/pull/763) [#765](https://github.com/opendatateam/udata/pull/765)
- Transform `udata_version` jinja global into a reusable (by themes) `package_version` [#768](https://github.com/opendatateam/udata/pull/768)
- Ensure topics datasets and reuses can display event with a topic parameter [#769](https://github.com/opendatateam/udata/pull/769)
- Raise a `400 Bad Request` when a bad `class` attribute is provided to the API
  (for entry point not using forms). [#772](https://github.com/opendatateam/udata/issues/772)
- Fix datasets with spatial coverage not being indexed [#778](https://github.com/opendatateam/udata/issues/778)
- Ensure theme assets cache is versioned (and flushed when necessary)
  [#781](https://github.com/opendatateam/udata/pull/781)
- Raise maximum tag length to 96 in order to at least support
  [official INSPIRE tags](http://inspire.ec.europa.eu/theme)
  [#782](https://github.com/opendatateam/udata/pull/782)
- Properly raise 400 error on transfer API in case of bad subject or recipient
  [#784](https://github.com/opendatateam/udata/pull/784)
- Fix broken OEmbed rendering [#783](https://github.com/opendatateam/udata/issues/783)
- Improve crawlers behavior by adding some `meta[name=robots]` on pages requiring it
  [#777](https://github.com/opendatateam/udata/pull/777)

## 1.0.1 (2017-02-16)

- Pin PyMongo version (only compatible with PyMongo 3+)

## 1.0.0 (2017-02-16)

### Breaking Changes

* 2016-05-11: Upgrade of ElasticSearch from 1.7 to 2.3 [#449](https://github.com/opendatateam/udata/pull/449)

You have to re-initialize the index from scratch, not just use the `reindex` command given that ElasticSearch 2+ doesn't provide a way to [delete mappings](https://www.elastic.co/guide/en/elasticsearch/reference/current/indices-delete-mapping.html) anymore. The command is `udata search init` and may take some time given the amount of data you are dealing with.

* 2017-01-18: User search and listing has been removed (privacy concern)

### New & Improved

* 2017-01-06: Add some dataset ponderation factor: temporal coverage, spatial coverage,
  certified provenance and more weight for featured ones. Need reindexation to be taken into account.

* 2016-12-20: Use all the [Dublin Core Frequencies](http://dublincore.org/groups/collections/frequency/)
  plus some extra frequencies.

* 2016-12-01: Add the possibility for a user to delete its account in the admin interface

In some configurations, this feature should be deactivated, typically when
there is an SSO in front of udata which may cause some inconsistencies. In
that case, the configuration parameter DELETE_ME should be set to False (True
by default).

* 2016-05-12: Add fields masks to reduce API payloads [#451](https://github.com/opendatateam/udata/pull/451)

The addition of [fields masks](http://flask-restplus.readthedocs.io/en/stable/mask.html) in Flask-RESTPlus allows us to reduce the retrieved payload within the admin — especially for datasets — and results in a performances boost.

### Fixes

* 2016-11-29: Mark active users as confirmed [#619](https://github.com/opendatateam/udata/pull/618)
* 2016-11-28: Merge duplicate users [#617](https://github.com/opendatateam/udata/pull/617)
  (A reindexation is necessary after this migration)

### Deprecation

Theses are deprecated and support will be removed in some feature release.
See [Deprecation Policy](https://udata.readthedocs.io/en/stable/versioning/#deprecation-policy).

* Theses frequencies are deprecated for their Dublin Core counter part:
    * `fortnighly` ⇨ `biweekly`
    * `biannual` ⇨ `semiannual`
    * `realtime` ⇨ `continuous`


## 0.9.0 (2017-01-10)

- First published version<|MERGE_RESOLUTION|>--- conflicted
+++ resolved
@@ -1,10 +1,5 @@
 # Changelog
 
-<<<<<<< HEAD
-## Current (in progress)
-
-- Add snapshot tests for harvesting [#3394](https://github.com/opendatateam/udata/pull/3394)
-=======
 ## 14.1.0 (2025-11-25)
 
 - feat(harvest): report duplicate remote ids as an harvesting error ([#3499](https://github.com/opendatateam/udata/pull/3499))
@@ -210,7 +205,6 @@
 ## 11.0.1 (2025-09-15)
 
 - fix: PUT topic without elements [#3424](https://github.com/opendatateam/udata/pull/3424)
->>>>>>> 8363ac67
 
 ## 11.0.0 (2025-09-12)
 
