# Changelog

## Current (in progress)

<<<<<<< HEAD
- Organization url is now a URLField and should be a valid URL [#3227](https://github.com/opendatateam/udata/pull/3227)
=======
- Fix the `parse-url` command [#3225](https://github.com/opendatateam/udata/pull/3225)
>>>>>>> fac2e89d

## 10.0.5 (2024-12-09)

- Add list transfers endpoint / Save user requesting the transfer [#3211](https://github.com/opendatateam/udata/pull/3211)
- Add dataservice csv adapter [#3208](https://github.com/opendatateam/udata/pull/3208)
- Add url_for for dataservices and mail notifications [#3213](https://github.com/opendatateam/udata/pull/3213)
- Compute dataservices metrics on org, user and site [#3209](https://github.com/opendatateam/udata/pull/3209)
- Update default method blocklist for READ ONLY mode [#3212](https://github.com/opendatateam/udata/pull/3212)
- The API will now return all the datasets a user has access to, including deleted of private ones that they're the owners of [#3214](https://github.com/opendatateam/udata/pull/3214)
- Rename administration labels from "Private" to "Draft" [#3217](https://github.com/opendatateam/udata/pull/3217)
- Add partial obfuscation of email for members [#3220](https://github.com/opendatateam/udata/pull/3220)
- Reuse url is now a URLField and should be a valid URL [#3222](https://github.com/opendatateam/udata/pull/3222)

## 10.0.4 (2024-11-29)

- Add created and last_modified sorts on dataservice list [#3206](https://github.com/opendatateam/udata/pull/3206)
- Fix dataservice metadata_modified_at update in API [#3207](https://github.com/opendatateam/udata/pull/3207)
- Escape modal title in admin [#3210](https://github.com/opendatateam/udata/pull/3210)
- feat: handle multiple tags on datasets and topics apis [#3204](https://github.com/opendatateam/udata/pull/3204)

## 10.0.3 (2024-11-27)

- Expose OGC services distributions as dataservice [#3203](https://github.com/opendatateam/udata/pull/3203)
- Add a matomo "campaign" parameter on links in emails if `MAIL_CAMPAIGN` is configured [#3190](https://github.com/opendatateam/udata/pull/3190)
- Use a safe XML parser that doesn't resolve entities, update lxml to 5.3.0 [#3205](https://github.com/opendatateam/udata/pull/3205)
- Add DCAT-AP HVD properties in RDF output if the dataservice or its datasets are tagged hvd [#3187](https://github.com/opendatateam/udata/pull/3187)
- Only keep the "local authority" org badge if it's also a "public service" [#3200](https://github.com/opendatateam/udata/pull/3200)

## 10.0.2 (2024-11-19)

- Use correct DCAT.service predicate in RDF output [#3199](https://github.com/opendatateam/udata/pull/3199)
- Fix the Badge.badge_label method [#3198](https://github.com/opendatateam/udata/pull/3198)
- Skip servesDataset for tabular API dataservice (temporary fix) [#3196](https://github.com/opendatateam/udata/pull/3196)

## 10.0.1 (2024-11-15)

- Add more comments and types in the `api_field.py` "lib" [#3174](https://github.com/opendatateam/udata/pull/3174)
- Allow overriding of badges (for example in plugins like udata-front) [#3191](https://github.com/opendatateam/udata/pull/3191)
- Add link to new admin in existing udata admin based on `NEW_ADMIN_URL` setting [#3194](https://github.com/opendatateam/udata/pull/3194)
- Add business documentation url property on dataservice [#3193](https://github.com/opendatateam/udata/pull/3193)
- Expose the dataset's alternate identifier in RDF [#3186](https://github.com/opendatateam/udata/pull/3186)

## 10.0.0 (2024-11-07)

- **breaking change** Migrate organization badges label to lowercase [#3182](https://github.com/opendatateam/udata/pull/3182)
- Add contact_form in ContactPoint api fields [#3175](https://github.com/opendatateam/udata/pull/3175)
- Expose contact point in DCAT RDF [#3179](https://github.com/opendatateam/udata/pull/3179)
- Use trailing slashes for the upload files URLs [#3177](https://github.com/opendatateam/udata/pull/3177)
- Use hydra's RESTful endpoint URLs [#3146](https://github.com/opendatateam/udata/pull/3146)
- Return dataservices visible to the user [#3180](https://github.com/opendatateam/udata/pull/3180)
- Fix flaky "duplicated email" importing fixtures tests [#3176](https://github.com/opendatateam/udata/pull/3176)
- Fix deprecated CircleCI config [#3181](https://github.com/opendatateam/udata/pull/3181)
- Use proper RESTful Hydra API endpoints [#3178](https://github.com/opendatateam/udata/pull/3178)
- Add a "filter by organization badge" for datasets, dataservices, reuses and organizations [#3155](https://github.com/opendatateam/udata/pull/3155)
    * you will need https://github.com/opendatateam/udata-search-service/pull/49 for the search service
- Add dataservices search with search-service [#3171](https://github.com/opendatateam/udata/pull/3171)
    * you will need https://github.com/opendatateam/udata-search-service/pull/48
- Expose the "landingPage" in DCAT RDF [#3183](https://github.com/opendatateam/udata/pull/3183)
- Licence.guess: extract first URL for better matching [#3185](https://github.com/opendatateam/udata/pull/3185)

## 9.2.4 (2024-10-22)

- Add a job to bind Tabular API to its datasets [#3162](https://github.com/opendatateam/udata/pull/3162)
- Expose dataservices' datasets by link instead of list [#3156](https://github.com/opendatateam/udata/pull/3156)
- CSW ISO Harvest: add extra_configs.remote_url_prefix [#3157](https://github.com/opendatateam/udata/pull/3157)
- DCAT harvest : Refactor DCAT extras handling in rdf parsing [#3054](https://github.com/opendatateam/udata/pull/3054). `accesRights`, `rights` and `license` are now in `extras["dcat"]` for both datasets and resources. `accessRights` can be infered for a dataset from its resources.

## 9.2.3 (2024-10-14)

- Add migration to delete duplicate resources due to ODS harvesting [#3158](https://github.com/opendatateam/udata/pull/3158)
- Add discussion.posted_on in discussion sort choices [3168](https://github.com/opendatateam/udata/pull/3168)

## 9.2.2 (2024-10-08)

- Add a filter on organization and document sort parameters in the `/discussions` endpoint [#3147](https://github.com/opendatateam/udata/pull/3147)
- Move discussion catalog creation and add fields [#3152](https://github.com/opendatateam/udata/pull/3152) and [#3154](https://github.com/opendatateam/udata/pull/3154)
- Add resources formats and harvest remote_url on dataset catalog [#3159](https://github.com/opendatateam/udata/pull/3159)
- Add contact form in contact point model [#3164](https://github.com/opendatateam/udata/pull/3164)
- Make base_api_url optional in dataservice [https://github.com/opendatateam/udata/pull/3163](#3163)

## 9.2.1 (2024-09-23)

- Enable basic search on dataservices [#3148](https://github.com/opendatateam/udata/pull/3148)

## 9.2.0 (2024-09-13)

- Allow OAuth clients without secrets [#3138](https://github.com/opendatateam/udata/pull/3138)
- Add a `archived` button for datasets and reuses on frontend admin [#3104](https://github.com/opendatateam/udata/pull/3104)
- **breaking change** Return all the reuses available to a user on the /reuses endpoint, including the private and deleted ones they own [#3140](https://github.com/opendatateam/udata/pull/3140).
- Fix undelete reuse and dataservices [#3141](https://github.com/opendatateam/udata/pull/3141)
- Add a minimal publiccode.yml [#3144](https://github.com/opendatateam/udata/pull/3144)
- Fix the boolean filters in the API for the "new system" endpoints [#3139](https://github.com/opendatateam/udata/pull/3139)
- Update authlib dependency from 0.14.3 to 1.3.1 [#3135](https://github.com/opendatateam/udata/pull/3135)
- Add CORS on resource redirect [#3145](https://github.com/opendatateam/udata/pull/3145)

## 9.1.4 (2024-08-26)

- Fix many linting issues reported by ruff [#3118](https://github.com/opendatateam/udata/pull/3118)
- Import the dataservice's organization from the fixtures [#3121](https://github.com/opendatateam/udata/pull/3121)
- Convert reuse to new API system [#3066](https://github.com/opendatateam/udata/pull/3066)
- Fix circular import error [#3128](https://github.com/opendatateam/udata/pull/3128)
- Add an option to specify the port when using `inv serve` [#3123](https://github.com/opendatateam/udata/pull/3123)
- Add a new `related_to` filter parameter to the activities API endpoint [#3127](https://github.com/opendatateam/udata/pull/3127)
- Properly import the `Discussion.closed_by` from the fixtures [#3125](https://github.com/opendatateam/udata/pull/3125)
- Send an API token to Hydra when publishing resource events [#3130](https://github.com/opendatateam/udata/pull/3130)
- Add `last_login_at` to org members API [#3133](https://github.com/opendatateam/udata/pull/3133)
- Always add Vary even for non CORS requests [#3132](https://github.com/opendatateam/udata/pull/3132)
- Add acronym in organization csv catalog [#3134](https://github.com/opendatateam/udata/pull/3134)
- Limit the number of user suggestions [#3131](https://github.com/opendatateam/udata/pull/3131)

## 9.1.3 (2024-08-01)

- Adds latest `sentry-sdk[flask]` as an install dependency, and update Sentry logic to be able to send environment, app version and profiling/performance info [#3086](https://github.com/opendatateam/udata/pull/3086)
- Add report get endpoint and make report get and list admin only [#3115](https://github.com/opendatateam/udata/pull/3115)
- Fix the version of udata-fixtures used by `udata import-fixtures` [#3114](https://github.com/opendatateam/udata/pull/3114)
- Update to the version v2.0.0 of udata-fixtures (with the dataservices)
- Add type hints [#3111](https://github.com/opendatateam/udata/pull/3111)
- Make sure requests v2.32.3 is used everywhere consistently [#3116](https://github.com/opendatateam/udata/pull/3116)
- Expose a dataservice in its organization's catalog, and expose a dataservice's catalog [#3122](https://github.com/opendatateam/udata/pull/3122)

## 9.1.2 (2024-07-29)

- Add a `archived` field for reuses [#3088](https://github.com/opendatateam/udata/pull/3088)
- Add linter and formatter with `pyproject.toml` config, add lint and formatting step in CI, add pre-commit hook to lint and format, update docs and lint and format the code [#3085](https://github.com/opendatateam/udata/pull/3085)
- Revamp CORS: remove flask-cors to always returns 204 on OPTIONS request [#3074](https://github.com/opendatateam/udata/pull/3074)
- Update pinned dependencies according to project dependencies, without updating any project dependencies [#3089](https://github.com/opendatateam/udata/pull/3089)
- Add "run" button to harvesters (configurable with `HARVEST_ENABLE_MANUAL_RUN`) [#3092](https://github.com/opendatateam/udata/pull/3092)
- Move from `object_type` / `object_id` to `subject_type` / `subject_id` in reports API [#3094](https://github.com/opendatateam/udata/pull/3094)
- Allow to report without being authenticated [#3096](https://github.com/opendatateam/udata/pull/3096)
- Add a warning on harvest source deletion [#3098](https://github.com/opendatateam/udata/pull/3098)
- Fix license in dataservices API (now returns ID instead of title) [#3097](https://github.com/opendatateam/udata/pull/3097)
- Fix missing title on new dataset preview [#3100](https://github.com/opendatateam/udata/pull/3100)
- Fix the fixtures tests which was not running, and then was failing [#3105](https://github.com/opendatateam/udata/pull/3105)
- Refactoring of the fixtures, the `generate-fixtures` command has been renamed to `import-fixtures` [#3106](https://github.com/opendatateam/udata/pull/3106)

## 9.1.1 (2024-07-16)

- Add correct owner permissions on harvest sources [#3091](https://github.com/opendatateam/udata/pull/3091)

## 9.1.0 (2024-07-11)

- Add reports backend [#3069](https://github.com/opendatateam/udata/pull/3069) and [#3078](https://github.com/opendatateam/udata/pull/3078)
- Improve `udata db check-integrity` (perfs, Sentry notifications…) [#3026](https://github.com/opendatateam/udata/pull/3026)
- Harvest dataservices [#3029](https://github.com/opendatateam/udata/pull/3029)
- Refactor catalog exports [#3052](https://github.com/opendatateam/udata/pull/3052)
- Add a filter to filter dataservices by dataset [#3056](https://github.com/opendatateam/udata/pull/3056)
- Fix reuses' datasets references [#3057](https://github.com/opendatateam/udata/pull/3057)
- Save and show harvest logs [#3053](https://github.com/opendatateam/udata/pull/3053)
- Fix missing `ObjectId` validation on `/sources` endpoint [#3060](https://github.com/opendatateam/udata/pull/3060)
- Improve URL validation errors [#3063](https://github.com/opendatateam/udata/pull/3063) [#2768](https://github.com/opendatateam/udata/pull/2768)
- Do not return full dataset objects on dataservices endpoints [#3068](https://github.com/opendatateam/udata/pull/3068)
- Update markdown base settings [#3067](https://github.com/opendatateam/udata/pull/3067)
- Prevent tagging as spam owners' messages [#3071](https://github.com/opendatateam/udata/pull/3071)[#3076](https://github.com/opendatateam/udata/pull/3076)
- Add api endpoint /me/org_topics/ [#3070](https://github.com/opendatateam/udata/pull/3070)
- Expose dataservices in RDF catalog [#3058](https://github.com/opendatateam/udata/pull/3058) [#3075](https://github.com/opendatateam/udata/pull/3075)
- CORS: always returns 204 on OPTIONS request [#3046](https://github.com/opendatateam/udata/pull/3046)

## 9.0.0 (2024-06-07)

- **breaking change** Harvest backend is now sync [#3030](https://github.com/opendatateam/udata/pull/3030)
- Add DCAT-AP HVD properties in RDF output if the dataset is tagged hvd [#3050](https://github.com/opendatateam/udata/pull/3050)
- Allow dataservices to be discussed and followed [#3049](https://github.com/opendatateam/udata/pull/3049)
- Add purge-dataservices job [#3049](https://github.com/opendatateam/udata/pull/3049)
- Harvest all the available polygons from a spatial coverage [#3039](https://github.com/opendatateam/udata/pull/3039)

## 8.0.1 (2024-05-28)

- Add dataservices in beta [#2986](https://github.com/opendatateam/udata/pull/2986)
- Remove deprecated `metrics_for` route [#3022](https://github.com/opendatateam/udata/pull/3022)
- Fix spatial coverage fetching perfs. Need to schedule `compute-geozones-metrics` [#3018](https://github.com/opendatateam/udata/pull/3018)
- Delete a user without sending mail [#3031](https://github.com/opendatateam/udata/pull/3031)
- Convert known HVD categories used as theme to keywords [#3014](https://github.com/opendatateam/udata/pull/3014)
- Allow for series in CSW ISO 19139 DCAT backend [#3028](https://github.com/opendatateam/udata/pull/3028)
- Add `email` to membership request list API response, add `since` to org members API responses, add `email` to members of org on show org endpoint for org's admins and editors [#3038](https://github.com/opendatateam/udata/pull/3038)
- Add `resources_downloads` to datasets metrics [#3042](https://github.com/opendatateam/udata/pull/3042)
- Fix do not override resources extras on admin during update [#3043](https://github.com/opendatateam/udata/pull/3043)
- Endpoint /users is now protected by admin permissions [#3047](https://github.com/opendatateam/udata/pull/3047)
- Fix trailing `/` inside `GeoZone` routes not redirecting. Disallow `/` inside `GeoZone` ids [#3045](https://github.com/opendatateam/udata/pull/3045)

## 8.0.0 (2024-04-23)

- **breaking change** Migrate to Python 3.11 [#2992](https://github.com/opendatateam/udata/pull/2992) [#3021](https://github.com/opendatateam/udata/pull/3021)
- **breaking change** Fix datetime serialization in extras (return ISO string in JSON). Warning, `ujson` shouldn't be installed anymore on the project to allow `cls` parameter to override the JSONEncoder [#3019](https://github.com/opendatateam/udata/pull/3019)
- Fix missing `bcrypt` dependency [#3019](https://github.com/opendatateam/udata/pull/3019)

## 7.0.7 (2024-04-16)

- :warning: **breaking change** `DATASET_MAX_RESOURCES_UNCOLLAPSED` config is removed.
- Replace schemas API with a simple proxy to the `schemas.json` file [#2989](https://github.com/opendatateam/udata/pull/2989)
- Topic: add filters in API [#3007](https://github.com/opendatateam/udata/pull/3007)
- Move constants outside `models.py` files to `constants.py` [#3001](https://github.com/opendatateam/udata/pull/3001)
- Move `db` and Mongo fields classes outside `udata.models` [#3005](https://github.com/opendatateam/udata/pull/3005)
- :warning: Update LICENSE_GROUPS config layout [#3010](https://github.com/opendatateam/udata/pull/3010)
- Remove unused dependencies [#3006](https://github.com/opendatateam/udata/pull/3006)
- Move `FieldValidationError` into its own module and add an error handler [#3012](https://github.com/opendatateam/udata/pull/3012)
- Move some `import User` to runtime imports [#3013](https://github.com/opendatateam/udata/pull/3013)
- Move `Owned` mixin to its own module [#3008](https://github.com/opendatateam/udata/pull/3008)
- Move `badge_fields` to separate module than `models.py` [#3011](https://github.com/opendatateam/udata/pull/3011)

## 7.0.6 (2024-03-29)

- Add new harvester for ISO DCAT with XSLT transform [#2982](https://github.com/opendatateam/udata/pull/2982)
- Fix, do not fail on spatial coverage harvesting exception and allow literal spatial BBOX from Arcgis [2998](https://github.com/opendatateam/udata/pull/2998)
- Mock calls to example.com [#3000](https://github.com/opendatateam/udata/pull/3000)
- Fix duplicate logs in console commands [#2996](https://github.com/opendatateam/udata/pull/2996)
- Refactor `Activity.kwargs` into `Activity.extras` to facilitate its usage [#2999](https://github.com/opendatateam/udata/pull/2999)
- :warning: Datasets without resources are now visible and indexable [#2997](https://github.com/opendatateam/udata/pull/2997)

## 7.0.5 (2024-03-20)

- Add spatial coverage harvesting [#2959](https://github.com/opendatateam/udata/pull/2959) [#2991](https://github.com/opendatateam/udata/pull/2991)
- Fix: updating a dataset without `private` do not reset `private` to `False`, the previous saved value is kept [#2955](https://github.com/opendatateam/udata/pull/2955)
- Fix: return the correct error when no `Content-Type` is sent instead of 500 [#2967](https://github.com/opendatateam/udata/pull/2967)
- Improve documentation for API errors [#2952](https://github.com/opendatateam/udata/pull/2965)
- Allow harvesting of big catalog (bigger than 16MB) [#2980](https://github.com/opendatateam/udata/pull/2980) [2985](https://github.com/opendatateam/udata/pull/2985)
- Add downloads' count to organizations CSV [#2973](https://github.com/opendatateam/udata/pull/2973)
- Add 3 new badges to the organization model : `company`, `association` and `local authority` [#2984](https://github.com/opendatateam/udata/pull/2984)
- Prevent geozones listed ad `deleted` to be loaded [#2983](https://github.com/opendatateam/udata/pull/2983) [#2993](https://github.com/opendatateam/udata/pull/2993)
- Topic: add spatial field [#2988](https://github.com/opendatateam/udata/pull/2988)
- Topic: add last_modified field [#2987](https://github.com/opendatateam/udata/pull/2987)
- Add stacktraces to CSV errors [#2990](https://github.com/opendatateam/udata/pull/2990)
- Fix harvesting of DCT.conformsTo for complex inner information [#2994](https://github.com/opendatateam/udata/pull/2994)

## 7.0.4 (2024-02-27)

- Add rotate password command [#2966](https://github.com/opendatateam/udata/pull/2966)
- Custom extras metadata [#2921](https://github.com/opendatateam/udata/pull/2921):
  - Organization can nom define a custom metadata of a choosen type
  - Dataset belonging to the organization can assign a value to the defined metadata
  - Metadata value must match the choosen type by the organization
- Harvest DCAT conformsTo into schemas for resources and datasets [#2949](https://github.com/opendatateam/udata/pull/2949) [#2970](https://github.com/opendatateam/udata/pull/2970) [#2972](https://github.com/opendatateam/udata/pull/2972) [#2976](https://github.com/opendatateam/udata/pull/2976)
- Better reporting in spam detection (show the writer of the discussion/message) [#2965](https://github.com/opendatateam/udata/pull/2965)
- Fix: spam lang detection not lowering input resulting in false positives [#2965](https://github.com/opendatateam/udata/pull/2965)
- Fix: do not send mail about discussions when there is no owner / no organisation members [#2962](https://github.com/opendatateam/udata/pull/2962)
- Fix: 'backend' is now required in `HarvestSource` [#2962](https://github.com/opendatateam/udata/pull/2962)
- Fix: URL to organizations in mails are now independent from `udata-front` (show the URL of the API if no `udata-front`) [#2962](https://github.com/opendatateam/udata/pull/2962)
- Add harvested dcat properties as extras [#2968](https://github.com/opendatateam/udata/pull/2968):
  - DCT.provenance [0..n]
  - DCT.accessRights [0..1]
- Generate translations file [#2974](https://github.com/opendatateam/udata/pull/2974)
- Fix contact point test with missing translation [#2977](https://github.com/opendatateam/udata/pull/2977)
- Remove documentation about maintenance branches [#2979](https://github.com/opendatateam/udata/pull/2979)

## 7.0.3 (2024-02-15)

- Add spam detection and prevention logic on discussion model [#2954](https://github.com/opendatateam/udata/pull/2954) [#2963](https://github.com/opendatateam/udata/pull/2963)
- Fix reuses inside database without private information (default to public) [#2951](https://github.com/opendatateam/udata/pull/2951)
- Fix: you can now remove schema from a resource in the admin [#2950](https://github.com/opendatateam/udata/pull/2950)
- Fix: refuse an organisation access request when multiple access requests are pending [#2960](https://github.com/opendatateam/udata/pull/2960)
- Add downloads count in datasets' CSV [#2953](https://github.com/opendatateam/udata/pull/2953)
- Allow dicts in datasets' extras [#2958](https://github.com/opendatateam/udata/pull/2958)


## 7.0.2 (2024-01-23)

- Improve search serialization perfs for datasets in big topics [#2937](https://github.com/opendatateam/udata/pull/2937)
- Migrate to Flask-Babel because of Flask-BabelEx deprecation [#2897](https://github.com/opendatateam/udata/pull/2897)
- Contact points feature [#2914](https://github.com/opendatateam/udata/pull/2914) [#2943](https://github.com/opendatateam/udata/pull/2943):
  - Users and Organizations can now define a list of contact points
  - Api endpoint for creating, updating and deleting contact points
  - Datasets can define one contact point, among the list of the organization or the user owning the dataset.
  - Defining a contact point for a dataset is done throught a form field
- Allow wildcards in redirect_uris for Oauth2Client [#2935](https://github.com/opendatateam/udata/pull/2935)
- Allow for being one day late on update fulfilled in time [#2941](https://github.com/opendatateam/udata/pull/2941)
- When a topic is deleted, corresponding discussions are purged [#2944](https://github.com/opendatateam/udata/pull/2944)

## 7.0.1 (2023-12-06)

- Add sorting in geozone suggest API endpoint to return zones based on their admin level [#2936](https://github.com/opendatateam/udata/pull/2936)

## 7.0.0 (2023-12-04)

- Prevent sending post_save signals on extras update [#2919](https://github.com/opendatateam/udata/pull/2919)
- Add topic filter on datasets list [#2915](https://github.com/opendatateam/udata/pull/2915)
- Topics: API v2 endpoints [#2913](https://github.com/opendatateam/udata/pull/2913)
- Allow for discussions on Topics [#2922](https://github.com/opendatateam/udata/pull/2922)
- Raise for status on DCAT harvester calls [#2927](https://github.com/opendatateam/udata/pull/2927)
- Harvest dcterms:hasPart as 'other' resource in DCAT [#2928](https://github.com/opendatateam/udata/pull/2928)
- Make sure harvested resources are marked as remote [#2931](https://github.com/opendatateam/udata/pull/2931)
- Use GET and POST harvest BaseBackend utility to have user-agent [#2930](https://github.com/opendatateam/udata/pull/2930)
- Use LazyReferenceField on Topic datasets and reuses [#2924](https://github.com/opendatateam/udata/pull/2924)
- Use harvested dates and not max with internal [#2932](https://github.com/opendatateam/udata/pull/2932)
- Better rdf frequency resilience [#2933](https://github.com/opendatateam/udata/pull/2933)
- :warning: **breaking change** Geozone refactor [#2878](https://github.com/opendatateam/udata/pull/2878):
  - Complete Geozone model refactor, keeping only fields `slug`, `name`, `code`, `level` and adding `uri`
  - Removed parent and validity concept
  - To deploy:
    - Datasets with geozone will return a 500 due to `mongoengine.errors.FieldDoesNotExist: The fields "{'flag', 'dbpedia', ...}" do not exist on the document "GeoZone"`
    - `udata spatial load -d` to load new geozones into the database
    - `udata spatial migrate` to migrate datasets geozones to new ones
    - Reindex datasets (`udata search index dataset`) if using [udata-search-service](https://github.com/opendatateam/udata-search-service)
  - Removed forgotten fields in search [#2934](https://github.com/opendatateam/udata/pull/2934)

## 6.2.0 (2023-10-26)

### New & Improved

- Topics have been refactored and are no more deprecated:
  - Topics creation, update and deletion are now opened to all users [#2898](https://github.com/opendatateam/udata/pull/2898)
  - Topics are now `db.Owned` and searchable by `id` in dataset search [#2901](https://github.com/opendatateam/udata/pull/2901) [#2917](https://github.com/opendatateam/udata/pull/2917)
  - Remove `deleted` api field that does not exist [#2903](https://github.com/opendatateam/udata/pull/2903)
  - Add `created_at`field to topic's model [#2904](https://github.com/opendatateam/udata/pull/2904)
  - Topics can now be filtered by `tag` field [#2904](https://github.com/opendatateam/udata/pull/2904)
  - Topics can now be queried by test search in `name` field with `q` argument [#2904](https://github.com/opendatateam/udata/pull/2904)
- Add support for a CSW harvester using DCAT format [#2800](https://github.com/opendatateam/udata/pull/2800)
- Add German to udata translations [2899](https://github.com/opendatateam/udata/pull/2899)[2909](https://github.com/opendatateam/udata/pull/2909)
- Add harvesters count to site metrics [#2890](https://github.com/opendatateam/udata/pull/2890)
- Use a single session for reindex [#2891](https://github.com/opendatateam/udata/pull/2891)

- Fix site title and keywords never get updated [#2900](https://github.com/opendatateam/udata/pull/2900)
- Reuse's extras are now exposed by API [#2905](https://github.com/opendatateam/udata/pull/2905)
- Add configuration settings to enhance cookies security [#2910](https://github.com/opendatateam/udata/pull/2910)
- Add items.dataset to HarvestJob indexes [#2907](https://github.com/opendatateam/udata/pull/2907)
- Consider acronym when suggesting organization [#2918](https://github.com/opendatateam/udata/pull/2918)

### Fixes

- Return 400 instead of 500 in case of not ObjectID arg in API [#2889](https://github.com/opendatateam/udata/pull/2889)
- Fix default community resource sort parser [#2908](https://github.com/opendatateam/udata/pull/2908)

### Deprecation

- Python 3.7 is now deprecated and will be removed in upcoming release [#2859](https://github.com/opendatateam/udata/pull/2859)
- GeoZone model will be heavily refactored for a simplified version [#2878](https://github.com/opendatateam/udata/pull/2878)

## 6.1.7 (2023-09-01)

- Fix slug overflow with index suffix when reaching max_length [#2874](https://github.com/opendatateam/udata/pull/2874)
- Add extra field to topic model and add it to the dataset search adapter [#2876](https://github.com/opendatateam/udata/pull/2876)
- Upgrade pyyaml in develop and doc deps [#2880](https://github.com/opendatateam/udata/pull/2880)
- Expose dataset's `*_internal` dates in a nested `internal` nested field in api marshalling [#2862](https://github.com/opendatateam/udata/pull/2862)
- Add `business_number_id` metadata for organizations [#2871](https://github.com/opendatateam/udata/pull/2871) [#2887](https://github.com/opendatateam/udata/pull/2887)
- Return 403 when posting comment on discussion closed [#2881](https://github.com/opendatateam/udata/pull/2881)
- Ensure rdf parsed frequency is lowercase [#2883](https://github.com/opendatateam/udata/pull/2883)
- Add a dict of URIs to replace in a RDF graph at harvest time [#2884](https://github.com/opendatateam/udata/pull/2884)
- Fix duplicate recipients in new comments mail [#2886](https://github.com/opendatateam/udata/pull/2886)
- Add type to resource csv adapter [#2888](https://github.com/opendatateam/udata/pull/2888)

## 6.1.6 (2023-07-19)

- Improve DCAT harvest of mime type [#2857](https://github.com/opendatateam/udata/pull/2857)
- Don't crash on files not found when purging resources [2858](https://github.com/opendatateam/udata/pull/2858)
- Improve DCAT catalog exposed [#2860](https://github.com/opendatateam/udata/pull/2860)
- Use the resource's extra `analysis:last-modified-at` in the `last_modified` property [#2863](https://github.com/opendatateam/udata/pull/2863)
- Add optionnal harvest validation form [#2864](https://github.com/opendatateam/udata/pull/2864)
- Fix dataset list default sorting [#2867](https://github.com/opendatateam/udata/pull/2867)
- Update API doc link [#2866](https://github.com/opendatateam/udata/pull/2866)
- Update admin quality progress bar [#2872](https://github.com/opendatateam/udata/pull/2872)

## 6.1.5 (2023-06-19)

- Specify *public* datasets and reuses in admin count [#2852](https://github.com/opendatateam/udata/pull/2852)
- Fix url params being stripped in markdown for internal URLs [#2855](https://github.com/opendatateam/udata/pull/2855)

## 6.1.4 (2023-05-16)

- Upgrade development dependencies [#2844](https://github.com/opendatateam/udata/pull/2844)
- Compile translations for testing [#2845](https://github.com/opendatateam/udata/pull/2845)
- Add user arg to discussion list API [#2842](https://github.com/opendatateam/udata/pull/2842)
- No more sending email, slug and user name to sentry [#2846](https://github.com/opendatateam/udata/pull/2846)
- Add test for passwordless user [#2848](https://github.com/opendatateam/udata/pull/2848)
- Parse IANA and EUROPA URIs format [#2849](https://github.com/opendatateam/udata/pull/2849)
- Dataset last update sorting:
    - Transmit dataset's `last_update` field to search service [#2847](https://github.com/opendatateam/udata/pull/2847)
    - Check if dataset's and resource's harvesting date `modified_at` are ealier than today's date [#2850](https://github.com/opendatateam/udata/pull/2850)
- Upgrade mongoengine and storage deps [#2839](https://github.com/opendatateam/udata/pull/2839):
    - Upgrade flask-storage 1.0.0 -> 1.3.2
    - Upgrade flask-mongoengine 0.9.5 -> 1.0.0, now returning a ValidationError on get_or_404 on invalid id
    - Upgrade mongoengine 0.26.0 -> 0.27.0
-  Prevent raising unecessary error in index command [#2851](https://github.com/opendatateam/udata/pull/2851)
-  Use `datetime.utcnow` to make sure to handle utc datetimes [#2853](https://github.com/opendatateam/udata/pull/2853)

## 6.1.3 (2023-04-18)

- Fix XSS vulnerability: escape user content in selectize items in admin [#2843](https://github.com/opendatateam/udata/pull/2843)
- Fix schema is undefined when checking for schema.url in admin resource form [#2837](https://github.com/opendatateam/udata/pull/2837)
- Fix to_naive_datetime in harvest preview [#2835](https://github.com/opendatateam/udata/pull/2835)
- :warning: Flask-Security update to enable `GenericResponses` [#2826](https://github.com/opendatateam/udata/pull/2826):
    - Upgrade Flask-Security 4.5.1 -> 5.1.1
    - Upgrade WTForms 2.2.1 -> 3.0.1
    - Upgrade WTForms-json 0.3.3 -> 0.3.5
    - New security email template for existing users
- Fix SelectField validation failure following WTForms upgrade [#2841](https://github.com/opendatateam/udata/pull/2841)
- Add `format_timedelta` to `udata.i18n` [#2836](https://github.com/opendatateam/udata/pull/2836)
- Improve send_mail resilience with refused address among recipients [#2840](https://github.com/opendatateam/udata/pull/2840)

## 6.1.2 (2023-03-28)

- Resources schema can now have an URL field. [#2825](https://github.com/opendatateam/udata/pull/2825)
- Fix URLField validation error message [#2831](https://github.com/opendatateam/udata/pull/2831)
- Dates renaming to provide more relevant computed dates between internal and harvested dates [#2815](https://github.com/opendatateam/udata/pull/2815):
    - Removed `published` attribute from Resource model
    - Renamed `created_at` and `last_modified` of Dataset model to `created_at_internal` and `last_modified_internal`
    - Renamed `created_at` and `modified` of Resource model to `created_at_internal` and `last_modified_internal`
    - Added `created_at` computed property in Dataset and Resource model to provide harvested date if present and internal otherwise
    - Added `last_modified` computed property in Dataset and Resource model to provide max date between internal and harvested date
- Fix for PR [#2815](https://github.com/opendatateam/udata/pull/2815) [#2832](https://github.com/opendatateam/udata/pull/2832)
- Fix following dates refactoring [#2815](https://github.com/opendatateam/udata/pull/2815) [#2832](https://github.com/opendatateam/udata/pull/2832)
- Fix dcat harvesting on dcat:Dataset with blank nodes [#2834](https://github.com/opendatateam/udata/pull/2834)
- Add dataset archived field in resource catalog [#2833](https://github.com/opendatateam/udata/pull/2833)

## 6.1.1 (2023-03-17)

- Fix edge case on aware datetime string [#2827](https://github.com/opendatateam/udata/pull/2827)
- :warning: MongoDB support up to 6.0.4 [#2819](https://github.com/opendatateam/udata/pull/2819):
    - Older versions of MongoDB >=3.6 are still supported
    - Upgrade must be done release by release to set the `FeatureCompatibilityVersion` variable like stated in [this](https://www.mongodb.com/docs/v4.2/release-notes/4.0/#upgrade-procedures) documentation.
    - Upgrade pymongo 3.10.1 -> 4.3.3
    - Upgrade mongoengine 0.20.0 -> 0.26.0
- Add IATA `ssim` among allowed file extensions [#2828](https://github.com/opendatateam/udata/pull/2828)
- Copy user mail card back from udata-front [#2822](https://github.com/opendatateam/udata/pull/2822)
- Upgrade node to a version still available [#2830](https://github.com/opendatateam/udata/pull/2830)

## 6.1.0 (2023-03-07)

- :warning: Upgrading Flask to 2.1.2, leading to an upgrade of click (8.0), Flask-BabelEx (0.9.4), Flask-Caching (2.0.2), flask-storage (1.0.0) instead of flask-fs, Flask-Login (0.6.2), flask-restx (1.0.5), Flask-Security-Too (4.1.5), Jinja2 (3.1.2), pillow (9.2.0), werkzeug (2.2.2) [#2816](https://github.com/opendatateam/udata/pull/2816)
  - Use the full path to the caching backend in `CACHE_TYPE`, ex: `flask_caching.backends.redis`. Named backends are deprecated.
  - Werkzeug redirect now returns the relative url as location in response (https://github.com/pallets/werkzeug/issues/2352).
  - Removed functions have been replaced (`contextfilter` and `contextfunction` from Jinja, root imports and `Href` from Werkzeug, `JSONWebSignatureSerializer` from itsdangerous)
  - Prevent multiple blueprint with same name registration (not supported anymore in Flask).
- Removed all code logic related to the `published` date in resource model, now deprecated. :warning: The attribute itself was left in the model because of the complexity of the migration [#2807](https://github.com/opendatateam/udata/pull/2807)
- Add `xlsx` and `docx` as closed format for quality score [#2814](https://github.com/opendatateam/udata/pull/2814)
- Flush latest rows in csv catalog export before storing file [#2818](https://github.com/opendatateam/udata/pull/2818)
- Exposed dates through API are now timezone aware [#2810](https://github.com/opendatateam/udata/pull/2810)
- Fix frequency reminder [#2821](https://github.com/opendatateam/udata/pull/2821)

## 6.0.2 (2023-02-06)

- Handle None values in dataset and resource extras endpoints [#2805](https://github.com/opendatateam/udata/pull/2805)
- Fix default license being selected in form in optional select group [#2809](https://github.com/opendatateam/udata/pull/2809)
- Fix only SHA1 checksum is accepted when uploading resources [#2808](https://github.com/opendatateam/udata/pull/2808)
- Fix organization metrics count [#2811](https://github.com/opendatateam/udata/pull/2811)
- Fix setuptools version used in CI [#2813](https://github.com/opendatateam/udata/pull/2813)
- Add `udata harvest clean` command [#2812](https://github.com/opendatateam/udata/pull/2812)

## 6.0.1 (2023-01-18)

- Add python version requirement <3.10 [#2798](https://github.com/opendatateam/udata/pull/2798)
- Fix date timezone and format for harvest previz [#2799](https://github.com/opendatateam/udata/pull/2799)
- Add support for DCAT startDate and endDate in temporal coverage [#2801](https://github.com/opendatateam/udata/pull/2801)
- New feature: Users can now change their email by themselves [#2792](https://github.com/opendatateam/udata/pull/2792)

## 6.0.0 (2023-01-09)

- :warning: Kafka removal [#2783](https://github.com/opendatateam/udata/pull/2783)[#2794](https://github.com/opendatateam/udata/pull/2794):
  - Resources events publication now uses webhooks
  - Search indexation (at runtime and with index command) are now made through HTTP requests.
  - If you use [udata-search-service](https://pypi.org/project/udata-search-service/), you need to upgrade to the >=2.0.0 version
- Add dedicated extras endpoints on resources and datasets [#2779](https://github.com/opendatateam/udata/pull/2779)
- Enrich catalog with harvest infos [#2789](https://github.com/opendatateam/udata/pull/2789)
- Add optionnal license select group custom setting for admin [#2786](https://github.com/opendatateam/udata/pull/2786)
- Make index setup optional on init based on config [#2797](https://github.com/opendatateam/udata/pull/2797)

## 5.0.2 (2022-11-29)

- :warning: Upgrade to `Flask-Security-Too` version 4.0.0 [#2772](https://github.com/opendatateam/udata/pull/2772):
  - New User model attribute `fs_uniquifier`, migration needed.
  - The `fs_uniquifier` is used to invalidate existing session in case of password reset.
  - The user's `fs_uniquifier` is used instead of the `id` for auth mecanism including permissions.
  - Exhaustive list of changes [here](https://flask-security-too.readthedocs.io/en/stable/changelog.html#version-4-0-0).
- Fix apiv2 swagger with harvest metadata and add apiv2 swagger tests [#2782](https://github.com/opendatateam/udata/pull/2782)
- Improve frequency criterion in quality score [#2771](https://github.com/opendatateam/udata/pull/2771)
- Add quality score to csv catalogs [#2785](https://github.com/opendatateam/udata/pull/2785)
- Optimize DCAT harvesting on large multiple-paged catalogs, introduce `HARVEST_MAX_ITEMS` development setting [#2781](https://github.com/opendatateam/udata/pull/2781)
- Add condition in security mail utils class to avoid mail sending according to config var [#2788](https://github.com/opendatateam/udata/pull/2788)

## 5.0.1 (2022-11-14)

- Fix resource harvest uri validation error [#2780](https://github.com/opendatateam/udata/pull/2780)

## 5.0.0 (2022-11-14)

- :warning: **Breaking change** Use dedicated dynamic harvest metadata for dataset and resources. A migration copies identifying fields from extras to this dedicated metadata field. Extras won't be used anymore for harvest-related information. udata-ckan, udata-ods and udata-front packages are impacted and should be upgraded accordingly [#2762](https://github.com/opendatateam/udata/pull/2762)

## 4.1.3 (2022-11-02)

- Fix image URLs for suggest endpoints [#2761](https://github.com/opendatateam/udata/pull/2761)
- Switch from `Flask-restplus` to its fork `Flask-rest-x` [2770](https://github.com/opendatateam/udata/pull/2770)
- Clean inactive harvest datasets. :warning: a migration archives datasets linked to inactive harvest sources [#2764](https://github.com/opendatateam/udata/pull/2764) [#2773](https://github.com/opendatateam/udata/pull/2773) [#2777](https://github.com/opendatateam/udata/pull/2777)
- Fix randomly failing suggest tests [#2775](https://github.com/opendatateam/udata/pull/2775)
- Fix alt attribute not shown on image [#2776](https://github.com/opendatateam/udata/pull/2776)

## 4.1.2 (2022-09-01)

- Clean up event code [#2751](https://github.com/opendatateam/udata/pull/2751)
- Replace mongo legacy image in CI [#2754](https://github.com/opendatateam/udata/pull/2754)
- Fixes test `test_suggest_datasets_api` by modifying condition [#2759](https://github.com/opendatateam/udata/pull/2759)
- Fix doc name duplicate on rdf endpoints [#2763](https://github.com/opendatateam/udata/pull/2763)

## 4.1.1 (2022-07-08)

- Quality score computation refactoring and now returning it in list datasets endpoint. Update was made in admin too. [#2746](https://github.com/opendatateam/udata/pull/2746)
- :warning: Manifest logic was removed and udata does now work as standalone [#2747](https://github.com/opendatateam/udata/pull/2747)
- Remove map related stuff [#2749](https://github.com/opendatateam/udata/pull/2749)
- Add library udata_event_service to produce Kafka messages [#2743](https://github.com/opendatateam/udata/pull/2743)

## 4.1.0 (2022-06-09)

- Add html support for posts [#2731](https://github.com/opendatateam/udata/pull/2731)
- Use mongo search if `SEARCH_SERVICE_API_URL` variable is not set [#2728](https://github.com/opendatateam/udata/pull/2728)
- Improve resource extension detection [#2729](https://github.com/opendatateam/udata/pull/2729/files)
- Remove resources in dataset search serialization [#2730](https://github.com/opendatateam/udata/pull/2730)
- Add endpoint to directly get specific resource by rid [#2732](https://github.com/opendatateam/udata/pull/2732).
- Publish kafka message when resource is created, modified or deleted [#2733](https://github.com/opendatateam/udata/pull/2733)
- Clean documentation and code with respect to independent search service [#2738](https://github.com/opendatateam/udata/pull/2738)
- Fix size argument in suggests endpoint and corresponding tests [#2739](https://github.com/opendatateam/udata/pull/2739)
- Add udata instance name prefix and action suffix for kafka topics [#2736](https://github.com/opendatateam/udata/pull/2736)
- Fix tokenisation by building an `AND` query (see comments in code) for mongo text search and pagination [#2740](https://github.com/opendatateam/udata/pull/2740)

## 4.0.2 (2022-05-04)

- Remove unused `_total_pages` search property [#2726](https://github.com/opendatateam/udata/pull/2726)
- Use -followers as default suggest sort on datasets, reuses and orgas [#2727](https://github.com/opendatateam/udata/pull/2727)
- Reintroduce user suggest with mongo contains [#2725](https://github.com/opendatateam/udata/pull/2725)

## 4.0.1 (2022-04-11)

- Removed `post_save` signal within `add_resource` and `update_resource` methods. [#2720](https://github.com/opendatateam/udata/pull/2720)
- Refactor and update documentation with latest udata updates [#2717](https://github.com/opendatateam/udata/pull/2717)
- Add harvest csv adapter for a catalog of harvesters [#2722](https://github.com/opendatateam/udata/pull/2722)

## 4.0.0 (2022-03-30)

### Breaking change

Search refactor [#2680](https://github.com/opendatateam/udata/pull/2680)
- :warning: Search changes [#2692](https://github.com/opendatateam/udata/pull/2692):
  - The search feature is not within udata anymore and queries a distant service.
  - The search feature is now optional and is enabled by setting the `SEARCH_SERVICE_API_URL` setting.
  - When search is not enabled, the search endpoints will return a `501 Not Implemented` error.
  - The ModelAdapter, SearchQuery and SearchResult patterns were kept but heavily refactored.
  - udata uses a Kafka producer to send documents to index to the search service.
  - udata uses HTTP request to query the search service.
- :warning: API changes [#2669](https://github.com/opendatateam/udata/pull/2669):
  - List endpoints for organizations, datasets, reuses and users are now querying MongoDB instead of ElasticSearch.
  - Those endpoints use MongoDB full text search when `q` argument is used. Some unused filters on this route were dropped.
  - A new API parser was implemented to replace the search one.
  - The previous ElasticSearch endpoints were moved to APIv2 with the following url pattern: `/{object}/search` (ex: `/datasets/search`).
- :warning: Suggest changes [#2685](https://github.com/opendatateam/udata/pull/2685) and [#2696](https://github.com/opendatateam/udata/pull/2696):
  - Current suggest implementation moved from an Elasticsearch index to a MongoDB query using the term `contains`.
  - The user suggest was entirely removed, as its existence is now less relevant because of the full text search.

## 3.3.3 (2022-03-29)

- Extend dcat properties support (frequency litteral, creation and modification date, landing page and abstract description) [#2715](https://github.com/opendatateam/udata/pull/2715)


## 3.3.2 (2022-03-01)

- **Deprecation**: Topics are now deprecated and will be removed in upcoming releases.
- Use title to improve License guess [#2697](https://github.com/opendatateam/udata/pull/2697)
- Add a `q` argument to the paginated datasets resources endpoint, to search through resources titles. [#2701](https://github.com/opendatateam/udata/pull/2701)
- Delete discussion with deleted user as only participant [#2702](https://github.com/opendatateam/udata/pull/2702)
- Fix error on post creation when adding related reuse [#2704](https://github.com/opendatateam/udata/pull/2704)
- Redirect in endpoints routing now returns 308 instead of 302 in order to keep the method and body. [#2706](https://github.com/opendatateam/udata/pull/2706)
- Delete badges from datasets fixtures. [2709](https://github.com/opendatateam/udata/pull/2709)

## 3.3.1 (2022-01-11)

- Fix fields empty value in admin form to allow for unsetting fields [#2691](https://github.com/opendatateam/udata/pull/2691)
- :warning: Add a new required topic string field on reuses. The associated migration set default topic to `others` [#2689](https://github.com/opendatateam/udata/pull/2689)

## 3.3.0 (2021-12-10)

- :warning: Removed `Issues` code and logic. The corresponding MongoDB collection should be deleted when upgrading Udata. [#2681](https://github.com/opendatateam/udata/pull/2681)
- Fix transfer ownership from org to user [#2678](https://github.com/opendatateam/udata/pull/2678)
- Fix discussion creation on posts [#2687](https://github.com/opendatateam/udata/pull/2687)

## 3.2.2 (2021-11-23)

- Move template hook logic back to udata [#2671](https://github.com/opendatateam/udata/pull/2671) [#2679](https://github.com/opendatateam/udata/pull/2679)
- Add dataset's acronym to catalog [#2675](https://github.com/opendatateam/udata/pull/2675)
- Better URL-based License guess [#2672](https://github.com/opendatateam/udata/pull/2672)
- New way of fixtures generation [#2677](https://github.com/opendatateam/udata/pull/2677):
  - The command now uses a remote file (default) if a URL is provided or a local one if a path is provided.
  - This file can be generated by using the command `generate-fixtures-file`, which takes as an argument the URL of the source queried to retieve the data dumped to the file.
  - The command `generate-fixtures-file` uses a customizable list of datasets slugs to know which datasets to query.
- Fixed the Geomform check for a GeoZone instance in formdata [#2683](https://github.com/opendatateam/udata/pull/2683)

## 3.2.1 (2021-10-22)

- Fix default sort with right sort column creation date name, for posts in back-office editorial page [#2665](https://github.com/opendatateam/udata/pull/2665)
- Meta read-only-enabled is back [#2664](https://github.com/opendatateam/udata/pull/2664)
- First endpoints for APIv2! Add datasets hateoas and resources pagination endpoints [#2663](https://github.com/opendatateam/udata/pull/2663) [#2667](https://github.com/opendatateam/udata/pull/2667)
- Add `archived` and `resources_count` fields in the dataset catalog [#2668](https://github.com/opendatateam/udata/pull/2668)

## 3.2.0 (2021-09-14)

- Update dependencies following setuptools 58.0.2 release that drop support for `use_2to3` [#2660](https://github.com/opendatateam/udata/pull/2660):
  - :warning: **breaking change** `rdfs` is not supported anymore
  - `jsonld` endpoints have a `@context` dict directly instead of an url to the context endpoint
- Update documentation with [udata-front plugin renaming](https://github.com/etalab/data.gouv.fr/issues/393) [#2661](https://github.com/opendatateam/udata/pull/2661)
- Various DCAT fixes (geonetwork compatibility) and debug command [#2662](https://github.com/opendatateam/udata/pull/2662)

## 3.1.0 (2021-08-31)

- :warning: Use pip-tools for requirements management [#2642](https://github.com/opendatateam/udata/pull/2642)[#2650](https://github.com/opendatateam/udata/pull/2650)[#2651](https://github.com/opendatateam/udata/pull/2651). Please [read the doc](https://github.com/opendatateam/udata/blob/master/docs/development-environment.md#python-and-virtual-environment) if you are a udata developer.
- :warning: Check db integrity and apply temporary and permanent fixes [#2644](https://github.com/opendatateam/udata/pull/2644) :warning: the associated migrations can take a long time to run.
- :warning: Upgrade to Flask-1.1.4 [#2639](https://github.com/opendatateam/udata/pull/2639)
- Safeguard `User.delete()` [#2646](https://github.com/opendatateam/udata/pull/2646)
- Fix user delete command [#2647](https://github.com/opendatateam/udata/pull/2647)
- Protect `test_ignore_post_save_signal` from weak ref error while testing [#2649](https://github.com/opendatateam/udata/pull/2649)
- Update translations following frontend refactoring (a lot of translations have been moved to udata-gouvfr) [#2648](https://github.com/opendatateam/udata/pull/2648)
- Fix RDF output content negociation [#2652](https://github.com/opendatateam/udata/pull/2652)
- Update Pillow dependency to 8.0.0 [#2654](https://github.com/opendatateam/udata/pull/2654)
- Add more fixes on HarvestSource and HarvestJobs for db integrity [#2653](https://github.com/opendatateam/udata/pull/2653/files)

## 3.0.4 (2021-08-12)

- Now returning notfound() http exception when router does not match any territory object instead of None [#2637](https://github.com/opendatateam/udata/pull/2637)
- Add larger reuse thumbnail image [#2638](https://github.com/opendatateam/udata/pull/2638)
- Activate plugins before creating app when testing [#2643](https://github.com/opendatateam/udata/pull/2643)

## 3.0.3 (2021-07-30)

- Remove mail sending task on follow [#2635](https://github.com/opendatateam/udata/pull/2635)
- Fix root api endpoint error [#2636](https://github.com/opendatateam/udata/pull/2636)

## 3.0.2 (2021-07-19)

- Fix sentry id event logging [#2364](https://github.com/opendatateam/udata/pull/2634)
- Fix remote resource upload [#2632](https://github.com/opendatateam/udata/pull/2632)

## 3.0.1 (2021-07-09)

- Remove apidoc blueprint, moved to udata-gouvfr [#2628](https://github.com/opendatateam/udata/pull/2628)
- New migration to update community resources schema from string to dict [#2629](https://github.com/opendatateam/udata/pull/2629)

## 3.0.0 (2021-07-07)

- :warning: **breaking change**: most of the theme/templates logic has been moved to https://github.com/etalab/udata-gouvfr. `udata` no longer contains a default theme. In the 3.x series, we hope it will be usable as a "headless" open data platform, but for now you probably need to plug your own theme or use udata-gouvfr. [More info about this change here](https://github.com/opendatateam/udata/blob/master/docs/roadmap/udata-3.md#the-road-to-udata3). [#2522](https://github.com/opendatateam/udata/pull/2522)
- Migrate from raven to sentry-sdk [#2620](https://github.com/opendatateam/udata/pull/2620)
- Add a UdataCleaner class to use udata's markdown configuration on SafeMarkup as well [#2619](https://github.com/opendatateam/udata/pull/2619)
- Fix schema name display in resource modal [#2617](https://github.com/opendatateam/udata/pull/2617)

## 2.7.1 (2021-05-27)

- Add migration to roolback on resource's schema's name to None [#2615](https://github.com/opendatateam/udata/pull/2615)

## 2.7.0 (2021-05-25)

- Modify `schema` field to resource. This field is now a nested field containing two sub-properties `name` and `version` [#2600](https://github.com/opendatateam/udata/pull/2600).
- Add a `schema_version` facet to the dataset search (need to be reindex to appear in results) [#2600](https://github.com/opendatateam/udata/pull/2600).

## 2.6.5 (2021-05-19)

- Fix create user by API [#2609](https://github.com/opendatateam/udata/pull/2609)
- Add sqlite, db and ics to allowed extensions [#2610](https://github.com/opendatateam/udata/pull/2610)
- Better markup parsing [#2611](https://github.com/opendatateam/udata/pull/2611):
  - Geozone's and Resource type's labelize function return None if no object is found.
  - New SafeMarkup class, which inherits from Markup, uses Bleach to sanitize Markup class.

## 2.6.4 (2021-03-24)

- Enhance self endpoint verification [#2604](https://github.com/opendatateam/udata/pull/2604)

## 2.6.3 (2021-03-23)

- Extraction of translation's strings [#2602](https://github.com/opendatateam/udata/pull/2602)

## 2.6.2 (2021-03-22)

- Fix SECURITY_CONFIRMABLE=False [#2588](https://github.com/opendatateam/udata/pull/2588)
- Support dct:license on DCAT harvester [#2589](https://github.com/opendatateam/udata/pull/2589)
- Admin small enhancements [#2591](https://github.com/opendatateam/udata/pull/2591):
  - The sidebar "Me" label has been renamed "Profile"
  - The user's profile now displays the user's email
  - The button "Edit" and the dropdown were merged. The button is now only a dropdown listing the actions.
  - "Edit" action has been renamed to "Edit the dataset/reuse/organization/profile" according to the current object to edit.
- Add `nofollow` attribute to links in discussions comments [#2593](https://github.com/opendatateam/udata/pull/2593)
- Add pip upgrade in circle's publish step [#2596](https://github.com/opendatateam/udata/pull/2596)
- Pin Twine's version [#2597](https://github.com/opendatateam/udata/pull/2597)
- Pin twine'version in circle's publish step [#2598](https://github.com/opendatateam/udata/pull/2598)

## 2.6.1 (2021-01-26)

- Fix url_for method in organization's catalog's view [#2587](https://github.com/opendatateam/udata/pull/2587)

## 2.6.0 (2021-01-25)

- Add resource's description and title size limit [#2586](https://github.com/opendatateam/udata/pull/2586)
- Add RDF catalog view for organizations [#2583](https://github.com/opendatateam/udata/pull/2583)

## 2.5.1 (2020-12-31)

- Add title's and description's length limit in forms [#2585](https://github.com/opendatateam/udata/pull/2585)

## 2.5.0 (2020-11-30)

- Change reuse's form's label name to title [#2575](https://github.com/opendatateam/udata/pull/2575)
- Unpublished posts are no longer served by the `Post.list` API endpoint [#2578](https://github.com/opendatateam/udata/pull/2578)
- Read only mode can now be toggled in settings [#2565](https://github.com/opendatateam/udata/pull/2565):
  - Toggles a warning banner on the frontend view and a warning toast on the admin view.
  - Prevents new users to register.
  - Prevents non admin users to create new content such as organizations, datasets, community resources or discussions.
  - Will return a `423` response code to any non-admin request to endpoints specified in `METHOD_BLOCKLIST` setting.
  - Existing content can still be updated.
- Add an alert block in layout template, to be overrided in installed theme [#2580](https://github.com/opendatateam/udata/pull/2580)

## 2.4.1 (2020-11-09)

- Escaping XML's forbidden characters [#2562](https://github.com/opendatateam/udata/pull/2562)
- Ignore pattern feature for linkchecker [#2564](https://github.com/opendatateam/udata/pull/2564)
- Fix TypeError when creating a superuser with an incorrect password [#2567](https://github.com/opendatateam/udata/pull/2567)

## 2.4.0 (2020-10-16)

- :warning: Resources and community resources creation API change [#2545](https://github.com/opendatateam/udata/pull/2545):
  - Remove the RESOURCES_FILE_ALLOWED_DOMAINS setting and mechanism.
  - The community resource's/resource's url could be set from the client side, even in the case of a hosted one, which is illogical.
    A hosted community resource's/resource's url should only be the sole responsibility of the backend.
  - Consequently, the POST endpoint of the community resources/resources API is only meant for the remote ones and the PUT endpoint of the community resources/resources API will take the existing resource's url to override the one sent by the client.
- Community resources changes [#2546](https://github.com/opendatateam/udata/pull/2546):
  - Dataset is now correctly set at community resource creation
  - Remove now useless job 'purge-orphan-community-resources'
- Using the fs_filename logic when uploading a new resource on the data catalog.[#2547](https://github.com/opendatateam/udata/pull/2547)
- Remove old file when updating resources and community resources from API [#2548](https://github.com/opendatateam/udata/pull/2548)
- Sortable.js upgrade to fix an issue in udata's editorial page when reordering featured datasets [#2550](https://github.com/opendatateam/udata/pull/2550)
- Password rotation mechanism [#2551](https://github.com/opendatateam/udata/pull/2551):
  - Datetime fields `password_rotation_demanded` and `password_rotation_performed` added to user model.
  - Override Flask-Security's login and reset password forms to implement the password rotation checks.
- Password complexity settings hardening [#2554](https://github.com/opendatateam/udata/pull/2554)
- Migrate ODS datasets urls [#2559](https://github.com/opendatateam/udata/pull/2559)

## 2.3.0 (2020-09-29)

- Plugin's translations are now correctly loaded [#2529](https://github.com/opendatateam/udata/pull/2529)
- Vine version is now pinned in requirements [#2532](https://github.com/opendatateam/udata/pull/2532)
- Fix reuses metrics [#2531](https://github.com/opendatateam/udata/pull/2531):
  - Reuses "datasets" metrics are now triggered correctly
  - New job to update the datasets "reuses" metrics: `update-datasets-reuses-metrics` to be scheduled
- Add a migration to set the reuses datasets metrics to the correct value [#2540](https://github.com/opendatateam/udata/pull/2540)
- Add a specific dataset's method for resource removal [#2534](https://github.com/opendatateam/udata/pull/2534)
- Flask-Security update [#2535](https://github.com/opendatateam/udata/pull/2535):
  - Switch to fork Flask-Security-Too
  - New settings to set the required password length and complexity
- Fix Flask-security sendmail overriding [#2536](https://github.com/opendatateam/udata/pull/2536)
- Add a custom password complexity checker to Flask-Security [#2537](https://github.com/opendatateam/udata/pull/2537)
- Change too short password error message [#2538](https://github.com/opendatateam/udata/pull/2538)

## 2.2.1 (2020-08-25)

- Some fixes for the static files deletion [#2526](https://github.com/opendatateam/udata/pull/2526):
  - New static files migration replacing the older one:
    - The migration now uses FS_URL.
    - Fixed the fs_filename string formating.
    - Now checks the community ressource's URLs too.
  - Removing the deletion script link in the CHANGELOG previous entry.
- Add a schema facet to the dataset search 🚧 requires datasets reindexation [#2523](https://github.com/opendatateam/udata/pull/2523)

## 2.2.0 (2020-08-05)

- CORS are now handled by Flask-CORS instead of Flask-RestPlus[#2485](https://github.com/opendatateam/udata/pull/2485)
- Oauth changes [#2510](https://github.com/opendatateam/udata/pull/2510):
  - Authorization code Grant now support PKCE flow
  - New command to create an OAuth client
  - :warning: Implicit grant is no longer supported
- :warning: Deletion workflow changes [#2488](https://github.com/opendatateam/udata/pull/2488):
  - Deleting a resource now triggers the deletion of the corresponding static file
  - Deleting a dataset now triggers the deletion of the corresponding resources (including community resources) and their static files
  - Adding a celery job `purge-orphan-community-resources` to remove community resources not linked to a dataset. This should be scheduled regularly.
  - Adding a migration file to populate resources fs_filename new field. Deleting the orphaned files is pretty deployment specific.
    A custom script should be writen in order to find and delete those files.
- Show traceback for migration errors [#2513](https://github.com/opendatateam/udata/pull/2513)
- Add `schema` field to ressources. This field can be filled based on an external schema catalog [#2512](https://github.com/opendatateam/udata/pull/2512)
- Add 2 new template hooks: `base.modals` (base template) and `dataset.resource.card.extra-buttons` (dataset resource card) [#2514](https://github.com/opendatateam/udata/pull/2514)

## 2.1.3 (2020-06-29)

- Fix internal links in markdown when not starting w/ slash [#2500](https://github.com/opendatateam/udata/pull/2500)
- Fix JS error when uploading a resource in certain conditions [#2483](https://github.com/opendatateam/udata/pull/2483)

## 2.1.2 (2020-06-17)

- Decoded api key byte string [#2482](https://github.com/opendatateam/udata/pull/2482)
- Removed now useless metric fetching [#2482](https://github.com/opendatateam/udata/pull/2484)
- Fix bug in harvester's cron schedule [#2493](https://github.com/opendatateam/udata/pull/2493)
- Adding banner options in settings for a potential use in an udata's theme [#2492](https://github.com/opendatateam/udata/pull/2492)

## 2.1.1 (2020-06-16)

- Broken release, use 2.1.2

## 2.1.0 (2020-05-12)

### Breaking changes

- Full metrics refactoring [2459](https://github.com/opendatateam/udata/pull/2459):
  - Metric collection is now useless and will not be filled anymore, you can remove it or keep it for archival sake. It will not be automatically removed.
  - [udata-piwik](https://github.com/opendatateam/udata-piwik) now uses InfluxDB as a buffer for trafic data before injecting them into udata's models.
  - Most of celery's tasks related to metrics are removed, this should help performance-wise on a big instance.
  - Charts related to metrics are removed from admin and dashboard panel until we have accurate data to populate them.
  - Site's metrics computation are not triggered by signals anymore.
  - A specific celery job needs to be run periodically to compute site's metrics.

### New features

- Nothing yet

## 2.0.4 (2020-05-04)

- Fix export-csv command (py3 compat) [#2472](https://github.com/opendatateam/udata/pull/2472)

## 2.0.3 (2020-04-30)

- :warning: Security fix: fix XSS in markdown w/ length JS filter [#2471](https://github.com/opendatateam/udata/pull/2471)

## 2.0.2 (2020-04-07)

- :warning: Breaking change / security fix: disallow html tags in markdown-it (JS markdown rendering) [#2465](https://github.com/opendatateam/udata/pull/2465)

## 2.0.1 (2020-03-24)

- Allow images to be displayed in markdown by default [#2462](https://github.com/opendatateam/udata/pull/2462)
- Fix deleted user's authentication on backend side [#2460](https://github.com/opendatateam/udata/pull/2460)

## 2.0.0 (2020-03-11)

### Breaking changes

- Migration to Python 3.7 [#1766](https://github.com/opendatateam/udata/pull/1766)
- The new migration system ([#1956](https://github.com/opendatateam/udata/pull/1956)) uses a new python based format. Pre-2.0 migrations are not compatible so you might need to upgrade to the latest `udata` version `<2.0.0`, execute migrations and then upgrade to `udata` 2+.
- The targeted mongo version is now Mongo 3.6. Backward support is not guaranteed
- Deprecated celery tasks have been removed, please ensure all old-style tasks (pre 1.6.20) have been consumed before migrating [#2452](https://github.com/opendatateam/udata/pull/2452)

### New features

- New migration system [#1956](https://github.com/opendatateam/udata/pull/1956):
  - Use python based migrations instead of relying on mongo internal and deprecated `js_exec`
  - Handle rollback (optionnal)
  - Detailled history
- Template hooks generalization: allows to dynamically extend template with widgets and snippets from extensions. See [the dedicated documentation section](https://udata.readthedocs.io/en/stable/extending/#hooks) [#2323](https://github.com/opendatateam/udata/pull/2323)
- Markdown now supports [Github Flavored Markdown (GFM) specs](https://github.github.com/gfm/) (ie. the already supported [CommonMark specs](https://spec.commonmark.org) plus tables, strikethrough, autolinks support and predefined disallowed raw HTML) [#2341](https://github.com/opendatateam/udata/pull/2341)

## 1.6.20 (2020-01-21)

- New Crowdin translations [#2360](https://github.com/opendatateam/udata/pull/2360)
- Fix territory routing for @latest [#2447](https://github.com/opendatateam/udata/pull/2447)
- Refactor Celery: py2/py3 compatibility, use ids as payload [#2305](https://github.com/opendatateam/udata/pull/2305)
- Automatically archive dangling harvested datasets :warning: this is enabled by default [#2368](https://github.com/opendatateam/udata/pull/2368)
- Refactor celery tasks to avoid models/documents in the transport layer [#2305](https://github.com/opendatateam/udata/pull/2305)

## 1.6.19 (2020-01-06)

- `rel=nofollow` on remote source links [#2364](https://github.com/opendatateam/udata/pull/2364)
- Fix admin messages and fix user roles selector default value [#2365](https://github.com/opendatateam/udata/pull/2365)
- Fix new harvester's form tooltip showup [#2371](https://github.com/opendatateam/udata/pull/2371)
- Fix responsive design of search results [#2372](https://github.com/opendatateam/udata/pull/2372)
- Fix non-unique ids in datasets' comments [#2374](https://github.com/opendatateam/udata/pull/2374)
- Case insensitive license matching [#2378](https://github.com/opendatateam/udata/pull/2378)

## 1.6.18 (2019-12-13)

- Remove embedded API doc [#2343](https://github.com/opendatateam/udata/pull/2343) :warning: Breaking change, please customize `API_DOC_EXTERNAL_LINK` for your needs.
- Removed published date from community ressources [#2350](https://github.com/opendatateam/udata/pull/2350)
- Added new size for avatars in user's model (`udata images render` must be run in order to update the size of existing images) [#2353](https://github.com/opendatateam/udata/pull/2353)
- Fixed user's avatar change [#2351](https://github.com/opendatateam/udata/issues/2351)
- Removed dead code [#2355](https://github.com/opendatateam/udata/pull/2355)
- Resolved conflict between id and slug [#2356](https://github.com/opendatateam/udata/pull/2356)
- Fix next link in posts pagination [#2358](https://github.com/opendatateam/udata/pull/2358)
- Fix organization's members roles translation [#2359](https://github.com/opendatateam/udata/pull/2359)
## 1.6.17 (2019-10-28)

- Disallow URLs in first and last names [#2345](https://github.com/opendatateam/udata/pull/2345)

## 1.6.16 (2019-10-22)

- Prevent Google ranking spam attacks on reuse pages (`rel=nofollow` on reuse link) [#2320](https://github.com/opendatateam/udata/pull/2320)
- Display admin resources list actions only if user has permissions to edit [#2326](https://github.com/opendatateam/udata/pull/2326)
- Fix non-admin user not being able to change their profile picture [#2327](https://github.com/opendatateam/udata/pull/2327)

## 1.6.15 (2019-09-11)

- Style links in admin modals [#2292](https://github.com/opendatateam/udata/pull/2292)
- Add activity.key filter to activity.atom feed [#2293](https://github.com/opendatateam/udata/pull/2293)
- Allow `Authorization` as CORS header and OAuth minor fixes [#2298](https://github.com/opendatateam/udata/pull/2298)
- Set dataset.private to False by default (and fix stock) [#2307](https://github.com/opendatateam/udata/pull/2307)
- Fixes some inconsistencies between admin display (buttons, actions...) and real permissions [#2308](https://github.com/opendatateam/udata/pull/2308)


## 1.6.14 (2019-08-14)

- Cleanup `permitted_reuses` data (migration) [#2244](https://github.com/opendatateam/udata/pull/2244)
- Proper form errors handling on nested fields [#2246](https://github.com/opendatateam/udata/pull/2246)
- JS models load/save/update consistency (`loading` always `true` on query, always handle error, no more silent errors) [#2247](https://github.com/opendatateam/udata/pull/2247)
- Ensures that date ranges are always positive (ie. `start` < `end`) [#2253](https://github.com/opendatateam/udata/pull/2253)
- Enable completion on the "`MIME type`" resource form field (needs reindexing) [#2238](https://github.com/opendatateam/udata/pull/2238)
- Ensure oembed rendering errors are not hidden by default error handlers and have cors headers [#2254](https://github.com/opendatateam/udata/pull/2254)
- Handle dates before 1900 during indexing [#2256](https://github.com/opendatateam/udata/pull/2256)
- `spatial load` command is more resilient: make use of a temporary collection when `--drop` option is provided (avoid downtime during the load), in case of exception or keybord interrupt, temporary files and collections are cleaned up [#2261](https://github.com/opendatateam/udata/pull/2261)
- Configurable Elasticsearch timeouts. Introduce `ELASTICSEARCH_TIMEOUT` as default/read timeout and `ELASTICSEARCH_INDEX_TIMEOUT` as indexing/write timeout [#2265](https://github.com/opendatateam/udata/pull/2265)
- OEmbed support for organizations [#2273](https://github.com/opendatateam/udata/pull/2273)
- Extract search parameters as settings allowing fine tuning search without repackaging udata (see [the **Search configuration** documentation](https://udata.readthedocs.io/en/stable/adapting-settings/#search-configuration)) [#2275](https://github.com/opendatateam/udata/pull/2275)
- Prevent `DoesNotExist` error in activity API: silence the error for the consumer but log it (ie. visible in Sentry) [#2268](https://github.com/opendatateam/udata/pull/2268)
- Optimize CSV export generation memory wise [#2277](https://github.com/opendatateam/udata/pull/2277)

## 1.6.13 (2019-07-11)

- Rename og:image target :warning: this will break your custom theme, please rename your logo image file to `logo-social.png` instead of `logo-600x600.png` [#2217](https://github.com/opendatateam/udata/pull/2217)
- Don't automatically overwrite `last_update` field if manually set [#2020](https://github.com/opendatateam/udata/pull/2220)
- Spatial completion: only index last version of each zone and prevent completion cluttering [#2140](https://github.com/opendatateam/udata/pull/2140)
- Init: prompt to loads countries [#2140](https://github.com/opendatateam/udata/pull/2140)
- Handle UTF-8 filenames in `spatial load_logos` command [#2223](https://github.com/opendatateam/udata/pull/2223)
- Display the datasets, reuses and harvesters deleted state on listing when possible [#2228](https://github.com/opendatateam/udata/pull/2228)
- Fix queryless (no `q` text parameter) search results scoring (or lack of scoring) [#2231](https://github.com/opendatateam/udata/pull/2231)
- Miscellaneous fixes on completers [#2215](https://github.com/opendatateam/udata/pull/2215)
- Ensure `filetype='remote'` is set when using the manual ressource form [#2236](https://github.com/opendatateam/udata/pull/2236)
- Improve harvest sources listing (limit `last_job` fetched and serialized fields, reduce payload) [#2214](https://github.com/opendatateam/udata/pull/2214)
- Ensure HarvestItems are cleaned up on dataset deletion [#2214](https://github.com/opendatateam/udata/pull/2214)
- Added `config.HARVEST_JOBS_RETENTION_DAYS` and a `harvest-purge-jobs` job to apply it [#2214](https://github.com/opendatateam/udata/pull/2214) (migration). **Warning, the migration will enforce `config.HARVEST_JOBS_RETENTION_DAYS` and can take some time on a big `HarvestJob` collection**
- Drop `no_dereference` on indexing to avoid the "`dictionary changed size during iteration`" error until another solution is found. **Warning: this might result in more resources consumption while indexing** [#2237](https://github.com/opendatateam/udata/pull/2237)
- Fix various issues around discussions UI [#2190](https://github.com/opendatateam/udata/pull/2190)


## 1.6.12 (2019-06-26)

- Archive dataset feature [#2172](https://github.com/opendatateam/udata/pull/2172)
- Refactor breadcrum includes [#2173](https://github.com/opendatateam/udata/pull/2173)
- Better dependencies management [#2182](https://github.com/opendatateam/udata/pull/2182) and [#2172/install.pip](https://github.com/opendatateam/udata/pull/2172/files#diff-d7b45472f3465d62f857d14cf59ea8a2)
- Reduce following to staring [#2192](https://github.com/opendatateam/udata/pull/2192/files)
- Simplify display of spatial coverage in search results [#2192](https://github.com/opendatateam/udata/pull/2192/files)
- Add cache for organization and topic display pages [#2194](https://github.com/opendatateam/udata/pull/2194)
- Dataset of datasets: id as ref instead of slug [#2195](https://github.com/opendatateam/udata/pull/2195) :warning: this introduces some settings changes, cf [documentation for EXPORT_CSV](https://github.com/opendatateam/udata/blob/master/docs/adapting-settings.md).
- Add meta og:type: make twitter cards work [#2196](https://github.com/opendatateam/udata/pull/2196)
- Fix UI responsiveness [#2199](https://github.com/opendatateam/udata/pull/2199)
- Remove social media sharing feature [#2200](https://github.com/opendatateam/udata/pull/2200)
- Quick fix for activity.atom [#2203](https://github.com/opendatateam/udata/pull/2203)
- Remove diff from js dependencies to fix CVE [#2204](https://github.com/opendatateam/udata/pull/2204)
- Replace default sort label for better readability [#2206](https://github.com/opendatateam/udata/pull/2206)
- Add a condition to up-to-dateness of a dataset [#2208](https://github.com/opendatateam/udata/pull/2208)
- Prevent deleted harvesters from running until purged. Harvest jobs history is deleted too on purge. [#2209](https://github.com/opendatateam/udata/pull/2209)
- Better quality.frequency management [#2211](https://github.com/opendatateam/udata/pull/2211)
- Fix caching of topic pages [#2213](https://github.com/opendatateam/udata/pull/2213)

## 1.6.11 (2019-05-29)

- Center incomplete rows of cards [#2162](https://github.com/opendatateam/udata/pull/2162)
- Allow .dxf upload [#2164](https://github.com/opendatateam/udata/pull/2164)
- Always use remote_url as harvesting source [#2165](https://github.com/opendatateam/udata/pull/2165)
- Update jquery to ~3.4.1 [#2161](https://github.com/opendatateam/udata/pull/2161)
- Fix various issues with search result page [#2166](https://github.com/opendatateam/udata/pull/2166)
- Restore notbroken facet includes [#2169](https://github.com/opendatateam/udata/pull/2169)

## 1.6.10 (2019-05-23)

- Remove `<br>` in badge display [#2156](https://github.com/opendatateam/udata/pull/2156)
- Display user avatar and fix its sizing [#2157](https://github.com/opendatateam/udata/pull/2157)
- Redirect unfiltered csv exports to dataset of datasets [#2158](https://github.com/opendatateam/udata/pull/2158)
- Show organization id in a modal and add hyperlinks to ids in detail modal [#2159](https://github.com/opendatateam/udata/pull/2159)

## 1.6.9 (2019-05-20)

- Add user slug to dataset cache key [#2146](https://github.com/opendatateam/udata/pull/2146)
- Change display of cards of reuses on topic pages [#2148](https://github.com/opendatateam/udata/pull/2148)
- Display remote source of harvested dataset [#2150](https://github.com/opendatateam/udata/pull/2150)
- Prefill community resource type on upload form [#2151](https://github.com/opendatateam/udata/pull/2151)
- Fix user profile UI [#2152](https://github.com/opendatateam/udata/pull/2152)
- Remove concept of permitted reuse [#2153](https://github.com/opendatateam/udata/pull/2153)

## 1.6.8 (2019-05-13)

- Configurable search autocomplete [#2138](https://github.com/opendatateam/udata/pull/2138)

## 1.6.7 (2019-05-10)

- Refactor DCAT harvesting to store only one graph (and prevent MongoDB document size overflow) [#2096](https://github.com/opendatateam/udata/pull/2096)
- Expose sane defaults for `TRACKING_BLACKLIST` [#2098](https://github.com/opendatateam/udata/pull/2098)
- Bubble up uploader errors [#2102](https://github.com/opendatateam/udata/pull/2102)
- Ensure `udata worker status --munin` always outputs zero values so munin won't see it has a "no data" response [#2103](https://github.com/opendatateam/udata/pull/2103)
- Metrics tuning: breaks circular dependencies, drop exec_js/eval usage, proper logging... [#2113](https://github.com/opendatateam/udata/pull/2113)
- Change reuse icon from "retweet" to "recycle" [#2122](https://github.com/opendatateam/udata/pull/2122)
- Admins can delete a single comment in a discussion thread [#2087](https://github.com/opendatateam/udata/pull/2087)
- Add cache directives to dataset display blocks [#2129](https://github.com/opendatateam/udata/pull/2129)
- Export multiple models objects to CSV (dataset of datasets) [#2124](https://github.com/opendatateam/udata/pull/2124)


## 1.6.6 (2019-03-27)

- Automatically loads default settings from plugins (if `plugin.settings` module exists) [#2058](https://github.com/opendatateam/udata/pull/2058)
- Fixes some memory leaks on reindexing [#2070](https://github.com/opendatateam/udata/pull/2070)
- Fixes minor UI bug [#2072](https://github.com/opendatateam/udata/pull/2072)
- Prevent ExtrasField failure on null value [#2074](https://github.com/opendatateam/udata/pull/2074)
- Improve ModelField errors handling [#2075](https://github.com/opendatateam/udata/pull/2075)
- Fix territories home map [#2077](https://github.com/opendatateam/udata/pull/2077)
- Prevent timeout on `udata index` in some cases [#2079](https://github.com/opendatateam/udata/pull/2079)
- Pin werkzeug dependency to `0.14.1` until incompatibilities are fixed [#2081](https://github.com/opendatateam/udata/pull/2081)
- Prevent client-side error while handling unparseable API response [#2076](https://github.com/opendatateam/udata/pull/2076)
- Fix the `udata job schedule` erroneous help message [#2083](https://github.com/opendatateam/udata/pull/2083)
- Fix upload button on replace resource file [#2085](https://github.com/opendatateam/udata/pull/2085)
- Ensure harvest items statuses are updated on the right job [#2089](https://github.com/opendatateam/udata/pull/2089)
- Added Serbian translations [#2055](https://github.com/opendatateam/udata/pull/2055)

## 1.6.5 (2019-02-27)

- Replace "An user" by "A user" [#2033](https://github.com/opendatateam/udata/pull/2033)
- Use "udata" and fix a few other typos in documentation and UI/translation strings [#2023](https://github.com/opendatateam/udata/pull/2023)
- Add a surrounding block declaration around community section [2039](https://github.com/opendatateam/udata/pull/2039)
- Fix broken form validation on admin discussions and issues [#2045](https://github.com/opendatateam/udata/pull/2045)
- Fix full reindexation by avoiding `SlugField.instance` deepcopy in `no_dereference()` querysets [#2048](https://github.com/opendatateam/udata/pull/2048)
- Ensure deleted user slug is pseudonymized [#2049](https://github.com/opendatateam/udata/pull/2049)
- Prevent the "Add resource" modal from closing when using the frontend "Add resource" button [#2052](https://github.com/opendatateam/udata/pull/2052)

## 1.6.4 (2019-02-02)

- Fix workers: pin redis version for Celery compatibility [#2019](https://github.com/opendatateam/udata/pull/2019)

## 1.6.3 (2019-02-01)

- Remove extra attributes on user deletion [#1961](https://github.com/opendatateam/udata/pull/1961)
- Pin phantomjs to version `2.1.7` [#1975](https://github.com/opendatateam/udata/pull/1975)
- Protect membership accept route against flood [#1984](https://github.com/opendatateam/udata/pull/1984)
- Ensure compatibility with IE11 and Firefox ESR [#1990](https://github.com/opendatateam/udata/pull/1990)
- Lots of fixes on the resource form. Be explicit about uploading a new file [#1991](https://github.com/opendatateam/udata/pull/1991)
- Centralize `selectize` handling and style in `base-completer` and apply some fixes [1992](https://github.com/opendatateam/udata/pull/1992)
- Added the missing `number` input field widget [#1993](https://github.com/opendatateam/udata/pull/1993)
- Fix the organization private datasets and reuses counters [#1994](https://github.com/opendatateam/udata/pull/1994)
- Disable autocorrect, spellcheck... on search and completion fields [#1995](https://github.com/opendatateam/udata/pull/1995)
- Fix harvest preview in edit form not taking configuration (features and filters) [#1996](https://github.com/opendatateam/udata/pull/1996)
- Ensure organization page react to URL hash changes (including those from right sidebar) [#1997](https://github.com/opendatateam/udata/pull/1997)
- Updating community resource as admin keeps original owner [#1999](https://github.com/opendatateam/udata/pull/1999)
- Major form fixes [#2000](https://github.com/opendatateam/udata/pull/2000)
- Improved admin errors handling: visual feedback on all errors, `Sentry-ID` header if present, hide organization unauthorized actions [#2005](https://github.com/opendatateam/udata/pull/2005)
- Expose and import licenses `alternate_urls` and `alternate_titles` fields [#2006](https://github.com/opendatateam/udata/pull/2006)
- Be consistent on search results wording and icons (Stars vs Followers) [#2013](https://github.com/opendatateam/udata/pull/2013)
- Switch from a "full facet reset" to a "by term reset" approach in search facets [#2014](https://github.com/opendatateam/udata/pull/2014)
- Ensures all modals have the same buttons styles and orders, same color code... [#2012](https://github.com/opendatateam/udata/pull/2012)
- Ensure URLs from assets stored on `CDN_DOMAINS` are considered as valid and that associated error message is properly translated [#2017](https://github.com/opendatateam/udata/pull/2017)

## 1.6.2 (2018-11-05)

- Display the owner/organization on harvester view [#1921](https://github.com/opendatateam/udata/pull/1921)
- Improve harvest validation errors handling [#1920](https://github.com/opendatateam/udata/pull/1920)
- Make extra TOS text customizable [#1922](https://github.com/opendatateam/udata/pull/1922)
- Fixes an `UnicodeEncodeError` occuring when parsing RDF with unicode URLs [#1919](https://github.com/opendatateam/udata/pull/1919)
- Fix some external assets handling cases [#1918](https://github.com/opendatateam/udata/pull/1918)
- Harvest items can now match `source.id` before `source.domain` — no more duplicates when changing an harvester URL [#1923](https://github.com/opendatateam/udata/pull/1923)
- Ensure image picker/cropper only allows images [#1925](https://github.com/opendatateam/udata/pull/1925)
- Make tags min and max length configurable and ensure admin takes its configuration from the backend [#1935](https://github.com/opendatateam/udata/pull/1935)
- Prevent errors when there is no date available to focus on the calendar [#1937](https://github.com/opendatateam/udata/pull/1937)

### Internals

- Update authlib to 0.10 [#1916](https://github.com/opendatateam/udata/pull/1916)

## 1.6.1 (2018-10-11)

- Allows arguments and keyword arguments in the task `@connect` decorator [#1908](https://github.com/opendatateam/udata/pull/1908)
- Allows to restore assets after being deleted (Datasets, Organizations and Reuses) [#1901](https://github.com/opendatateam/udata/pull/1901)
- Fixes form events not bubbling (and so fixes harvester config not displaying) [#1914](https://github.com/opendatateam/udata/pull/1914)

## 1.6.0 (2018-10-02)

### New features

- Harvest sources are now filterable through the harvest source create/edit admin form [#1812](https://github.com/opendatateam/udata/pull/1812)
- Harvest sources can now enable or disable some optional backend features [#1875](https://github.com/opendatateam/udata/pull/1875)
- Post UIs have been reworked: publication date, publish/unpublish action, save and continue editing, dynamic sidebar, alignments fixes... [#1857](https://github.com/opendatateam/udata/pull/1857)

### Minor changes

- Only display temporal coverage years on cards and search results [#1833](https://github.com/opendatateam/udata/pull/1833)
- Add publisher's name on dataset template [#1847](https://github.com/opendatateam/udata/pull/1847)
- Improved upload error handling: deduplicate notifications, localized generic error message, sentry identifier... [#1842](https://github.com/opendatateam/udata/pull/1842)
- Allows to filter datasets on resource `type` (needs reindexing) [#1848](https://github.com/opendatateam/udata/pull/1848)
- Switch the admin sidebar collapse icon from "hamburger"to left and right arrows [#1855](https://github.com/opendatateam/udata/pull/1855)
- Discussion add card style coherence [#1884](https://github.com/opendatateam/udata/pull/1884)
- `LINKCHECKING_UNCHECKED_TYPES` setting to prevent linkchecking on some ressource types [#1892](https://github.com/opendatateam/udata/pull/1892)
- `swagger.json` API specifications now pass validation [#1898](https://github.com/opendatateam/udata/pull/1898)

### Breaking changes

- Static assets are now compatible with long-term caching (ie. their hash is present in the filename). :warning: On your development environment you need to run `inv assets-build` to generate an initial `manifest.json`, both in `udata` and in your theme extension if it uses manifest. See [#1826](https://github.com/opendatateam/udata/pull/1826) for full details.
- Theme are now responsible for adding their CSS markup on template (no more assumptions on `theme.css` and `admin.css`). Most of the time, overriding `raw.html` and `admin.html` should be sufficient
- The discussions API `posted_by` attribute is now an embedded user instead of an user ID to avoid extra API calls [#1839](https://github.com/opendatateam/udata/pull/1839)

### Bugfixes

- Hide the `resource.type` attribute from JSON-LD output until handled by a dedicated vocabulary/property [#1865](https://github.com/opendatateam/udata/pull/1865)
- RDFs, CSVs and resource redirect views are now handling CORS properly [#1866](https://github.com/opendatateam/udata/pull/1866)
- Fix broken sorts on organization's datasets list in admin [#1873](https://github.com/opendatateam/udata/pull/1873)
- Ensure harvest previewing is done against current form content [#1888](https://github.com/opendatateam/udata/pull/1888)
- Ensure deleted objects are unindexed [#1891](https://github.com/opendatateam/udata/pull/1891)
- Fix the dataset resources list layout wrapping [#1893](https://github.com/opendatateam/udata/pull/1893)
- Fix wrong behavior for weblinks [#1894](https://github.com/opendatateam/udata/pull/1894)
- Ensure `info config` command only displays configuration variables [#1897](https://github.com/opendatateam/udata/pull/1897)

### Internal

- Upgrade to Authlib 0.9 [#1760](https://github.com/opendatateam/udata/pull/1760) [#1827](https://github.com/opendatateam/udata/pull/1827)
- Add a `Dataset.on_resource_added` signal

## 1.5.3 (2018-08-27)

- Prevent UnicodeError on unicode URL validation error [#1844](https://github.com/opendatateam/udata/pull/1844)
- Hide save button in "Add resource" modal until form is visible (and prevent error) [#1846](https://github.com/opendatateam/udata/pull/1846)
- The purge chunks tasks also remove the directory [#1845](https://github.com/opendatateam/udata/pull/1845)
- Upgrade to latest Fine-Uploader version to benefit from bug fixes [#1849](https://github.com/opendatateam/udata/pull/1849)
- Prevent front views from downloading `swagger.json` [#1838](https://github.com/opendatateam/udata/pull/1838)
- Ensure API docs works without data [#1840](https://github.com/opendatateam/udata/pull/1840)
- Expose the default spatial granularity in API specs [#1841](https://github.com/opendatateam/udata/pull/1841)
- Fix missing dataset title on client-side card listing [#1834](https://github.com/opendatateam/udata/pull/1834)
- Allows to clear the dataset form temporal coverage. [#1832](https://github.com/opendatateam/udata/pull/1832)
- Ensure that admin notifications are displayed once and with a constant width. [#1831](https://github.com/opendatateam/udata/pull/1831)
- Fix broken date range picker date parsing (ie. manual keyboard input) [#1863](https://github.com/opendatateam/udata/pull/1853)
- Normalize uploaded filenames to avoid encoding issues, filesystem incompatibilities... [#1852](https://github.com/opendatateam/udata/pull/1852)

## 1.5.2 (2018-08-08)

- Fix client-side temporal coverage rendering [#1821](https://github.com/opendatateam/udata/pull/1821)
- Prevent word breaking when wrapping discussions messages [#1822](https://github.com/opendatateam/udata/pull/1822)
- Properly render message content on issues and discussions mails [#1823](https://github.com/opendatateam/udata/pull/1823)

## 1.5.1 (2018-08-03)

- Ensure OEmbed compatibility with external CDN [#1815](https://github.com/opendatateam/udata/pull/1815)
- Fixes some static URL serialization [#1815](https://github.com/opendatateam/udata/pull/1815)

## 1.5.0 (2018-07-30)

### New features

- Slugs are now redirected on change when changed until old slug are free [#1771](https://github.com/opendatateam/udata/pull/1771)
- Improve usability of new organization form [#1777](https://github.com/opendatateam/udata/pull/1777)
- Allows to serve assets on an external CDN domain using `CDN_DOMAIN` [#1804](https://github.com/opendatateam/udata/pull/1804)

### Breaking changes

None

### Bug fixes and minor changes

- Sort dataset update frequencies by ascending frequency [#1758](https://github.com/opendatateam/udata/pull/1758)
- Skip gov.uk references tests when site is unreachable [#1767](https://github.com/opendatateam/udata/pull/1767)
- Fix resources reorder (registered extras validation logic) [#1796](https://github.com/opendatateam/udata/pull/1796)
- Fix checksum display on resource modal [#1797](https://github.com/opendatateam/udata/pull/1797)
- Use metrics.views on resource card [#1778](https://github.com/opendatateam/udata/pull/1778)
- Fix dataset collapse on ie11 [#1802](https://github.com/opendatateam/udata/pull/1802)
- Upgrade i18next (security) [#1803](https://github.com/opendatateam/udata/pull/1803)

### Internals

- Backports some Python 3 forward compatible changes and fixes some bugs [#1769](https://github.com/opendatateam/udata/pull/1769):
    - avoid `filter` and `map` usage instead of list comprehension
    - explicit encoding handling
    - avoid comparison to `None`
    - use `next()` instead of `.next()` to iterate
    - unhide some implicit casts (in particular search weight)
- Tests are now run against `local.test` instead of `localhost` to avoid pytest warnings

## 1.4.1 (2018-06-15)

- Fix community resource creation and display [#1733](https://github.com/opendatateam/udata/pull/1733)
- Failsafe JS cache storage: use a custom in-memory storage as fallback when access to `sessionStorage` is not allowed [#1742](https://github.com/opendatateam/udata/pull/1742)
- Prevent errors when handling API errors without data/payload [#1743](https://github.com/opendatateam/udata/pull/1743)
- Improve/fix validation error formatting on harvesting [#1745](https://github.com/opendatateam/udata/pull/1745)
- Ensure daterange can be parsed from full iso datetime [#1748](https://github.com/opendatateam/udata/pull/1748)
- API: enforce application/json content-type for forms [#1751](https://github.com/opendatateam/udata/pull/1751)
- RDF parser can now process [european frequencies](https://publications.europa.eu/en/web/eu-vocabularies/at-dataset/-/resource/dataset/frequency) [#1752](https://github.com/opendatateam/udata/pull/1752)
- Fix images upload broken by chunked upload [#1756](https://github.com/opendatateam/udata/pull/1756)

## 1.4.0 (2018-06-06)

### New features

- Typed resources [#1398](https://github.com/opendatateam/udata/issues/1398)
- Initial data preview implementation [#1581](https://github.com/opendatateam/udata/pull/1581) [#1632](https://github.com/opendatateam/udata/pull/1632)
- Handle some alternate titles and alternate URLs on licenses for improved match on harvesting [#1592](https://github.com/opendatateam/udata/pull/1592)
- Allow to specify a dataset acronym [#1217](https://github.com/opendatateam/udata/pull/1217)
- Starts using harvest backend `config` (validation, API exposition, `HarvestFilters`...) [#1716](https://github.com/opendatateam/udata/pull/1716)
- The map widget can now be configured (tiles URL, initial position...) [#1672](https://github.com/opendatateam/udata/pull/1672)
- New discussions layout [#1623](https://github.com/opendatateam/udata/pull/1623)
- Dynamic API documentation, Enhancement to Pull #1542 - [#1542](https://github.com/opendatateam/udata/pull/1542)
- Resource modal overhaul with markdown support [#1547](https://github.com/opendatateam/udata/pull/1547)

### Breaking changes

- Normalize resource.format (migration - :warning: need reindexing). [#1563](https://github.com/opendatateam/udata/pull/1563)
- Enforce a domain whitelist when resource.filetype is file. See [`RESOURCES_FILE_ALLOWED_DOMAINS`](https://udata.readthedocs.io/en/latest/adapting-settings/#resources_file_allowed_domains) settings variable for details and configuration. [#1567](https://github.com/opendatateam/udata/issues/1567)
- Remove extras from datasets search index (needs reindexation) [#1718](https://github.com/opendatateam/udata/pull/1718)

### Bug fixes and minor changes

- Switch to PyPI.org for package links [#1583](https://github.com/opendatateam/udata/pull/1583)
- Show resource type in modal (front) [#1714](https://github.com/opendatateam/udata/pull/1714)
- Adds ETag to internal avatar for efficient caching control [#1712](https://github.com/opendatateam/udata/pull/1712)
- Fix 404/missing css on front pages [#1709](https://github.com/opendatateam/udata/pull/1709)
- Fix markdown max image width (front) [#1707](https://github.com/opendatateam/udata/pull/1707)
- Ensure registered extras types are properly parsed from JSON. Remove the need for custom `db.Extra` classes [#1699](https://github.com/opendatateam/udata/pull/1699)
- Fix the temporal coverage facet query string parsing [#1676](https://github.com/opendatateam/udata/pull/1676)
- Fix search auto-complete hitbox [#1687](https://github.com/opendatateam/udata/pull/1687)
- Fix Firefox custom error handling, part 2 [#1671](https://github.com/opendatateam/udata/pull/1671)
- Add resend confirmation email link to login screen [#1653](https://github.com/opendatateam/udata/pull/1653)
- Audience metrics: use only `views` [#1607](https://github.com/opendatateam/udata/pull/1607)
- Add missing spatial granularities translations [#1636](https://github.com/opendatateam/udata/pull/1636)
- Protocol-relative URLs support [#1599](https://github.com/opendatateam/udata/pull/1599)

### Internals

- Simplify `ExtrasField` form field signature (no need anymore for the `extras` parameter) [#1698](https://github.com/opendatateam/udata/pull/1698)
- Register known extras types [#1700](https://github.com/opendatateam/udata/pull/1700)

## 1.3.12 (2018-05-31)

- Fix side menu on mobile [#1701](https://github.com/opendatateam/udata/pull/1701)
- Fix update frequency field [#1702](https://github.com/opendatateam/udata/pull/1702)

## 1.3.11 (2018-05-29)

- Protect Resource.need_check against malformed/string dates [#1691](https://github.com/opendatateam/udata/pull/1691)
- Fix search auto-complete loading on new page [#1693](https://github.com/opendatateam/udata/pull/1693)

## 1.3.10 (2018-05-11)

- Expose Resource.extras as writable in the API [#1660](https://github.com/opendatateam/udata/pull/1660)
- Fix Firefox custom errors handling [#1662](https://github.com/opendatateam/udata/pull/1662)

## 1.3.9 (2018-05-07)

- Prevent linkchecker to pollute timeline as a side-effect. (migration). **Warning, the migration will delete all dataset update activities** [#1643](https://github.com/opendatateam/udata/pull/1643)
- Fix OAuth authorization screen failing with unicode `SITE_TITLE` [#1624](https://github.com/opendatateam/udata/pull/1624)
- Fix markdown handling of autolinks with angle brackets and factorize (and test) markdown `parse_html()` [#1625](https://github.com/opendatateam/udata/pull/1625)
- Fix timeline order [#1642](https://github.com/opendatateam/udata/pull/1642)
- Fix markdown rendering on IE11 [#1645](https://github.com/opendatateam/udata/pull/1645)
- Consider bad UUID as 404 in routing [#1646](https://github.com/opendatateam/udata/pull/1646)
- Add missing email templates [#1647](https://github.com/opendatateam/udata/pull/1647)
- Polyfill `ChildNode.remove()` for IE11 [#1648](https://github.com/opendatateam/udata/pull/1648)
- Improve Raven-js/Sentry error handling [#1649](https://github.com/opendatateam/udata/pull/1649)
- Prevent regex special characters to break site search [#1650](https://github.com/opendatateam/udata/pull/1650)

## 1.3.8 (2018-04-25)

- Fix sendmail regression [#1620](https://github.com/opendatateam/udata/pull/1620)

## 1.3.7 (2018-04-24)

- Fix some search parameters validation [#1601](https://github.com/opendatateam/udata/pull/1601)
- Prevent API tracking errors with unicode [#1602](https://github.com/opendatateam/udata/pull/1602)
- Prevent a race condition error when uploading file with concurrent chunking [#1606](https://github.com/opendatateam/udata/pull/1606)
- Disallow resources dict in API [#1603](https://github.com/opendatateam/udata/pull/1603)
- Test and fix territories routing [#1611](https://github.com/opendatateam/udata/pull/1611)
- Fix the client-side Raven/Sentry configuration [#1612](https://github.com/opendatateam/udata/pull/1612)
- Raise a 404 in case of unknown RDF content type [#1613](https://github.com/opendatateam/udata/pull/1613)
- Ensure current theme is available to macros requiring it in mails [#1614](https://github.com/opendatateam/udata/pull/1614)
- Fix documentation about NGinx configuration for https [#1615](https://github.com/opendatateam/udata/pull/1615)
- Remove unwanted commas in default `SECURITY_EMAIL_SUBJECT_*` parameters [#1616](https://github.com/opendatateam/udata/pull/1616)

## 1.3.6 (2018-04-16)

- Prevent OEmbed card to be styled when loaded in bootstrap 4 [#1569](https://github.com/opendatateam/udata/pull/1569)
- Fix organizations sort by last_modified [#1576](https://github.com/opendatateam/udata/pull/1576)
- Fix dataset creation form (and any other form) [#1584](https://github.com/opendatateam/udata/pull/1584)
- Fix an XSS on client-side markdown parsing [#1585](https://github.com/opendatateam/udata/pull/1585)
- Ensure URLs validation is the same everywhere [#1586](https://github.com/opendatateam/udata/pull/1586)

## 1.3.5 (2018-04-03)

- Upgrade `sifter` to `0.5.3` [#1548](https://github.com/opendatateam/udata/pull/1548)
- Upgrade `jquery-validation` to 1.17.0 and fixes some issues with client-side URL validation [#1550](https://github.com/opendatateam/udata/pull/1550)
- Minor change on OEmbed cards to avoid theme to override the cards `font-family` [#1549](https://github.com/opendatateam/udata/pull/1549)
- Improve cli unicode handling [#1551](https://github.com/opendatateam/udata/pull/1551)
- Fix DCAT harvester mime type detection [#1552](https://github.com/opendatateam/udata/pull/1552)
- Add the missing harvester URL in admin [#1554](https://github.com/opendatateam/udata/pull/1554)
- Fix harvester preview/job layout [#1553](https://github.com/opendatateam/udata/pull/1553)
- Fix some search unicode issues [#1555](https://github.com/opendatateam/udata/pull/1555)
- Small fixes on OEmbed URL detection [#1556](https://github.com/opendatateam/udata/pull/1556)
- Use nb_hits instead of views to count downloads [#1560](https://github.com/opendatateam/udata/pull/1560)
- Prevent an XSS in TermFacet [#1561](https://github.com/opendatateam/udata/pull/1561)
- Fix breadcrumb bar layout on empty search result [#1562](https://github.com/opendatateam/udata/pull/1562)

## 1.3.4 (2018-03-28)

- Remove territory claim banner [#1521](https://github.com/opendatateam/udata/pull/1521)
- Expose an [OEmbed](https://oembed.com/) API endpoint using the new cards [#1525](https://github.com/opendatateam/udata/pull/1525)
- Small topic fixes [#1529](https://github.com/opendatateam/udata/pull/1529)
- Fixes the search result vertical cut off [#1530](https://github.com/opendatateam/udata/pull/1530)
- Prevent visually disabled pagination buttons from being clicked [#1539](https://github.com/opendatateam/udata/pull/1539)
- Fixes "sort organization by name" not working [#1537](https://github.com/opendatateam/udata/pull/1537)
- Non-admin users should not see the "publish as anyone" filter field on "publish as" screen [#1538](https://github.com/opendatateam/udata/pull/1538)

## 1.3.3 (2018-03-20)

- Fixes on upload: prevent double upload and bad chunks upload [#1516](https://github.com/opendatateam/udata/pull/1516)
- Ensure OAuth2 tokens can be saved without `refresh_token` [#1517](https://github.com/opendatateam/udata/pull/1517)

## 1.3.2 (2018-03-20)

- Support request-body credential in OAuth2 (Fix a regression introduced in 1.3.0) [#1511](https://github.com/opendatateam/udata/pull/1511)

## 1.3.1 (2018-03-15)

- Fix some geozones/geoids bugs [#1505](https://github.com/opendatateam/udata/pull/1505)
- Fix oauth scopes serialization in authorization template [#1506](https://github.com/opendatateam/udata/pull/1506)
- Prevent error on site ressources metric [#1507](https://github.com/opendatateam/udata/pull/1507)
- Fix some routing errors [#1508](https://github.com/opendatateam/udata/pull/1508)
- Mongo connection is now lazy by default, preventing non fork-safe usage in celery as well as preventing commands not using the database to hit it [#1509](https://github.com/opendatateam/udata/pull/1509)
- Fix udata version not exposed on Sentry [#1510](https://github.com/opendatateam/udata/pull/1510)

## 1.3.0 (2018-03-13)

### Breaking changes

- Switch to `flask-cli` and drop `flask-script`. Deprecated commands have been removed. [#1364](https://github.com/opendatateam/udata/pull/1364)
- Update card components to make them more consistent [#1383](https://github.com/opendatateam/udata/pull/1383) [#1460](https://github.com/opendatateam/udata/pull/1460)
- udata is now protocol (`http`/`https`) agnostic. This is now fully the reverse-proxy responsibility (please ensure that you are using SSL only in production for security purpose). [#1463](https://github.com/opendatateam/udata/pull/1463)
- Added more entrypoints and document them. There is no more automatically enabled plugin by installation. Plugins can now properly contribute translations. [#1431](https://github.com/opendatateam/udata/pull/1431)

### New features

- Soft breaks in markdown is rendered as line return as allowed by the [commonmark specifications](http://spec.commonmark.org/0.28/#soft-line-breaks), client-side rendering follows the same security rules [#1432](https://github.com/opendatateam/udata/pull/1432)
- Switch from OAuthlib/Flask-OUAhtlib to Authlib and support all grants type as well as token revocation [#1434](https://github.com/opendatateam/udata/pull/1434)
- Chunked upload support (big files support) [#1468](https://github.com/opendatateam/udata/pull/1468)
- Improve tasks/jobs queues routing [#1487](https://github.com/opendatateam/udata/pull/1487)
- Add the `udata schedule|unschedule|scheduled` commands [#1497](https://github.com/opendatateam/udata/pull/1497)

### Bug fixes and minor changes

- Added Geopackage as default allowed file formats [#1425](https://github.com/opendatateam/udata/pull/1425)
- Fix completion/suggestion unicode handling [#1452](https://github.com/opendatateam/udata/pull/1452)
- Added a link to change password into the admin [#1462](https://github.com/opendatateam/udata/pull/1462)
- Fix organization widget (embed) [#1474](https://github.com/opendatateam/udata/pull/1474)
- High priority for sendmail tasks [#1484](https://github.com/opendatateam/udata/pull/1484)
- Add security.send_confirmation template [#1475](https://github.com/opendatateam/udata/pull/1475)

### Internals

- Switch to pytest as testing tool and expose a `udata` pytest plugin [#1400](https://github.com/opendatateam/udata/pull/1400)


## 1.2.11 (2018-02-05)

- Translate Flask-Security email subjects [#1413](https://github.com/opendatateam/udata/pull/1413)
- Fix organization admin pagination [#1372](https://github.com/opendatateam/udata/issues/1372)
- Fix missing spinners on loading datatables [#1401](https://github.com/opendatateam/udata/pull/1401)
- Fixes on the search facets [#1410](https://github.com/opendatateam/udata/pull/1410)

## 1.2.10 (2018-01-24)

- Markdown rendering is now the same between the back and the frontend. [#604](https://github.com/opendatateam/udata/issues/604)
- Make the dataset page reuses section and cards themable. [#1378](https://github.com/opendatateam/udata/pull/1378)
- `ValueError` is not hidden anymore by the Bad Request error page, it is logged. [#1382](https://github.com/opendatateam/udata/pull/1382)
- Spatial encoding fixes: prevent breaking unicode errors. [#1381](https://github.com/opendatateam/udata/pull/1381)
- Ensure the multiple term search uses a `AND` operator [#1384](https://github.com/opendatateam/udata/pull/1384)
- Facets encoding fixes: ensure lazy strings are propery encoded. [#1388](https://github.com/opendatateam/udata/pull/1388)
- Markdown content is now easily themable (namespaced into a `markdown` class) [#1389](https://github.com/opendatateam/udata/pull/1389)
- Fix discussions and community resources alignment on datasets and reuses pages [#1390](https://github.com/opendatateam/udata/pull/1390)
- Fix discussions style on default theme [#1393](https://github.com/opendatateam/udata/pull/1393)
- Ensure empty harvest jobs properly end [#1395](https://github.com/opendatateam/udata/pull/1395)

## 1.2.9 (2018-01-17)

- Add extras field in discussions [#1360](https://github.com/opendatateam/udata/pull/1360)
- Fix datepicker [#1370](https://github.com/opendatateam/udata/pull/1370)
- Fix error on forbidden scheme in `is_url` harvest filter [#1376](https://github.com/opendatateam/udata/pull/1376)
- Fix an error on rendering present territory date [#1377](https://github.com/opendatateam/udata/pull/1377)

## 1.2.8 (2018-01-10)

- Fix html2text dependency version [#1362](https://github.com/opendatateam/udata/pull/1362)

## 1.2.7 (2018-01-10)

- Bump chartjs version to 2.x [#1352](https://github.com/opendatateam/udata/pull/1352)
- Sanitize mdstrip [#1351](https://github.com/opendatateam/udata/pull/1351)

## 1.2.6 (2018-01-04)

- Fix wrongly timed notification on dataset creation with misformed tags [#1332](https://github.com/opendatateam/udata/pull/1332)
- Fix topic creation [#1333](https://github.com/opendatateam/udata/pull/1333)
- Add a `udata worker status` command to list pending tasks.[breaking] The `udata worker` command is replaced by `udata worker start`. [#1324](https://github.com/opendatateam/udata/pull/1324)
- Prevent crawlers from indexing spammy datasets, reuses and organizations [#1334](https://github.com/opendatateam/udata/pull/1334) [#1335](https://github.com/opendatateam/udata/pull/1335)
- Ensure Swagger.js properly set jQuery.ajax contentType parameter (and so data is properly serialized) [#1126](https://github.com/opendatateam/udata/issues/1126)
- Allows theme to easily access the `owner_avatar_url` template filter [#1336](https://github.com/opendatateam/udata/pull/1336)

## 1.2.5 (2017-12-14)

- Fix misused hand cursor over the spatial coverage map in dataset admin [#1296](https://github.com/opendatateam/udata/pull/1296)
- Fix broken post edit page [#1295](https://github.com/opendatateam/udata/pull/1295)
- Display date of comments in dataset discussions [#1283](https://github.com/opendatateam/udata/pull/1283)
- Prevent `reindex` command from failing on a specific object and log error instead. [#1293](https://github.com/opendatateam/udata/pull/1293)
- Position the community resource link icon correctly [#1298](https://github.com/opendatateam/udata/pull/1298)
- Add a sort option to query of list of posts in API [#1301](https://github.com/opendatateam/udata/pull/1301)
- Import dropdown behavior from `udata-gouvfr` and fix hidden submenus on mobile [#1297](https://github.com/opendatateam/udata/pull/1297)
- show message for emtpy dataset search [#1044](https://github.com/opendatateam/udata/pull/1284)

## 1.2.4 (2017-12-06)

- Fix flask_security celery tasks context [#1249](https://github.com/opendatateam/udata/pull/1249)
- Fix `dataset.quality` handling when no format filled [#1265](https://github.com/opendatateam/udata/pull/1265)
- Ignore celery tasks results except for tasks which require it and lower the default results expiration to 6 hours [#1281](https://github.com/opendatateam/udata/pull/1281)
- Import community resource avatar style from udata-gouvfr [#1288](https://github.com/opendatateam/udata/pull/1288)
- Terms are now handled from markdown and customizable with the `SITE_TERMS_LOCATION` setting. [#1285](https://github.com/opendatateam/udata/pull/1285)
- Deeplink to resource [#1289](https://github.com/opendatateam/udata/pull/1289)

## 1.2.3 (2017-10-27)

- Check only the uncollapsed resources at first on dataset view [#1246](https://github.com/opendatateam/udata/pull/1246)

## 1.2.2 (2017-10-26)

- Fixes on the `search index command` [#1245](https://github.com/opendatateam/udata/pull/1245)

## 1.2.1 (2017-10-26)

- Introduce `udata search index` commmand to replace both deprecated `udata search init` and `udata search reindex` commands. They will be removed in udata 1.4. [#1233](https://github.com/opendatateam/udata/pull/1233)
- Rollback oauthlib from 2.0.5 to 2.0.2, pending a permanent solution [#1237](https://github.com/opendatateam/udata/pull/1237)
- Get cached linkchecker result before hitting API [#1235](https://github.com/opendatateam/udata/pull/1235)
- Cleanup resources checksum (migration) [#1239](https://github.com/opendatateam/udata/pull/1239)
- Show check results in resource modal [#1242](https://github.com/opendatateam/udata/pull/1242)
- Cache avatar rendering [#1243](https://github.com/opendatateam/udata/pull/1243)

## 1.2.0 (2017-10-20)

### New features and big improvements

- Expose harvester scheduling through the API and the admin interface [#1123](https://github.com/opendatateam/udata/pull/1123)
- Added a `udata info` command for diagnostic purpose [#1179](https://github.com/opendatateam/udata/pull/1179)
- Switch from static theme avatars/placeholders to [identicons](https://en.wikipedia.org/wiki/Identicon) for readability (mostly on discussions) [#1193](https://github.com/opendatateam/udata/pull/1193)
- Move croquemort features to a generic link checker architecture [#1110](https://github.com/opendatateam/udata/pull/1110)
- CKAN and OpenDataSoft backends are now optional separate udata extensions [#1213](https://github.com/opendatateam/udata/pull/1213)
- Better search autocomplete [#1222](https://github.com/opendatateam/udata/pull/1222)
- Big post improvements (discussions support, navigation, fixes...) [#1224](https://github.com/opendatateam/udata/pull/1224)

### Breaking changes

- Upgrade to Celery 4.1.0. All celery parameters should be updated. (See [Celery options documentation](https://udata.readthedocs.io/en/stable/adapting-settings/#celery-options) [#1150](https://github.com/opendatateam/udata/pull/1050)
- Switch to [Crowdin](https://crowdin.com) to manage translations [#1171](https://github.com/opendatateam/udata/pull/1171)
- Switch to `Flask-Security`. `Flask-Security-Fork` should be uninstalled before installing the new requirements [#958](https://github.com/opendatateam/udata/pull/958)

### Miscellaneous changes and fixes

- Display organization metrics in the organization page tab labels [#1022](https://github.com/opendatateam/udata/pull/1022)
- Organization dashboard page has been merged into the main organization page [#1023](https://github.com/opendatateam/udata/pull/1023)
- Fix an issue causing a loss of data input at the global search input level [#1019](https://github.com/opendatateam/udata/pull/1019)
- Fixes a lot of encoding issues [#1146](https://github.com/opendatateam/udata/pull/1146)
- Add `.ttl` and `.n3` as supported file extensions [#1183](https://github.com/opendatateam/udata/pull/1183)
- Improve logging for adhoc scripts [#1184](https://github.com/opendatateam/udata/pull/1184)
- Improve URLs validation (support new tlds, unicode URLs...) [#1182](https://github.com/opendatateam/udata/pull/1182)
- Properly serialize empty geometries for zones missing it and prevent leaflet crash on invalid bounds [#1188](https://github.com/opendatateam/udata/pull/1188)
- Start validating some configuration parameters [#1197](https://github.com/opendatateam/udata/pull/1197)
- Remove resources without title or url [migration] [#1200](https://github.com/opendatateam/udata/pull/1200)
- Improve harvesting licenses detection [#1203](https://github.com/opendatateam/udata/pull/1203)
- Added missing delete post and topic admin actions [#1202](https://github.com/opendatateam/udata/pull/1202)
- Fix the scroll to a discussion sub-thread [#1206](https://github.com/opendatateam/udata/pull/1206)
- Fix duplication in discussions [migration] [#1209](https://github.com/opendatateam/udata/pull/1209)
- Display that a discussion has been closed [#1216](https://github.com/opendatateam/udata/pull/1216)
- Explicit dataset search reuse facet context (only known reuses) [#1219](https://github.com/opendatateam/udata/pull/1219)
- Optimize indexation a little bit [#1215](https://github.com/opendatateam/udata/pull/1215)
- Fix some reversed temporal coverage [migration] [#1214](https://github.com/opendatateam/udata/pull/1214)


## 1.1.8 (2017-09-28)

- Display membership modal actions buttons for site administrators and on membership display. [#1176](https://github.com/opendatateam/udata/pull/1176)
- Fix organization avatar in admin profile [#1175](https://github.com/opendatateam/udata/issues/1175)

## 1.1.7 (2017-09-25)

- Prevent a random territory from being displayed when query doesn't match [#1124](https://github.com/opendatateam/udata/pull/1124)
- Display avatar when the community resource owner is an organization [#1125](https://github.com/opendatateam/udata/pull/1125)
- Refactor the "publish as" screen to make it more obvious that an user is publishing under its own name [#1122](https://github.com/opendatateam/udata/pull/1122)
- Make the "find your organization" screen cards clickable (send to the organization page) [#1129](https://github.com/opendatateam/udata/pull/1129)
- Fix "Center the full picture" on user avatar upload [#1130](https://github.com/opendatateam/udata/issues/1130)
- Hide issue modal forbidden actions [#1128](https://github.com/opendatateam/udata/pull/1128)
- Ensure spatial coverage zones are resolved when submitted from the API or when querying oembed API. [#1140](https://github.com/opendatateam/udata/pull/1140)
- Prevent user metrics computation when the object owner is an organization (and vice versa) [#1152](https://github.com/opendatateam/udata/pull/1152)

## 1.1.6 (2017-09-11)

- Fix CircleCI automated publication on release tags
  [#1120](https://github.com/opendatateam/udata/pull/1120)

## 1.1.5 (2017-09-11)

- Fix the organization members grid in admin
  [#934](https://github.com/opendatateam/udata/issues/934)
- Fix and tune harvest admin loading state and payload size
  [#1113](https://github.com/opendatateam/udata/issues/1113)
- Automatically schedule validated harvesters and allow to (re)schedule them
  [#1114](https://github.com/opendatateam/udata/pull/1114)
- Raise the minimum `raven` version to ensure sentry is filtering legit HTTP exceptions
  [#774](https://github.com/opendatateam/udata/issues/774)
- Pin GeoJSON version to avoid breaking changes
  [#1118](https://github.com/opendatateam/udata/pull/1118)
- Deduplicate organization members
  [#1111](https://github.com/opendatateam/udata/issues/1111)

## 1.1.4 (2017-09-05)

- Fix packaging

## 1.1.3 (2017-09-05)

- Make the spatial search levels exclusion list configurable through `SPATIAL_SEARCH_EXCLUDE_LEVELS`.
  [#1101](https://github.com/opendatateam/udata/pull/1101)
- Fix facets labelizer with html handling
  [#1102](https://github.com/opendatateam/udata/issues/1102)
- Ensure territories pages have image defined in metadatas
  [#1103](https://github.com/opendatateam/udata/issues/1103)
- Strip tags in autocomplete results
  [#1104](https://github.com/opendatateam/udata/pull/1104)
- Transmit link checker status to frontend
  [#1048](https://github.com/opendatateam/udata/issues/1048)
- Remove plus signs from search query
  [#1048](https://github.com/opendatateam/udata/issues/987)

## 1.1.2 (2017-09-04)

- Handle territory URLs generation without validity
  [#1068](https://github.com/opendatateam/udata/issues/1068)
- Added a contact button to trigger discussions
  [#1076](https://github.com/opendatateam/udata/pull/1076)
- Improve harvest error handling
  [#1078](https://github.com/opendatateam/udata/pull/1078)
- Improve elasticsearch configurability
  [#1096](https://github.com/opendatateam/udata/pull/1096)
- Lots of fixes admin files upload
  [1094](https://github.com/opendatateam/udata/pull/1094)
- Prevent the "Bad request error" happening on search but only on some servers
  [#1097](https://github.com/opendatateam/udata/pull/1097)
- Migrate spatial granularities to new identifiers
- Migrate remaining legacy spatial identifiers
  [#1080](https://github.com/opendatateam/udata/pull/1080)
- Fix the discussion API documention
  [#1093](https://github.com/opendatateam/udata/pull/1093)

## 1.1.1 (2017-07-31)

- Fix an issue preventing reuse edition:
  [#1027](https://github.com/opendatateam/udata/issues/1027)
- Fix an issue preventing user display and edit in admin:
  [#1030](https://github.com/opendatateam/udata/issues/1030)
- Fix an error when a membership request is accepted:
  [#1028](https://github.com/opendatateam/udata/issues/1028)
- Fix issue modal on a reuse:
  [#1026](https://github.com/opendatateam/udata/issues/1026)
- Fix sort by date on admin users list:
  [#1029](https://github.com/opendatateam/udata/issues/1029)
- Improve the `purge` command
  [#1039](https://github.com/opendatateam/udata/pull/1039)
- Ensure search does not fail when a deleted object has not been
  unindexed yet
  [#1063](https://github.com/opendatateam/udata/issues/1063)
- Start using Celery queues to handle task priorities
  [#1067](https://github.com/opendatateam/udata/pull/1067)
- Updated translations

## 1.1.0 (2017-07-05)

### New features and improvements

- Added a [DCAT](https://www.w3.org/TR/vocab-dcat/) harvester
  and expose metadata as RDF/DCAT.
  [#966](https://github.com/opendatateam/udata/pull/966)
  See the dedicated documentions:

  - [RDF](https://udata.readthedocs.io/en/stable/rdf/)
  - [Harvesting](https://udata.readthedocs.io/en/stable/harvesting/)

- Images are now optimized and you can force rerendering using the `udata images render` command.
- Allowed files extensions are now configurable via the `ALLOWED_RESOURCES_EXTENSIONS` setting
  and both admin and API will have the same behavior
  [#833](https://github.com/opendatateam/udata/pull/833).
- Improve and fix notifications:
  [#928](https://github.com/opendatateam/udata/issues/928)

  - Changed notification style to toast
  - Fix notifications that weren't displayed on form submission
- Add a toggle indicator on dataset quality blocks that are collapsible
  [#915](https://github.com/opendatateam/udata/issues/915)
- Integrating latest versions of GeoZones and GeoLogos for territories.
  Especially using history of towns, counties and regions from GeoHisto.
  [#499](https://github.com/opendatateam/udata/issues/499)

### Breaking Changes

- Themes are now entrypoint-based [#829](https://github.com/opendatateam/udata/pull/829).
  There is also a new [theming documention](https://udata.readthedocs.io/en/stable/creating-theme/).
- Images placeholders are now entirely provided by themes
  [#707](https://github.com/opendatateam/udata/issues/707)
  [#1006](https://github.com/opendatateam/udata/issues/1006)
- Harvester declaration is now entrypoint-based
  [#1004](https://github.com/opendatateam/udata/pull/1004)

### Fixes

- Ensure URLs are stripped [#823](https://github.com/opendatateam/udata/pull/823)
- Lot of fixes and improvements on Harvest admin UI
  [#817](https://github.com/opendatateam/udata/pull/817):

  - harvester edition fixed (and missing API added)
  - harvester deletion fixed
  - harvester listing is now paginated
  - more detailed harvesters widgets
  - ensure harvest source are owned by a user or an organization, not both [migration]

- Pure Vue.js search facets
  [#880](https://github.com/opendatateam/udata/pull/880).
  Improve and fix the datepicker:

  - Proper sizing and positionning in dropdowns
  - Fix initial value not being displayed
  - Make it usable on keyboard
  - Allows to define `min` and `max` values to disable some dates
  - Keyboard input is reflected into the calendar
    [#615](https://github.com/opendatateam/udata/issues/615)
- Disable `next` button when no file has been uploaded
  [#930](https://github.com/opendatateam/udata/issues/930)
- Fix badges notification mails
  [#894](https://github.com/opendatateam/udata/issues/894)
- Fix the `udata search reindex` command
  [#1009](https://github.com/opendatateam/udata/issues/1009)
- Reindex datasets when their parent organization is purged
  [#1008](https://github.com/opendatateam/udata/issues/1008)

### Miscellaneous / Internal

- Upgrade to Flask-Mongoengine 0.9.3, Flask-WTF 0.14.2, mongoengine 0.13.0.
  [#812](https://github.com/opendatateam/udata/pull/812)
  [#871](https://github.com/opendatateam/udata/pull/871)
  [#903](https://github.com/opendatateam/udata/pull/903)
- Upgrade to Flask-Login 0.4.0 and switch from Flask-Security to the latest
  [Flask-Security-Fork](https://pypi.org/project/Flask-Security-Fork)
  [#813](https://github.com/opendatateam/udata/pull/813)
- Migrated remaining widgets to Vue.js [#828](https://github.com/opendatateam/udata/pull/828):

  - bug fixes on migrated widgets (Issues button/modal, integrate popover, coverage map)
  - more coherent JS environment for developpers
  - lighter assets
  - drop Handlebars dependency

- bleach and html5lib have been updated leading to more secure html/markdown cleanup
  and [better performances](http://bluesock.org/~willkg/blog/dev/bleach_2_0.html)
  [#838](https://github.com/opendatateam/udata/pull/838)
- Drop `jquery-slimscroll` and fix admin menu scrolling
  [#851](https://github.com/opendatateam/udata/pull/851)
- drop jquery.dotdotdot for a lighter css-only solution (less memory consumption)
  [#853](https://github.com/opendatateam/udata/pull/853)
- Lighter style [#869](https://github.com/opendatateam/udata/pull/869):

  - Drop glyphicons and use only Font-Awesome (more coherence, less fonts)
  - lighter bootstrap style by importing only what's needed
  - make use of bootstrap and admin-lte variables (easier for theming)
  - proper separation between front and admin style
- Drop `ExtractTextPlugin` on Vue components style:

  - faster (re)compilation time
  - resolves most compilation and missing style issues
    [#555](https://github.com/opendatateam/udata/issues/555)
    [#710](https://github.com/opendatateam/udata/issues/710)
  - allows use of hot components reloading.
- Pure Vue.js modals. Fix the default membership role. Added contribute modal.
  [#873](https://github.com/opendatateam/udata/pull/873)
- Easier Vue.js development/debugging:

  - Drop `Vue.config.replace = false`: compatible with Vue.js 1/2 and no more style guessing
    [#760](https://github.com/opendatateam/udata/pull/760)
  - `name` on all components: no more `Anonymous Component` in Vue debugger
  - No more `Fragments`
  - More ES6 everywhere
- Make metrics deactivable for tests
  [#905](https://github.com/opendatateam/udata/pull/905)

## 1.0.11 (2017-05-25)

- Fix presubmit form errors handling
  [#909](https://github.com/opendatateam/udata/pull/909)
- Fix producer sidebar image sizing
  [#913](https://github.com/opendatateam/udata/issues/913)
- Fix js `Model.save()` not updating in some cases
  [#910](https://github.com/opendatateam/udata/pull/910)

## 1.0.10 (2017-05-11)

- Fix bad stored (community) resources URLs [migration]
  [#882](https://github.com/opendatateam/udata/issues/882)
- Proper producer logo display on dataset pages
- Fix CKAN harvester empty notes and `metadata` file type handling
- Remove (temporary) badges metrics
  [#885](https://github.com/opendatateam/udata/issues/885)
- Test and fix topic search
  [#892](https://github.com/opendatateam/udata/pull/892)

## 1.0.9 (2017-04-23)

- Fix broken post view
  [#877](https://github.com/opendatateam/udata/pull/877)
- Fix new issue submission
  [#874](https://github.com/opendatateam/udata/issues/874)
- Display full images/logo/avatars URL in references too
  [#824](https://github.com/opendatateam/udata/issues/824)

## 1.0.8 (2017-04-14)

- Allow more headers in cors preflight headers
  [#857](https://github.com/opendatateam/udata/pull/857)
  [#860](https://github.com/opendatateam/udata/pull/860)
- Fix editorialization admin
  [#863](https://github.com/opendatateam/udata/pull/863)
- Fix missing completer images and ensure completion API is usable on a different domain
  [#864](https://github.com/opendatateam/udata/pull/864)

## 1.0.7 (2017-04-07)

- Fix display for zone completer existing values
  [#845](https://github.com/opendatateam/udata/issues/845)
- Proper badge display on dataset and organization page
  [#849](https://github.com/opendatateam/udata/issues/849)
- Remove useless `discussions` from views contexts.
  [#850](https://github.com/opendatateam/udata/pull/850)
- Fix the inline resource edit button not redirecting to admin
  [#852](https://github.com/opendatateam/udata/pull/852)
- Fix broken checksum component
  [#846](https://github.com/opendatateam/udata/issues/846)

## 1.0.6 (2017-04-01)

- Default values are properly displayed on dataset form
  [#745](https://github.com/opendatateam/udata/issues/745)
- Prevent a redirect on discussion fetch
  [#795](https://github.com/opendatateam/udata/issues/795)
- API exposes both original and biggest thumbnail for organization logo, reuse image and user avatar
  [#824](https://github.com/opendatateam/udata/issues/824)
- Restore the broken URL check feature
  [#840](https://github.com/opendatateam/udata/issues/840)
- Temporarily ignore INSPIRE in ODS harvester
  [#837](https://github.com/opendatateam/udata/pull/837)
- Allow `X-API-KEY` and `X-Fields` in cors preflight headers
  [#841](https://github.com/opendatateam/udata/pull/841)

## 1.0.5 (2017-03-27)

- Fixes error display in forms [#830](https://github.com/opendatateam/udata/pull/830)
- Fixes date range picker dates validation [#830](https://github.com/opendatateam/udata/pull/830)
- Fix badges entries not showing in admin [#825](https://github.com/opendatateam/udata/pull/825)

## 1.0.4 (2017-03-01)

- Fix badges trying to use API too early
  [#799](https://github.com/opendatateam/udata/pull/799)
- Some minor tuning on generic references
  [#801](https://github.com/opendatateam/udata/pull/801)
- Cleanup factories
  [#808](https://github.com/opendatateam/udata/pull/808)
- Fix user default metrics not being set [migration]
  [#809](https://github.com/opendatateam/udata/pull/809)
- Fix metric update after transfer
  [#810](https://github.com/opendatateam/udata/pull/810)
- Improve spatial completion ponderation (spatial zones reindexation required)
  [#811](https://github.com/opendatateam/udata/pull/811)

## 1.0.3 (2017-02-21)

- Fix JavaScript locales handling [#786](https://github.com/opendatateam/udata/pull/786)
- Optimize images sizes for territory placeholders [#788](https://github.com/opendatateam/udata/issues/788)
- Restore placeholders in search suggestions, fix [#790](https://github.com/opendatateam/udata/issues/790)
- Fix share popover in production build [#793](https://github.com/opendatateam/udata/pull/793)

## 1.0.2 (2017-02-20)

- Fix assets packaging for production [#763](https://github.com/opendatateam/udata/pull/763) [#765](https://github.com/opendatateam/udata/pull/765)
- Transform `udata_version` jinja global into a reusable (by themes) `package_version` [#768](https://github.com/opendatateam/udata/pull/768)
- Ensure topics datasets and reuses can display event with a topic parameter [#769](https://github.com/opendatateam/udata/pull/769)
- Raise a `400 Bad Request` when a bad `class` attribute is provided to the API
  (for entry point not using forms). [#772](https://github.com/opendatateam/udata/issues/772)
- Fix datasets with spatial coverage not being indexed [#778](https://github.com/opendatateam/udata/issues/778)
- Ensure theme assets cache is versioned (and flushed when necessary)
  [#781](https://github.com/opendatateam/udata/pull/781)
- Raise maximum tag length to 96 in order to at least support
  [official INSPIRE tags](http://inspire.ec.europa.eu/theme)
  [#782](https://github.com/opendatateam/udata/pull/782)
- Properly raise 400 error on transfer API in case of bad subject or recipient
  [#784](https://github.com/opendatateam/udata/pull/784)
- Fix broken OEmbed rendering [#783](https://github.com/opendatateam/udata/issues/783)
- Improve crawlers behavior by adding some `meta[name=robots]` on pages requiring it
  [#777](https://github.com/opendatateam/udata/pull/777)

## 1.0.1 (2017-02-16)

- Pin PyMongo version (only compatible with PyMongo 3+)

## 1.0.0 (2017-02-16)

### Breaking Changes

* 2016-05-11: Upgrade of ElasticSearch from 1.7 to 2.3 [#449](https://github.com/opendatateam/udata/pull/449)

You have to re-initialize the index from scratch, not just use the `reindex` command given that ElasticSearch 2+ doesn't provide a way to [delete mappings](https://www.elastic.co/guide/en/elasticsearch/reference/current/indices-delete-mapping.html) anymore. The command is `udata search init` and may take some time given the amount of data you are dealing with.

* 2017-01-18: User search and listing has been removed (privacy concern)

### New & Improved

* 2017-01-06: Add some dataset ponderation factor: temporal coverage, spatial coverage,
  certified provenance and more weight for featured ones. Need reindexation to be taken into account.

* 2016-12-20: Use all the [Dublin Core Frequencies](http://dublincore.org/groups/collections/frequency/)
  plus some extra frequencies.

* 2016-12-01: Add the possibility for a user to delete its account in the admin interface

In some configurations, this feature should be deactivated, typically when
there is an SSO in front of udata which may cause some inconsistencies. In
that case, the configuration parameter DELETE_ME should be set to False (True
by default).

* 2016-05-12: Add fields masks to reduce API payloads [#451](https://github.com/opendatateam/udata/pull/451)

The addition of [fields masks](http://flask-restplus.readthedocs.io/en/stable/mask.html) in Flask-RESTPlus allows us to reduce the retrieved payload within the admin — especially for datasets — and results in a performances boost.

### Fixes

* 2016-11-29: Mark active users as confirmed [#619](https://github.com/opendatateam/udata/pull/618)
* 2016-11-28: Merge duplicate users [#617](https://github.com/opendatateam/udata/pull/617)
  (A reindexation is necessary after this migration)

### Deprecation

Theses are deprecated and support will be removed in some feature release.
See [Deprecation Policy](https://udata.readthedocs.io/en/stable/versioning/#deprecation-policy).

* Theses frequencies are deprecated for their Dublin Core counter part:
    * `fortnighly` ⇨ `biweekly`
    * `biannual` ⇨ `semiannual`
    * `realtime` ⇨ `continuous`


## 0.9.0 (2017-01-10)

- First published version<|MERGE_RESOLUTION|>--- conflicted
+++ resolved
@@ -2,11 +2,8 @@
 
 ## Current (in progress)
 
-<<<<<<< HEAD
 - Organization url is now a URLField and should be a valid URL [#3227](https://github.com/opendatateam/udata/pull/3227)
-=======
 - Fix the `parse-url` command [#3225](https://github.com/opendatateam/udata/pull/3225)
->>>>>>> fac2e89d
 
 ## 10.0.5 (2024-12-09)
 
