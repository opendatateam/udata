# Changelog

## Current (in progress)

<<<<<<< HEAD
- Improve DCAT harvest of mime type [#2857](https://github.com/opendatateam/udata/pull/2857)
=======
- Don't crash on files not found when purging resources [2858](https://github.com/opendatateam/udata/pull/2858)
>>>>>>> b30468e6

## 6.1.5 (2023-06-19)

- Specify *public* datasets and reuses in admin count [#2852](https://github.com/opendatateam/udata/pull/2852)
- Fix url params being stripped in markdown for internal URLs [#2855](https://github.com/opendatateam/udata/pull/2855)

## 6.1.4 (2023-05-16)

- Upgrade development dependencies [#2844](https://github.com/opendatateam/udata/pull/2844)
- Compile translations for testing [#2845](https://github.com/opendatateam/udata/pull/2845)
- Add user arg to discussion list API [#2842](https://github.com/opendatateam/udata/pull/2842)
- No more sending email, slug and user name to sentry [#2846](https://github.com/opendatateam/udata/pull/2846)
- Add test for passwordless user [#2848](https://github.com/opendatateam/udata/pull/2848)
- Parse IANA and EUROPA URIs format [#2849](https://github.com/opendatateam/udata/pull/2849)
- Dataset last update sorting:
    - Transmit dataset's `last_update` field to search service [#2847](https://github.com/opendatateam/udata/pull/2847)
    - Check if dataset's and resource's harvesting date `modified_at` are ealier than today's date [#2850](https://github.com/opendatateam/udata/pull/2850)
- Upgrade mongoengine and storage deps [#2839](https://github.com/opendatateam/udata/pull/2839):
    - Upgrade flask-storage 1.0.0 -> 1.3.2
    - Upgrade flask-mongoengine 0.9.5 -> 1.0.0, now returning a ValidationError on get_or_404 on invalid id
    - Upgrade mongoengine 0.26.0 -> 0.27.0
-  Prevent raising unecessary error in index command [#2851](https://github.com/opendatateam/udata/pull/2851)
-  Use `datetime.utcnow` to make sure to handle utc datetimes [#2853](https://github.com/opendatateam/udata/pull/2853)

## 6.1.3 (2023-04-18)

- Fix XSS vulnerability: escape user content in selectize items in admin [#2843](https://github.com/opendatateam/udata/pull/2843)
- Fix schema is undefined when checking for schema.url in admin resource form [#2837](https://github.com/opendatateam/udata/pull/2837)
- Fix to_naive_datetime in harvest preview [#2835](https://github.com/opendatateam/udata/pull/2835)
- :warning: Flask-Security update to enable `GenericResponses` [#2826](https://github.com/opendatateam/udata/pull/2826):
    - Upgrade Flask-Security 4.5.1 -> 5.1.1
    - Upgrade WTForms 2.2.1 -> 3.0.1
    - Upgrade WTForms-json 0.3.3 -> 0.3.5
    - New security email template for existing users
- Fix SelectField validation failure following WTForms upgrade [#2841](https://github.com/opendatateam/udata/pull/2841)
- Add `format_timedelta` to `udata.i18n` [#2836](https://github.com/opendatateam/udata/pull/2836)
- Improve send_mail resilience with refused address among recipients [#2840](https://github.com/opendatateam/udata/pull/2840)

## 6.1.2 (2023-03-28)

- Resources schema can now have an URL field. [#2825](https://github.com/opendatateam/udata/pull/2825)
- Fix URLField validation error message [#2831](https://github.com/opendatateam/udata/pull/2831)
- Dates renaming to provide more relevant computed dates between internal and harvested dates [#2815](https://github.com/opendatateam/udata/pull/2815):
    - Removed `published` attribute from Resource model
    - Renamed `created_at` and `last_modified` of Dataset model to `created_at_internal` and `last_modified_internal`
    - Renamed `created_at` and `modified` of Resource model to `created_at_internal` and `last_modified_internal`
    - Added `created_at` computed property in Dataset and Resource model to provide harvested date if present and internal otherwise
    - Added `last_modified` computed property in Dataset and Resource model to provide max date between internal and harvested date
- Fix for PR [#2815](https://github.com/opendatateam/udata/pull/2815) [#2832](https://github.com/opendatateam/udata/pull/2832)
- Fix following dates refactoring [#2815](https://github.com/opendatateam/udata/pull/2815) [#2832](https://github.com/opendatateam/udata/pull/2832)
- Fix dcat harvesting on dcat:Dataset with blank nodes [#2834](https://github.com/opendatateam/udata/pull/2834)
- Add dataset archived field in resource catalog [#2833](https://github.com/opendatateam/udata/pull/2833)

## 6.1.1 (2023-03-17)

- Fix edge case on aware datetime string [#2827](https://github.com/opendatateam/udata/pull/2827)
- :warning: MongoDB support up to 6.0.4 [#2819](https://github.com/opendatateam/udata/pull/2819):
    - Older versions of MongoDB >=3.6 are still supported
    - Upgrade must be done release by release to set the `FeatureCompatibilityVersion` variable like stated in [this](https://www.mongodb.com/docs/v4.2/release-notes/4.0/#upgrade-procedures) documentation.
    - Upgrade pymongo 3.10.1 -> 4.3.3
    - Upgrade mongoengine 0.20.0 -> 0.26.0
- Add IATA `ssim` among allowed file extensions [#2828](https://github.com/opendatateam/udata/pull/2828)
- Copy user mail card back from udata-front [#2822](https://github.com/opendatateam/udata/pull/2822)
- Upgrade node to a version still available [#2830](https://github.com/opendatateam/udata/pull/2830)

## 6.1.0 (2023-03-07)

- :warning: Upgrading Flask to 2.1.2, leading to an upgrade of click (8.0), Flask-BabelEx (0.9.4), Flask-Caching (2.0.2), flask-storage (1.0.0) instead of flask-fs, Flask-Login (0.6.2), flask-restx (1.0.5), Flask-Security-Too (4.1.5), Jinja2 (3.1.2), pillow (9.2.0), werkzeug (2.2.2) [#2816](https://github.com/opendatateam/udata/pull/2816)
  - Use the full path to the caching backend in `CACHE_TYPE`, ex: `flask_caching.backends.redis`. Named backends are deprecated.
  - Werkzeug redirect now returns the relative url as location in response (https://github.com/pallets/werkzeug/issues/2352).
  - Removed functions have been replaced (`contextfilter` and `contextfunction` from Jinja, root imports and `Href` from Werkzeug, `JSONWebSignatureSerializer` from itsdangerous)
  - Prevent multiple blueprint with same name registration (not supported anymore in Flask).
- Removed all code logic related to the `published` date in resource model, now deprecated. :warning: The attribute itself was left in the model because of the complexity of the migration [#2807](https://github.com/opendatateam/udata/pull/2807)
- Add `xlsx` and `docx` as closed format for quality score [#2814](https://github.com/opendatateam/udata/pull/2814)
- Flush latest rows in csv catalog export before storing file [#2818](https://github.com/opendatateam/udata/pull/2818)
- Exposed dates through API are now timezone aware [#2810](https://github.com/opendatateam/udata/pull/2810)
- Fix frequency reminder [#2821](https://github.com/opendatateam/udata/pull/2821)

## 6.0.2 (2023-02-06)

- Handle None values in dataset and resource extras endpoints [#2805](https://github.com/opendatateam/udata/pull/2805)
- Fix default license being selected in form in optional select group [#2809](https://github.com/opendatateam/udata/pull/2809)
- Fix only SHA1 checksum is accepted when uploading resources [#2808](https://github.com/opendatateam/udata/pull/2808)
- Fix organization metrics count [#2811](https://github.com/opendatateam/udata/pull/2811)
- Fix setuptools version used in CI [#2813](https://github.com/opendatateam/udata/pull/2813)
- Add `udata harvest clean` command [#2812](https://github.com/opendatateam/udata/pull/2812)

## 6.0.1 (2023-01-18)

- Add python version requirement <3.10 [#2798](https://github.com/opendatateam/udata/pull/2798)
- Fix date timezone and format for harvest previz [#2799](https://github.com/opendatateam/udata/pull/2799)
- Add support for DCAT startDate and endDate in temporal coverage [#2801](https://github.com/opendatateam/udata/pull/2801)
- New feature: Users can now change their email by themselves [#2792](https://github.com/opendatateam/udata/pull/2792)

## 6.0.0 (2023-01-09)

- :warning: Kafka removal [#2783](https://github.com/opendatateam/udata/pull/2783)[#2794](https://github.com/opendatateam/udata/pull/2794):
  - Resources events publication now uses webhooks
  - Search indexation (at runtime and with index command) are now made through HTTP requests.
  - If you use [udata-search-service](https://pypi.org/project/udata-search-service/), you need to upgrade to the >=2.0.0 version
- Add dedicated extras endpoints on resources and datasets [#2779](https://github.com/opendatateam/udata/pull/2779)
- Enrich catalog with harvest infos [#2789](https://github.com/opendatateam/udata/pull/2789)
- Add optionnal license select group custom setting for admin [#2786](https://github.com/opendatateam/udata/pull/2786)
- Make index setup optional on init based on config [#2797](https://github.com/opendatateam/udata/pull/2797)

## 5.0.2 (2022-11-29)

- :warning: Upgrade to `Flask-Security-Too` version 4.0.0 [#2772](https://github.com/opendatateam/udata/pull/2772):
  - New User model attribute `fs_uniquifier`, migration needed.
  - The `fs_uniquifier` is used to invalidate existing session in case of password reset.
  - The user's `fs_uniquifier` is used instead of the `id` for auth mecanism including permissions.
  - Exhaustive list of changes [here](https://flask-security-too.readthedocs.io/en/stable/changelog.html#version-4-0-0).
- Fix apiv2 swagger with harvest metadata and add apiv2 swagger tests [#2782](https://github.com/opendatateam/udata/pull/2782)
- Improve frequency criterion in quality score [#2771](https://github.com/opendatateam/udata/pull/2771)
- Add quality score to csv catalogs [#2785](https://github.com/opendatateam/udata/pull/2785)
- Optimize DCAT harvesting on large multiple-paged catalogs, introduce `HARVEST_MAX_ITEMS` development setting [#2781](https://github.com/opendatateam/udata/pull/2781)
- Add condition in security mail utils class to avoid mail sending according to config var [#2788](https://github.com/opendatateam/udata/pull/2788)

## 5.0.1 (2022-11-14)

- Fix resource harvest uri validation error [#2780](https://github.com/opendatateam/udata/pull/2780)

## 5.0.0 (2022-11-14)

- :warning: **Breaking change** Use dedicated dynamic harvest metadata for dataset and resources. A migration copies identifying fields from extras to this dedicated metadata field. Extras won't be used anymore for harvest-related information. udata-ckan, udata-ods and udata-front packages are impacted and should be upgraded accordingly [#2762](https://github.com/opendatateam/udata/pull/2762)

## 4.1.3 (2022-11-02)

- Fix image URLs for suggest endpoints [#2761](https://github.com/opendatateam/udata/pull/2761)
- Switch from `Flask-restplus` to its fork `Flask-rest-x` [2770](https://github.com/opendatateam/udata/pull/2770)
- Clean inactive harvest datasets. :warning: a migration archives datasets linked to inactive harvest sources [#2764](https://github.com/opendatateam/udata/pull/2764) [#2773](https://github.com/opendatateam/udata/pull/2773) [#2777](https://github.com/opendatateam/udata/pull/2777)
- Fix randomly failing suggest tests [#2775](https://github.com/opendatateam/udata/pull/2775)
- Fix alt attribute not shown on image [#2776](https://github.com/opendatateam/udata/pull/2776)

## 4.1.2 (2022-09-01)

- Clean up event code [#2751](https://github.com/opendatateam/udata/pull/2751)
- Replace mongo legacy image in CI [#2754](https://github.com/opendatateam/udata/pull/2754)
- Fixes test `test_suggest_datasets_api` by modifying condition [#2759](https://github.com/opendatateam/udata/pull/2759)
- Fix doc name duplicate on rdf endpoints [#2763](https://github.com/opendatateam/udata/pull/2763)

## 4.1.1 (2022-07-08)

- Quality score computation refactoring and now returning it in list datasets endpoint. Update was made in admin too. [#2746](https://github.com/opendatateam/udata/pull/2746)
- :warning: Manifest logic was removed and udata does now work as standalone [#2747](https://github.com/opendatateam/udata/pull/2747)
- Remove map related stuff [#2749](https://github.com/opendatateam/udata/pull/2749)
- Add library udata_event_service to produce Kafka messages [#2743](https://github.com/opendatateam/udata/pull/2743)

## 4.1.0 (2022-06-09)

- Add html support for posts [#2731](https://github.com/opendatateam/udata/pull/2731)
- Use mongo search if `SEARCH_SERVICE_API_URL` variable is not set [#2728](https://github.com/opendatateam/udata/pull/2728)
- Improve resource extension detection [#2729](https://github.com/opendatateam/udata/pull/2729/files)
- Remove resources in dataset search serialization [#2730](https://github.com/opendatateam/udata/pull/2730)
- Add endpoint to directly get specific resource by rid [#2732](https://github.com/opendatateam/udata/pull/2732).
- Publish kafka message when resource is created, modified or deleted [#2733](https://github.com/opendatateam/udata/pull/2733)
- Clean documentation and code with respect to independent search service [#2738](https://github.com/opendatateam/udata/pull/2738)
- Fix size argument in suggests endpoint and corresponding tests [#2739](https://github.com/opendatateam/udata/pull/2739)
- Add udata instance name prefix and action suffix for kafka topics [#2736](https://github.com/opendatateam/udata/pull/2736)
- Fix tokenisation by building an `AND` query (see comments in code) for mongo text search and pagination [#2740](https://github.com/opendatateam/udata/pull/2740)

## 4.0.2 (2022-05-04)

- Remove unused `_total_pages` search property [#2726](https://github.com/opendatateam/udata/pull/2726)
- Use -followers as default suggest sort on datasets, reuses and orgas [#2727](https://github.com/opendatateam/udata/pull/2727)
- Reintroduce user suggest with mongo contains [#2725](https://github.com/opendatateam/udata/pull/2725)

## 4.0.1 (2022-04-11)

- Removed `post_save` signal within `add_resource` and `update_resource` methods. [#2720](https://github.com/opendatateam/udata/pull/2720)
- Refactor and update documentation with latest udata updates [#2717](https://github.com/opendatateam/udata/pull/2717)
- Add harvest csv adapter for a catalog of harvesters [#2722](https://github.com/opendatateam/udata/pull/2722)

## 4.0.0 (2022-03-30)

### Breaking change

Search refactor [#2680](https://github.com/opendatateam/udata/pull/2680)
- :warning: Search changes [#2692](https://github.com/opendatateam/udata/pull/2692):
  - The search feature is not within udata anymore and queries a distant service.
  - The search feature is now optional and is enabled by setting the `SEARCH_SERVICE_API_URL` setting.
  - When search is not enabled, the search endpoints will return a `501 Not Implemented` error.
  - The ModelAdapter, SearchQuery and SearchResult patterns were kept but heavily refactored.
  - udata uses a Kafka producer to send documents to index to the search service.
  - udata uses HTTP request to query the search service.
- :warning: API changes [#2669](https://github.com/opendatateam/udata/pull/2669):
  - List endpoints for organizations, datasets, reuses and users are now querying MongoDB instead of ElasticSearch.
  - Those endpoints use MongoDB full text search when `q` argument is used. Some unused filters on this route were dropped.
  - A new API parser was implemented to replace the search one.
  - The previous ElasticSearch endpoints were moved to APIv2 with the following url pattern: `/{object}/search` (ex: `/datasets/search`).
- :warning: Suggest changes [#2685](https://github.com/opendatateam/udata/pull/2685) and [#2696](https://github.com/opendatateam/udata/pull/2696):
  - Current suggest implementation moved from an Elasticsearch index to a MongoDB query using the term `contains`.
  - The user suggest was entirely removed, as its existence is now less relevant because of the full text search.

## 3.3.3 (2022-03-29)

- Extend dcat properties support (frequency litteral, creation and modification date, landing page and abstract description) [#2715](https://github.com/opendatateam/udata/pull/2715)


## 3.3.2 (2022-03-01)

- **Deprecation**: Topics are now deprecated and will be removed in upcoming releases.
- Use title to improve License guess [#2697](https://github.com/opendatateam/udata/pull/2697)
- Add a `q` argument to the paginated datasets resources endpoint, to search through resources titles. [#2701](https://github.com/opendatateam/udata/pull/2701)
- Delete discussion with deleted user as only participant [#2702](https://github.com/opendatateam/udata/pull/2702)
- Fix error on post creation when adding related reuse [#2704](https://github.com/opendatateam/udata/pull/2704)
- Redirect in endpoints routing now returns 308 instead of 302 in order to keep the method and body. [#2706](https://github.com/opendatateam/udata/pull/2706)
- Delete badges from datasets fixtures. [2709](https://github.com/opendatateam/udata/pull/2709)

## 3.3.1 (2022-01-11)

- Fix fields empty value in admin form to allow for unsetting fields [#2691](https://github.com/opendatateam/udata/pull/2691)
- :warning: Add a new required topic string field on reuses. The associated migration set default topic to `others` [#2689](https://github.com/opendatateam/udata/pull/2689)

## 3.3.0 (2021-12-10)

- :warning: Removed `Issues` code and logic. The corresponding MongoDB collection should be deleted when upgrading Udata. [#2681](https://github.com/opendatateam/udata/pull/2681)
- Fix transfer ownership from org to user [#2678](https://github.com/opendatateam/udata/pull/2678)
- Fix discussion creation on posts [#2687](https://github.com/opendatateam/udata/pull/2687)

## 3.2.2 (2021-11-23)

- Move template hook logic back to udata [#2671](https://github.com/opendatateam/udata/pull/2671) [#2679](https://github.com/opendatateam/udata/pull/2679)
- Add dataset's acronym to catalog [#2675](https://github.com/opendatateam/udata/pull/2675)
- Better URL-based License guess [#2672](https://github.com/opendatateam/udata/pull/2672)
- New way of fixtures generation [#2677](https://github.com/opendatateam/udata/pull/2677):
  - The command now uses a remote file (default) if a URL is provided or a local one if a path is provided.
  - This file can be generated by using the command `generate-fixtures-file`, which takes as an argument the URL of the source queried to retieve the data dumped to the file.
  - The command `generate-fixtures-file` uses a customizable list of datasets slugs to know which datasets to query.
- Fixed the Geomform check for a GeoZone instance in formdata [#2683](https://github.com/opendatateam/udata/pull/2683)

## 3.2.1 (2021-10-22)

- Fix default sort with right sort column creation date name, for posts in back-office editorial page [#2665](https://github.com/opendatateam/udata/pull/2665)
- Meta read-only-enabled is back [#2664](https://github.com/opendatateam/udata/pull/2664)
- First endpoints for APIv2! Add datasets hateoas and resources pagination endpoints [#2663](https://github.com/opendatateam/udata/pull/2663) [#2667](https://github.com/opendatateam/udata/pull/2667)
- Add `archived` and `resources_count` fields in the dataset catalog [#2668](https://github.com/opendatateam/udata/pull/2668)

## 3.2.0 (2021-09-14)

- Update dependencies following setuptools 58.0.2 release that drop support for `use_2to3` [#2660](https://github.com/opendatateam/udata/pull/2660):
  - :warning: **breaking change** `rdfs` is not supported anymore
  - `jsonld` endpoints have a `@context` dict directly instead of an url to the context endpoint
- Update documentation with [udata-front plugin renaming](https://github.com/etalab/data.gouv.fr/issues/393) [#2661](https://github.com/opendatateam/udata/pull/2661)
- Various DCAT fixes (geonetwork compatibility) and debug command [#2662](https://github.com/opendatateam/udata/pull/2662)

## 3.1.0 (2021-08-31)

- :warning: Use pip-tools for requirements management [#2642](https://github.com/opendatateam/udata/pull/2642)[#2650](https://github.com/opendatateam/udata/pull/2650)[#2651](https://github.com/opendatateam/udata/pull/2651). Please [read the doc](https://github.com/opendatateam/udata/blob/master/docs/development-environment.md#python-and-virtual-environment) if you are a udata developer.
- :warning: Check db integrity and apply temporary and permanent fixes [#2644](https://github.com/opendatateam/udata/pull/2644) :warning: the associated migrations can take a long time to run.
- :warning: Upgrade to Flask-1.1.4 [#2639](https://github.com/opendatateam/udata/pull/2639)
- Safeguard `User.delete()` [#2646](https://github.com/opendatateam/udata/pull/2646)
- Fix user delete command [#2647](https://github.com/opendatateam/udata/pull/2647)
- Protect `test_ignore_post_save_signal` from weak ref error while testing [#2649](https://github.com/opendatateam/udata/pull/2649)
- Update translations following frontend refactoring (a lot of translations have been moved to udata-gouvfr) [#2648](https://github.com/opendatateam/udata/pull/2648)
- Fix RDF output content negociation [#2652](https://github.com/opendatateam/udata/pull/2652)
- Update Pillow dependency to 8.0.0 [#2654](https://github.com/opendatateam/udata/pull/2654)
- Add more fixes on HarvestSource and HarvestJobs for db integrity [#2653](https://github.com/opendatateam/udata/pull/2653/files)

## 3.0.4 (2021-08-12)

- Now returning notfound() http exception when router does not match any territory object instead of None [#2637](https://github.com/opendatateam/udata/pull/2637)
- Add larger reuse thumbnail image [#2638](https://github.com/opendatateam/udata/pull/2638)
- Activate plugins before creating app when testing [#2643](https://github.com/opendatateam/udata/pull/2643)

## 3.0.3 (2021-07-30)

- Remove mail sending task on follow [#2635](https://github.com/opendatateam/udata/pull/2635)
- Fix root api endpoint error [#2636](https://github.com/opendatateam/udata/pull/2636)

## 3.0.2 (2021-07-19)

- Fix sentry id event logging [#2364](https://github.com/opendatateam/udata/pull/2634)
- Fix remote resource upload [#2632](https://github.com/opendatateam/udata/pull/2632)

## 3.0.1 (2021-07-09)

- Remove apidoc blueprint, moved to udata-gouvfr [#2628](https://github.com/opendatateam/udata/pull/2628)
- New migration to update community resources schema from string to dict [#2629](https://github.com/opendatateam/udata/pull/2629)

## 3.0.0 (2021-07-07)

- :warning: **breaking change**: most of the theme/templates logic has been moved to https://github.com/etalab/udata-gouvfr. `udata` no longer contains a default theme. In the 3.x series, we hope it will be usable as a "headless" open data platform, but for now you probably need to plug your own theme or use udata-gouvfr. [More info about this change here](https://github.com/opendatateam/udata/blob/master/docs/roadmap/udata-3.md#the-road-to-udata3). [#2522](https://github.com/opendatateam/udata/pull/2522)
- Migrate from raven to sentry-sdk [#2620](https://github.com/opendatateam/udata/pull/2620)
- Add a UdataCleaner class to use udata's markdown configuration on SafeMarkup as well [#2619](https://github.com/opendatateam/udata/pull/2619)
- Fix schema name display in resource modal [#2617](https://github.com/opendatateam/udata/pull/2617)

## 2.7.1 (2021-05-27)

- Add migration to roolback on resource's schema's name to None [#2615](https://github.com/opendatateam/udata/pull/2615)

## 2.7.0 (2021-05-25)

- Modify `schema` field to resource. This field is now a nested field containing two sub-properties `name` and `version` [#2600](https://github.com/opendatateam/udata/pull/2600).
- Add a `schema_version` facet to the dataset search (need to be reindex to appear in results) [#2600](https://github.com/opendatateam/udata/pull/2600).

## 2.6.5 (2021-05-19)

- Fix create user by API [#2609](https://github.com/opendatateam/udata/pull/2609)
- Add sqlite, db and ics to allowed extensions [#2610](https://github.com/opendatateam/udata/pull/2610)
- Better markup parsing [#2611](https://github.com/opendatateam/udata/pull/2611):
  - Geozone's and Resource type's labelize function return None if no object is found.
  - New SafeMarkup class, which inherits from Markup, uses Bleach to sanitize Markup class.

## 2.6.4 (2021-03-24)

- Enhance self endpoint verification [#2604](https://github.com/opendatateam/udata/pull/2604)

## 2.6.3 (2021-03-23)

- Extraction of translation's strings [#2602](https://github.com/opendatateam/udata/pull/2602)

## 2.6.2 (2021-03-22)

- Fix SECURITY_CONFIRMABLE=False [#2588](https://github.com/opendatateam/udata/pull/2588)
- Support dct:license on DCAT harvester [#2589](https://github.com/opendatateam/udata/pull/2589)
- Admin small enhancements [#2591](https://github.com/opendatateam/udata/pull/2591):
  - The sidebar "Me" label has been renamed "Profile"
  - The user's profile now displays the user's email
  - The button "Edit" and the dropdown were merged. The button is now only a dropdown listing the actions.
  - "Edit" action has been renamed to "Edit the dataset/reuse/organization/profile" according to the current object to edit.
- Add `nofollow` attribute to links in discussions comments [#2593](https://github.com/opendatateam/udata/pull/2593)
- Add pip upgrade in circle's publish step [#2596](https://github.com/opendatateam/udata/pull/2596)
- Pin Twine's version [#2597](https://github.com/opendatateam/udata/pull/2597)
- Pin twine'version in circle's publish step [#2598](https://github.com/opendatateam/udata/pull/2598)

## 2.6.1 (2021-01-26)

- Fix url_for method in organization's catalog's view [#2587](https://github.com/opendatateam/udata/pull/2587)

## 2.6.0 (2021-01-25)

- Add resource's description and title size limit [#2586](https://github.com/opendatateam/udata/pull/2586)
- Add RDF catalog view for organizations [#2583](https://github.com/opendatateam/udata/pull/2583)

## 2.5.1 (2020-12-31)

- Add title's and description's length limit in forms [#2585](https://github.com/opendatateam/udata/pull/2585)

## 2.5.0 (2020-11-30)

- Change reuse's form's label name to title [#2575](https://github.com/opendatateam/udata/pull/2575)
- Unpublished posts are no longer served by the `Post.list` API endpoint [#2578](https://github.com/opendatateam/udata/pull/2578)
- Read only mode can now be toggled in settings [#2565](https://github.com/opendatateam/udata/pull/2565):
  - Toggles a warning banner on the frontend view and a warning toast on the admin view.
  - Prevents new users to register.
  - Prevents non admin users to create new content such as organizations, datasets, community resources or discussions.
  - Will return a `423` response code to any non-admin request to endpoints specified in `METHOD_BLOCKLIST` setting.
  - Existing content can still be updated.
- Add an alert block in layout template, to be overrided in installed theme [#2580](https://github.com/opendatateam/udata/pull/2580)

## 2.4.1 (2020-11-09)

- Escaping XML's forbidden characters [#2562](https://github.com/opendatateam/udata/pull/2562)
- Ignore pattern feature for linkchecker [#2564](https://github.com/opendatateam/udata/pull/2564)
- Fix TypeError when creating a superuser with an incorrect password [#2567](https://github.com/opendatateam/udata/pull/2567)

## 2.4.0 (2020-10-16)

- :warning: Resources and community resources creation API change [#2545](https://github.com/opendatateam/udata/pull/2545):
  - Remove the RESOURCES_FILE_ALLOWED_DOMAINS setting and mechanism.
  - The community resource's/resource's url could be set from the client side, even in the case of a hosted one, which is illogical.
    A hosted community resource's/resource's url should only be the sole responsibility of the backend.
  - Consequently, the POST endpoint of the community resources/resources API is only meant for the remote ones and the PUT endpoint of the community resources/resources API will take the existing resource's url to override the one sent by the client.
- Community resources changes [#2546](https://github.com/opendatateam/udata/pull/2546):
  - Dataset is now correctly set at community resource creation
  - Remove now useless job 'purge-orphan-community-resources'
- Using the fs_filename logic when uploading a new resource on the data catalog.[#2547](https://github.com/opendatateam/udata/pull/2547)
- Remove old file when updating resources and community resources from API [#2548](https://github.com/opendatateam/udata/pull/2548)
- Sortable.js upgrade to fix an issue in udata's editorial page when reordering featured datasets [#2550](https://github.com/opendatateam/udata/pull/2550)
- Password rotation mechanism [#2551](https://github.com/opendatateam/udata/pull/2551):
  - Datetime fields `password_rotation_demanded` and `password_rotation_performed` added to user model.
  - Override Flask-Security's login and reset password forms to implement the password rotation checks.
- Password complexity settings hardening [#2554](https://github.com/opendatateam/udata/pull/2554)
- Migrate ODS datasets urls [#2559](https://github.com/opendatateam/udata/pull/2559)

## 2.3.0 (2020-09-29)

- Plugin's translations are now correctly loaded [#2529](https://github.com/opendatateam/udata/pull/2529)
- Vine version is now pinned in requirements [#2532](https://github.com/opendatateam/udata/pull/2532)
- Fix reuses metrics [#2531](https://github.com/opendatateam/udata/pull/2531):
  - Reuses "datasets" metrics are now triggered correctly
  - New job to update the datasets "reuses" metrics: `update-datasets-reuses-metrics` to be scheduled
- Add a migration to set the reuses datasets metrics to the correct value [#2540](https://github.com/opendatateam/udata/pull/2540)
- Add a specific dataset's method for resource removal [#2534](https://github.com/opendatateam/udata/pull/2534)
- Flask-Security update [#2535](https://github.com/opendatateam/udata/pull/2535):
  - Switch to fork Flask-Security-Too
  - New settings to set the required password length and complexity
- Fix Flask-security sendmail overriding [#2536](https://github.com/opendatateam/udata/pull/2536)
- Add a custom password complexity checker to Flask-Security [#2537](https://github.com/opendatateam/udata/pull/2537)
- Change too short password error message [#2538](https://github.com/opendatateam/udata/pull/2538)

## 2.2.1 (2020-08-25)

- Some fixes for the static files deletion [#2526](https://github.com/opendatateam/udata/pull/2526):
  - New static files migration replacing the older one:
    - The migration now uses FS_URL.
    - Fixed the fs_filename string formating.
    - Now checks the community ressource's URLs too.
  - Removing the deletion script link in the CHANGELOG previous entry.
- Add a schema facet to the dataset search 🚧 requires datasets reindexation [#2523](https://github.com/opendatateam/udata/pull/2523)

## 2.2.0 (2020-08-05)

- CORS are now handled by Flask-CORS instead of Flask-RestPlus[#2485](https://github.com/opendatateam/udata/pull/2485)
- Oauth changes [#2510](https://github.com/opendatateam/udata/pull/2510):
  - Authorization code Grant now support PKCE flow
  - New command to create an OAuth client
  - :warning: Implicit grant is no longer supported
- :warning: Deletion workflow changes [#2488](https://github.com/opendatateam/udata/pull/2488):
  - Deleting a resource now triggers the deletion of the corresponding static file
  - Deleting a dataset now triggers the deletion of the corresponding resources (including community resources) and their static files
  - Adding a celery job `purge-orphan-community-resources` to remove community resources not linked to a dataset. This should be scheduled regularly.
  - Adding a migration file to populate resources fs_filename new field. Deleting the orphaned files is pretty deployment specific.
    A custom script should be writen in order to find and delete those files.
- Show traceback for migration errors [#2513](https://github.com/opendatateam/udata/pull/2513)
- Add `schema` field to ressources. This field can be filled based on an external schema catalog [#2512](https://github.com/opendatateam/udata/pull/2512)
- Add 2 new template hooks: `base.modals` (base template) and `dataset.resource.card.extra-buttons` (dataset resource card) [#2514](https://github.com/opendatateam/udata/pull/2514)

## 2.1.3 (2020-06-29)

- Fix internal links in markdown when not starting w/ slash [#2500](https://github.com/opendatateam/udata/pull/2500)
- Fix JS error when uploading a resource in certain conditions [#2483](https://github.com/opendatateam/udata/pull/2483)

## 2.1.2 (2020-06-17)

- Decoded api key byte string [#2482](https://github.com/opendatateam/udata/pull/2482)
- Removed now useless metric fetching [#2482](https://github.com/opendatateam/udata/pull/2484)
- Fix bug in harvester's cron schedule [#2493](https://github.com/opendatateam/udata/pull/2493)
- Adding banner options in settings for a potential use in an udata's theme [#2492](https://github.com/opendatateam/udata/pull/2492)

## 2.1.1 (2020-06-16)

- Broken release, use 2.1.2

## 2.1.0 (2020-05-12)

### Breaking changes

- Full metrics refactoring [2459](https://github.com/opendatateam/udata/pull/2459):
  - Metric collection is now useless and will not be filled anymore, you can remove it or keep it for archival sake. It will not be automatically removed.
  - [udata-piwik](https://github.com/opendatateam/udata-piwik) now uses InfluxDB as a buffer for trafic data before injecting them into udata's models.
  - Most of celery's tasks related to metrics are removed, this should help performance-wise on a big instance.
  - Charts related to metrics are removed from admin and dashboard panel until we have accurate data to populate them.
  - Site's metrics computation are not triggered by signals anymore.
  - A specific celery job needs to be run periodically to compute site's metrics.

### New features

- Nothing yet

## 2.0.4 (2020-05-04)

- Fix export-csv command (py3 compat) [#2472](https://github.com/opendatateam/udata/pull/2472)

## 2.0.3 (2020-04-30)

- :warning: Security fix: fix XSS in markdown w/ length JS filter [#2471](https://github.com/opendatateam/udata/pull/2471)

## 2.0.2 (2020-04-07)

- :warning: Breaking change / security fix: disallow html tags in markdown-it (JS markdown rendering) [#2465](https://github.com/opendatateam/udata/pull/2465)

## 2.0.1 (2020-03-24)

- Allow images to be displayed in markdown by default [#2462](https://github.com/opendatateam/udata/pull/2462)
- Fix deleted user's authentication on backend side [#2460](https://github.com/opendatateam/udata/pull/2460)

## 2.0.0 (2020-03-11)

### Breaking changes

- Migration to Python 3.7 [#1766](https://github.com/opendatateam/udata/pull/1766)
- The new migration system ([#1956](https://github.com/opendatateam/udata/pull/1956)) uses a new python based format. Pre-2.0 migrations are not compatible so you might need to upgrade to the latest `udata` version `<2.0.0`, execute migrations and then upgrade to `udata` 2+.
- The targeted mongo version is now Mongo 3.6. Backward support is not guaranteed
- Deprecated celery tasks have been removed, please ensure all old-style tasks (pre 1.6.20) have been consumed before migrating [#2452](https://github.com/opendatateam/udata/pull/2452)

### New features

- New migration system [#1956](https://github.com/opendatateam/udata/pull/1956):
  - Use python based migrations instead of relying on mongo internal and deprecated `js_exec`
  - Handle rollback (optionnal)
  - Detailled history
- Template hooks generalization: allows to dynamically extend template with widgets and snippets from extensions. See [the dedicated documentation section](https://udata.readthedocs.io/en/stable/extending/#hooks) [#2323](https://github.com/opendatateam/udata/pull/2323)
- Markdown now supports [Github Flavored Markdown (GFM) specs](https://github.github.com/gfm/) (ie. the already supported [CommonMark specs](https://spec.commonmark.org) plus tables, strikethrough, autolinks support and predefined disallowed raw HTML) [#2341](https://github.com/opendatateam/udata/pull/2341)

## 1.6.20 (2020-01-21)

- New Crowdin translations [#2360](https://github.com/opendatateam/udata/pull/2360)
- Fix territory routing for @latest [#2447](https://github.com/opendatateam/udata/pull/2447)
- Refactor Celery: py2/py3 compatibility, use ids as payload [#2305](https://github.com/opendatateam/udata/pull/2305)
- Automatically archive dangling harvested datasets :warning: this is enabled by default [#2368](https://github.com/opendatateam/udata/pull/2368)
- Refactor celery tasks to avoid models/documents in the transport layer [#2305](https://github.com/opendatateam/udata/pull/2305)

## 1.6.19 (2020-01-06)

- `rel=nofollow` on remote source links [#2364](https://github.com/opendatateam/udata/pull/2364)
- Fix admin messages and fix user roles selector default value [#2365](https://github.com/opendatateam/udata/pull/2365)
- Fix new harvester's form tooltip showup [#2371](https://github.com/opendatateam/udata/pull/2371)
- Fix responsive design of search results [#2372](https://github.com/opendatateam/udata/pull/2372)
- Fix non-unique ids in datasets' comments [#2374](https://github.com/opendatateam/udata/pull/2374)
- Case insensitive license matching [#2378](https://github.com/opendatateam/udata/pull/2378)

## 1.6.18 (2019-12-13)

- Remove embedded API doc [#2343](https://github.com/opendatateam/udata/pull/2343) :warning: Breaking change, please customize `API_DOC_EXTERNAL_LINK` for your needs.
- Removed published date from community ressources [#2350](https://github.com/opendatateam/udata/pull/2350)
- Added new size for avatars in user's model (`udata images render` must be run in order to update the size of existing images) [#2353](https://github.com/opendatateam/udata/pull/2353)
- Fixed user's avatar change [#2351](https://github.com/opendatateam/udata/issues/2351)
- Removed dead code [#2355](https://github.com/opendatateam/udata/pull/2355)
- Resolved conflict between id and slug [#2356](https://github.com/opendatateam/udata/pull/2356)
- Fix next link in posts pagination [#2358](https://github.com/opendatateam/udata/pull/2358)
- Fix organization's members roles translation [#2359](https://github.com/opendatateam/udata/pull/2359)
## 1.6.17 (2019-10-28)

- Disallow URLs in first and last names [#2345](https://github.com/opendatateam/udata/pull/2345)

## 1.6.16 (2019-10-22)

- Prevent Google ranking spam attacks on reuse pages (`rel=nofollow` on reuse link) [#2320](https://github.com/opendatateam/udata/pull/2320)
- Display admin resources list actions only if user has permissions to edit [#2326](https://github.com/opendatateam/udata/pull/2326)
- Fix non-admin user not being able to change their profile picture [#2327](https://github.com/opendatateam/udata/pull/2327)

## 1.6.15 (2019-09-11)

- Style links in admin modals [#2292](https://github.com/opendatateam/udata/pull/2292)
- Add activity.key filter to activity.atom feed [#2293](https://github.com/opendatateam/udata/pull/2293)
- Allow `Authorization` as CORS header and OAuth minor fixes [#2298](https://github.com/opendatateam/udata/pull/2298)
- Set dataset.private to False by default (and fix stock) [#2307](https://github.com/opendatateam/udata/pull/2307)
- Fixes some inconsistencies between admin display (buttons, actions...) and real permissions [#2308](https://github.com/opendatateam/udata/pull/2308)


## 1.6.14 (2019-08-14)

- Cleanup `permitted_reuses` data (migration) [#2244](https://github.com/opendatateam/udata/pull/2244)
- Proper form errors handling on nested fields [#2246](https://github.com/opendatateam/udata/pull/2246)
- JS models load/save/update consistency (`loading` always `true` on query, always handle error, no more silent errors) [#2247](https://github.com/opendatateam/udata/pull/2247)
- Ensures that date ranges are always positive (ie. `start` < `end`) [#2253](https://github.com/opendatateam/udata/pull/2253)
- Enable completion on the "`MIME type`" resource form field (needs reindexing) [#2238](https://github.com/opendatateam/udata/pull/2238)
- Ensure oembed rendering errors are not hidden by default error handlers and have cors headers [#2254](https://github.com/opendatateam/udata/pull/2254)
- Handle dates before 1900 during indexing [#2256](https://github.com/opendatateam/udata/pull/2256)
- `spatial load` command is more resilient: make use of a temporary collection when `--drop` option is provided (avoid downtime during the load), in case of exception or keybord interrupt, temporary files and collections are cleaned up [#2261](https://github.com/opendatateam/udata/pull/2261)
- Configurable Elasticsearch timeouts. Introduce `ELASTICSEARCH_TIMEOUT` as default/read timeout and `ELASTICSEARCH_INDEX_TIMEOUT` as indexing/write timeout [#2265](https://github.com/opendatateam/udata/pull/2265)
- OEmbed support for organizations [#2273](https://github.com/opendatateam/udata/pull/2273)
- Extract search parameters as settings allowing fine tuning search without repackaging udata (see [the **Search configuration** documentation](https://udata.readthedocs.io/en/stable/adapting-settings/#search-configuration)) [#2275](https://github.com/opendatateam/udata/pull/2275)
- Prevent `DoesNotExist` error in activity API: silence the error for the consumer but log it (ie. visible in Sentry) [#2268](https://github.com/opendatateam/udata/pull/2268)
- Optimize CSV export generation memory wise [#2277](https://github.com/opendatateam/udata/pull/2277)

## 1.6.13 (2019-07-11)

- Rename og:image target :warning: this will break your custom theme, please rename your logo image file to `logo-social.png` instead of `logo-600x600.png` [#2217](https://github.com/opendatateam/udata/pull/2217)
- Don't automatically overwrite `last_update` field if manually set [#2020](https://github.com/opendatateam/udata/pull/2220)
- Spatial completion: only index last version of each zone and prevent completion cluttering [#2140](https://github.com/opendatateam/udata/pull/2140)
- Init: prompt to loads countries [#2140](https://github.com/opendatateam/udata/pull/2140)
- Handle UTF-8 filenames in `spatial load_logos` command [#2223](https://github.com/opendatateam/udata/pull/2223)
- Display the datasets, reuses and harvesters deleted state on listing when possible [#2228](https://github.com/opendatateam/udata/pull/2228)
- Fix queryless (no `q` text parameter) search results scoring (or lack of scoring) [#2231](https://github.com/opendatateam/udata/pull/2231)
- Miscellaneous fixes on completers [#2215](https://github.com/opendatateam/udata/pull/2215)
- Ensure `filetype='remote'` is set when using the manual ressource form [#2236](https://github.com/opendatateam/udata/pull/2236)
- Improve harvest sources listing (limit `last_job` fetched and serialized fields, reduce payload) [#2214](https://github.com/opendatateam/udata/pull/2214)
- Ensure HarvestItems are cleaned up on dataset deletion [#2214](https://github.com/opendatateam/udata/pull/2214)
- Added `config.HARVEST_JOBS_RETENTION_DAYS` and a `harvest-purge-jobs` job to apply it [#2214](https://github.com/opendatateam/udata/pull/2214) (migration). **Warning, the migration will enforce `config.HARVEST_JOBS_RETENTION_DAYS` and can take some time on a big `HarvestJob` collection**
- Drop `no_dereference` on indexing to avoid the "`dictionary changed size during iteration`" error until another solution is found. **Warning: this might result in more resources consumption while indexing** [#2237](https://github.com/opendatateam/udata/pull/2237)
- Fix various issues around discussions UI [#2190](https://github.com/opendatateam/udata/pull/2190)


## 1.6.12 (2019-06-26)

- Archive dataset feature [#2172](https://github.com/opendatateam/udata/pull/2172)
- Refactor breadcrum includes [#2173](https://github.com/opendatateam/udata/pull/2173)
- Better dependencies management [#2182](https://github.com/opendatateam/udata/pull/2182) and [#2172/install.pip](https://github.com/opendatateam/udata/pull/2172/files#diff-d7b45472f3465d62f857d14cf59ea8a2)
- Reduce following to staring [#2192](https://github.com/opendatateam/udata/pull/2192/files)
- Simplify display of spatial coverage in search results [#2192](https://github.com/opendatateam/udata/pull/2192/files)
- Add cache for organization and topic display pages [#2194](https://github.com/opendatateam/udata/pull/2194)
- Dataset of datasets: id as ref instead of slug [#2195](https://github.com/opendatateam/udata/pull/2195) :warning: this introduces some settings changes, cf [documentation for EXPORT_CSV](https://github.com/opendatateam/udata/blob/master/docs/adapting-settings.md).
- Add meta og:type: make twitter cards work [#2196](https://github.com/opendatateam/udata/pull/2196)
- Fix UI responsiveness [#2199](https://github.com/opendatateam/udata/pull/2199)
- Remove social media sharing feature [#2200](https://github.com/opendatateam/udata/pull/2200)
- Quick fix for activity.atom [#2203](https://github.com/opendatateam/udata/pull/2203)
- Remove diff from js dependencies to fix CVE [#2204](https://github.com/opendatateam/udata/pull/2204)
- Replace default sort label for better readability [#2206](https://github.com/opendatateam/udata/pull/2206)
- Add a condition to up-to-dateness of a dataset [#2208](https://github.com/opendatateam/udata/pull/2208)
- Prevent deleted harvesters from running until purged. Harvest jobs history is deleted too on purge. [#2209](https://github.com/opendatateam/udata/pull/2209)
- Better quality.frequency management [#2211](https://github.com/opendatateam/udata/pull/2211)
- Fix caching of topic pages [#2213](https://github.com/opendatateam/udata/pull/2213)

## 1.6.11 (2019-05-29)

- Center incomplete rows of cards [#2162](https://github.com/opendatateam/udata/pull/2162)
- Allow .dxf upload [#2164](https://github.com/opendatateam/udata/pull/2164)
- Always use remote_url as harvesting source [#2165](https://github.com/opendatateam/udata/pull/2165)
- Update jquery to ~3.4.1 [#2161](https://github.com/opendatateam/udata/pull/2161)
- Fix various issues with search result page [#2166](https://github.com/opendatateam/udata/pull/2166)
- Restore notbroken facet includes [#2169](https://github.com/opendatateam/udata/pull/2169)

## 1.6.10 (2019-05-23)

- Remove `<br>` in badge display [#2156](https://github.com/opendatateam/udata/pull/2156)
- Display user avatar and fix its sizing [#2157](https://github.com/opendatateam/udata/pull/2157)
- Redirect unfiltered csv exports to dataset of datasets [#2158](https://github.com/opendatateam/udata/pull/2158)
- Show organization id in a modal and add hyperlinks to ids in detail modal [#2159](https://github.com/opendatateam/udata/pull/2159)

## 1.6.9 (2019-05-20)

- Add user slug to dataset cache key [#2146](https://github.com/opendatateam/udata/pull/2146)
- Change display of cards of reuses on topic pages [#2148](https://github.com/opendatateam/udata/pull/2148)
- Display remote source of harvested dataset [#2150](https://github.com/opendatateam/udata/pull/2150)
- Prefill community resource type on upload form [#2151](https://github.com/opendatateam/udata/pull/2151)
- Fix user profile UI [#2152](https://github.com/opendatateam/udata/pull/2152)
- Remove concept of permitted reuse [#2153](https://github.com/opendatateam/udata/pull/2153)

## 1.6.8 (2019-05-13)

- Configurable search autocomplete [#2138](https://github.com/opendatateam/udata/pull/2138)

## 1.6.7 (2019-05-10)

- Refactor DCAT harvesting to store only one graph (and prevent MongoDB document size overflow) [#2096](https://github.com/opendatateam/udata/pull/2096)
- Expose sane defaults for `TRACKING_BLACKLIST` [#2098](https://github.com/opendatateam/udata/pull/2098)
- Bubble up uploader errors [#2102](https://github.com/opendatateam/udata/pull/2102)
- Ensure `udata worker status --munin` always outputs zero values so munin won't see it has a "no data" response [#2103](https://github.com/opendatateam/udata/pull/2103)
- Metrics tuning: breaks circular dependencies, drop exec_js/eval usage, proper logging... [#2113](https://github.com/opendatateam/udata/pull/2113)
- Change reuse icon from "retweet" to "recycle" [#2122](https://github.com/opendatateam/udata/pull/2122)
- Admins can delete a single comment in a discussion thread [#2087](https://github.com/opendatateam/udata/pull/2087)
- Add cache directives to dataset display blocks [#2129](https://github.com/opendatateam/udata/pull/2129)
- Export multiple models objects to CSV (dataset of datasets) [#2124](https://github.com/opendatateam/udata/pull/2124)


## 1.6.6 (2019-03-27)

- Automatically loads default settings from plugins (if `plugin.settings` module exists) [#2058](https://github.com/opendatateam/udata/pull/2058)
- Fixes some memory leaks on reindexing [#2070](https://github.com/opendatateam/udata/pull/2070)
- Fixes minor UI bug [#2072](https://github.com/opendatateam/udata/pull/2072)
- Prevent ExtrasField failure on null value [#2074](https://github.com/opendatateam/udata/pull/2074)
- Improve ModelField errors handling [#2075](https://github.com/opendatateam/udata/pull/2075)
- Fix territories home map [#2077](https://github.com/opendatateam/udata/pull/2077)
- Prevent timeout on `udata index` in some cases [#2079](https://github.com/opendatateam/udata/pull/2079)
- Pin werkzeug dependency to `0.14.1` until incompatibilities are fixed [#2081](https://github.com/opendatateam/udata/pull/2081)
- Prevent client-side error while handling unparseable API response [#2076](https://github.com/opendatateam/udata/pull/2076)
- Fix the `udata job schedule` erroneous help message [#2083](https://github.com/opendatateam/udata/pull/2083)
- Fix upload button on replace resource file [#2085](https://github.com/opendatateam/udata/pull/2085)
- Ensure harvest items statuses are updated on the right job [#2089](https://github.com/opendatateam/udata/pull/2089)
- Added Serbian translations [#2055](https://github.com/opendatateam/udata/pull/2055)

## 1.6.5 (2019-02-27)

- Replace "An user" by "A user" [#2033](https://github.com/opendatateam/udata/pull/2033)
- Use "udata" and fix a few other typos in documentation and UI/translation strings [#2023](https://github.com/opendatateam/udata/pull/2023)
- Add a surrounding block declaration around community section [2039](https://github.com/opendatateam/udata/pull/2039)
- Fix broken form validation on admin discussions and issues [#2045](https://github.com/opendatateam/udata/pull/2045)
- Fix full reindexation by avoiding `SlugField.instance` deepcopy in `no_dereference()` querysets [#2048](https://github.com/opendatateam/udata/pull/2048)
- Ensure deleted user slug is pseudonymized [#2049](https://github.com/opendatateam/udata/pull/2049)
- Prevent the "Add resource" modal from closing when using the frontend "Add resource" button [#2052](https://github.com/opendatateam/udata/pull/2052)

## 1.6.4 (2019-02-02)

- Fix workers: pin redis version for Celery compatibility [#2019](https://github.com/opendatateam/udata/pull/2019)

## 1.6.3 (2019-02-01)

- Remove extra attributes on user deletion [#1961](https://github.com/opendatateam/udata/pull/1961)
- Pin phantomjs to version `2.1.7` [#1975](https://github.com/opendatateam/udata/pull/1975)
- Protect membership accept route against flood [#1984](https://github.com/opendatateam/udata/pull/1984)
- Ensure compatibility with IE11 and Firefox ESR [#1990](https://github.com/opendatateam/udata/pull/1990)
- Lots of fixes on the resource form. Be explicit about uploading a new file [#1991](https://github.com/opendatateam/udata/pull/1991)
- Centralize `selectize` handling and style in `base-completer` and apply some fixes [1992](https://github.com/opendatateam/udata/pull/1992)
- Added the missing `number` input field widget [#1993](https://github.com/opendatateam/udata/pull/1993)
- Fix the organization private datasets and reuses counters [#1994](https://github.com/opendatateam/udata/pull/1994)
- Disable autocorrect, spellcheck... on search and completion fields [#1995](https://github.com/opendatateam/udata/pull/1995)
- Fix harvest preview in edit form not taking configuration (features and filters) [#1996](https://github.com/opendatateam/udata/pull/1996)
- Ensure organization page react to URL hash changes (including those from right sidebar) [#1997](https://github.com/opendatateam/udata/pull/1997)
- Updating community resource as admin keeps original owner [#1999](https://github.com/opendatateam/udata/pull/1999)
- Major form fixes [#2000](https://github.com/opendatateam/udata/pull/2000)
- Improved admin errors handling: visual feedback on all errors, `Sentry-ID` header if present, hide organization unauthorized actions [#2005](https://github.com/opendatateam/udata/pull/2005)
- Expose and import licenses `alternate_urls` and `alternate_titles` fields [#2006](https://github.com/opendatateam/udata/pull/2006)
- Be consistent on search results wording and icons (Stars vs Followers) [#2013](https://github.com/opendatateam/udata/pull/2013)
- Switch from a "full facet reset" to a "by term reset" approach in search facets [#2014](https://github.com/opendatateam/udata/pull/2014)
- Ensures all modals have the same buttons styles and orders, same color code... [#2012](https://github.com/opendatateam/udata/pull/2012)
- Ensure URLs from assets stored on `CDN_DOMAINS` are considered as valid and that associated error message is properly translated [#2017](https://github.com/opendatateam/udata/pull/2017)

## 1.6.2 (2018-11-05)

- Display the owner/organization on harvester view [#1921](https://github.com/opendatateam/udata/pull/1921)
- Improve harvest validation errors handling [#1920](https://github.com/opendatateam/udata/pull/1920)
- Make extra TOS text customizable [#1922](https://github.com/opendatateam/udata/pull/1922)
- Fixes an `UnicodeEncodeError` occuring when parsing RDF with unicode URLs [#1919](https://github.com/opendatateam/udata/pull/1919)
- Fix some external assets handling cases [#1918](https://github.com/opendatateam/udata/pull/1918)
- Harvest items can now match `source.id` before `source.domain` — no more duplicates when changing an harvester URL [#1923](https://github.com/opendatateam/udata/pull/1923)
- Ensure image picker/cropper only allows images [#1925](https://github.com/opendatateam/udata/pull/1925)
- Make tags min and max length configurable and ensure admin takes its configuration from the backend [#1935](https://github.com/opendatateam/udata/pull/1935)
- Prevent errors when there is no date available to focus on the calendar [#1937](https://github.com/opendatateam/udata/pull/1937)

### Internals

- Update authlib to 0.10 [#1916](https://github.com/opendatateam/udata/pull/1916)

## 1.6.1 (2018-10-11)

- Allows arguments and keyword arguments in the task `@connect` decorator [#1908](https://github.com/opendatateam/udata/pull/1908)
- Allows to restore assets after being deleted (Datasets, Organizations and Reuses) [#1901](https://github.com/opendatateam/udata/pull/1901)
- Fixes form events not bubbling (and so fixes harvester config not displaying) [#1914](https://github.com/opendatateam/udata/pull/1914)

## 1.6.0 (2018-10-02)

### New features

- Harvest sources are now filterable through the harvest source create/edit admin form [#1812](https://github.com/opendatateam/udata/pull/1812)
- Harvest sources can now enable or disable some optional backend features [#1875](https://github.com/opendatateam/udata/pull/1875)
- Static assets are now compatible with long-term caching (ie. their hash is present in the filename) [#1826](https://github.com/opendatateam/udata/pull/1826)
- Post UIs have been reworked: publication date, publish/unpublish action, save and continue editing, dynamic sidebar, alignments fixes... [#1857](https://github.com/opendatateam/udata/pull/1857)

### Minor changes

- Only display temporal coverage years on cards and search results [#1833](https://github.com/opendatateam/udata/pull/1833)
- Add publisher's name on dataset template [#1847](https://github.com/opendatateam/udata/pull/1847)
- Improved upload error handling: deduplicate notifications, localized generic error message, sentry identifier... [#1842](https://github.com/opendatateam/udata/pull/1842)
- Allows to filter datasets on resource `type` (needs reindexing) [#1848](https://github.com/opendatateam/udata/pull/1848)
- Switch the admin sidebar collapse icon from "hamburger"to left and right arrows [#1855](https://github.com/opendatateam/udata/pull/1855)
- Discussion add card style coherence [#1884](https://github.com/opendatateam/udata/pull/1884)
- `LINKCHECKING_UNCHECKED_TYPES` setting to prevent linkchecking on some ressource types [#1892](https://github.com/opendatateam/udata/pull/1892)
- `swagger.json` API specifications now pass validation [#1898](https://github.com/opendatateam/udata/pull/1898)

### Breaking changes

- Theme are now responsible for adding their CSS markup on template (no more assumptions on `theme.css` and `admin.css`). Most of the time, overriding `raw.html` and `admin.html` should be sufficient
- The discussions API `posted_by` attribute is now an embedded user instead of an user ID to avoid extra API calls [#1839](https://github.com/opendatateam/udata/pull/1839)

### Bugfixes

- Hide the `resource.type` attribute from JSON-LD output until handled by a dedicated vocabulary/property [#1865](https://github.com/opendatateam/udata/pull/1865)
- RDFs, CSVs and resource redirect views are now handling CORS properly [#1866](https://github.com/opendatateam/udata/pull/1866)
- Fix broken sorts on organization's datasets list in admin [#1873](https://github.com/opendatateam/udata/pull/1873)
- Ensure harvest previewing is done against current form content [#1888](https://github.com/opendatateam/udata/pull/1888)
- Ensure deleted objects are unindexed [#1891](https://github.com/opendatateam/udata/pull/1891)
- Fix the dataset resources list layout wrapping [#1893](https://github.com/opendatateam/udata/pull/1893)
- Fix wrong behavior for weblinks [#1894](https://github.com/opendatateam/udata/pull/1894)
- Ensure `info config` command only displays configuration variables [#1897](https://github.com/opendatateam/udata/pull/1897)

### Internal

- Upgrade to Authlib 0.9 [#1760](https://github.com/opendatateam/udata/pull/1760) [#1827](https://github.com/opendatateam/udata/pull/1827)
- Add a `Dataset.on_resource_added` signal

## 1.5.3 (2018-08-27)

- Prevent UnicodeError on unicode URL validation error [#1844](https://github.com/opendatateam/udata/pull/1844)
- Hide save button in "Add resource" modal until form is visible (and prevent error) [#1846](https://github.com/opendatateam/udata/pull/1846)
- The purge chunks tasks also remove the directory [#1845](https://github.com/opendatateam/udata/pull/1845)
- Upgrade to latest Fine-Uploader version to benefit from bug fixes [#1849](https://github.com/opendatateam/udata/pull/1849)
- Prevent front views from downloading `swagger.json` [#1838](https://github.com/opendatateam/udata/pull/1838)
- Ensure API docs works without data [#1840](https://github.com/opendatateam/udata/pull/1840)
- Expose the default spatial granularity in API specs [#1841](https://github.com/opendatateam/udata/pull/1841)
- Fix missing dataset title on client-side card listing [#1834](https://github.com/opendatateam/udata/pull/1834)
- Allows to clear the dataset form temporal coverage. [#1832](https://github.com/opendatateam/udata/pull/1832)
- Ensure that admin notifications are displayed once and with a constant width. [#1831](https://github.com/opendatateam/udata/pull/1831)
- Fix broken date range picker date parsing (ie. manual keyboard input) [#1863](https://github.com/opendatateam/udata/pull/1853)
- Normalize uploaded filenames to avoid encoding issues, filesystem incompatibilities... [#1852](https://github.com/opendatateam/udata/pull/1852)

## 1.5.2 (2018-08-08)

- Fix client-side temporal coverage rendering [#1821](https://github.com/opendatateam/udata/pull/1821)
- Prevent word breaking when wrapping discussions messages [#1822](https://github.com/opendatateam/udata/pull/1822)
- Properly render message content on issues and discussions mails [#1823](https://github.com/opendatateam/udata/pull/1823)

## 1.5.1 (2018-08-03)

- Ensure OEmbed compatibility with external CDN [#1815](https://github.com/opendatateam/udata/pull/1815)
- Fixes some static URL serialization [#1815](https://github.com/opendatateam/udata/pull/1815)

## 1.5.0 (2018-07-30)

### New features

- Slugs are now redirected on change when changed until old slug are free [#1771](https://github.com/opendatateam/udata/pull/1771)
- Improve usability of new organization form [#1777](https://github.com/opendatateam/udata/pull/1777)
- Allows to serve assets on an external CDN domain using `CDN_DOMAIN` [#1804](https://github.com/opendatateam/udata/pull/1804)

### Breaking changes

None

### Bug fixes and minor changes

- Sort dataset update frequencies by ascending frequency [#1758](https://github.com/opendatateam/udata/pull/1758)
- Skip gov.uk references tests when site is unreachable [#1767](https://github.com/opendatateam/udata/pull/1767)
- Fix resources reorder (registered extras validation logic) [#1796](https://github.com/opendatateam/udata/pull/1796)
- Fix checksum display on resource modal [#1797](https://github.com/opendatateam/udata/pull/1797)
- Use metrics.views on resource card [#1778](https://github.com/opendatateam/udata/pull/1778)
- Fix dataset collapse on ie11 [#1802](https://github.com/opendatateam/udata/pull/1802)
- Upgrade i18next (security) [#1803](https://github.com/opendatateam/udata/pull/1803)

### Internals

- Backports some Python 3 forward compatible changes and fixes some bugs [#1769](https://github.com/opendatateam/udata/pull/1769):
    - avoid `filter` and `map` usage instead of list comprehension
    - explicit encoding handling
    - avoid comparison to `None`
    - use `next()` instead of `.next()` to iterate
    - unhide some implicit casts (in particular search weight)
- Tests are now run against `local.test` instead of `localhost` to avoid pytest warnings

## 1.4.1 (2018-06-15)

- Fix community resource creation and display [#1733](https://github.com/opendatateam/udata/pull/1733)
- Failsafe JS cache storage: use a custom in-memory storage as fallback when access to `sessionStorage` is not allowed [#1742](https://github.com/opendatateam/udata/pull/1742)
- Prevent errors when handling API errors without data/payload [#1743](https://github.com/opendatateam/udata/pull/1743)
- Improve/fix validation error formatting on harvesting [#1745](https://github.com/opendatateam/udata/pull/1745)
- Ensure daterange can be parsed from full iso datetime [#1748](https://github.com/opendatateam/udata/pull/1748)
- API: enforce application/json content-type for forms [#1751](https://github.com/opendatateam/udata/pull/1751)
- RDF parser can now process [european frequencies](https://publications.europa.eu/en/web/eu-vocabularies/at-dataset/-/resource/dataset/frequency) [#1752](https://github.com/opendatateam/udata/pull/1752)
- Fix images upload broken by chunked upload [#1756](https://github.com/opendatateam/udata/pull/1756)

## 1.4.0 (2018-06-06)

### New features

- Typed resources [#1398](https://github.com/opendatateam/udata/issues/1398)
- Initial data preview implementation [#1581](https://github.com/opendatateam/udata/pull/1581) [#1632](https://github.com/opendatateam/udata/pull/1632)
- Handle some alternate titles and alternate URLs on licenses for improved match on harvesting [#1592](https://github.com/opendatateam/udata/pull/1592)
- Allow to specify a dataset acronym [#1217](https://github.com/opendatateam/udata/pull/1217)
- Starts using harvest backend `config` (validation, API exposition, `HarvestFilters`...) [#1716](https://github.com/opendatateam/udata/pull/1716)
- The map widget can now be configured (tiles URL, initial position...) [#1672](https://github.com/opendatateam/udata/pull/1672)
- New discussions layout [#1623](https://github.com/opendatateam/udata/pull/1623)
- Dynamic API documentation, Enhancement to Pull #1542 - [#1542](https://github.com/opendatateam/udata/pull/1542)
- Resource modal overhaul with markdown support [#1547](https://github.com/opendatateam/udata/pull/1547)

### Breaking changes

- Normalize resource.format (migration - :warning: need reindexing). [#1563](https://github.com/opendatateam/udata/pull/1563)
- Enforce a domain whitelist when resource.filetype is file. See [`RESOURCES_FILE_ALLOWED_DOMAINS`](https://udata.readthedocs.io/en/latest/adapting-settings/#resources_file_allowed_domains) settings variable for details and configuration. [#1567](https://github.com/opendatateam/udata/issues/1567)
- Remove extras from datasets search index (needs reindexation) [#1718](https://github.com/opendatateam/udata/pull/1718)

### Bug fixes and minor changes

- Switch to PyPI.org for package links [#1583](https://github.com/opendatateam/udata/pull/1583)
- Show resource type in modal (front) [#1714](https://github.com/opendatateam/udata/pull/1714)
- Adds ETag to internal avatar for efficient caching control [#1712](https://github.com/opendatateam/udata/pull/1712)
- Fix 404/missing css on front pages [#1709](https://github.com/opendatateam/udata/pull/1709)
- Fix markdown max image width (front) [#1707](https://github.com/opendatateam/udata/pull/1707)
- Ensure registered extras types are properly parsed from JSON. Remove the need for custom `db.Extra` classes [#1699](https://github.com/opendatateam/udata/pull/1699)
- Fix the temporal coverage facet query string parsing [#1676](https://github.com/opendatateam/udata/pull/1676)
- Fix search auto-complete hitbox [#1687](https://github.com/opendatateam/udata/pull/1687)
- Fix Firefox custom error handling, part 2 [#1671](https://github.com/opendatateam/udata/pull/1671)
- Add resend confirmation email link to login screen [#1653](https://github.com/opendatateam/udata/pull/1653)
- Audience metrics: use only `views` [#1607](https://github.com/opendatateam/udata/pull/1607)
- Add missing spatial granularities translations [#1636](https://github.com/opendatateam/udata/pull/1636)
- Protocol-relative URLs support [#1599](https://github.com/opendatateam/udata/pull/1599)

### Internals

- Simplify `ExtrasField` form field signature (no need anymore for the `extras` parameter) [#1698](https://github.com/opendatateam/udata/pull/1698)
- Register known extras types [#1700](https://github.com/opendatateam/udata/pull/1700)

## 1.3.12 (2018-05-31)

- Fix side menu on mobile [#1701](https://github.com/opendatateam/udata/pull/1701)
- Fix update frequency field [#1702](https://github.com/opendatateam/udata/pull/1702)

## 1.3.11 (2018-05-29)

- Protect Resource.need_check against malformed/string dates [#1691](https://github.com/opendatateam/udata/pull/1691)
- Fix search auto-complete loading on new page [#1693](https://github.com/opendatateam/udata/pull/1693)

## 1.3.10 (2018-05-11)

- Expose Resource.extras as writable in the API [#1660](https://github.com/opendatateam/udata/pull/1660)
- Fix Firefox custom errors handling [#1662](https://github.com/opendatateam/udata/pull/1662)

## 1.3.9 (2018-05-07)

- Prevent linkchecker to pollute timeline as a side-effect. (migration). **Warning, the migration will delete all dataset update activities** [#1643](https://github.com/opendatateam/udata/pull/1643)
- Fix OAuth authorization screen failing with unicode `SITE_TITLE` [#1624](https://github.com/opendatateam/udata/pull/1624)
- Fix markdown handling of autolinks with angle brackets and factorize (and test) markdown `parse_html()` [#1625](https://github.com/opendatateam/udata/pull/1625)
- Fix timeline order [#1642](https://github.com/opendatateam/udata/pull/1642)
- Fix markdown rendering on IE11 [#1645](https://github.com/opendatateam/udata/pull/1645)
- Consider bad UUID as 404 in routing [#1646](https://github.com/opendatateam/udata/pull/1646)
- Add missing email templates [#1647](https://github.com/opendatateam/udata/pull/1647)
- Polyfill `ChildNode.remove()` for IE11 [#1648](https://github.com/opendatateam/udata/pull/1648)
- Improve Raven-js/Sentry error handling [#1649](https://github.com/opendatateam/udata/pull/1649)
- Prevent regex special characters to break site search [#1650](https://github.com/opendatateam/udata/pull/1650)

## 1.3.8 (2018-04-25)

- Fix sendmail regression [#1620](https://github.com/opendatateam/udata/pull/1620)

## 1.3.7 (2018-04-24)

- Fix some search parameters validation [#1601](https://github.com/opendatateam/udata/pull/1601)
- Prevent API tracking errors with unicode [#1602](https://github.com/opendatateam/udata/pull/1602)
- Prevent a race condition error when uploading file with concurrent chunking [#1606](https://github.com/opendatateam/udata/pull/1606)
- Disallow resources dict in API [#1603](https://github.com/opendatateam/udata/pull/1603)
- Test and fix territories routing [#1611](https://github.com/opendatateam/udata/pull/1611)
- Fix the client-side Raven/Sentry configuration [#1612](https://github.com/opendatateam/udata/pull/1612)
- Raise a 404 in case of unknown RDF content type [#1613](https://github.com/opendatateam/udata/pull/1613)
- Ensure current theme is available to macros requiring it in mails [#1614](https://github.com/opendatateam/udata/pull/1614)
- Fix documentation about NGinx configuration for https [#1615](https://github.com/opendatateam/udata/pull/1615)
- Remove unwanted commas in default `SECURITY_EMAIL_SUBJECT_*` parameters [#1616](https://github.com/opendatateam/udata/pull/1616)

## 1.3.6 (2018-04-16)

- Prevent OEmbed card to be styled when loaded in bootstrap 4 [#1569](https://github.com/opendatateam/udata/pull/1569)
- Fix organizations sort by last_modified [#1576](https://github.com/opendatateam/udata/pull/1576)
- Fix dataset creation form (and any other form) [#1584](https://github.com/opendatateam/udata/pull/1584)
- Fix an XSS on client-side markdown parsing [#1585](https://github.com/opendatateam/udata/pull/1585)
- Ensure URLs validation is the same everywhere [#1586](https://github.com/opendatateam/udata/pull/1586)

## 1.3.5 (2018-04-03)

- Upgrade `sifter` to `0.5.3` [#1548](https://github.com/opendatateam/udata/pull/1548)
- Upgrade `jquery-validation` to 1.17.0 and fixes some issues with client-side URL validation [#1550](https://github.com/opendatateam/udata/pull/1550)
- Minor change on OEmbed cards to avoid theme to override the cards `font-family` [#1549](https://github.com/opendatateam/udata/pull/1549)
- Improve cli unicode handling [#1551](https://github.com/opendatateam/udata/pull/1551)
- Fix DCAT harvester mime type detection [#1552](https://github.com/opendatateam/udata/pull/1552)
- Add the missing harvester URL in admin [#1554](https://github.com/opendatateam/udata/pull/1554)
- Fix harvester preview/job layout [#1553](https://github.com/opendatateam/udata/pull/1553)
- Fix some search unicode issues [#1555](https://github.com/opendatateam/udata/pull/1555)
- Small fixes on OEmbed URL detection [#1556](https://github.com/opendatateam/udata/pull/1556)
- Use nb_hits instead of views to count downloads [#1560](https://github.com/opendatateam/udata/pull/1560)
- Prevent an XSS in TermFacet [#1561](https://github.com/opendatateam/udata/pull/1561)
- Fix breadcrumb bar layout on empty search result [#1562](https://github.com/opendatateam/udata/pull/1562)

## 1.3.4 (2018-03-28)

- Remove territory claim banner [#1521](https://github.com/opendatateam/udata/pull/1521)
- Expose an [OEmbed](https://oembed.com/) API endpoint using the new cards [#1525](https://github.com/opendatateam/udata/pull/1525)
- Small topic fixes [#1529](https://github.com/opendatateam/udata/pull/1529)
- Fixes the search result vertical cut off [#1530](https://github.com/opendatateam/udata/pull/1530)
- Prevent visually disabled pagination buttons from being clicked [#1539](https://github.com/opendatateam/udata/pull/1539)
- Fixes "sort organization by name" not working [#1537](https://github.com/opendatateam/udata/pull/1537)
- Non-admin users should not see the "publish as anyone" filter field on "publish as" screen [#1538](https://github.com/opendatateam/udata/pull/1538)

## 1.3.3 (2018-03-20)

- Fixes on upload: prevent double upload and bad chunks upload [#1516](https://github.com/opendatateam/udata/pull/1516)
- Ensure OAuth2 tokens can be saved without `refresh_token` [#1517](https://github.com/opendatateam/udata/pull/1517)

## 1.3.2 (2018-03-20)

- Support request-body credential in OAuth2 (Fix a regression introduced in 1.3.0) [#1511](https://github.com/opendatateam/udata/pull/1511)

## 1.3.1 (2018-03-15)

- Fix some geozones/geoids bugs [#1505](https://github.com/opendatateam/udata/pull/1505)
- Fix oauth scopes serialization in authorization template [#1506](https://github.com/opendatateam/udata/pull/1506)
- Prevent error on site ressources metric [#1507](https://github.com/opendatateam/udata/pull/1507)
- Fix some routing errors [#1508](https://github.com/opendatateam/udata/pull/1508)
- Mongo connection is now lazy by default, preventing non fork-safe usage in celery as well as preventing commands not using the database to hit it [#1509](https://github.com/opendatateam/udata/pull/1509)
- Fix udata version not exposed on Sentry [#1510](https://github.com/opendatateam/udata/pull/1510)

## 1.3.0 (2018-03-13)

### Breaking changes

- Switch to `flask-cli` and drop `flask-script`. Deprecated commands have been removed. [#1364](https://github.com/opendatateam/udata/pull/1364)
- Update card components to make them more consistent [#1383](https://github.com/opendatateam/udata/pull/1383) [#1460](https://github.com/opendatateam/udata/pull/1460)
- udata is now protocol (`http`/`https`) agnostic. This is now fully the reverse-proxy responsibility (please ensure that you are using SSL only in production for security purpose). [#1463](https://github.com/opendatateam/udata/pull/1463)
- Added more entrypoints and document them. There is no more automatically enabled plugin by installation. Plugins can now properly contribute translations. [#1431](https://github.com/opendatateam/udata/pull/1431)

### New features

- Soft breaks in markdown is rendered as line return as allowed by the [commonmark specifications](http://spec.commonmark.org/0.28/#soft-line-breaks), client-side rendering follows the same security rules [#1432](https://github.com/opendatateam/udata/pull/1432)
- Switch from OAuthlib/Flask-OUAhtlib to Authlib and support all grants type as well as token revocation [#1434](https://github.com/opendatateam/udata/pull/1434)
- Chunked upload support (big files support) [#1468](https://github.com/opendatateam/udata/pull/1468)
- Improve tasks/jobs queues routing [#1487](https://github.com/opendatateam/udata/pull/1487)
- Add the `udata schedule|unschedule|scheduled` commands [#1497](https://github.com/opendatateam/udata/pull/1497)

### Bug fixes and minor changes

- Added Geopackage as default allowed file formats [#1425](https://github.com/opendatateam/udata/pull/1425)
- Fix completion/suggestion unicode handling [#1452](https://github.com/opendatateam/udata/pull/1452)
- Added a link to change password into the admin [#1462](https://github.com/opendatateam/udata/pull/1462)
- Fix organization widget (embed) [#1474](https://github.com/opendatateam/udata/pull/1474)
- High priority for sendmail tasks [#1484](https://github.com/opendatateam/udata/pull/1484)
- Add security.send_confirmation template [#1475](https://github.com/opendatateam/udata/pull/1475)

### Internals

- Switch to pytest as testing tool and expose a `udata` pytest plugin [#1400](https://github.com/opendatateam/udata/pull/1400)


## 1.2.11 (2018-02-05)

- Translate Flask-Security email subjects [#1413](https://github.com/opendatateam/udata/pull/1413)
- Fix organization admin pagination [#1372](https://github.com/opendatateam/udata/issues/1372)
- Fix missing spinners on loading datatables [#1401](https://github.com/opendatateam/udata/pull/1401)
- Fixes on the search facets [#1410](https://github.com/opendatateam/udata/pull/1410)

## 1.2.10 (2018-01-24)

- Markdown rendering is now the same between the back and the frontend. [#604](https://github.com/opendatateam/udata/issues/604)
- Make the dataset page reuses section and cards themable. [#1378](https://github.com/opendatateam/udata/pull/1378)
- `ValueError` is not hidden anymore by the Bad Request error page, it is logged. [#1382](https://github.com/opendatateam/udata/pull/1382)
- Spatial encoding fixes: prevent breaking unicode errors. [#1381](https://github.com/opendatateam/udata/pull/1381)
- Ensure the multiple term search uses a `AND` operator [#1384](https://github.com/opendatateam/udata/pull/1384)
- Facets encoding fixes: ensure lazy strings are propery encoded. [#1388](https://github.com/opendatateam/udata/pull/1388)
- Markdown content is now easily themable (namespaced into a `markdown` class) [#1389](https://github.com/opendatateam/udata/pull/1389)
- Fix discussions and community resources alignment on datasets and reuses pages [#1390](https://github.com/opendatateam/udata/pull/1390)
- Fix discussions style on default theme [#1393](https://github.com/opendatateam/udata/pull/1393)
- Ensure empty harvest jobs properly end [#1395](https://github.com/opendatateam/udata/pull/1395)

## 1.2.9 (2018-01-17)

- Add extras field in discussions [#1360](https://github.com/opendatateam/udata/pull/1360)
- Fix datepicker [#1370](https://github.com/opendatateam/udata/pull/1370)
- Fix error on forbidden scheme in `is_url` harvest filter [#1376](https://github.com/opendatateam/udata/pull/1376)
- Fix an error on rendering present territory date [#1377](https://github.com/opendatateam/udata/pull/1377)

## 1.2.8 (2018-01-10)

- Fix html2text dependency version [#1362](https://github.com/opendatateam/udata/pull/1362)

## 1.2.7 (2018-01-10)

- Bump chartjs version to 2.x [#1352](https://github.com/opendatateam/udata/pull/1352)
- Sanitize mdstrip [#1351](https://github.com/opendatateam/udata/pull/1351)

## 1.2.6 (2018-01-04)

- Fix wrongly timed notification on dataset creation with misformed tags [#1332](https://github.com/opendatateam/udata/pull/1332)
- Fix topic creation [#1333](https://github.com/opendatateam/udata/pull/1333)
- Add a `udata worker status` command to list pending tasks.[breaking] The `udata worker` command is replaced by `udata worker start`. [#1324](https://github.com/opendatateam/udata/pull/1324)
- Prevent crawlers from indexing spammy datasets, reuses and organizations [#1334](https://github.com/opendatateam/udata/pull/1334) [#1335](https://github.com/opendatateam/udata/pull/1335)
- Ensure Swagger.js properly set jQuery.ajax contentType parameter (and so data is properly serialized) [#1126](https://github.com/opendatateam/udata/issues/1126)
- Allows theme to easily access the `owner_avatar_url` template filter [#1336](https://github.com/opendatateam/udata/pull/1336)

## 1.2.5 (2017-12-14)

- Fix misused hand cursor over the spatial coverage map in dataset admin [#1296](https://github.com/opendatateam/udata/pull/1296)
- Fix broken post edit page [#1295](https://github.com/opendatateam/udata/pull/1295)
- Display date of comments in dataset discussions [#1283](https://github.com/opendatateam/udata/pull/1283)
- Prevent `reindex` command from failing on a specific object and log error instead. [#1293](https://github.com/opendatateam/udata/pull/1293)
- Position the community resource link icon correctly [#1298](https://github.com/opendatateam/udata/pull/1298)
- Add a sort option to query of list of posts in API [#1301](https://github.com/opendatateam/udata/pull/1301)
- Import dropdown behavior from `udata-gouvfr` and fix hidden submenus on mobile [#1297](https://github.com/opendatateam/udata/pull/1297)
- show message for emtpy dataset search [#1044](https://github.com/opendatateam/udata/pull/1284)

## 1.2.4 (2017-12-06)

- Fix flask_security celery tasks context [#1249](https://github.com/opendatateam/udata/pull/1249)
- Fix `dataset.quality` handling when no format filled [#1265](https://github.com/opendatateam/udata/pull/1265)
- Ignore celery tasks results except for tasks which require it and lower the default results expiration to 6 hours [#1281](https://github.com/opendatateam/udata/pull/1281)
- Import community resource avatar style from udata-gouvfr [#1288](https://github.com/opendatateam/udata/pull/1288)
- Terms are now handled from markdown and customizable with the `SITE_TERMS_LOCATION` setting. [#1285](https://github.com/opendatateam/udata/pull/1285)
- Deeplink to resource [#1289](https://github.com/opendatateam/udata/pull/1289)

## 1.2.3 (2017-10-27)

- Check only the uncollapsed resources at first on dataset view [#1246](https://github.com/opendatateam/udata/pull/1246)

## 1.2.2 (2017-10-26)

- Fixes on the `search index command` [#1245](https://github.com/opendatateam/udata/pull/1245)

## 1.2.1 (2017-10-26)

- Introduce `udata search index` commmand to replace both deprecated `udata search init` and `udata search reindex` commands. They will be removed in udata 1.4. [#1233](https://github.com/opendatateam/udata/pull/1233)
- Rollback oauthlib from 2.0.5 to 2.0.2, pending a permanent solution [#1237](https://github.com/opendatateam/udata/pull/1237)
- Get cached linkchecker result before hitting API [#1235](https://github.com/opendatateam/udata/pull/1235)
- Cleanup resources checksum (migration) [#1239](https://github.com/opendatateam/udata/pull/1239)
- Show check results in resource modal [#1242](https://github.com/opendatateam/udata/pull/1242)
- Cache avatar rendering [#1243](https://github.com/opendatateam/udata/pull/1243)

## 1.2.0 (2017-10-20)

### New features and big improvements

- Expose harvester scheduling through the API and the admin interface [#1123](https://github.com/opendatateam/udata/pull/1123)
- Added a `udata info` command for diagnostic purpose [#1179](https://github.com/opendatateam/udata/pull/1179)
- Switch from static theme avatars/placeholders to [identicons](https://en.wikipedia.org/wiki/Identicon) for readability (mostly on discussions) [#1193](https://github.com/opendatateam/udata/pull/1193)
- Move croquemort features to a generic link checker architecture [#1110](https://github.com/opendatateam/udata/pull/1110)
- CKAN and OpenDataSoft backends are now optional separate udata extensions [#1213](https://github.com/opendatateam/udata/pull/1213)
- Better search autocomplete [#1222](https://github.com/opendatateam/udata/pull/1222)
- Big post improvements (discussions support, navigation, fixes...) [#1224](https://github.com/opendatateam/udata/pull/1224)

### Breaking changes

- Upgrade to Celery 4.1.0. All celery parameters should be updated. (See [Celery options documentation](https://udata.readthedocs.io/en/stable/adapting-settings/#celery-options) [#1150](https://github.com/opendatateam/udata/pull/1050)
- Switch to [Crowdin](https://crowdin.com) to manage translations [#1171](https://github.com/opendatateam/udata/pull/1171)
- Switch to `Flask-Security`. `Flask-Security-Fork` should be uninstalled before installing the new requirements [#958](https://github.com/opendatateam/udata/pull/958)

### Miscellaneous changes and fixes

- Display organization metrics in the organization page tab labels [#1022](https://github.com/opendatateam/udata/pull/1022)
- Organization dashboard page has been merged into the main organization page [#1023](https://github.com/opendatateam/udata/pull/1023)
- Fix an issue causing a loss of data input at the global search input level [#1019](https://github.com/opendatateam/udata/pull/1019)
- Fixes a lot of encoding issues [#1146](https://github.com/opendatateam/udata/pull/1146)
- Add `.ttl` and `.n3` as supported file extensions [#1183](https://github.com/opendatateam/udata/pull/1183)
- Improve logging for adhoc scripts [#1184](https://github.com/opendatateam/udata/pull/1184)
- Improve URLs validation (support new tlds, unicode URLs...) [#1182](https://github.com/opendatateam/udata/pull/1182)
- Properly serialize empty geometries for zones missing it and prevent leaflet crash on invalid bounds [#1188](https://github.com/opendatateam/udata/pull/1188)
- Start validating some configuration parameters [#1197](https://github.com/opendatateam/udata/pull/1197)
- Remove resources without title or url [migration] [#1200](https://github.com/opendatateam/udata/pull/1200)
- Improve harvesting licenses detection [#1203](https://github.com/opendatateam/udata/pull/1203)
- Added missing delete post and topic admin actions [#1202](https://github.com/opendatateam/udata/pull/1202)
- Fix the scroll to a discussion sub-thread [#1206](https://github.com/opendatateam/udata/pull/1206)
- Fix duplication in discussions [migration] [#1209](https://github.com/opendatateam/udata/pull/1209)
- Display that a discussion has been closed [#1216](https://github.com/opendatateam/udata/pull/1216)
- Explicit dataset search reuse facet context (only known reuses) [#1219](https://github.com/opendatateam/udata/pull/1219)
- Optimize indexation a little bit [#1215](https://github.com/opendatateam/udata/pull/1215)
- Fix some reversed temporal coverage [migration] [#1214](https://github.com/opendatateam/udata/pull/1214)


## 1.1.8 (2017-09-28)

- Display membership modal actions buttons for site administrators and on membership display. [#1176](https://github.com/opendatateam/udata/pull/1176)
- Fix organization avatar in admin profile [#1175](https://github.com/opendatateam/udata/issues/1175)

## 1.1.7 (2017-09-25)

- Prevent a random territory from being displayed when query doesn't match [#1124](https://github.com/opendatateam/udata/pull/1124)
- Display avatar when the community resource owner is an organization [#1125](https://github.com/opendatateam/udata/pull/1125)
- Refactor the "publish as" screen to make it more obvious that an user is publishing under its own name [#1122](https://github.com/opendatateam/udata/pull/1122)
- Make the "find your organization" screen cards clickable (send to the organization page) [#1129](https://github.com/opendatateam/udata/pull/1129)
- Fix "Center the full picture" on user avatar upload [#1130](https://github.com/opendatateam/udata/issues/1130)
- Hide issue modal forbidden actions [#1128](https://github.com/opendatateam/udata/pull/1128)
- Ensure spatial coverage zones are resolved when submitted from the API or when querying oembed API. [#1140](https://github.com/opendatateam/udata/pull/1140)
- Prevent user metrics computation when the object owner is an organization (and vice versa) [#1152](https://github.com/opendatateam/udata/pull/1152)

## 1.1.6 (2017-09-11)

- Fix CircleCI automated publication on release tags
  [#1120](https://github.com/opendatateam/udata/pull/1120)

## 1.1.5 (2017-09-11)

- Fix the organization members grid in admin
  [#934](https://github.com/opendatateam/udata/issues/934)
- Fix and tune harvest admin loading state and payload size
  [#1113](https://github.com/opendatateam/udata/issues/1113)
- Automatically schedule validated harvesters and allow to (re)schedule them
  [#1114](https://github.com/opendatateam/udata/pull/1114)
- Raise the minimum `raven` version to ensure sentry is filtering legit HTTP exceptions
  [#774](https://github.com/opendatateam/udata/issues/774)
- Pin GeoJSON version to avoid breaking changes
  [#1118](https://github.com/opendatateam/udata/pull/1118)
- Deduplicate organization members
  [#1111](https://github.com/opendatateam/udata/issues/1111)

## 1.1.4 (2017-09-05)

- Fix packaging

## 1.1.3 (2017-09-05)

- Make the spatial search levels exclusion list configurable through `SPATIAL_SEARCH_EXCLUDE_LEVELS`.
  [#1101](https://github.com/opendatateam/udata/pull/1101)
- Fix facets labelizer with html handling
  [#1102](https://github.com/opendatateam/udata/issues/1102)
- Ensure territories pages have image defined in metadatas
  [#1103](https://github.com/opendatateam/udata/issues/1103)
- Strip tags in autocomplete results
  [#1104](https://github.com/opendatateam/udata/pull/1104)
- Transmit link checker status to frontend
  [#1048](https://github.com/opendatateam/udata/issues/1048)
- Remove plus signs from search query
  [#1048](https://github.com/opendatateam/udata/issues/987)

## 1.1.2 (2017-09-04)

- Handle territory URLs generation without validity
  [#1068](https://github.com/opendatateam/udata/issues/1068)
- Added a contact button to trigger discussions
  [#1076](https://github.com/opendatateam/udata/pull/1076)
- Improve harvest error handling
  [#1078](https://github.com/opendatateam/udata/pull/1078)
- Improve elasticsearch configurability
  [#1096](https://github.com/opendatateam/udata/pull/1096)
- Lots of fixes admin files upload
  [1094](https://github.com/opendatateam/udata/pull/1094)
- Prevent the "Bad request error" happening on search but only on some servers
  [#1097](https://github.com/opendatateam/udata/pull/1097)
- Migrate spatial granularities to new identifiers
- Migrate remaining legacy spatial identifiers
  [#1080](https://github.com/opendatateam/udata/pull/1080)
- Fix the discussion API documention
  [#1093](https://github.com/opendatateam/udata/pull/1093)

## 1.1.1 (2017-07-31)

- Fix an issue preventing reuse edition:
  [#1027](https://github.com/opendatateam/udata/issues/1027)
- Fix an issue preventing user display and edit in admin:
  [#1030](https://github.com/opendatateam/udata/issues/1030)
- Fix an error when a membership request is accepted:
  [#1028](https://github.com/opendatateam/udata/issues/1028)
- Fix issue modal on a reuse:
  [#1026](https://github.com/opendatateam/udata/issues/1026)
- Fix sort by date on admin users list:
  [#1029](https://github.com/opendatateam/udata/issues/1029)
- Improve the `purge` command
  [#1039](https://github.com/opendatateam/udata/pull/1039)
- Ensure search does not fail when a deleted object has not been
  unindexed yet
  [#1063](https://github.com/opendatateam/udata/issues/1063)
- Start using Celery queues to handle task priorities
  [#1067](https://github.com/opendatateam/udata/pull/1067)
- Updated translations

## 1.1.0 (2017-07-05)

### New features and improvements

- Added a [DCAT](https://www.w3.org/TR/vocab-dcat/) harvester
  and expose metadata as RDF/DCAT.
  [#966](https://github.com/opendatateam/udata/pull/966)
  See the dedicated documentions:

  - [RDF](https://udata.readthedocs.io/en/stable/rdf/)
  - [Harvesting](https://udata.readthedocs.io/en/stable/harvesting/)

- Images are now optimized and you can force rerendering using the `udata images render` command.
- Allowed files extensions are now configurable via the `ALLOWED_RESOURCES_EXTENSIONS` setting
  and both admin and API will have the same behavior
  [#833](https://github.com/opendatateam/udata/pull/833).
- Improve and fix notifications:
  [#928](https://github.com/opendatateam/udata/issues/928)

  - Changed notification style to toast
  - Fix notifications that weren't displayed on form submission
- Add a toggle indicator on dataset quality blocks that are collapsible
  [#915](https://github.com/opendatateam/udata/issues/915)
- Integrating latest versions of GeoZones and GeoLogos for territories.
  Especially using history of towns, counties and regions from GeoHisto.
  [#499](https://github.com/opendatateam/udata/issues/499)

### Breaking Changes

- Themes are now entrypoint-based [#829](https://github.com/opendatateam/udata/pull/829).
  There is also a new [theming documention](https://udata.readthedocs.io/en/stable/creating-theme/).
- Images placeholders are now entirely provided by themes
  [#707](https://github.com/opendatateam/udata/issues/707)
  [#1006](https://github.com/opendatateam/udata/issues/1006)
- Harvester declaration is now entrypoint-based
  [#1004](https://github.com/opendatateam/udata/pull/1004)

### Fixes

- Ensure URLs are stripped [#823](https://github.com/opendatateam/udata/pull/823)
- Lot of fixes and improvements on Harvest admin UI
  [#817](https://github.com/opendatateam/udata/pull/817):

  - harvester edition fixed (and missing API added)
  - harvester deletion fixed
  - harvester listing is now paginated
  - more detailed harvesters widgets
  - ensure harvest source are owned by a user or an organization, not both [migration]

- Pure Vue.js search facets
  [#880](https://github.com/opendatateam/udata/pull/880).
  Improve and fix the datepicker:

  - Proper sizing and positionning in dropdowns
  - Fix initial value not being displayed
  - Make it usable on keyboard
  - Allows to define `min` and `max` values to disable some dates
  - Keyboard input is reflected into the calendar
    [#615](https://github.com/opendatateam/udata/issues/615)
- Disable `next` button when no file has been uploaded
  [#930](https://github.com/opendatateam/udata/issues/930)
- Fix badges notification mails
  [#894](https://github.com/opendatateam/udata/issues/894)
- Fix the `udata search reindex` command
  [#1009](https://github.com/opendatateam/udata/issues/1009)
- Reindex datasets when their parent organization is purged
  [#1008](https://github.com/opendatateam/udata/issues/1008)

### Miscellaneous / Internal

- Upgrade to Flask-Mongoengine 0.9.3, Flask-WTF 0.14.2, mongoengine 0.13.0.
  [#812](https://github.com/opendatateam/udata/pull/812)
  [#871](https://github.com/opendatateam/udata/pull/871)
  [#903](https://github.com/opendatateam/udata/pull/903)
- Upgrade to Flask-Login 0.4.0 and switch from Flask-Security to the latest
  [Flask-Security-Fork](https://pypi.org/project/Flask-Security-Fork)
  [#813](https://github.com/opendatateam/udata/pull/813)
- Migrated remaining widgets to Vue.js [#828](https://github.com/opendatateam/udata/pull/828):

  - bug fixes on migrated widgets (Issues button/modal, integrate popover, coverage map)
  - more coherent JS environment for developpers
  - lighter assets
  - drop Handlebars dependency

- bleach and html5lib have been updated leading to more secure html/markdown cleanup
  and [better performances](http://bluesock.org/~willkg/blog/dev/bleach_2_0.html)
  [#838](https://github.com/opendatateam/udata/pull/838)
- Drop `jquery-slimscroll` and fix admin menu scrolling
  [#851](https://github.com/opendatateam/udata/pull/851)
- drop jquery.dotdotdot for a lighter css-only solution (less memory consumption)
  [#853](https://github.com/opendatateam/udata/pull/853)
- Lighter style [#869](https://github.com/opendatateam/udata/pull/869):

  - Drop glyphicons and use only Font-Awesome (more coherence, less fonts)
  - lighter bootstrap style by importing only what's needed
  - make use of bootstrap and admin-lte variables (easier for theming)
  - proper separation between front and admin style
- Drop `ExtractTextPlugin` on Vue components style:

  - faster (re)compilation time
  - resolves most compilation and missing style issues
    [#555](https://github.com/opendatateam/udata/issues/555)
    [#710](https://github.com/opendatateam/udata/issues/710)
  - allows use of hot components reloading.
- Pure Vue.js modals. Fix the default membership role. Added contribute modal.
  [#873](https://github.com/opendatateam/udata/pull/873)
- Easier Vue.js development/debugging:

  - Drop `Vue.config.replace = false`: compatible with Vue.js 1/2 and no more style guessing
    [#760](https://github.com/opendatateam/udata/pull/760)
  - `name` on all components: no more `Anonymous Component` in Vue debugger
  - No more `Fragments`
  - More ES6 everywhere
- Make metrics deactivable for tests
  [#905](https://github.com/opendatateam/udata/pull/905)

## 1.0.11 (2017-05-25)

- Fix presubmit form errors handling
  [#909](https://github.com/opendatateam/udata/pull/909)
- Fix producer sidebar image sizing
  [#913](https://github.com/opendatateam/udata/issues/913)
- Fix js `Model.save()` not updating in some cases
  [#910](https://github.com/opendatateam/udata/pull/910)

## 1.0.10 (2017-05-11)

- Fix bad stored (community) resources URLs [migration]
  [#882](https://github.com/opendatateam/udata/issues/882)
- Proper producer logo display on dataset pages
- Fix CKAN harvester empty notes and `metadata` file type handling
- Remove (temporary) badges metrics
  [#885](https://github.com/opendatateam/udata/issues/885)
- Test and fix topic search
  [#892](https://github.com/opendatateam/udata/pull/892)

## 1.0.9 (2017-04-23)

- Fix broken post view
  [#877](https://github.com/opendatateam/udata/pull/877)
- Fix new issue submission
  [#874](https://github.com/opendatateam/udata/issues/874)
- Display full images/logo/avatars URL in references too
  [#824](https://github.com/opendatateam/udata/issues/824)

## 1.0.8 (2017-04-14)

- Allow more headers in cors preflight headers
  [#857](https://github.com/opendatateam/udata/pull/857)
  [#860](https://github.com/opendatateam/udata/pull/860)
- Fix editorialization admin
  [#863](https://github.com/opendatateam/udata/pull/863)
- Fix missing completer images and ensure completion API is usable on a different domain
  [#864](https://github.com/opendatateam/udata/pull/864)

## 1.0.7 (2017-04-07)

- Fix display for zone completer existing values
  [#845](https://github.com/opendatateam/udata/issues/845)
- Proper badge display on dataset and organization page
  [#849](https://github.com/opendatateam/udata/issues/849)
- Remove useless `discussions` from views contexts.
  [#850](https://github.com/opendatateam/udata/pull/850)
- Fix the inline resource edit button not redirecting to admin
  [#852](https://github.com/opendatateam/udata/pull/852)
- Fix broken checksum component
  [#846](https://github.com/opendatateam/udata/issues/846)

## 1.0.6 (2017-04-01)

- Default values are properly displayed on dataset form
  [#745](https://github.com/opendatateam/udata/issues/745)
- Prevent a redirect on discussion fetch
  [#795](https://github.com/opendatateam/udata/issues/795)
- API exposes both original and biggest thumbnail for organization logo, reuse image and user avatar
  [#824](https://github.com/opendatateam/udata/issues/824)
- Restore the broken URL check feature
  [#840](https://github.com/opendatateam/udata/issues/840)
- Temporarily ignore INSPIRE in ODS harvester
  [#837](https://github.com/opendatateam/udata/pull/837)
- Allow `X-API-KEY` and `X-Fields` in cors preflight headers
  [#841](https://github.com/opendatateam/udata/pull/841)

## 1.0.5 (2017-03-27)

- Fixes error display in forms [#830](https://github.com/opendatateam/udata/pull/830)
- Fixes date range picker dates validation [#830](https://github.com/opendatateam/udata/pull/830)
- Fix badges entries not showing in admin [#825](https://github.com/opendatateam/udata/pull/825)

## 1.0.4 (2017-03-01)

- Fix badges trying to use API too early
  [#799](https://github.com/opendatateam/udata/pull/799)
- Some minor tuning on generic references
  [#801](https://github.com/opendatateam/udata/pull/801)
- Cleanup factories
  [#808](https://github.com/opendatateam/udata/pull/808)
- Fix user default metrics not being set [migration]
  [#809](https://github.com/opendatateam/udata/pull/809)
- Fix metric update after transfer
  [#810](https://github.com/opendatateam/udata/pull/810)
- Improve spatial completion ponderation (spatial zones reindexation required)
  [#811](https://github.com/opendatateam/udata/pull/811)

## 1.0.3 (2017-02-21)

- Fix JavaScript locales handling [#786](https://github.com/opendatateam/udata/pull/786)
- Optimize images sizes for territory placeholders [#788](https://github.com/opendatateam/udata/issues/788)
- Restore placeholders in search suggestions, fix [#790](https://github.com/opendatateam/udata/issues/790)
- Fix share popover in production build [#793](https://github.com/opendatateam/udata/pull/793)

## 1.0.2 (2017-02-20)

- Fix assets packaging for production [#763](https://github.com/opendatateam/udata/pull/763) [#765](https://github.com/opendatateam/udata/pull/765)
- Transform `udata_version` jinja global into a reusable (by themes) `package_version` [#768](https://github.com/opendatateam/udata/pull/768)
- Ensure topics datasets and reuses can display event with a topic parameter [#769](https://github.com/opendatateam/udata/pull/769)
- Raise a `400 Bad Request` when a bad `class` attribute is provided to the API
  (for entry point not using forms). [#772](https://github.com/opendatateam/udata/issues/772)
- Fix datasets with spatial coverage not being indexed [#778](https://github.com/opendatateam/udata/issues/778)
- Ensure theme assets cache is versioned (and flushed when necessary)
  [#781](https://github.com/opendatateam/udata/pull/781)
- Raise maximum tag length to 96 in order to at least support
  [official INSPIRE tags](http://inspire.ec.europa.eu/theme)
  [#782](https://github.com/opendatateam/udata/pull/782)
- Properly raise 400 error on transfer API in case of bad subject or recipient
  [#784](https://github.com/opendatateam/udata/pull/784)
- Fix broken OEmbed rendering [#783](https://github.com/opendatateam/udata/issues/783)
- Improve crawlers behavior by adding some `meta[name=robots]` on pages requiring it
  [#777](https://github.com/opendatateam/udata/pull/777)

## 1.0.1 (2017-02-16)

- Pin PyMongo version (only compatible with PyMongo 3+)

## 1.0.0 (2017-02-16)

### Breaking Changes

* 2016-05-11: Upgrade of ElasticSearch from 1.7 to 2.3 [#449](https://github.com/opendatateam/udata/pull/449)

You have to re-initialize the index from scratch, not just use the `reindex` command given that ElasticSearch 2+ doesn't provide a way to [delete mappings](https://www.elastic.co/guide/en/elasticsearch/reference/current/indices-delete-mapping.html) anymore. The command is `udata search init` and may take some time given the amount of data you are dealing with.

* 2017-01-18: User search and listing has been removed (privacy concern)

### New & Improved

* 2017-01-06: Add some dataset ponderation factor: temporal coverage, spatial coverage,
  certified provenance and more weight for featured ones. Need reindexation to be taken into account.

* 2016-12-20: Use all the [Dublin Core Frequencies](http://dublincore.org/groups/collections/frequency/)
  plus some extra frequencies.

* 2016-12-01: Add the possibility for a user to delete its account in the admin interface

In some configurations, this feature should be deactivated, typically when
there is an SSO in front of udata which may cause some inconsistencies. In
that case, the configuration parameter DELETE_ME should be set to False (True
by default).

* 2016-05-12: Add fields masks to reduce API payloads [#451](https://github.com/opendatateam/udata/pull/451)

The addition of [fields masks](http://flask-restplus.readthedocs.io/en/stable/mask.html) in Flask-RESTPlus allows us to reduce the retrieved payload within the admin — especially for datasets — and results in a performances boost.

### Fixes

* 2016-11-29: Mark active users as confirmed [#619](https://github.com/opendatateam/udata/pull/618)
* 2016-11-28: Merge duplicate users [#617](https://github.com/opendatateam/udata/pull/617)
  (A reindexation is necessary after this migration)

### Deprecation

Theses are deprecated and support will be removed in some feature release.
See [Deprecation Policy](https://udata.readthedocs.io/en/stable/versioning/#deprecation-policy).

* Theses frequencies are deprecated for their Dublin Core counter part:
    * `fortnighly` ⇨ `biweekly`
    * `biannual` ⇨ `semiannual`
    * `realtime` ⇨ `continuous`


## 0.9.0 (2017-01-10)

- First published version<|MERGE_RESOLUTION|>--- conflicted
+++ resolved
@@ -2,11 +2,8 @@
 
 ## Current (in progress)
 
-<<<<<<< HEAD
 - Improve DCAT harvest of mime type [#2857](https://github.com/opendatateam/udata/pull/2857)
-=======
 - Don't crash on files not found when purging resources [2858](https://github.com/opendatateam/udata/pull/2858)
->>>>>>> b30468e6
 
 ## 6.1.5 (2023-06-19)
 
