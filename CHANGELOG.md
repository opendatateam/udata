--- conflicted
+++ resolved
@@ -5,14 +5,11 @@
 - Clean up event code [#2751](https://github.com/opendatateam/udata/pull/2751)
 - Replace mongo legacy image in CI [#2754](https://github.com/opendatateam/udata/pull/2754)
 - Fixes test `test_suggest_datasets_api` by modifying condition [#2759](https://github.com/opendatateam/udata/pull/2759)
-<<<<<<< HEAD
 - APIv2 does no longer uses `flask-restplus` but `flask_apispec` [#2755](https://github.com/opendatateam/udata/pull/2755):
   - api_fields are replaced by marshmallow schemas
   - Request validation and request parsers are now webargs dicts
   - Api documentation relies on apispec
-=======
 - Fix doc name duplicate on rdf endpoints [#2763](https://github.com/opendatateam/udata/pull/2763)
->>>>>>> 8030480e
 
 ## 4.1.1 (2022-07-08)
 
