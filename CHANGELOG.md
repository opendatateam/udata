--- conflicted
+++ resolved
@@ -862,11 +862,7 @@
 ### New features
 
 - Harvest sources are now filterable through the harvest source create/edit admin form [#1812](https://github.com/opendatateam/udata/pull/1812)
-<<<<<<< HEAD
-=======
 - Harvest sources can now enable or disable some optional backend features [#1875](https://github.com/opendatateam/udata/pull/1875)
-- Static assets are now compatible with long-term caching (ie. their hash is present in the filename) [#1826](https://github.com/opendatateam/udata/pull/1826)
->>>>>>> 1ee5b540
 - Post UIs have been reworked: publication date, publish/unpublish action, save and continue editing, dynamic sidebar, alignments fixes... [#1857](https://github.com/opendatateam/udata/pull/1857)
 
 ### Minor changes
