# Changelog

## Current (in progress)

<<<<<<< HEAD
- Add search to discussions [#3384](https://github.com/opendatateam/udata/pull/3384)
=======
- Separate metrics for opened discussions [#3370](https://github.com/opendatateam/udata/pull/3370)
>>>>>>> 20d03d3f

## 10.8.0 (2025-07-22)

- Remove placeholder Jinja filter [#3372](https://github.com/opendatateam/udata/pull/3372/)
- Add `self_web_url` for discussion [#3375](https://github.com/opendatateam/udata/pull/3375)
- Fix dataset schemas endpoint when no resource [#3373](https://github.com/opendatateam/udata/pull/3373)
- Add last_update as a dataset model property [#3377](https://github.com/opendatateam/udata/pull/3377)
- Add `label` (translation of role) to API response for org members [#3383](https://github.com/opendatateam/udata/pull/3383)
- Fix crashing on datasets with no slugs [#3368](https://github.com/opendatateam/udata/pull/3368/)
- Fix duplicate contact point creation [#3379](https://github.com/opendatateam/udata/pull/3379) [#3381](https://github.com/opendatateam/udata/pull/3381)
- Atomic `get_or_create` [#3366](https://github.com/opendatateam/udata/pull/3366)
- Add contact points suggest [#3376](https://github.com/opendatateam/udata/pull/3376)

## 10.7.0 (2025-07-17)

- Add name and siret filters for orgs [#3362](https://github.com/opendatateam/udata/pull/3362)
- Refactor how to get URLs to the cdata front-end, need to set the `CDATA_BASE_URL` env variable (removal of `endpoint_for()`, `fields.UrlFor()`, `display_url`, `external_url` and `external_url_with_campaign`) [#3345](https://github.com/opendatateam/udata/pull/3345) [#3371](https://github.com/opendatateam/udata/pull/3371)
- Add back preview_url from tabular API (remove the PreviewPlugin system) [#3364](https://github.com/opendatateam/udata/pull/3364)
- Do not crash on invalid schemas API JSON [#3363](https://github.com/opendatateam/udata/pull/3363/)
- Fix flaky test on timed recent Atom feeds [#3365](https://github.com/opendatateam/udata/pull/3365)
- Allow to remove checksum from resource [#3369](https://github.com/opendatateam/udata/pull/3369)

## 10.6.0 (2025-07-08)

- Add config entry for ISO-DCAT XSLT URL [#3360](https://github.com/opendatateam/udata/pull/3360)
- Fix failing to return dataservice in harvest preview because of no ID for URL [#3357](https://github.com/opendatateam/udata/pull/3357/)
- Fix invalid resource format from harvested RDF records [#3354](https://github.com/opendatateam/udata/pull/3354)
- Expose `dataset_id` for CommunityResource in /dataset/resource/id [#3258](https://github.com/opendatateam/udata/pull/3258)
- Add a CI job to create a release on Sentry [#3266](https://github.com/opendatateam/udata/pull/3266)
- Sort extensions in `/api/1/datasets/extensions/` response alphabetically [#3358](https://github.com/opendatateam/udata/pull/3358)
- Migrate recommendations tasks, [udata-recommendations](https://github.com/opendatateam/udata-recommendations/) is no longer required [#3355](https://github.com/opendatateam/udata/pull/3355)
- Migrate udata-transport tasks, [udata-transport](https://github.com/opendatateam/udata-transport/) is no longer required [#3355](https://github.com/opendatateam/udata/pull/3355)

## 10.5.0 (2025-07-02)

- Allow temporal intervals with no start date [#3353](https://github.com/opendatateam/udata/pull/3353)
- Fix removing schema by sending null [#3350](https://github.com/opendatateam/udata/pull/3350)
- Use datagouv patched ISO-DCAT XSLT URL [#3351](https://github.com/opendatateam/udata/pull/3351)

## 10.4.3 (2025-06-23)

- Add access audience to dataservices [#3334](https://github.com/opendatateam/udata/pull/3334)
- Lock the updates of the resources list [#3338](https://github.com/opendatateam/udata/pull/3338)
- Expose permissions to cdata [#3336](https://github.com/opendatateam/udata/pull/3336)
- Add endpoint to get datasets followed by user [#3337](https://github.com/opendatateam/udata/pull/3337)
- Do not harvest spatial with invalid values [#3341](https://github.com/opendatateam/udata/pull/3341)
- Allow global admins to manually run harvesters in production [#3340](https://github.com/opendatateam/udata/pull/3340)
- Add monthly metrics to datasets, dataservices, reuses and organizations [#3342](https://github.com/opendatateam/udata/pull/3342)
- Fix user avatar deletion [#3346](https://github.com/opendatateam/udata/pull/3346)

## 10.4.2 (2025-06-05)

- :warning: Add migration to clean duplicate activities [#3327](https://github.com/opendatateam/udata/pull/3327)
- Add test for removing last contact point [#3322](https://github.com/opendatateam/udata/pull/3322)
- Add activities to dataservices, topics and resources, add Auditable class to refactor improve code [#3308](https://github.com/opendatateam/udata/pull/3308) [#3333](https://github.com/opendatateam/udata/pull/3333)
- Store activities for private objects [#3328](https://github.com/opendatateam/udata/pull/3328)
- Do not crash if file doesn't exists during resource deletion [#3323](https://github.com/opendatateam/udata/pull/3323)
- Show user domain in suggest [#3324](https://github.com/opendatateam/udata/pull/3324)
- Add new global site metrics [#3325](https://github.com/opendatateam/udata/pull/3325)
- Keep the existing frequency if not found during harvesting [#3330](https://github.com/opendatateam/udata/pull/3330)
- Migrate atom feeds from udata-front to udata [#3326](https://github.com/opendatateam/udata/pull/3326)
- Add organization dataservices catalog route [#3332](https://github.com/opendatateam/udata/pull/3332)

## 10.4.1 (2025-05-20)

- Remove duplicate `downloads` in dataset csv adapter [#3319](https://github.com/opendatateam/udata/pull/3319)
- Add missing default for license full object [#3317](https://github.com/opendatateam/udata/pull/3317/)
- Check for slugs in followers API [#3320](https://github.com/opendatateam/udata/pull/3320)
- Fix missing ID in dataset reuses mask [#3321](https://github.com/opendatateam/udata/pull/3321)

## 10.4.0 (2025-05-15)

- Improve reuse api perfs by adding a mask on datasets [#3309](https://github.com/opendatateam/udata/pull/3309)
- Private objects should return 404 by api [#3311](https://github.com/opendatateam/udata/pull/3311) [#3316](https://github.com/opendatateam/udata/pull/3316)
- Allow returning full sub-objects (license, frequency, zones and granularity) for datasets APIv2 [#3310](https://github.com/opendatateam/udata/pull/3310)
- Add `featured` to dataset default mask [#3313](https://github.com/opendatateam/udata/pull/3313)
- Add endpoint to get all schemas for a dataset without fetching resources [#3314](https://github.com/opendatateam/udata/pull/3314)

## 10.3.2 (2025-05-06)

- feat(topics): add featured filter in API [#3301](https://github.com/opendatateam/udata/pull/3301)
- Improve wording on account inactivity emails [#3304](https://github.com/opendatateam/udata/pull/3304)
- Migrate CSV exports from udata-front to udata (requires adding redirection to Nginx) [#3306](https://github.com/opendatateam/udata/pull/3306)
- Add reuse filter on datasets API [#3307](https://github.com/opendatateam/udata/pull/3307)

## 10.3.1 (2025-04-29)

- Add archived, deleted and private filter in dataset list api [#3298](https://github.com/opendatateam/udata/pull/3298)
- Exclude deleted dataservices in csv queryset [#3297](https://github.com/opendatateam/udata/pull/3297)
- Publish comments on behalf of org, close without message and edit/delete discussions comments [#3295](https://github.com/opendatateam/udata/pull/3295)
- Migrate MAAF backend from udata-front [#3300](https://github.com/opendatateam/udata/pull/3300)
- Follow: add user parser argument [#3302](https://github.com/opendatateam/udata/pull/3302)
- Allow trailing slash to activity route [#3303](https://github.com/opendatateam/udata/pull/3303)

## 10.3.0 (2025-04-11)

- Skip empty datasets nodes referenced in dataservices before creating an harvest job item [#3285](https://github.com/opendatateam/udata/pull/3285)
- Harvest Distribution with a DCAT.accessService property as type `api` [#3294](https://github.com/opendatateam/udata/pull/3294)
- Add search to harvest sources [#3296](https://github.com/opendatateam/udata/pull/3296)
- Refactor error management [#3292](https://github.com/opendatateam/udata/pull/3292)
- Compute quality score to show correct resources score in api v2 [#3290](https://github.com/opendatateam/udata/pull/3290/)

## 10.2.0 (2025-04-02)

- Fix wrong error message when updating the GeoZone of a dataset with already a Geometry [#3271](https://github.com/opendatateam/udata/pull/3271)
- Update dependencies [#3278](https://github.com/opendatateam/udata/pull/3278)
  - Some of these upgrades implied code changes in udata, udata-front or udata-ckan:
    - upgrade bleach to 6.2.0
    - upgrade html2text to 2024.2.26
    - upgrade mistune to 3.1.3
    - upgrade netaddr to 1.3.0
    - upgrade wtforms to 3.2.1
    - upgrade voluptuous to 0.15.2
    - replace StringDist by Levenshtein
  - Did not upgrade Flask (and its plugins), blinker and werkzeug yet

## 10.1.4 (2025-03-24)

- Improve datasets' API perfs (do not fetch resources from Mongo, add /api/2/datasets endpoint…) [#3279](https://github.com/opendatateam/udata/pull/3279) [#3291](https://github.com/opendatateam/udata/pull/3291)
- Fix harvesting literal contact points [#3288](https://github.com/opendatateam/udata/pull/3288)
- Use YEARS_OF_INACTIVITY_BEFORE_DELETION all around in code [#3287](https://github.com/opendatateam/udata/pull/3287)
- Add a udata catalog in dcat backends to test [#3289](https://github.com/opendatateam/udata/pull/3289)
- Add safeguards in the resource reorder endpoint [#3243](https://github.com/opendatateam/udata/pull/3243)

## 10.1.3 (2025-03-14)

- Add inactive users notification and deletion jobs [#3274](https://github.com/opendatateam/udata/pull/3274)
  - these jobs can be scheduled daily for example
  - `YEARS_OF_INACTIVITY_BEFORE_DELETION` setting must be configured at least to activate it
- **breaking change** Migrate dataservices fields, migration needed [#3262](https://github.com/opendatateam/udata/pull/3262)
- Add views as Dataservice metrics and sort [#3280](https://github.com/opendatateam/udata/pull/3280)
- Fix creating/updating ID for resources [#3239](https://github.com/opendatateam/udata/pull/3239)
- Cannot respond to a transfer after first response [#3255](https://github.com/opendatateam/udata/pull/3255)
- Cannot update resource filetype after creation [#3254](https://github.com/opendatateam/udata/pull/3254)
- Add `last_login_at` in user endpoints for super-admins [#3284](https://github.com/opendatateam/udata/pull/3284)
- Add autoarchive to dataservices [#3283](https://github.com/opendatateam/udata/pull/3283)

## 10.1.2 (2025-03-10)

- Fix end date not defined in admin [#3281](https://github.com/opendatateam/udata/pull/3281)

## 10.1.1 (2025-03-03)

- Allow temporal coverage with only a start date [#3192](https://github.com/opendatateam/udata/pull/3192)
- The `extras` column in the resource catalog is now dumped as json [#3272](https://github.com/opendatateam/udata/pull/3272) and [#3273](https://github.com/opendatateam/udata/pull/3273)
- Ensure we populate slug properly on user deletion [#3277](https://github.com/opendatateam/udata/pull/3277)

## 10.1.0 (2025-02-20)

- **breaking change** Harvest attribution roles [#3149](https://github.com/opendatateam/udata/pull/3149) [#3270](https://github.com/opendatateam/udata/pull/3270)
  - dataset and dataservices now have a list of contact points
  - migration needed
- Allow super-admins to change objects' owners [#3260](https://github.com/opendatateam/udata/pull/3260)
- Fix contact point permissions [#3253](https://github.com/opendatateam/udata/pull/3253)
- Fix wrong marshal for community resource uploads [#3261](https://github.com/opendatateam/udata/pull/3261)
- Return harvesters's errors details only for super-admins [#3264](https://github.com/opendatateam/udata/pull/3264)
- feat: topics list filtered by visible_by_user [#3265](https://github.com/opendatateam/udata/pull/3265)
- Allow geozone suggest to check the id field [#3267](https://github.com/opendatateam/udata/pull/3267)
- Allow a user to check its own membership requests [#3269](https://github.com/opendatateam/udata/pull/3269)

## 10.0.8 (2025-01-31)

- Force the usage of transfers request to change the owner of a model [#3249](https://github.com/opendatateam/udata/pull/3249)
- Add report of duplicates resources ids [#3247](https://github.com/opendatateam/udata/pull/3247)
- Add search to posts [#3248](https://github.com/opendatateam/udata/pull/3248)
- Resource catalog: fix preview_url and add extras [#3188](https://github.com/opendatateam/udata/pull/3188)
- Add trailing slash to security routes [#3251](https://github.com/opendatateam/udata/pull/3251)
- Upgrade packaging dependency to 24.2 [#3252](https://github.com/opendatateam/udata/pull/3252)
- Expose HVD dataservice as inline distribution [#3256](https://github.com/opendatateam/udata/pull/3256)

## 10.0.7 (2025-01-13)

- Add a test to clear datasets on Topics api v1 [#3233](https://github.com/opendatateam/udata/pull/3233)
- feat: optimize topic's datasets reindex [#3234](https://github.com/opendatateam/udata/pull/3234)
- Allow Dataservice transfer [#3237](https://github.com/opendatateam/udata/pull/3237)
- fix `function_field` wrong name [#3236](https://github.com/opendatateam/udata/pull/3236)
- Allow dataservice archive [#3238](https://github.com/opendatateam/udata/pull/3238)
- Improve OGC service detection to expose in RDF [#3241](https://github.com/opendatateam/udata/pull/3241)
- Don’t duplicate datasets with a harvest.remote_id URI when harvesting [#3219](https://github.com/opendatateam/udata/pull/3219)
- Fix version number build in CI [#3244](https://github.com/opendatateam/udata/pull/3244)

## 10.0.6 (2024-12-19)

- Ignore inactive sources at harvest time [#3226](https://github.com/opendatateam/udata/pull/3226)
    - If some harvest sources were marked inactive by mistake, they won't get executed anymore
- Organization url is now a URLField and should be a valid URL [#3227](https://github.com/opendatateam/udata/pull/3227)
- Fix the `parse-url` command [#3225](https://github.com/opendatateam/udata/pull/3225)
- Add `with_drafts` argument to posts API [#3229](https://github.com/opendatateam/udata/pull/3229)
- Fix failing dataset save in update reuses metrics [#3230](https://github.com/opendatateam/udata/pull/3230)
- Fix catalog RDF by preventing memory increase on getting dataservice hvd tags [#3231](https://github.com/opendatateam/udata/pull/3231)
- Update purge tasks [#3167](https://github.com/opendatateam/udata/pull/3167)
- Trigger GitLab infra deployment through simple-scaffolding script [#3232](https://github.com/opendatateam/udata/pull/3232)

## 10.0.5 (2024-12-09)

- Add list transfers endpoint / Save user requesting the transfer [#3211](https://github.com/opendatateam/udata/pull/3211)
- Add dataservice csv adapter [#3208](https://github.com/opendatateam/udata/pull/3208)
- Add url_for for dataservices and mail notifications [#3213](https://github.com/opendatateam/udata/pull/3213)
- Compute dataservices metrics on org, user and site [#3209](https://github.com/opendatateam/udata/pull/3209)
- Update default method blocklist for READ ONLY mode [#3212](https://github.com/opendatateam/udata/pull/3212)
- The API will now return all the datasets a user has access to, including deleted of private ones that they're the owners of [#3214](https://github.com/opendatateam/udata/pull/3214)
- Rename administration labels from "Private" to "Draft" [#3217](https://github.com/opendatateam/udata/pull/3217)
- Add partial obfuscation of email for members [#3220](https://github.com/opendatateam/udata/pull/3220)
- Reuse url is now a URLField and should be a valid URL [#3222](https://github.com/opendatateam/udata/pull/3222)

## 10.0.4 (2024-11-29)

- Add created and last_modified sorts on dataservice list [#3206](https://github.com/opendatateam/udata/pull/3206)
- Fix dataservice metadata_modified_at update in API [#3207](https://github.com/opendatateam/udata/pull/3207)
- Escape modal title in admin [#3210](https://github.com/opendatateam/udata/pull/3210)
- feat: handle multiple tags on datasets and topics apis [#3204](https://github.com/opendatateam/udata/pull/3204)

## 10.0.3 (2024-11-27)

- Expose OGC services distributions as dataservice [#3203](https://github.com/opendatateam/udata/pull/3203)
- Add a matomo "campaign" parameter on links in emails if `MAIL_CAMPAIGN` is configured [#3190](https://github.com/opendatateam/udata/pull/3190)
- Use a safe XML parser that doesn't resolve entities, update lxml to 5.3.0 [#3205](https://github.com/opendatateam/udata/pull/3205)
- Add DCAT-AP HVD properties in RDF output if the dataservice or its datasets are tagged hvd [#3187](https://github.com/opendatateam/udata/pull/3187)
- Only keep the "local authority" org badge if it's also a "public service" [#3200](https://github.com/opendatateam/udata/pull/3200)

## 10.0.2 (2024-11-19)

- Use correct DCAT.service predicate in RDF output [#3199](https://github.com/opendatateam/udata/pull/3199)
- Fix the Badge.badge_label method [#3198](https://github.com/opendatateam/udata/pull/3198)
- Skip servesDataset for tabular API dataservice (temporary fix) [#3196](https://github.com/opendatateam/udata/pull/3196)

## 10.0.1 (2024-11-15)

- Add more comments and types in the `api_field.py` "lib" [#3174](https://github.com/opendatateam/udata/pull/3174)
- Allow overriding of badges (for example in plugins like udata-front) [#3191](https://github.com/opendatateam/udata/pull/3191)
- Add link to new admin in existing udata admin based on `NEW_ADMIN_URL` setting [#3194](https://github.com/opendatateam/udata/pull/3194)
- Add business documentation url property on dataservice [#3193](https://github.com/opendatateam/udata/pull/3193)
- Expose the dataset's alternate identifier in RDF [#3186](https://github.com/opendatateam/udata/pull/3186)

## 10.0.0 (2024-11-07)

- **breaking change** Migrate organization badges label to lowercase [#3182](https://github.com/opendatateam/udata/pull/3182)
- Add contact_form in ContactPoint api fields [#3175](https://github.com/opendatateam/udata/pull/3175)
- Expose contact point in DCAT RDF [#3179](https://github.com/opendatateam/udata/pull/3179)
- Use trailing slashes for the upload files URLs [#3177](https://github.com/opendatateam/udata/pull/3177)
- Use hydra's RESTful endpoint URLs [#3146](https://github.com/opendatateam/udata/pull/3146)
- Return dataservices visible to the user [#3180](https://github.com/opendatateam/udata/pull/3180)
- Fix flaky "duplicated email" importing fixtures tests [#3176](https://github.com/opendatateam/udata/pull/3176)
- Fix deprecated CircleCI config [#3181](https://github.com/opendatateam/udata/pull/3181)
- Use proper RESTful Hydra API endpoints [#3178](https://github.com/opendatateam/udata/pull/3178)
- Add a "filter by organization badge" for datasets, dataservices, reuses and organizations [#3155](https://github.com/opendatateam/udata/pull/3155)
    * you will need https://github.com/opendatateam/udata-search-service/pull/49 for the search service
- Add dataservices search with search-service [#3171](https://github.com/opendatateam/udata/pull/3171)
    * you will need https://github.com/opendatateam/udata-search-service/pull/48
- Expose the "landingPage" in DCAT RDF [#3183](https://github.com/opendatateam/udata/pull/3183)
- Licence.guess: extract first URL for better matching [#3185](https://github.com/opendatateam/udata/pull/3185)

## 9.2.4 (2024-10-22)

- Add a job to bind Tabular API to its datasets [#3162](https://github.com/opendatateam/udata/pull/3162)
- Expose dataservices' datasets by link instead of list [#3156](https://github.com/opendatateam/udata/pull/3156)
- CSW ISO Harvest: add extra_configs.remote_url_prefix [#3157](https://github.com/opendatateam/udata/pull/3157)
- DCAT harvest : Refactor DCAT extras handling in rdf parsing [#3054](https://github.com/opendatateam/udata/pull/3054). `accesRights`, `rights` and `license` are now in `extras["dcat"]` for both datasets and resources. `accessRights` can be infered for a dataset from its resources.

## 9.2.3 (2024-10-14)

- Add migration to delete duplicate resources due to ODS harvesting [#3158](https://github.com/opendatateam/udata/pull/3158)
- Add discussion.posted_on in discussion sort choices [3168](https://github.com/opendatateam/udata/pull/3168)

## 9.2.2 (2024-10-08)

- Add a filter on organization and document sort parameters in the `/discussions` endpoint [#3147](https://github.com/opendatateam/udata/pull/3147)
- Move discussion catalog creation and add fields [#3152](https://github.com/opendatateam/udata/pull/3152) and [#3154](https://github.com/opendatateam/udata/pull/3154)
- Add resources formats and harvest remote_url on dataset catalog [#3159](https://github.com/opendatateam/udata/pull/3159)
- Add contact form in contact point model [#3164](https://github.com/opendatateam/udata/pull/3164)
- Make base_api_url optional in dataservice [https://github.com/opendatateam/udata/pull/3163](#3163)

## 9.2.1 (2024-09-23)

- Enable basic search on dataservices [#3148](https://github.com/opendatateam/udata/pull/3148)

## 9.2.0 (2024-09-13)

- Allow OAuth clients without secrets [#3138](https://github.com/opendatateam/udata/pull/3138)
- Add a `archived` button for datasets and reuses on frontend admin [#3104](https://github.com/opendatateam/udata/pull/3104)
- **breaking change** Return all the reuses available to a user on the /reuses endpoint, including the private and deleted ones they own [#3140](https://github.com/opendatateam/udata/pull/3140).
- Fix undelete reuse and dataservices [#3141](https://github.com/opendatateam/udata/pull/3141)
- Add a minimal publiccode.yml [#3144](https://github.com/opendatateam/udata/pull/3144)
- Fix the boolean filters in the API for the "new system" endpoints [#3139](https://github.com/opendatateam/udata/pull/3139)
- Update authlib dependency from 0.14.3 to 1.3.1 [#3135](https://github.com/opendatateam/udata/pull/3135)
- Add CORS on resource redirect [#3145](https://github.com/opendatateam/udata/pull/3145)

## 9.1.4 (2024-08-26)

- Fix many linting issues reported by ruff [#3118](https://github.com/opendatateam/udata/pull/3118)
- Import the dataservice's organization from the fixtures [#3121](https://github.com/opendatateam/udata/pull/3121)
- Convert reuse to new API system [#3066](https://github.com/opendatateam/udata/pull/3066)
- Fix circular import error [#3128](https://github.com/opendatateam/udata/pull/3128)
- Add an option to specify the port when using `inv serve` [#3123](https://github.com/opendatateam/udata/pull/3123)
- Add a new `related_to` filter parameter to the activities API endpoint [#3127](https://github.com/opendatateam/udata/pull/3127)
- Properly import the `Discussion.closed_by` from the fixtures [#3125](https://github.com/opendatateam/udata/pull/3125)
- Send an API token to Hydra when publishing resource events [#3130](https://github.com/opendatateam/udata/pull/3130)
- Add `last_login_at` to org members API [#3133](https://github.com/opendatateam/udata/pull/3133)
- Always add Vary even for non CORS requests [#3132](https://github.com/opendatateam/udata/pull/3132)
- Add acronym in organization csv catalog [#3134](https://github.com/opendatateam/udata/pull/3134)
- Limit the number of user suggestions [#3131](https://github.com/opendatateam/udata/pull/3131)

## 9.1.3 (2024-08-01)

- Adds latest `sentry-sdk[flask]` as an install dependency, and update Sentry logic to be able to send environment, app version and profiling/performance info [#3086](https://github.com/opendatateam/udata/pull/3086)
- Add report get endpoint and make report get and list admin only [#3115](https://github.com/opendatateam/udata/pull/3115)
- Fix the version of udata-fixtures used by `udata import-fixtures` [#3114](https://github.com/opendatateam/udata/pull/3114)
- Update to the version v2.0.0 of udata-fixtures (with the dataservices)
- Add type hints [#3111](https://github.com/opendatateam/udata/pull/3111)
- Make sure requests v2.32.3 is used everywhere consistently [#3116](https://github.com/opendatateam/udata/pull/3116)
- Expose a dataservice in its organization's catalog, and expose a dataservice's catalog [#3122](https://github.com/opendatateam/udata/pull/3122)

## 9.1.2 (2024-07-29)

- Add a `archived` field for reuses [#3088](https://github.com/opendatateam/udata/pull/3088)
- Add linter and formatter with `pyproject.toml` config, add lint and formatting step in CI, add pre-commit hook to lint and format, update docs and lint and format the code [#3085](https://github.com/opendatateam/udata/pull/3085)
- Revamp CORS: remove flask-cors to always returns 204 on OPTIONS request [#3074](https://github.com/opendatateam/udata/pull/3074)
- Update pinned dependencies according to project dependencies, without updating any project dependencies [#3089](https://github.com/opendatateam/udata/pull/3089)
- Add "run" button to harvesters (configurable with `HARVEST_ENABLE_MANUAL_RUN`) [#3092](https://github.com/opendatateam/udata/pull/3092)
- Move from `object_type` / `object_id` to `subject_type` / `subject_id` in reports API [#3094](https://github.com/opendatateam/udata/pull/3094)
- Allow to report without being authenticated [#3096](https://github.com/opendatateam/udata/pull/3096)
- Add a warning on harvest source deletion [#3098](https://github.com/opendatateam/udata/pull/3098)
- Fix license in dataservices API (now returns ID instead of title) [#3097](https://github.com/opendatateam/udata/pull/3097)
- Fix missing title on new dataset preview [#3100](https://github.com/opendatateam/udata/pull/3100)
- Fix the fixtures tests which was not running, and then was failing [#3105](https://github.com/opendatateam/udata/pull/3105)
- Refactoring of the fixtures, the `generate-fixtures` command has been renamed to `import-fixtures` [#3106](https://github.com/opendatateam/udata/pull/3106)

## 9.1.1 (2024-07-16)

- Add correct owner permissions on harvest sources [#3091](https://github.com/opendatateam/udata/pull/3091)

## 9.1.0 (2024-07-11)

- Add reports backend [#3069](https://github.com/opendatateam/udata/pull/3069) and [#3078](https://github.com/opendatateam/udata/pull/3078)
- Improve `udata db check-integrity` (perfs, Sentry notifications…) [#3026](https://github.com/opendatateam/udata/pull/3026)
- Harvest dataservices [#3029](https://github.com/opendatateam/udata/pull/3029)
- Refactor catalog exports [#3052](https://github.com/opendatateam/udata/pull/3052)
- Add a filter to filter dataservices by dataset [#3056](https://github.com/opendatateam/udata/pull/3056)
- Fix reuses' datasets references [#3057](https://github.com/opendatateam/udata/pull/3057)
- Save and show harvest logs [#3053](https://github.com/opendatateam/udata/pull/3053)
- Fix missing `ObjectId` validation on `/sources` endpoint [#3060](https://github.com/opendatateam/udata/pull/3060)
- Improve URL validation errors [#3063](https://github.com/opendatateam/udata/pull/3063) [#2768](https://github.com/opendatateam/udata/pull/2768)
- Do not return full dataset objects on dataservices endpoints [#3068](https://github.com/opendatateam/udata/pull/3068)
- Update markdown base settings [#3067](https://github.com/opendatateam/udata/pull/3067)
- Prevent tagging as spam owners' messages [#3071](https://github.com/opendatateam/udata/pull/3071)[#3076](https://github.com/opendatateam/udata/pull/3076)
- Add api endpoint /me/org_topics/ [#3070](https://github.com/opendatateam/udata/pull/3070)
- Expose dataservices in RDF catalog [#3058](https://github.com/opendatateam/udata/pull/3058) [#3075](https://github.com/opendatateam/udata/pull/3075)
- CORS: always returns 204 on OPTIONS request [#3046](https://github.com/opendatateam/udata/pull/3046)

## 9.0.0 (2024-06-07)

- **breaking change** Harvest backend is now sync [#3030](https://github.com/opendatateam/udata/pull/3030)
- Add DCAT-AP HVD properties in RDF output if the dataset is tagged hvd [#3050](https://github.com/opendatateam/udata/pull/3050)
- Allow dataservices to be discussed and followed [#3049](https://github.com/opendatateam/udata/pull/3049)
- Add purge-dataservices job [#3049](https://github.com/opendatateam/udata/pull/3049)
- Harvest all the available polygons from a spatial coverage [#3039](https://github.com/opendatateam/udata/pull/3039)

## 8.0.1 (2024-05-28)

- Add dataservices in beta [#2986](https://github.com/opendatateam/udata/pull/2986)
- Remove deprecated `metrics_for` route [#3022](https://github.com/opendatateam/udata/pull/3022)
- Fix spatial coverage fetching perfs. Need to schedule `compute-geozones-metrics` [#3018](https://github.com/opendatateam/udata/pull/3018)
- Delete a user without sending mail [#3031](https://github.com/opendatateam/udata/pull/3031)
- Convert known HVD categories used as theme to keywords [#3014](https://github.com/opendatateam/udata/pull/3014)
- Allow for series in CSW ISO 19139 DCAT backend [#3028](https://github.com/opendatateam/udata/pull/3028)
- Add `email` to membership request list API response, add `since` to org members API responses, add `email` to members of org on show org endpoint for org's admins and editors [#3038](https://github.com/opendatateam/udata/pull/3038)
- Add `resources_downloads` to datasets metrics [#3042](https://github.com/opendatateam/udata/pull/3042)
- Fix do not override resources extras on admin during update [#3043](https://github.com/opendatateam/udata/pull/3043)
- Endpoint /users is now protected by admin permissions [#3047](https://github.com/opendatateam/udata/pull/3047)
- Fix trailing `/` inside `GeoZone` routes not redirecting. Disallow `/` inside `GeoZone` ids [#3045](https://github.com/opendatateam/udata/pull/3045)

## 8.0.0 (2024-04-23)

- **breaking change** Migrate to Python 3.11 [#2992](https://github.com/opendatateam/udata/pull/2992) [#3021](https://github.com/opendatateam/udata/pull/3021)
- **breaking change** Fix datetime serialization in extras (return ISO string in JSON). Warning, `ujson` shouldn't be installed anymore on the project to allow `cls` parameter to override the JSONEncoder [#3019](https://github.com/opendatateam/udata/pull/3019)
- Fix missing `bcrypt` dependency [#3019](https://github.com/opendatateam/udata/pull/3019)

## 7.0.7 (2024-04-16)

- :warning: **breaking change** `DATASET_MAX_RESOURCES_UNCOLLAPSED` config is removed.
- Replace schemas API with a simple proxy to the `schemas.json` file [#2989](https://github.com/opendatateam/udata/pull/2989)
- Topic: add filters in API [#3007](https://github.com/opendatateam/udata/pull/3007)
- Move constants outside `models.py` files to `constants.py` [#3001](https://github.com/opendatateam/udata/pull/3001)
- Move `db` and Mongo fields classes outside `udata.models` [#3005](https://github.com/opendatateam/udata/pull/3005)
- :warning: Update LICENSE_GROUPS config layout [#3010](https://github.com/opendatateam/udata/pull/3010)
- Remove unused dependencies [#3006](https://github.com/opendatateam/udata/pull/3006)
- Move `FieldValidationError` into its own module and add an error handler [#3012](https://github.com/opendatateam/udata/pull/3012)
- Move some `import User` to runtime imports [#3013](https://github.com/opendatateam/udata/pull/3013)
- Move `Owned` mixin to its own module [#3008](https://github.com/opendatateam/udata/pull/3008)
- Move `badge_fields` to separate module than `models.py` [#3011](https://github.com/opendatateam/udata/pull/3011)

## 7.0.6 (2024-03-29)

- Add new harvester for ISO DCAT with XSLT transform [#2982](https://github.com/opendatateam/udata/pull/2982)
- Fix, do not fail on spatial coverage harvesting exception and allow literal spatial BBOX from Arcgis [2998](https://github.com/opendatateam/udata/pull/2998)
- Mock calls to example.com [#3000](https://github.com/opendatateam/udata/pull/3000)
- Fix duplicate logs in console commands [#2996](https://github.com/opendatateam/udata/pull/2996)
- Refactor `Activity.kwargs` into `Activity.extras` to facilitate its usage [#2999](https://github.com/opendatateam/udata/pull/2999)
- :warning: Datasets without resources are now visible and indexable [#2997](https://github.com/opendatateam/udata/pull/2997)

## 7.0.5 (2024-03-20)

- Add spatial coverage harvesting [#2959](https://github.com/opendatateam/udata/pull/2959) [#2991](https://github.com/opendatateam/udata/pull/2991)
- Fix: updating a dataset without `private` do not reset `private` to `False`, the previous saved value is kept [#2955](https://github.com/opendatateam/udata/pull/2955)
- Fix: return the correct error when no `Content-Type` is sent instead of 500 [#2967](https://github.com/opendatateam/udata/pull/2967)
- Improve documentation for API errors [#2952](https://github.com/opendatateam/udata/pull/2965)
- Allow harvesting of big catalog (bigger than 16MB) [#2980](https://github.com/opendatateam/udata/pull/2980) [2985](https://github.com/opendatateam/udata/pull/2985)
- Add downloads' count to organizations CSV [#2973](https://github.com/opendatateam/udata/pull/2973)
- Add 3 new badges to the organization model : `company`, `association` and `local authority` [#2984](https://github.com/opendatateam/udata/pull/2984)
- Prevent geozones listed ad `deleted` to be loaded [#2983](https://github.com/opendatateam/udata/pull/2983) [#2993](https://github.com/opendatateam/udata/pull/2993)
- Topic: add spatial field [#2988](https://github.com/opendatateam/udata/pull/2988)
- Topic: add last_modified field [#2987](https://github.com/opendatateam/udata/pull/2987)
- Add stacktraces to CSV errors [#2990](https://github.com/opendatateam/udata/pull/2990)
- Fix harvesting of DCT.conformsTo for complex inner information [#2994](https://github.com/opendatateam/udata/pull/2994)

## 7.0.4 (2024-02-27)

- Add rotate password command [#2966](https://github.com/opendatateam/udata/pull/2966)
- Custom extras metadata [#2921](https://github.com/opendatateam/udata/pull/2921):
  - Organization can nom define a custom metadata of a choosen type
  - Dataset belonging to the organization can assign a value to the defined metadata
  - Metadata value must match the choosen type by the organization
- Harvest DCAT conformsTo into schemas for resources and datasets [#2949](https://github.com/opendatateam/udata/pull/2949) [#2970](https://github.com/opendatateam/udata/pull/2970) [#2972](https://github.com/opendatateam/udata/pull/2972) [#2976](https://github.com/opendatateam/udata/pull/2976)
- Better reporting in spam detection (show the writer of the discussion/message) [#2965](https://github.com/opendatateam/udata/pull/2965)
- Fix: spam lang detection not lowering input resulting in false positives [#2965](https://github.com/opendatateam/udata/pull/2965)
- Fix: do not send mail about discussions when there is no owner / no organisation members [#2962](https://github.com/opendatateam/udata/pull/2962)
- Fix: 'backend' is now required in `HarvestSource` [#2962](https://github.com/opendatateam/udata/pull/2962)
- Fix: URL to organizations in mails are now independent from `udata-front` (show the URL of the API if no `udata-front`) [#2962](https://github.com/opendatateam/udata/pull/2962)
- Add harvested dcat properties as extras [#2968](https://github.com/opendatateam/udata/pull/2968):
  - DCT.provenance [0..n]
  - DCT.accessRights [0..1]
- Generate translations file [#2974](https://github.com/opendatateam/udata/pull/2974)
- Fix contact point test with missing translation [#2977](https://github.com/opendatateam/udata/pull/2977)
- Remove documentation about maintenance branches [#2979](https://github.com/opendatateam/udata/pull/2979)

## 7.0.3 (2024-02-15)

- Add spam detection and prevention logic on discussion model [#2954](https://github.com/opendatateam/udata/pull/2954) [#2963](https://github.com/opendatateam/udata/pull/2963)
- Fix reuses inside database without private information (default to public) [#2951](https://github.com/opendatateam/udata/pull/2951)
- Fix: you can now remove schema from a resource in the admin [#2950](https://github.com/opendatateam/udata/pull/2950)
- Fix: refuse an organisation access request when multiple access requests are pending [#2960](https://github.com/opendatateam/udata/pull/2960)
- Add downloads count in datasets' CSV [#2953](https://github.com/opendatateam/udata/pull/2953)
- Allow dicts in datasets' extras [#2958](https://github.com/opendatateam/udata/pull/2958)


## 7.0.2 (2024-01-23)

- Improve search serialization perfs for datasets in big topics [#2937](https://github.com/opendatateam/udata/pull/2937)
- Migrate to Flask-Babel because of Flask-BabelEx deprecation [#2897](https://github.com/opendatateam/udata/pull/2897)
- Contact points feature [#2914](https://github.com/opendatateam/udata/pull/2914) [#2943](https://github.com/opendatateam/udata/pull/2943):
  - Users and Organizations can now define a list of contact points
  - Api endpoint for creating, updating and deleting contact points
  - Datasets can define one contact point, among the list of the organization or the user owning the dataset.
  - Defining a contact point for a dataset is done throught a form field
- Allow wildcards in redirect_uris for Oauth2Client [#2935](https://github.com/opendatateam/udata/pull/2935)
- Allow for being one day late on update fulfilled in time [#2941](https://github.com/opendatateam/udata/pull/2941)
- When a topic is deleted, corresponding discussions are purged [#2944](https://github.com/opendatateam/udata/pull/2944)

## 7.0.1 (2023-12-06)

- Add sorting in geozone suggest API endpoint to return zones based on their admin level [#2936](https://github.com/opendatateam/udata/pull/2936)

## 7.0.0 (2023-12-04)

- Prevent sending post_save signals on extras update [#2919](https://github.com/opendatateam/udata/pull/2919)
- Add topic filter on datasets list [#2915](https://github.com/opendatateam/udata/pull/2915)
- Topics: API v2 endpoints [#2913](https://github.com/opendatateam/udata/pull/2913)
- Allow for discussions on Topics [#2922](https://github.com/opendatateam/udata/pull/2922)
- Raise for status on DCAT harvester calls [#2927](https://github.com/opendatateam/udata/pull/2927)
- Harvest dcterms:hasPart as 'other' resource in DCAT [#2928](https://github.com/opendatateam/udata/pull/2928)
- Make sure harvested resources are marked as remote [#2931](https://github.com/opendatateam/udata/pull/2931)
- Use GET and POST harvest BaseBackend utility to have user-agent [#2930](https://github.com/opendatateam/udata/pull/2930)
- Use LazyReferenceField on Topic datasets and reuses [#2924](https://github.com/opendatateam/udata/pull/2924)
- Use harvested dates and not max with internal [#2932](https://github.com/opendatateam/udata/pull/2932)
- Better rdf frequency resilience [#2933](https://github.com/opendatateam/udata/pull/2933)
- :warning: **breaking change** Geozone refactor [#2878](https://github.com/opendatateam/udata/pull/2878):
  - Complete Geozone model refactor, keeping only fields `slug`, `name`, `code`, `level` and adding `uri`
  - Removed parent and validity concept
  - To deploy:
    - Datasets with geozone will return a 500 due to `mongoengine.errors.FieldDoesNotExist: The fields "{'flag', 'dbpedia', ...}" do not exist on the document "GeoZone"`
    - `udata spatial load -d` to load new geozones into the database
    - `udata spatial migrate` to migrate datasets geozones to new ones
    - Reindex datasets (`udata search index dataset`) if using [udata-search-service](https://github.com/opendatateam/udata-search-service)
  - Removed forgotten fields in search [#2934](https://github.com/opendatateam/udata/pull/2934)

## 6.2.0 (2023-10-26)

### New & Improved

- Topics have been refactored and are no more deprecated:
  - Topics creation, update and deletion are now opened to all users [#2898](https://github.com/opendatateam/udata/pull/2898)
  - Topics are now `db.Owned` and searchable by `id` in dataset search [#2901](https://github.com/opendatateam/udata/pull/2901) [#2917](https://github.com/opendatateam/udata/pull/2917)
  - Remove `deleted` api field that does not exist [#2903](https://github.com/opendatateam/udata/pull/2903)
  - Add `created_at`field to topic's model [#2904](https://github.com/opendatateam/udata/pull/2904)
  - Topics can now be filtered by `tag` field [#2904](https://github.com/opendatateam/udata/pull/2904)
  - Topics can now be queried by test search in `name` field with `q` argument [#2904](https://github.com/opendatateam/udata/pull/2904)
- Add support for a CSW harvester using DCAT format [#2800](https://github.com/opendatateam/udata/pull/2800)
- Add German to udata translations [2899](https://github.com/opendatateam/udata/pull/2899)[2909](https://github.com/opendatateam/udata/pull/2909)
- Add harvesters count to site metrics [#2890](https://github.com/opendatateam/udata/pull/2890)
- Use a single session for reindex [#2891](https://github.com/opendatateam/udata/pull/2891)

- Fix site title and keywords never get updated [#2900](https://github.com/opendatateam/udata/pull/2900)
- Reuse's extras are now exposed by API [#2905](https://github.com/opendatateam/udata/pull/2905)
- Add configuration settings to enhance cookies security [#2910](https://github.com/opendatateam/udata/pull/2910)
- Add items.dataset to HarvestJob indexes [#2907](https://github.com/opendatateam/udata/pull/2907)
- Consider acronym when suggesting organization [#2918](https://github.com/opendatateam/udata/pull/2918)

### Fixes

- Return 400 instead of 500 in case of not ObjectID arg in API [#2889](https://github.com/opendatateam/udata/pull/2889)
- Fix default community resource sort parser [#2908](https://github.com/opendatateam/udata/pull/2908)

### Deprecation

- Python 3.7 is now deprecated and will be removed in upcoming release [#2859](https://github.com/opendatateam/udata/pull/2859)
- GeoZone model will be heavily refactored for a simplified version [#2878](https://github.com/opendatateam/udata/pull/2878)

## 6.1.7 (2023-09-01)

- Fix slug overflow with index suffix when reaching max_length [#2874](https://github.com/opendatateam/udata/pull/2874)
- Add extra field to topic model and add it to the dataset search adapter [#2876](https://github.com/opendatateam/udata/pull/2876)
- Upgrade pyyaml in develop and doc deps [#2880](https://github.com/opendatateam/udata/pull/2880)
- Expose dataset's `*_internal` dates in a nested `internal` nested field in api marshalling [#2862](https://github.com/opendatateam/udata/pull/2862)
- Add `business_number_id` metadata for organizations [#2871](https://github.com/opendatateam/udata/pull/2871) [#2887](https://github.com/opendatateam/udata/pull/2887)
- Return 403 when posting comment on discussion closed [#2881](https://github.com/opendatateam/udata/pull/2881)
- Ensure rdf parsed frequency is lowercase [#2883](https://github.com/opendatateam/udata/pull/2883)
- Add a dict of URIs to replace in a RDF graph at harvest time [#2884](https://github.com/opendatateam/udata/pull/2884)
- Fix duplicate recipients in new comments mail [#2886](https://github.com/opendatateam/udata/pull/2886)
- Add type to resource csv adapter [#2888](https://github.com/opendatateam/udata/pull/2888)

## 6.1.6 (2023-07-19)

- Improve DCAT harvest of mime type [#2857](https://github.com/opendatateam/udata/pull/2857)
- Don't crash on files not found when purging resources [2858](https://github.com/opendatateam/udata/pull/2858)
- Improve DCAT catalog exposed [#2860](https://github.com/opendatateam/udata/pull/2860)
- Use the resource's extra `analysis:last-modified-at` in the `last_modified` property [#2863](https://github.com/opendatateam/udata/pull/2863)
- Add optionnal harvest validation form [#2864](https://github.com/opendatateam/udata/pull/2864)
- Fix dataset list default sorting [#2867](https://github.com/opendatateam/udata/pull/2867)
- Update API doc link [#2866](https://github.com/opendatateam/udata/pull/2866)
- Update admin quality progress bar [#2872](https://github.com/opendatateam/udata/pull/2872)

## 6.1.5 (2023-06-19)

- Specify *public* datasets and reuses in admin count [#2852](https://github.com/opendatateam/udata/pull/2852)
- Fix url params being stripped in markdown for internal URLs [#2855](https://github.com/opendatateam/udata/pull/2855)

## 6.1.4 (2023-05-16)

- Upgrade development dependencies [#2844](https://github.com/opendatateam/udata/pull/2844)
- Compile translations for testing [#2845](https://github.com/opendatateam/udata/pull/2845)
- Add user arg to discussion list API [#2842](https://github.com/opendatateam/udata/pull/2842)
- No more sending email, slug and user name to sentry [#2846](https://github.com/opendatateam/udata/pull/2846)
- Add test for passwordless user [#2848](https://github.com/opendatateam/udata/pull/2848)
- Parse IANA and EUROPA URIs format [#2849](https://github.com/opendatateam/udata/pull/2849)
- Dataset last update sorting:
    - Transmit dataset's `last_update` field to search service [#2847](https://github.com/opendatateam/udata/pull/2847)
    - Check if dataset's and resource's harvesting date `modified_at` are ealier than today's date [#2850](https://github.com/opendatateam/udata/pull/2850)
- Upgrade mongoengine and storage deps [#2839](https://github.com/opendatateam/udata/pull/2839):
    - Upgrade flask-storage 1.0.0 -> 1.3.2
    - Upgrade flask-mongoengine 0.9.5 -> 1.0.0, now returning a ValidationError on get_or_404 on invalid id
    - Upgrade mongoengine 0.26.0 -> 0.27.0
-  Prevent raising unecessary error in index command [#2851](https://github.com/opendatateam/udata/pull/2851)
-  Use `datetime.utcnow` to make sure to handle utc datetimes [#2853](https://github.com/opendatateam/udata/pull/2853)

## 6.1.3 (2023-04-18)

- Fix XSS vulnerability: escape user content in selectize items in admin [#2843](https://github.com/opendatateam/udata/pull/2843)
- Fix schema is undefined when checking for schema.url in admin resource form [#2837](https://github.com/opendatateam/udata/pull/2837)
- Fix to_naive_datetime in harvest preview [#2835](https://github.com/opendatateam/udata/pull/2835)
- :warning: Flask-Security update to enable `GenericResponses` [#2826](https://github.com/opendatateam/udata/pull/2826):
    - Upgrade Flask-Security 4.5.1 -> 5.1.1
    - Upgrade WTForms 2.2.1 -> 3.0.1
    - Upgrade WTForms-json 0.3.3 -> 0.3.5
    - New security email template for existing users
- Fix SelectField validation failure following WTForms upgrade [#2841](https://github.com/opendatateam/udata/pull/2841)
- Add `format_timedelta` to `udata.i18n` [#2836](https://github.com/opendatateam/udata/pull/2836)
- Improve send_mail resilience with refused address among recipients [#2840](https://github.com/opendatateam/udata/pull/2840)

## 6.1.2 (2023-03-28)

- Resources schema can now have an URL field. [#2825](https://github.com/opendatateam/udata/pull/2825)
- Fix URLField validation error message [#2831](https://github.com/opendatateam/udata/pull/2831)
- Dates renaming to provide more relevant computed dates between internal and harvested dates [#2815](https://github.com/opendatateam/udata/pull/2815):
    - Removed `published` attribute from Resource model
    - Renamed `created_at` and `last_modified` of Dataset model to `created_at_internal` and `last_modified_internal`
    - Renamed `created_at` and `modified` of Resource model to `created_at_internal` and `last_modified_internal`
    - Added `created_at` computed property in Dataset and Resource model to provide harvested date if present and internal otherwise
    - Added `last_modified` computed property in Dataset and Resource model to provide max date between internal and harvested date
- Fix for PR [#2815](https://github.com/opendatateam/udata/pull/2815) [#2832](https://github.com/opendatateam/udata/pull/2832)
- Fix following dates refactoring [#2815](https://github.com/opendatateam/udata/pull/2815) [#2832](https://github.com/opendatateam/udata/pull/2832)
- Fix dcat harvesting on dcat:Dataset with blank nodes [#2834](https://github.com/opendatateam/udata/pull/2834)
- Add dataset archived field in resource catalog [#2833](https://github.com/opendatateam/udata/pull/2833)

## 6.1.1 (2023-03-17)

- Fix edge case on aware datetime string [#2827](https://github.com/opendatateam/udata/pull/2827)
- :warning: MongoDB support up to 6.0.4 [#2819](https://github.com/opendatateam/udata/pull/2819):
    - Older versions of MongoDB >=3.6 are still supported
    - Upgrade must be done release by release to set the `FeatureCompatibilityVersion` variable like stated in [this](https://www.mongodb.com/docs/v4.2/release-notes/4.0/#upgrade-procedures) documentation.
    - Upgrade pymongo 3.10.1 -> 4.3.3
    - Upgrade mongoengine 0.20.0 -> 0.26.0
- Add IATA `ssim` among allowed file extensions [#2828](https://github.com/opendatateam/udata/pull/2828)
- Copy user mail card back from udata-front [#2822](https://github.com/opendatateam/udata/pull/2822)
- Upgrade node to a version still available [#2830](https://github.com/opendatateam/udata/pull/2830)

## 6.1.0 (2023-03-07)

- :warning: Upgrading Flask to 2.1.2, leading to an upgrade of click (8.0), Flask-BabelEx (0.9.4), Flask-Caching (2.0.2), flask-storage (1.0.0) instead of flask-fs, Flask-Login (0.6.2), flask-restx (1.0.5), Flask-Security-Too (4.1.5), Jinja2 (3.1.2), pillow (9.2.0), werkzeug (2.2.2) [#2816](https://github.com/opendatateam/udata/pull/2816)
  - Use the full path to the caching backend in `CACHE_TYPE`, ex: `flask_caching.backends.redis`. Named backends are deprecated.
  - Werkzeug redirect now returns the relative url as location in response (https://github.com/pallets/werkzeug/issues/2352).
  - Removed functions have been replaced (`contextfilter` and `contextfunction` from Jinja, root imports and `Href` from Werkzeug, `JSONWebSignatureSerializer` from itsdangerous)
  - Prevent multiple blueprint with same name registration (not supported anymore in Flask).
- Removed all code logic related to the `published` date in resource model, now deprecated. :warning: The attribute itself was left in the model because of the complexity of the migration [#2807](https://github.com/opendatateam/udata/pull/2807)
- Add `xlsx` and `docx` as closed format for quality score [#2814](https://github.com/opendatateam/udata/pull/2814)
- Flush latest rows in csv catalog export before storing file [#2818](https://github.com/opendatateam/udata/pull/2818)
- Exposed dates through API are now timezone aware [#2810](https://github.com/opendatateam/udata/pull/2810)
- Fix frequency reminder [#2821](https://github.com/opendatateam/udata/pull/2821)

## 6.0.2 (2023-02-06)

- Handle None values in dataset and resource extras endpoints [#2805](https://github.com/opendatateam/udata/pull/2805)
- Fix default license being selected in form in optional select group [#2809](https://github.com/opendatateam/udata/pull/2809)
- Fix only SHA1 checksum is accepted when uploading resources [#2808](https://github.com/opendatateam/udata/pull/2808)
- Fix organization metrics count [#2811](https://github.com/opendatateam/udata/pull/2811)
- Fix setuptools version used in CI [#2813](https://github.com/opendatateam/udata/pull/2813)
- Add `udata harvest clean` command [#2812](https://github.com/opendatateam/udata/pull/2812)

## 6.0.1 (2023-01-18)

- Add python version requirement <3.10 [#2798](https://github.com/opendatateam/udata/pull/2798)
- Fix date timezone and format for harvest previz [#2799](https://github.com/opendatateam/udata/pull/2799)
- Add support for DCAT startDate and endDate in temporal coverage [#2801](https://github.com/opendatateam/udata/pull/2801)
- New feature: Users can now change their email by themselves [#2792](https://github.com/opendatateam/udata/pull/2792)

## 6.0.0 (2023-01-09)

- :warning: Kafka removal [#2783](https://github.com/opendatateam/udata/pull/2783)[#2794](https://github.com/opendatateam/udata/pull/2794):
  - Resources events publication now uses webhooks
  - Search indexation (at runtime and with index command) are now made through HTTP requests.
  - If you use [udata-search-service](https://pypi.org/project/udata-search-service/), you need to upgrade to the >=2.0.0 version
- Add dedicated extras endpoints on resources and datasets [#2779](https://github.com/opendatateam/udata/pull/2779)
- Enrich catalog with harvest infos [#2789](https://github.com/opendatateam/udata/pull/2789)
- Add optionnal license select group custom setting for admin [#2786](https://github.com/opendatateam/udata/pull/2786)
- Make index setup optional on init based on config [#2797](https://github.com/opendatateam/udata/pull/2797)

## 5.0.2 (2022-11-29)

- :warning: Upgrade to `Flask-Security-Too` version 4.0.0 [#2772](https://github.com/opendatateam/udata/pull/2772):
  - New User model attribute `fs_uniquifier`, migration needed.
  - The `fs_uniquifier` is used to invalidate existing session in case of password reset.
  - The user's `fs_uniquifier` is used instead of the `id` for auth mecanism including permissions.
  - Exhaustive list of changes [here](https://flask-security-too.readthedocs.io/en/stable/changelog.html#version-4-0-0).
- Fix apiv2 swagger with harvest metadata and add apiv2 swagger tests [#2782](https://github.com/opendatateam/udata/pull/2782)
- Improve frequency criterion in quality score [#2771](https://github.com/opendatateam/udata/pull/2771)
- Add quality score to csv catalogs [#2785](https://github.com/opendatateam/udata/pull/2785)
- Optimize DCAT harvesting on large multiple-paged catalogs, introduce `HARVEST_MAX_ITEMS` development setting [#2781](https://github.com/opendatateam/udata/pull/2781)
- Add condition in security mail utils class to avoid mail sending according to config var [#2788](https://github.com/opendatateam/udata/pull/2788)

## 5.0.1 (2022-11-14)

- Fix resource harvest uri validation error [#2780](https://github.com/opendatateam/udata/pull/2780)

## 5.0.0 (2022-11-14)

- :warning: **Breaking change** Use dedicated dynamic harvest metadata for dataset and resources. A migration copies identifying fields from extras to this dedicated metadata field. Extras won't be used anymore for harvest-related information. udata-ckan, udata-ods and udata-front packages are impacted and should be upgraded accordingly [#2762](https://github.com/opendatateam/udata/pull/2762)

## 4.1.3 (2022-11-02)

- Fix image URLs for suggest endpoints [#2761](https://github.com/opendatateam/udata/pull/2761)
- Switch from `Flask-restplus` to its fork `Flask-rest-x` [2770](https://github.com/opendatateam/udata/pull/2770)
- Clean inactive harvest datasets. :warning: a migration archives datasets linked to inactive harvest sources [#2764](https://github.com/opendatateam/udata/pull/2764) [#2773](https://github.com/opendatateam/udata/pull/2773) [#2777](https://github.com/opendatateam/udata/pull/2777)
- Fix randomly failing suggest tests [#2775](https://github.com/opendatateam/udata/pull/2775)
- Fix alt attribute not shown on image [#2776](https://github.com/opendatateam/udata/pull/2776)

## 4.1.2 (2022-09-01)

- Clean up event code [#2751](https://github.com/opendatateam/udata/pull/2751)
- Replace mongo legacy image in CI [#2754](https://github.com/opendatateam/udata/pull/2754)
- Fixes test `test_suggest_datasets_api` by modifying condition [#2759](https://github.com/opendatateam/udata/pull/2759)
- Fix doc name duplicate on rdf endpoints [#2763](https://github.com/opendatateam/udata/pull/2763)

## 4.1.1 (2022-07-08)

- Quality score computation refactoring and now returning it in list datasets endpoint. Update was made in admin too. [#2746](https://github.com/opendatateam/udata/pull/2746)
- :warning: Manifest logic was removed and udata does now work as standalone [#2747](https://github.com/opendatateam/udata/pull/2747)
- Remove map related stuff [#2749](https://github.com/opendatateam/udata/pull/2749)
- Add library udata_event_service to produce Kafka messages [#2743](https://github.com/opendatateam/udata/pull/2743)

## 4.1.0 (2022-06-09)

- Add html support for posts [#2731](https://github.com/opendatateam/udata/pull/2731)
- Use mongo search if `SEARCH_SERVICE_API_URL` variable is not set [#2728](https://github.com/opendatateam/udata/pull/2728)
- Improve resource extension detection [#2729](https://github.com/opendatateam/udata/pull/2729/files)
- Remove resources in dataset search serialization [#2730](https://github.com/opendatateam/udata/pull/2730)
- Add endpoint to directly get specific resource by rid [#2732](https://github.com/opendatateam/udata/pull/2732).
- Publish kafka message when resource is created, modified or deleted [#2733](https://github.com/opendatateam/udata/pull/2733)
- Clean documentation and code with respect to independent search service [#2738](https://github.com/opendatateam/udata/pull/2738)
- Fix size argument in suggests endpoint and corresponding tests [#2739](https://github.com/opendatateam/udata/pull/2739)
- Add udata instance name prefix and action suffix for kafka topics [#2736](https://github.com/opendatateam/udata/pull/2736)
- Fix tokenisation by building an `AND` query (see comments in code) for mongo text search and pagination [#2740](https://github.com/opendatateam/udata/pull/2740)

## 4.0.2 (2022-05-04)

- Remove unused `_total_pages` search property [#2726](https://github.com/opendatateam/udata/pull/2726)
- Use -followers as default suggest sort on datasets, reuses and orgas [#2727](https://github.com/opendatateam/udata/pull/2727)
- Reintroduce user suggest with mongo contains [#2725](https://github.com/opendatateam/udata/pull/2725)

## 4.0.1 (2022-04-11)

- Removed `post_save` signal within `add_resource` and `update_resource` methods. [#2720](https://github.com/opendatateam/udata/pull/2720)
- Refactor and update documentation with latest udata updates [#2717](https://github.com/opendatateam/udata/pull/2717)
- Add harvest csv adapter for a catalog of harvesters [#2722](https://github.com/opendatateam/udata/pull/2722)

## 4.0.0 (2022-03-30)

### Breaking change

Search refactor [#2680](https://github.com/opendatateam/udata/pull/2680)
- :warning: Search changes [#2692](https://github.com/opendatateam/udata/pull/2692):
  - The search feature is not within udata anymore and queries a distant service.
  - The search feature is now optional and is enabled by setting the `SEARCH_SERVICE_API_URL` setting.
  - When search is not enabled, the search endpoints will return a `501 Not Implemented` error.
  - The ModelAdapter, SearchQuery and SearchResult patterns were kept but heavily refactored.
  - udata uses a Kafka producer to send documents to index to the search service.
  - udata uses HTTP request to query the search service.
- :warning: API changes [#2669](https://github.com/opendatateam/udata/pull/2669):
  - List endpoints for organizations, datasets, reuses and users are now querying MongoDB instead of ElasticSearch.
  - Those endpoints use MongoDB full text search when `q` argument is used. Some unused filters on this route were dropped.
  - A new API parser was implemented to replace the search one.
  - The previous ElasticSearch endpoints were moved to APIv2 with the following url pattern: `/{object}/search` (ex: `/datasets/search`).
- :warning: Suggest changes [#2685](https://github.com/opendatateam/udata/pull/2685) and [#2696](https://github.com/opendatateam/udata/pull/2696):
  - Current suggest implementation moved from an Elasticsearch index to a MongoDB query using the term `contains`.
  - The user suggest was entirely removed, as its existence is now less relevant because of the full text search.

## 3.3.3 (2022-03-29)

- Extend dcat properties support (frequency litteral, creation and modification date, landing page and abstract description) [#2715](https://github.com/opendatateam/udata/pull/2715)


## 3.3.2 (2022-03-01)

- **Deprecation**: Topics are now deprecated and will be removed in upcoming releases.
- Use title to improve License guess [#2697](https://github.com/opendatateam/udata/pull/2697)
- Add a `q` argument to the paginated datasets resources endpoint, to search through resources titles. [#2701](https://github.com/opendatateam/udata/pull/2701)
- Delete discussion with deleted user as only participant [#2702](https://github.com/opendatateam/udata/pull/2702)
- Fix error on post creation when adding related reuse [#2704](https://github.com/opendatateam/udata/pull/2704)
- Redirect in endpoints routing now returns 308 instead of 302 in order to keep the method and body. [#2706](https://github.com/opendatateam/udata/pull/2706)
- Delete badges from datasets fixtures. [2709](https://github.com/opendatateam/udata/pull/2709)

## 3.3.1 (2022-01-11)

- Fix fields empty value in admin form to allow for unsetting fields [#2691](https://github.com/opendatateam/udata/pull/2691)
- :warning: Add a new required topic string field on reuses. The associated migration set default topic to `others` [#2689](https://github.com/opendatateam/udata/pull/2689)

## 3.3.0 (2021-12-10)

- :warning: Removed `Issues` code and logic. The corresponding MongoDB collection should be deleted when upgrading Udata. [#2681](https://github.com/opendatateam/udata/pull/2681)
- Fix transfer ownership from org to user [#2678](https://github.com/opendatateam/udata/pull/2678)
- Fix discussion creation on posts [#2687](https://github.com/opendatateam/udata/pull/2687)

## 3.2.2 (2021-11-23)

- Move template hook logic back to udata [#2671](https://github.com/opendatateam/udata/pull/2671) [#2679](https://github.com/opendatateam/udata/pull/2679)
- Add dataset's acronym to catalog [#2675](https://github.com/opendatateam/udata/pull/2675)
- Better URL-based License guess [#2672](https://github.com/opendatateam/udata/pull/2672)
- New way of fixtures generation [#2677](https://github.com/opendatateam/udata/pull/2677):
  - The command now uses a remote file (default) if a URL is provided or a local one if a path is provided.
  - This file can be generated by using the command `generate-fixtures-file`, which takes as an argument the URL of the source queried to retieve the data dumped to the file.
  - The command `generate-fixtures-file` uses a customizable list of datasets slugs to know which datasets to query.
- Fixed the Geomform check for a GeoZone instance in formdata [#2683](https://github.com/opendatateam/udata/pull/2683)

## 3.2.1 (2021-10-22)

- Fix default sort with right sort column creation date name, for posts in back-office editorial page [#2665](https://github.com/opendatateam/udata/pull/2665)
- Meta read-only-enabled is back [#2664](https://github.com/opendatateam/udata/pull/2664)
- First endpoints for APIv2! Add datasets hateoas and resources pagination endpoints [#2663](https://github.com/opendatateam/udata/pull/2663) [#2667](https://github.com/opendatateam/udata/pull/2667)
- Add `archived` and `resources_count` fields in the dataset catalog [#2668](https://github.com/opendatateam/udata/pull/2668)

## 3.2.0 (2021-09-14)

- Update dependencies following setuptools 58.0.2 release that drop support for `use_2to3` [#2660](https://github.com/opendatateam/udata/pull/2660):
  - :warning: **breaking change** `rdfs` is not supported anymore
  - `jsonld` endpoints have a `@context` dict directly instead of an url to the context endpoint
- Update documentation with [udata-front plugin renaming](https://github.com/etalab/data.gouv.fr/issues/393) [#2661](https://github.com/opendatateam/udata/pull/2661)
- Various DCAT fixes (geonetwork compatibility) and debug command [#2662](https://github.com/opendatateam/udata/pull/2662)

## 3.1.0 (2021-08-31)

- :warning: Use pip-tools for requirements management [#2642](https://github.com/opendatateam/udata/pull/2642)[#2650](https://github.com/opendatateam/udata/pull/2650)[#2651](https://github.com/opendatateam/udata/pull/2651). Please [read the doc](https://github.com/opendatateam/udata/blob/master/docs/development-environment.md#python-and-virtual-environment) if you are a udata developer.
- :warning: Check db integrity and apply temporary and permanent fixes [#2644](https://github.com/opendatateam/udata/pull/2644) :warning: the associated migrations can take a long time to run.
- :warning: Upgrade to Flask-1.1.4 [#2639](https://github.com/opendatateam/udata/pull/2639)
- Safeguard `User.delete()` [#2646](https://github.com/opendatateam/udata/pull/2646)
- Fix user delete command [#2647](https://github.com/opendatateam/udata/pull/2647)
- Protect `test_ignore_post_save_signal` from weak ref error while testing [#2649](https://github.com/opendatateam/udata/pull/2649)
- Update translations following frontend refactoring (a lot of translations have been moved to udata-gouvfr) [#2648](https://github.com/opendatateam/udata/pull/2648)
- Fix RDF output content negociation [#2652](https://github.com/opendatateam/udata/pull/2652)
- Update Pillow dependency to 8.0.0 [#2654](https://github.com/opendatateam/udata/pull/2654)
- Add more fixes on HarvestSource and HarvestJobs for db integrity [#2653](https://github.com/opendatateam/udata/pull/2653/files)

## 3.0.4 (2021-08-12)

- Now returning notfound() http exception when router does not match any territory object instead of None [#2637](https://github.com/opendatateam/udata/pull/2637)
- Add larger reuse thumbnail image [#2638](https://github.com/opendatateam/udata/pull/2638)
- Activate plugins before creating app when testing [#2643](https://github.com/opendatateam/udata/pull/2643)

## 3.0.3 (2021-07-30)

- Remove mail sending task on follow [#2635](https://github.com/opendatateam/udata/pull/2635)
- Fix root api endpoint error [#2636](https://github.com/opendatateam/udata/pull/2636)

## 3.0.2 (2021-07-19)

- Fix sentry id event logging [#2364](https://github.com/opendatateam/udata/pull/2634)
- Fix remote resource upload [#2632](https://github.com/opendatateam/udata/pull/2632)

## 3.0.1 (2021-07-09)

- Remove apidoc blueprint, moved to udata-gouvfr [#2628](https://github.com/opendatateam/udata/pull/2628)
- New migration to update community resources schema from string to dict [#2629](https://github.com/opendatateam/udata/pull/2629)

## 3.0.0 (2021-07-07)

- :warning: **breaking change**: most of the theme/templates logic has been moved to https://github.com/etalab/udata-gouvfr. `udata` no longer contains a default theme. In the 3.x series, we hope it will be usable as a "headless" open data platform, but for now you probably need to plug your own theme or use udata-gouvfr. [More info about this change here](https://github.com/opendatateam/udata/blob/master/docs/roadmap/udata-3.md#the-road-to-udata3). [#2522](https://github.com/opendatateam/udata/pull/2522)
- Migrate from raven to sentry-sdk [#2620](https://github.com/opendatateam/udata/pull/2620)
- Add a UdataCleaner class to use udata's markdown configuration on SafeMarkup as well [#2619](https://github.com/opendatateam/udata/pull/2619)
- Fix schema name display in resource modal [#2617](https://github.com/opendatateam/udata/pull/2617)

## 2.7.1 (2021-05-27)

- Add migration to roolback on resource's schema's name to None [#2615](https://github.com/opendatateam/udata/pull/2615)

## 2.7.0 (2021-05-25)

- Modify `schema` field to resource. This field is now a nested field containing two sub-properties `name` and `version` [#2600](https://github.com/opendatateam/udata/pull/2600).
- Add a `schema_version` facet to the dataset search (need to be reindex to appear in results) [#2600](https://github.com/opendatateam/udata/pull/2600).

## 2.6.5 (2021-05-19)

- Fix create user by API [#2609](https://github.com/opendatateam/udata/pull/2609)
- Add sqlite, db and ics to allowed extensions [#2610](https://github.com/opendatateam/udata/pull/2610)
- Better markup parsing [#2611](https://github.com/opendatateam/udata/pull/2611):
  - Geozone's and Resource type's labelize function return None if no object is found.
  - New SafeMarkup class, which inherits from Markup, uses Bleach to sanitize Markup class.

## 2.6.4 (2021-03-24)

- Enhance self endpoint verification [#2604](https://github.com/opendatateam/udata/pull/2604)

## 2.6.3 (2021-03-23)

- Extraction of translation's strings [#2602](https://github.com/opendatateam/udata/pull/2602)

## 2.6.2 (2021-03-22)

- Fix SECURITY_CONFIRMABLE=False [#2588](https://github.com/opendatateam/udata/pull/2588)
- Support dct:license on DCAT harvester [#2589](https://github.com/opendatateam/udata/pull/2589)
- Admin small enhancements [#2591](https://github.com/opendatateam/udata/pull/2591):
  - The sidebar "Me" label has been renamed "Profile"
  - The user's profile now displays the user's email
  - The button "Edit" and the dropdown were merged. The button is now only a dropdown listing the actions.
  - "Edit" action has been renamed to "Edit the dataset/reuse/organization/profile" according to the current object to edit.
- Add `nofollow` attribute to links in discussions comments [#2593](https://github.com/opendatateam/udata/pull/2593)
- Add pip upgrade in circle's publish step [#2596](https://github.com/opendatateam/udata/pull/2596)
- Pin Twine's version [#2597](https://github.com/opendatateam/udata/pull/2597)
- Pin twine'version in circle's publish step [#2598](https://github.com/opendatateam/udata/pull/2598)

## 2.6.1 (2021-01-26)

- Fix url_for method in organization's catalog's view [#2587](https://github.com/opendatateam/udata/pull/2587)

## 2.6.0 (2021-01-25)

- Add resource's description and title size limit [#2586](https://github.com/opendatateam/udata/pull/2586)
- Add RDF catalog view for organizations [#2583](https://github.com/opendatateam/udata/pull/2583)

## 2.5.1 (2020-12-31)

- Add title's and description's length limit in forms [#2585](https://github.com/opendatateam/udata/pull/2585)

## 2.5.0 (2020-11-30)

- Change reuse's form's label name to title [#2575](https://github.com/opendatateam/udata/pull/2575)
- Unpublished posts are no longer served by the `Post.list` API endpoint [#2578](https://github.com/opendatateam/udata/pull/2578)
- Read only mode can now be toggled in settings [#2565](https://github.com/opendatateam/udata/pull/2565):
  - Toggles a warning banner on the frontend view and a warning toast on the admin view.
  - Prevents new users to register.
  - Prevents non admin users to create new content such as organizations, datasets, community resources or discussions.
  - Will return a `423` response code to any non-admin request to endpoints specified in `METHOD_BLOCKLIST` setting.
  - Existing content can still be updated.
- Add an alert block in layout template, to be overrided in installed theme [#2580](https://github.com/opendatateam/udata/pull/2580)

## 2.4.1 (2020-11-09)

- Escaping XML's forbidden characters [#2562](https://github.com/opendatateam/udata/pull/2562)
- Ignore pattern feature for linkchecker [#2564](https://github.com/opendatateam/udata/pull/2564)
- Fix TypeError when creating a superuser with an incorrect password [#2567](https://github.com/opendatateam/udata/pull/2567)

## 2.4.0 (2020-10-16)

- :warning: Resources and community resources creation API change [#2545](https://github.com/opendatateam/udata/pull/2545):
  - Remove the RESOURCES_FILE_ALLOWED_DOMAINS setting and mechanism.
  - The community resource's/resource's url could be set from the client side, even in the case of a hosted one, which is illogical.
    A hosted community resource's/resource's url should only be the sole responsibility of the backend.
  - Consequently, the POST endpoint of the community resources/resources API is only meant for the remote ones and the PUT endpoint of the community resources/resources API will take the existing resource's url to override the one sent by the client.
- Community resources changes [#2546](https://github.com/opendatateam/udata/pull/2546):
  - Dataset is now correctly set at community resource creation
  - Remove now useless job 'purge-orphan-community-resources'
- Using the fs_filename logic when uploading a new resource on the data catalog.[#2547](https://github.com/opendatateam/udata/pull/2547)
- Remove old file when updating resources and community resources from API [#2548](https://github.com/opendatateam/udata/pull/2548)
- Sortable.js upgrade to fix an issue in udata's editorial page when reordering featured datasets [#2550](https://github.com/opendatateam/udata/pull/2550)
- Password rotation mechanism [#2551](https://github.com/opendatateam/udata/pull/2551):
  - Datetime fields `password_rotation_demanded` and `password_rotation_performed` added to user model.
  - Override Flask-Security's login and reset password forms to implement the password rotation checks.
- Password complexity settings hardening [#2554](https://github.com/opendatateam/udata/pull/2554)
- Migrate ODS datasets urls [#2559](https://github.com/opendatateam/udata/pull/2559)

## 2.3.0 (2020-09-29)

- Plugin's translations are now correctly loaded [#2529](https://github.com/opendatateam/udata/pull/2529)
- Vine version is now pinned in requirements [#2532](https://github.com/opendatateam/udata/pull/2532)
- Fix reuses metrics [#2531](https://github.com/opendatateam/udata/pull/2531):
  - Reuses "datasets" metrics are now triggered correctly
  - New job to update the datasets "reuses" metrics: `update-datasets-reuses-metrics` to be scheduled
- Add a migration to set the reuses datasets metrics to the correct value [#2540](https://github.com/opendatateam/udata/pull/2540)
- Add a specific dataset's method for resource removal [#2534](https://github.com/opendatateam/udata/pull/2534)
- Flask-Security update [#2535](https://github.com/opendatateam/udata/pull/2535):
  - Switch to fork Flask-Security-Too
  - New settings to set the required password length and complexity
- Fix Flask-security sendmail overriding [#2536](https://github.com/opendatateam/udata/pull/2536)
- Add a custom password complexity checker to Flask-Security [#2537](https://github.com/opendatateam/udata/pull/2537)
- Change too short password error message [#2538](https://github.com/opendatateam/udata/pull/2538)

## 2.2.1 (2020-08-25)

- Some fixes for the static files deletion [#2526](https://github.com/opendatateam/udata/pull/2526):
  - New static files migration replacing the older one:
    - The migration now uses FS_URL.
    - Fixed the fs_filename string formating.
    - Now checks the community ressource's URLs too.
  - Removing the deletion script link in the CHANGELOG previous entry.
- Add a schema facet to the dataset search 🚧 requires datasets reindexation [#2523](https://github.com/opendatateam/udata/pull/2523)

## 2.2.0 (2020-08-05)

- CORS are now handled by Flask-CORS instead of Flask-RestPlus[#2485](https://github.com/opendatateam/udata/pull/2485)
- Oauth changes [#2510](https://github.com/opendatateam/udata/pull/2510):
  - Authorization code Grant now support PKCE flow
  - New command to create an OAuth client
  - :warning: Implicit grant is no longer supported
- :warning: Deletion workflow changes [#2488](https://github.com/opendatateam/udata/pull/2488):
  - Deleting a resource now triggers the deletion of the corresponding static file
  - Deleting a dataset now triggers the deletion of the corresponding resources (including community resources) and their static files
  - Adding a celery job `purge-orphan-community-resources` to remove community resources not linked to a dataset. This should be scheduled regularly.
  - Adding a migration file to populate resources fs_filename new field. Deleting the orphaned files is pretty deployment specific.
    A custom script should be writen in order to find and delete those files.
- Show traceback for migration errors [#2513](https://github.com/opendatateam/udata/pull/2513)
- Add `schema` field to ressources. This field can be filled based on an external schema catalog [#2512](https://github.com/opendatateam/udata/pull/2512)
- Add 2 new template hooks: `base.modals` (base template) and `dataset.resource.card.extra-buttons` (dataset resource card) [#2514](https://github.com/opendatateam/udata/pull/2514)

## 2.1.3 (2020-06-29)

- Fix internal links in markdown when not starting w/ slash [#2500](https://github.com/opendatateam/udata/pull/2500)
- Fix JS error when uploading a resource in certain conditions [#2483](https://github.com/opendatateam/udata/pull/2483)

## 2.1.2 (2020-06-17)

- Decoded api key byte string [#2482](https://github.com/opendatateam/udata/pull/2482)
- Removed now useless metric fetching [#2482](https://github.com/opendatateam/udata/pull/2484)
- Fix bug in harvester's cron schedule [#2493](https://github.com/opendatateam/udata/pull/2493)
- Adding banner options in settings for a potential use in an udata's theme [#2492](https://github.com/opendatateam/udata/pull/2492)

## 2.1.1 (2020-06-16)

- Broken release, use 2.1.2

## 2.1.0 (2020-05-12)

### Breaking changes

- Full metrics refactoring [2459](https://github.com/opendatateam/udata/pull/2459):
  - Metric collection is now useless and will not be filled anymore, you can remove it or keep it for archival sake. It will not be automatically removed.
  - [udata-piwik](https://github.com/opendatateam/udata-piwik) now uses InfluxDB as a buffer for trafic data before injecting them into udata's models.
  - Most of celery's tasks related to metrics are removed, this should help performance-wise on a big instance.
  - Charts related to metrics are removed from admin and dashboard panel until we have accurate data to populate them.
  - Site's metrics computation are not triggered by signals anymore.
  - A specific celery job needs to be run periodically to compute site's metrics.

### New features

- Nothing yet

## 2.0.4 (2020-05-04)

- Fix export-csv command (py3 compat) [#2472](https://github.com/opendatateam/udata/pull/2472)

## 2.0.3 (2020-04-30)

- :warning: Security fix: fix XSS in markdown w/ length JS filter [#2471](https://github.com/opendatateam/udata/pull/2471)

## 2.0.2 (2020-04-07)

- :warning: Breaking change / security fix: disallow html tags in markdown-it (JS markdown rendering) [#2465](https://github.com/opendatateam/udata/pull/2465)

## 2.0.1 (2020-03-24)

- Allow images to be displayed in markdown by default [#2462](https://github.com/opendatateam/udata/pull/2462)
- Fix deleted user's authentication on backend side [#2460](https://github.com/opendatateam/udata/pull/2460)

## 2.0.0 (2020-03-11)

### Breaking changes

- Migration to Python 3.7 [#1766](https://github.com/opendatateam/udata/pull/1766)
- The new migration system ([#1956](https://github.com/opendatateam/udata/pull/1956)) uses a new python based format. Pre-2.0 migrations are not compatible so you might need to upgrade to the latest `udata` version `<2.0.0`, execute migrations and then upgrade to `udata` 2+.
- The targeted mongo version is now Mongo 3.6. Backward support is not guaranteed
- Deprecated celery tasks have been removed, please ensure all old-style tasks (pre 1.6.20) have been consumed before migrating [#2452](https://github.com/opendatateam/udata/pull/2452)

### New features

- New migration system [#1956](https://github.com/opendatateam/udata/pull/1956):
  - Use python based migrations instead of relying on mongo internal and deprecated `js_exec`
  - Handle rollback (optionnal)
  - Detailled history
- Template hooks generalization: allows to dynamically extend template with widgets and snippets from extensions. See [the dedicated documentation section](https://udata.readthedocs.io/en/stable/extending/#hooks) [#2323](https://github.com/opendatateam/udata/pull/2323)
- Markdown now supports [Github Flavored Markdown (GFM) specs](https://github.github.com/gfm/) (ie. the already supported [CommonMark specs](https://spec.commonmark.org) plus tables, strikethrough, autolinks support and predefined disallowed raw HTML) [#2341](https://github.com/opendatateam/udata/pull/2341)

## 1.6.20 (2020-01-21)

- New Crowdin translations [#2360](https://github.com/opendatateam/udata/pull/2360)
- Fix territory routing for @latest [#2447](https://github.com/opendatateam/udata/pull/2447)
- Refactor Celery: py2/py3 compatibility, use ids as payload [#2305](https://github.com/opendatateam/udata/pull/2305)
- Automatically archive dangling harvested datasets :warning: this is enabled by default [#2368](https://github.com/opendatateam/udata/pull/2368)
- Refactor celery tasks to avoid models/documents in the transport layer [#2305](https://github.com/opendatateam/udata/pull/2305)

## 1.6.19 (2020-01-06)

- `rel=nofollow` on remote source links [#2364](https://github.com/opendatateam/udata/pull/2364)
- Fix admin messages and fix user roles selector default value [#2365](https://github.com/opendatateam/udata/pull/2365)
- Fix new harvester's form tooltip showup [#2371](https://github.com/opendatateam/udata/pull/2371)
- Fix responsive design of search results [#2372](https://github.com/opendatateam/udata/pull/2372)
- Fix non-unique ids in datasets' comments [#2374](https://github.com/opendatateam/udata/pull/2374)
- Case insensitive license matching [#2378](https://github.com/opendatateam/udata/pull/2378)

## 1.6.18 (2019-12-13)

- Remove embedded API doc [#2343](https://github.com/opendatateam/udata/pull/2343) :warning: Breaking change, please customize `API_DOC_EXTERNAL_LINK` for your needs.
- Removed published date from community ressources [#2350](https://github.com/opendatateam/udata/pull/2350)
- Added new size for avatars in user's model (`udata images render` must be run in order to update the size of existing images) [#2353](https://github.com/opendatateam/udata/pull/2353)
- Fixed user's avatar change [#2351](https://github.com/opendatateam/udata/issues/2351)
- Removed dead code [#2355](https://github.com/opendatateam/udata/pull/2355)
- Resolved conflict between id and slug [#2356](https://github.com/opendatateam/udata/pull/2356)
- Fix next link in posts pagination [#2358](https://github.com/opendatateam/udata/pull/2358)
- Fix organization's members roles translation [#2359](https://github.com/opendatateam/udata/pull/2359)
## 1.6.17 (2019-10-28)

- Disallow URLs in first and last names [#2345](https://github.com/opendatateam/udata/pull/2345)

## 1.6.16 (2019-10-22)

- Prevent Google ranking spam attacks on reuse pages (`rel=nofollow` on reuse link) [#2320](https://github.com/opendatateam/udata/pull/2320)
- Display admin resources list actions only if user has permissions to edit [#2326](https://github.com/opendatateam/udata/pull/2326)
- Fix non-admin user not being able to change their profile picture [#2327](https://github.com/opendatateam/udata/pull/2327)

## 1.6.15 (2019-09-11)

- Style links in admin modals [#2292](https://github.com/opendatateam/udata/pull/2292)
- Add activity.key filter to activity.atom feed [#2293](https://github.com/opendatateam/udata/pull/2293)
- Allow `Authorization` as CORS header and OAuth minor fixes [#2298](https://github.com/opendatateam/udata/pull/2298)
- Set dataset.private to False by default (and fix stock) [#2307](https://github.com/opendatateam/udata/pull/2307)
- Fixes some inconsistencies between admin display (buttons, actions...) and real permissions [#2308](https://github.com/opendatateam/udata/pull/2308)


## 1.6.14 (2019-08-14)

- Cleanup `permitted_reuses` data (migration) [#2244](https://github.com/opendatateam/udata/pull/2244)
- Proper form errors handling on nested fields [#2246](https://github.com/opendatateam/udata/pull/2246)
- JS models load/save/update consistency (`loading` always `true` on query, always handle error, no more silent errors) [#2247](https://github.com/opendatateam/udata/pull/2247)
- Ensures that date ranges are always positive (ie. `start` < `end`) [#2253](https://github.com/opendatateam/udata/pull/2253)
- Enable completion on the "`MIME type`" resource form field (needs reindexing) [#2238](https://github.com/opendatateam/udata/pull/2238)
- Ensure oembed rendering errors are not hidden by default error handlers and have cors headers [#2254](https://github.com/opendatateam/udata/pull/2254)
- Handle dates before 1900 during indexing [#2256](https://github.com/opendatateam/udata/pull/2256)
- `spatial load` command is more resilient: make use of a temporary collection when `--drop` option is provided (avoid downtime during the load), in case of exception or keybord interrupt, temporary files and collections are cleaned up [#2261](https://github.com/opendatateam/udata/pull/2261)
- Configurable Elasticsearch timeouts. Introduce `ELASTICSEARCH_TIMEOUT` as default/read timeout and `ELASTICSEARCH_INDEX_TIMEOUT` as indexing/write timeout [#2265](https://github.com/opendatateam/udata/pull/2265)
- OEmbed support for organizations [#2273](https://github.com/opendatateam/udata/pull/2273)
- Extract search parameters as settings allowing fine tuning search without repackaging udata (see [the **Search configuration** documentation](https://udata.readthedocs.io/en/stable/adapting-settings/#search-configuration)) [#2275](https://github.com/opendatateam/udata/pull/2275)
- Prevent `DoesNotExist` error in activity API: silence the error for the consumer but log it (ie. visible in Sentry) [#2268](https://github.com/opendatateam/udata/pull/2268)
- Optimize CSV export generation memory wise [#2277](https://github.com/opendatateam/udata/pull/2277)

## 1.6.13 (2019-07-11)

- Rename og:image target :warning: this will break your custom theme, please rename your logo image file to `logo-social.png` instead of `logo-600x600.png` [#2217](https://github.com/opendatateam/udata/pull/2217)
- Don't automatically overwrite `last_update` field if manually set [#2020](https://github.com/opendatateam/udata/pull/2220)
- Spatial completion: only index last version of each zone and prevent completion cluttering [#2140](https://github.com/opendatateam/udata/pull/2140)
- Init: prompt to loads countries [#2140](https://github.com/opendatateam/udata/pull/2140)
- Handle UTF-8 filenames in `spatial load_logos` command [#2223](https://github.com/opendatateam/udata/pull/2223)
- Display the datasets, reuses and harvesters deleted state on listing when possible [#2228](https://github.com/opendatateam/udata/pull/2228)
- Fix queryless (no `q` text parameter) search results scoring (or lack of scoring) [#2231](https://github.com/opendatateam/udata/pull/2231)
- Miscellaneous fixes on completers [#2215](https://github.com/opendatateam/udata/pull/2215)
- Ensure `filetype='remote'` is set when using the manual ressource form [#2236](https://github.com/opendatateam/udata/pull/2236)
- Improve harvest sources listing (limit `last_job` fetched and serialized fields, reduce payload) [#2214](https://github.com/opendatateam/udata/pull/2214)
- Ensure HarvestItems are cleaned up on dataset deletion [#2214](https://github.com/opendatateam/udata/pull/2214)
- Added `config.HARVEST_JOBS_RETENTION_DAYS` and a `harvest-purge-jobs` job to apply it [#2214](https://github.com/opendatateam/udata/pull/2214) (migration). **Warning, the migration will enforce `config.HARVEST_JOBS_RETENTION_DAYS` and can take some time on a big `HarvestJob` collection**
- Drop `no_dereference` on indexing to avoid the "`dictionary changed size during iteration`" error until another solution is found. **Warning: this might result in more resources consumption while indexing** [#2237](https://github.com/opendatateam/udata/pull/2237)
- Fix various issues around discussions UI [#2190](https://github.com/opendatateam/udata/pull/2190)


## 1.6.12 (2019-06-26)

- Archive dataset feature [#2172](https://github.com/opendatateam/udata/pull/2172)
- Refactor breadcrum includes [#2173](https://github.com/opendatateam/udata/pull/2173)
- Better dependencies management [#2182](https://github.com/opendatateam/udata/pull/2182) and [#2172/install.pip](https://github.com/opendatateam/udata/pull/2172/files#diff-d7b45472f3465d62f857d14cf59ea8a2)
- Reduce following to staring [#2192](https://github.com/opendatateam/udata/pull/2192/files)
- Simplify display of spatial coverage in search results [#2192](https://github.com/opendatateam/udata/pull/2192/files)
- Add cache for organization and topic display pages [#2194](https://github.com/opendatateam/udata/pull/2194)
- Dataset of datasets: id as ref instead of slug [#2195](https://github.com/opendatateam/udata/pull/2195) :warning: this introduces some settings changes, cf [documentation for EXPORT_CSV](https://github.com/opendatateam/udata/blob/master/docs/adapting-settings.md).
- Add meta og:type: make twitter cards work [#2196](https://github.com/opendatateam/udata/pull/2196)
- Fix UI responsiveness [#2199](https://github.com/opendatateam/udata/pull/2199)
- Remove social media sharing feature [#2200](https://github.com/opendatateam/udata/pull/2200)
- Quick fix for activity.atom [#2203](https://github.com/opendatateam/udata/pull/2203)
- Remove diff from js dependencies to fix CVE [#2204](https://github.com/opendatateam/udata/pull/2204)
- Replace default sort label for better readability [#2206](https://github.com/opendatateam/udata/pull/2206)
- Add a condition to up-to-dateness of a dataset [#2208](https://github.com/opendatateam/udata/pull/2208)
- Prevent deleted harvesters from running until purged. Harvest jobs history is deleted too on purge. [#2209](https://github.com/opendatateam/udata/pull/2209)
- Better quality.frequency management [#2211](https://github.com/opendatateam/udata/pull/2211)
- Fix caching of topic pages [#2213](https://github.com/opendatateam/udata/pull/2213)

## 1.6.11 (2019-05-29)

- Center incomplete rows of cards [#2162](https://github.com/opendatateam/udata/pull/2162)
- Allow .dxf upload [#2164](https://github.com/opendatateam/udata/pull/2164)
- Always use remote_url as harvesting source [#2165](https://github.com/opendatateam/udata/pull/2165)
- Update jquery to ~3.4.1 [#2161](https://github.com/opendatateam/udata/pull/2161)
- Fix various issues with search result page [#2166](https://github.com/opendatateam/udata/pull/2166)
- Restore notbroken facet includes [#2169](https://github.com/opendatateam/udata/pull/2169)

## 1.6.10 (2019-05-23)

- Remove `<br>` in badge display [#2156](https://github.com/opendatateam/udata/pull/2156)
- Display user avatar and fix its sizing [#2157](https://github.com/opendatateam/udata/pull/2157)
- Redirect unfiltered csv exports to dataset of datasets [#2158](https://github.com/opendatateam/udata/pull/2158)
- Show organization id in a modal and add hyperlinks to ids in detail modal [#2159](https://github.com/opendatateam/udata/pull/2159)

## 1.6.9 (2019-05-20)

- Add user slug to dataset cache key [#2146](https://github.com/opendatateam/udata/pull/2146)
- Change display of cards of reuses on topic pages [#2148](https://github.com/opendatateam/udata/pull/2148)
- Display remote source of harvested dataset [#2150](https://github.com/opendatateam/udata/pull/2150)
- Prefill community resource type on upload form [#2151](https://github.com/opendatateam/udata/pull/2151)
- Fix user profile UI [#2152](https://github.com/opendatateam/udata/pull/2152)
- Remove concept of permitted reuse [#2153](https://github.com/opendatateam/udata/pull/2153)

## 1.6.8 (2019-05-13)

- Configurable search autocomplete [#2138](https://github.com/opendatateam/udata/pull/2138)

## 1.6.7 (2019-05-10)

- Refactor DCAT harvesting to store only one graph (and prevent MongoDB document size overflow) [#2096](https://github.com/opendatateam/udata/pull/2096)
- Expose sane defaults for `TRACKING_BLACKLIST` [#2098](https://github.com/opendatateam/udata/pull/2098)
- Bubble up uploader errors [#2102](https://github.com/opendatateam/udata/pull/2102)
- Ensure `udata worker status --munin` always outputs zero values so munin won't see it has a "no data" response [#2103](https://github.com/opendatateam/udata/pull/2103)
- Metrics tuning: breaks circular dependencies, drop exec_js/eval usage, proper logging... [#2113](https://github.com/opendatateam/udata/pull/2113)
- Change reuse icon from "retweet" to "recycle" [#2122](https://github.com/opendatateam/udata/pull/2122)
- Admins can delete a single comment in a discussion thread [#2087](https://github.com/opendatateam/udata/pull/2087)
- Add cache directives to dataset display blocks [#2129](https://github.com/opendatateam/udata/pull/2129)
- Export multiple models objects to CSV (dataset of datasets) [#2124](https://github.com/opendatateam/udata/pull/2124)


## 1.6.6 (2019-03-27)

- Automatically loads default settings from plugins (if `plugin.settings` module exists) [#2058](https://github.com/opendatateam/udata/pull/2058)
- Fixes some memory leaks on reindexing [#2070](https://github.com/opendatateam/udata/pull/2070)
- Fixes minor UI bug [#2072](https://github.com/opendatateam/udata/pull/2072)
- Prevent ExtrasField failure on null value [#2074](https://github.com/opendatateam/udata/pull/2074)
- Improve ModelField errors handling [#2075](https://github.com/opendatateam/udata/pull/2075)
- Fix territories home map [#2077](https://github.com/opendatateam/udata/pull/2077)
- Prevent timeout on `udata index` in some cases [#2079](https://github.com/opendatateam/udata/pull/2079)
- Pin werkzeug dependency to `0.14.1` until incompatibilities are fixed [#2081](https://github.com/opendatateam/udata/pull/2081)
- Prevent client-side error while handling unparseable API response [#2076](https://github.com/opendatateam/udata/pull/2076)
- Fix the `udata job schedule` erroneous help message [#2083](https://github.com/opendatateam/udata/pull/2083)
- Fix upload button on replace resource file [#2085](https://github.com/opendatateam/udata/pull/2085)
- Ensure harvest items statuses are updated on the right job [#2089](https://github.com/opendatateam/udata/pull/2089)
- Added Serbian translations [#2055](https://github.com/opendatateam/udata/pull/2055)

## 1.6.5 (2019-02-27)

- Replace "An user" by "A user" [#2033](https://github.com/opendatateam/udata/pull/2033)
- Use "udata" and fix a few other typos in documentation and UI/translation strings [#2023](https://github.com/opendatateam/udata/pull/2023)
- Add a surrounding block declaration around community section [2039](https://github.com/opendatateam/udata/pull/2039)
- Fix broken form validation on admin discussions and issues [#2045](https://github.com/opendatateam/udata/pull/2045)
- Fix full reindexation by avoiding `SlugField.instance` deepcopy in `no_dereference()` querysets [#2048](https://github.com/opendatateam/udata/pull/2048)
- Ensure deleted user slug is pseudonymized [#2049](https://github.com/opendatateam/udata/pull/2049)
- Prevent the "Add resource" modal from closing when using the frontend "Add resource" button [#2052](https://github.com/opendatateam/udata/pull/2052)

## 1.6.4 (2019-02-02)

- Fix workers: pin redis version for Celery compatibility [#2019](https://github.com/opendatateam/udata/pull/2019)

## 1.6.3 (2019-02-01)

- Remove extra attributes on user deletion [#1961](https://github.com/opendatateam/udata/pull/1961)
- Pin phantomjs to version `2.1.7` [#1975](https://github.com/opendatateam/udata/pull/1975)
- Protect membership accept route against flood [#1984](https://github.com/opendatateam/udata/pull/1984)
- Ensure compatibility with IE11 and Firefox ESR [#1990](https://github.com/opendatateam/udata/pull/1990)
- Lots of fixes on the resource form. Be explicit about uploading a new file [#1991](https://github.com/opendatateam/udata/pull/1991)
- Centralize `selectize` handling and style in `base-completer` and apply some fixes [1992](https://github.com/opendatateam/udata/pull/1992)
- Added the missing `number` input field widget [#1993](https://github.com/opendatateam/udata/pull/1993)
- Fix the organization private datasets and reuses counters [#1994](https://github.com/opendatateam/udata/pull/1994)
- Disable autocorrect, spellcheck... on search and completion fields [#1995](https://github.com/opendatateam/udata/pull/1995)
- Fix harvest preview in edit form not taking configuration (features and filters) [#1996](https://github.com/opendatateam/udata/pull/1996)
- Ensure organization page react to URL hash changes (including those from right sidebar) [#1997](https://github.com/opendatateam/udata/pull/1997)
- Updating community resource as admin keeps original owner [#1999](https://github.com/opendatateam/udata/pull/1999)
- Major form fixes [#2000](https://github.com/opendatateam/udata/pull/2000)
- Improved admin errors handling: visual feedback on all errors, `Sentry-ID` header if present, hide organization unauthorized actions [#2005](https://github.com/opendatateam/udata/pull/2005)
- Expose and import licenses `alternate_urls` and `alternate_titles` fields [#2006](https://github.com/opendatateam/udata/pull/2006)
- Be consistent on search results wording and icons (Stars vs Followers) [#2013](https://github.com/opendatateam/udata/pull/2013)
- Switch from a "full facet reset" to a "by term reset" approach in search facets [#2014](https://github.com/opendatateam/udata/pull/2014)
- Ensures all modals have the same buttons styles and orders, same color code... [#2012](https://github.com/opendatateam/udata/pull/2012)
- Ensure URLs from assets stored on `CDN_DOMAINS` are considered as valid and that associated error message is properly translated [#2017](https://github.com/opendatateam/udata/pull/2017)

## 1.6.2 (2018-11-05)

- Display the owner/organization on harvester view [#1921](https://github.com/opendatateam/udata/pull/1921)
- Improve harvest validation errors handling [#1920](https://github.com/opendatateam/udata/pull/1920)
- Make extra TOS text customizable [#1922](https://github.com/opendatateam/udata/pull/1922)
- Fixes an `UnicodeEncodeError` occuring when parsing RDF with unicode URLs [#1919](https://github.com/opendatateam/udata/pull/1919)
- Fix some external assets handling cases [#1918](https://github.com/opendatateam/udata/pull/1918)
- Harvest items can now match `source.id` before `source.domain` — no more duplicates when changing an harvester URL [#1923](https://github.com/opendatateam/udata/pull/1923)
- Ensure image picker/cropper only allows images [#1925](https://github.com/opendatateam/udata/pull/1925)
- Make tags min and max length configurable and ensure admin takes its configuration from the backend [#1935](https://github.com/opendatateam/udata/pull/1935)
- Prevent errors when there is no date available to focus on the calendar [#1937](https://github.com/opendatateam/udata/pull/1937)

### Internals

- Update authlib to 0.10 [#1916](https://github.com/opendatateam/udata/pull/1916)

## 1.6.1 (2018-10-11)

- Allows arguments and keyword arguments in the task `@connect` decorator [#1908](https://github.com/opendatateam/udata/pull/1908)
- Allows to restore assets after being deleted (Datasets, Organizations and Reuses) [#1901](https://github.com/opendatateam/udata/pull/1901)
- Fixes form events not bubbling (and so fixes harvester config not displaying) [#1914](https://github.com/opendatateam/udata/pull/1914)

## 1.6.0 (2018-10-02)

### New features

- Harvest sources are now filterable through the harvest source create/edit admin form [#1812](https://github.com/opendatateam/udata/pull/1812)
- Harvest sources can now enable or disable some optional backend features [#1875](https://github.com/opendatateam/udata/pull/1875)
- Post UIs have been reworked: publication date, publish/unpublish action, save and continue editing, dynamic sidebar, alignments fixes... [#1857](https://github.com/opendatateam/udata/pull/1857)

### Minor changes

- Only display temporal coverage years on cards and search results [#1833](https://github.com/opendatateam/udata/pull/1833)
- Add publisher's name on dataset template [#1847](https://github.com/opendatateam/udata/pull/1847)
- Improved upload error handling: deduplicate notifications, localized generic error message, sentry identifier... [#1842](https://github.com/opendatateam/udata/pull/1842)
- Allows to filter datasets on resource `type` (needs reindexing) [#1848](https://github.com/opendatateam/udata/pull/1848)
- Switch the admin sidebar collapse icon from "hamburger"to left and right arrows [#1855](https://github.com/opendatateam/udata/pull/1855)
- Discussion add card style coherence [#1884](https://github.com/opendatateam/udata/pull/1884)
- `LINKCHECKING_UNCHECKED_TYPES` setting to prevent linkchecking on some ressource types [#1892](https://github.com/opendatateam/udata/pull/1892)
- `swagger.json` API specifications now pass validation [#1898](https://github.com/opendatateam/udata/pull/1898)

### Breaking changes

- Static assets are now compatible with long-term caching (ie. their hash is present in the filename). :warning: On your development environment you need to run `inv assets-build` to generate an initial `manifest.json`, both in `udata` and in your theme extension if it uses manifest. See [#1826](https://github.com/opendatateam/udata/pull/1826) for full details.
- Theme are now responsible for adding their CSS markup on template (no more assumptions on `theme.css` and `admin.css`). Most of the time, overriding `raw.html` and `admin.html` should be sufficient
- The discussions API `posted_by` attribute is now an embedded user instead of an user ID to avoid extra API calls [#1839](https://github.com/opendatateam/udata/pull/1839)

### Bugfixes

- Hide the `resource.type` attribute from JSON-LD output until handled by a dedicated vocabulary/property [#1865](https://github.com/opendatateam/udata/pull/1865)
- RDFs, CSVs and resource redirect views are now handling CORS properly [#1866](https://github.com/opendatateam/udata/pull/1866)
- Fix broken sorts on organization's datasets list in admin [#1873](https://github.com/opendatateam/udata/pull/1873)
- Ensure harvest previewing is done against current form content [#1888](https://github.com/opendatateam/udata/pull/1888)
- Ensure deleted objects are unindexed [#1891](https://github.com/opendatateam/udata/pull/1891)
- Fix the dataset resources list layout wrapping [#1893](https://github.com/opendatateam/udata/pull/1893)
- Fix wrong behavior for weblinks [#1894](https://github.com/opendatateam/udata/pull/1894)
- Ensure `info config` command only displays configuration variables [#1897](https://github.com/opendatateam/udata/pull/1897)

### Internal

- Upgrade to Authlib 0.9 [#1760](https://github.com/opendatateam/udata/pull/1760) [#1827](https://github.com/opendatateam/udata/pull/1827)
- Add a `Dataset.on_resource_added` signal

## 1.5.3 (2018-08-27)

- Prevent UnicodeError on unicode URL validation error [#1844](https://github.com/opendatateam/udata/pull/1844)
- Hide save button in "Add resource" modal until form is visible (and prevent error) [#1846](https://github.com/opendatateam/udata/pull/1846)
- The purge chunks tasks also remove the directory [#1845](https://github.com/opendatateam/udata/pull/1845)
- Upgrade to latest Fine-Uploader version to benefit from bug fixes [#1849](https://github.com/opendatateam/udata/pull/1849)
- Prevent front views from downloading `swagger.json` [#1838](https://github.com/opendatateam/udata/pull/1838)
- Ensure API docs works without data [#1840](https://github.com/opendatateam/udata/pull/1840)
- Expose the default spatial granularity in API specs [#1841](https://github.com/opendatateam/udata/pull/1841)
- Fix missing dataset title on client-side card listing [#1834](https://github.com/opendatateam/udata/pull/1834)
- Allows to clear the dataset form temporal coverage. [#1832](https://github.com/opendatateam/udata/pull/1832)
- Ensure that admin notifications are displayed once and with a constant width. [#1831](https://github.com/opendatateam/udata/pull/1831)
- Fix broken date range picker date parsing (ie. manual keyboard input) [#1863](https://github.com/opendatateam/udata/pull/1853)
- Normalize uploaded filenames to avoid encoding issues, filesystem incompatibilities... [#1852](https://github.com/opendatateam/udata/pull/1852)

## 1.5.2 (2018-08-08)

- Fix client-side temporal coverage rendering [#1821](https://github.com/opendatateam/udata/pull/1821)
- Prevent word breaking when wrapping discussions messages [#1822](https://github.com/opendatateam/udata/pull/1822)
- Properly render message content on issues and discussions mails [#1823](https://github.com/opendatateam/udata/pull/1823)

## 1.5.1 (2018-08-03)

- Ensure OEmbed compatibility with external CDN [#1815](https://github.com/opendatateam/udata/pull/1815)
- Fixes some static URL serialization [#1815](https://github.com/opendatateam/udata/pull/1815)

## 1.5.0 (2018-07-30)

### New features

- Slugs are now redirected on change when changed until old slug are free [#1771](https://github.com/opendatateam/udata/pull/1771)
- Improve usability of new organization form [#1777](https://github.com/opendatateam/udata/pull/1777)
- Allows to serve assets on an external CDN domain using `CDN_DOMAIN` [#1804](https://github.com/opendatateam/udata/pull/1804)

### Breaking changes

None

### Bug fixes and minor changes

- Sort dataset update frequencies by ascending frequency [#1758](https://github.com/opendatateam/udata/pull/1758)
- Skip gov.uk references tests when site is unreachable [#1767](https://github.com/opendatateam/udata/pull/1767)
- Fix resources reorder (registered extras validation logic) [#1796](https://github.com/opendatateam/udata/pull/1796)
- Fix checksum display on resource modal [#1797](https://github.com/opendatateam/udata/pull/1797)
- Use metrics.views on resource card [#1778](https://github.com/opendatateam/udata/pull/1778)
- Fix dataset collapse on ie11 [#1802](https://github.com/opendatateam/udata/pull/1802)
- Upgrade i18next (security) [#1803](https://github.com/opendatateam/udata/pull/1803)

### Internals

- Backports some Python 3 forward compatible changes and fixes some bugs [#1769](https://github.com/opendatateam/udata/pull/1769):
    - avoid `filter` and `map` usage instead of list comprehension
    - explicit encoding handling
    - avoid comparison to `None`
    - use `next()` instead of `.next()` to iterate
    - unhide some implicit casts (in particular search weight)
- Tests are now run against `local.test` instead of `localhost` to avoid pytest warnings

## 1.4.1 (2018-06-15)

- Fix community resource creation and display [#1733](https://github.com/opendatateam/udata/pull/1733)
- Failsafe JS cache storage: use a custom in-memory storage as fallback when access to `sessionStorage` is not allowed [#1742](https://github.com/opendatateam/udata/pull/1742)
- Prevent errors when handling API errors without data/payload [#1743](https://github.com/opendatateam/udata/pull/1743)
- Improve/fix validation error formatting on harvesting [#1745](https://github.com/opendatateam/udata/pull/1745)
- Ensure daterange can be parsed from full iso datetime [#1748](https://github.com/opendatateam/udata/pull/1748)
- API: enforce application/json content-type for forms [#1751](https://github.com/opendatateam/udata/pull/1751)
- RDF parser can now process [european frequencies](https://publications.europa.eu/en/web/eu-vocabularies/at-dataset/-/resource/dataset/frequency) [#1752](https://github.com/opendatateam/udata/pull/1752)
- Fix images upload broken by chunked upload [#1756](https://github.com/opendatateam/udata/pull/1756)

## 1.4.0 (2018-06-06)

### New features

- Typed resources [#1398](https://github.com/opendatateam/udata/issues/1398)
- Initial data preview implementation [#1581](https://github.com/opendatateam/udata/pull/1581) [#1632](https://github.com/opendatateam/udata/pull/1632)
- Handle some alternate titles and alternate URLs on licenses for improved match on harvesting [#1592](https://github.com/opendatateam/udata/pull/1592)
- Allow to specify a dataset acronym [#1217](https://github.com/opendatateam/udata/pull/1217)
- Starts using harvest backend `config` (validation, API exposition, `HarvestFilters`...) [#1716](https://github.com/opendatateam/udata/pull/1716)
- The map widget can now be configured (tiles URL, initial position...) [#1672](https://github.com/opendatateam/udata/pull/1672)
- New discussions layout [#1623](https://github.com/opendatateam/udata/pull/1623)
- Dynamic API documentation, Enhancement to Pull #1542 - [#1542](https://github.com/opendatateam/udata/pull/1542)
- Resource modal overhaul with markdown support [#1547](https://github.com/opendatateam/udata/pull/1547)

### Breaking changes

- Normalize resource.format (migration - :warning: need reindexing). [#1563](https://github.com/opendatateam/udata/pull/1563)
- Enforce a domain whitelist when resource.filetype is file. See [`RESOURCES_FILE_ALLOWED_DOMAINS`](https://udata.readthedocs.io/en/latest/adapting-settings/#resources_file_allowed_domains) settings variable for details and configuration. [#1567](https://github.com/opendatateam/udata/issues/1567)
- Remove extras from datasets search index (needs reindexation) [#1718](https://github.com/opendatateam/udata/pull/1718)

### Bug fixes and minor changes

- Switch to PyPI.org for package links [#1583](https://github.com/opendatateam/udata/pull/1583)
- Show resource type in modal (front) [#1714](https://github.com/opendatateam/udata/pull/1714)
- Adds ETag to internal avatar for efficient caching control [#1712](https://github.com/opendatateam/udata/pull/1712)
- Fix 404/missing css on front pages [#1709](https://github.com/opendatateam/udata/pull/1709)
- Fix markdown max image width (front) [#1707](https://github.com/opendatateam/udata/pull/1707)
- Ensure registered extras types are properly parsed from JSON. Remove the need for custom `db.Extra` classes [#1699](https://github.com/opendatateam/udata/pull/1699)
- Fix the temporal coverage facet query string parsing [#1676](https://github.com/opendatateam/udata/pull/1676)
- Fix search auto-complete hitbox [#1687](https://github.com/opendatateam/udata/pull/1687)
- Fix Firefox custom error handling, part 2 [#1671](https://github.com/opendatateam/udata/pull/1671)
- Add resend confirmation email link to login screen [#1653](https://github.com/opendatateam/udata/pull/1653)
- Audience metrics: use only `views` [#1607](https://github.com/opendatateam/udata/pull/1607)
- Add missing spatial granularities translations [#1636](https://github.com/opendatateam/udata/pull/1636)
- Protocol-relative URLs support [#1599](https://github.com/opendatateam/udata/pull/1599)

### Internals

- Simplify `ExtrasField` form field signature (no need anymore for the `extras` parameter) [#1698](https://github.com/opendatateam/udata/pull/1698)
- Register known extras types [#1700](https://github.com/opendatateam/udata/pull/1700)

## 1.3.12 (2018-05-31)

- Fix side menu on mobile [#1701](https://github.com/opendatateam/udata/pull/1701)
- Fix update frequency field [#1702](https://github.com/opendatateam/udata/pull/1702)

## 1.3.11 (2018-05-29)

- Protect Resource.need_check against malformed/string dates [#1691](https://github.com/opendatateam/udata/pull/1691)
- Fix search auto-complete loading on new page [#1693](https://github.com/opendatateam/udata/pull/1693)

## 1.3.10 (2018-05-11)

- Expose Resource.extras as writable in the API [#1660](https://github.com/opendatateam/udata/pull/1660)
- Fix Firefox custom errors handling [#1662](https://github.com/opendatateam/udata/pull/1662)

## 1.3.9 (2018-05-07)

- Prevent linkchecker to pollute timeline as a side-effect. (migration). **Warning, the migration will delete all dataset update activities** [#1643](https://github.com/opendatateam/udata/pull/1643)
- Fix OAuth authorization screen failing with unicode `SITE_TITLE` [#1624](https://github.com/opendatateam/udata/pull/1624)
- Fix markdown handling of autolinks with angle brackets and factorize (and test) markdown `parse_html()` [#1625](https://github.com/opendatateam/udata/pull/1625)
- Fix timeline order [#1642](https://github.com/opendatateam/udata/pull/1642)
- Fix markdown rendering on IE11 [#1645](https://github.com/opendatateam/udata/pull/1645)
- Consider bad UUID as 404 in routing [#1646](https://github.com/opendatateam/udata/pull/1646)
- Add missing email templates [#1647](https://github.com/opendatateam/udata/pull/1647)
- Polyfill `ChildNode.remove()` for IE11 [#1648](https://github.com/opendatateam/udata/pull/1648)
- Improve Raven-js/Sentry error handling [#1649](https://github.com/opendatateam/udata/pull/1649)
- Prevent regex special characters to break site search [#1650](https://github.com/opendatateam/udata/pull/1650)

## 1.3.8 (2018-04-25)

- Fix sendmail regression [#1620](https://github.com/opendatateam/udata/pull/1620)

## 1.3.7 (2018-04-24)

- Fix some search parameters validation [#1601](https://github.com/opendatateam/udata/pull/1601)
- Prevent API tracking errors with unicode [#1602](https://github.com/opendatateam/udata/pull/1602)
- Prevent a race condition error when uploading file with concurrent chunking [#1606](https://github.com/opendatateam/udata/pull/1606)
- Disallow resources dict in API [#1603](https://github.com/opendatateam/udata/pull/1603)
- Test and fix territories routing [#1611](https://github.com/opendatateam/udata/pull/1611)
- Fix the client-side Raven/Sentry configuration [#1612](https://github.com/opendatateam/udata/pull/1612)
- Raise a 404 in case of unknown RDF content type [#1613](https://github.com/opendatateam/udata/pull/1613)
- Ensure current theme is available to macros requiring it in mails [#1614](https://github.com/opendatateam/udata/pull/1614)
- Fix documentation about NGinx configuration for https [#1615](https://github.com/opendatateam/udata/pull/1615)
- Remove unwanted commas in default `SECURITY_EMAIL_SUBJECT_*` parameters [#1616](https://github.com/opendatateam/udata/pull/1616)

## 1.3.6 (2018-04-16)

- Prevent OEmbed card to be styled when loaded in bootstrap 4 [#1569](https://github.com/opendatateam/udata/pull/1569)
- Fix organizations sort by last_modified [#1576](https://github.com/opendatateam/udata/pull/1576)
- Fix dataset creation form (and any other form) [#1584](https://github.com/opendatateam/udata/pull/1584)
- Fix an XSS on client-side markdown parsing [#1585](https://github.com/opendatateam/udata/pull/1585)
- Ensure URLs validation is the same everywhere [#1586](https://github.com/opendatateam/udata/pull/1586)

## 1.3.5 (2018-04-03)

- Upgrade `sifter` to `0.5.3` [#1548](https://github.com/opendatateam/udata/pull/1548)
- Upgrade `jquery-validation` to 1.17.0 and fixes some issues with client-side URL validation [#1550](https://github.com/opendatateam/udata/pull/1550)
- Minor change on OEmbed cards to avoid theme to override the cards `font-family` [#1549](https://github.com/opendatateam/udata/pull/1549)
- Improve cli unicode handling [#1551](https://github.com/opendatateam/udata/pull/1551)
- Fix DCAT harvester mime type detection [#1552](https://github.com/opendatateam/udata/pull/1552)
- Add the missing harvester URL in admin [#1554](https://github.com/opendatateam/udata/pull/1554)
- Fix harvester preview/job layout [#1553](https://github.com/opendatateam/udata/pull/1553)
- Fix some search unicode issues [#1555](https://github.com/opendatateam/udata/pull/1555)
- Small fixes on OEmbed URL detection [#1556](https://github.com/opendatateam/udata/pull/1556)
- Use nb_hits instead of views to count downloads [#1560](https://github.com/opendatateam/udata/pull/1560)
- Prevent an XSS in TermFacet [#1561](https://github.com/opendatateam/udata/pull/1561)
- Fix breadcrumb bar layout on empty search result [#1562](https://github.com/opendatateam/udata/pull/1562)

## 1.3.4 (2018-03-28)

- Remove territory claim banner [#1521](https://github.com/opendatateam/udata/pull/1521)
- Expose an [OEmbed](https://oembed.com/) API endpoint using the new cards [#1525](https://github.com/opendatateam/udata/pull/1525)
- Small topic fixes [#1529](https://github.com/opendatateam/udata/pull/1529)
- Fixes the search result vertical cut off [#1530](https://github.com/opendatateam/udata/pull/1530)
- Prevent visually disabled pagination buttons from being clicked [#1539](https://github.com/opendatateam/udata/pull/1539)
- Fixes "sort organization by name" not working [#1537](https://github.com/opendatateam/udata/pull/1537)
- Non-admin users should not see the "publish as anyone" filter field on "publish as" screen [#1538](https://github.com/opendatateam/udata/pull/1538)

## 1.3.3 (2018-03-20)

- Fixes on upload: prevent double upload and bad chunks upload [#1516](https://github.com/opendatateam/udata/pull/1516)
- Ensure OAuth2 tokens can be saved without `refresh_token` [#1517](https://github.com/opendatateam/udata/pull/1517)

## 1.3.2 (2018-03-20)

- Support request-body credential in OAuth2 (Fix a regression introduced in 1.3.0) [#1511](https://github.com/opendatateam/udata/pull/1511)

## 1.3.1 (2018-03-15)

- Fix some geozones/geoids bugs [#1505](https://github.com/opendatateam/udata/pull/1505)
- Fix oauth scopes serialization in authorization template [#1506](https://github.com/opendatateam/udata/pull/1506)
- Prevent error on site ressources metric [#1507](https://github.com/opendatateam/udata/pull/1507)
- Fix some routing errors [#1508](https://github.com/opendatateam/udata/pull/1508)
- Mongo connection is now lazy by default, preventing non fork-safe usage in celery as well as preventing commands not using the database to hit it [#1509](https://github.com/opendatateam/udata/pull/1509)
- Fix udata version not exposed on Sentry [#1510](https://github.com/opendatateam/udata/pull/1510)

## 1.3.0 (2018-03-13)

### Breaking changes

- Switch to `flask-cli` and drop `flask-script`. Deprecated commands have been removed. [#1364](https://github.com/opendatateam/udata/pull/1364)
- Update card components to make them more consistent [#1383](https://github.com/opendatateam/udata/pull/1383) [#1460](https://github.com/opendatateam/udata/pull/1460)
- udata is now protocol (`http`/`https`) agnostic. This is now fully the reverse-proxy responsibility (please ensure that you are using SSL only in production for security purpose). [#1463](https://github.com/opendatateam/udata/pull/1463)
- Added more entrypoints and document them. There is no more automatically enabled plugin by installation. Plugins can now properly contribute translations. [#1431](https://github.com/opendatateam/udata/pull/1431)

### New features

- Soft breaks in markdown is rendered as line return as allowed by the [commonmark specifications](http://spec.commonmark.org/0.28/#soft-line-breaks), client-side rendering follows the same security rules [#1432](https://github.com/opendatateam/udata/pull/1432)
- Switch from OAuthlib/Flask-OUAhtlib to Authlib and support all grants type as well as token revocation [#1434](https://github.com/opendatateam/udata/pull/1434)
- Chunked upload support (big files support) [#1468](https://github.com/opendatateam/udata/pull/1468)
- Improve tasks/jobs queues routing [#1487](https://github.com/opendatateam/udata/pull/1487)
- Add the `udata schedule|unschedule|scheduled` commands [#1497](https://github.com/opendatateam/udata/pull/1497)

### Bug fixes and minor changes

- Added Geopackage as default allowed file formats [#1425](https://github.com/opendatateam/udata/pull/1425)
- Fix completion/suggestion unicode handling [#1452](https://github.com/opendatateam/udata/pull/1452)
- Added a link to change password into the admin [#1462](https://github.com/opendatateam/udata/pull/1462)
- Fix organization widget (embed) [#1474](https://github.com/opendatateam/udata/pull/1474)
- High priority for sendmail tasks [#1484](https://github.com/opendatateam/udata/pull/1484)
- Add security.send_confirmation template [#1475](https://github.com/opendatateam/udata/pull/1475)

### Internals

- Switch to pytest as testing tool and expose a `udata` pytest plugin [#1400](https://github.com/opendatateam/udata/pull/1400)


## 1.2.11 (2018-02-05)

- Translate Flask-Security email subjects [#1413](https://github.com/opendatateam/udata/pull/1413)
- Fix organization admin pagination [#1372](https://github.com/opendatateam/udata/issues/1372)
- Fix missing spinners on loading datatables [#1401](https://github.com/opendatateam/udata/pull/1401)
- Fixes on the search facets [#1410](https://github.com/opendatateam/udata/pull/1410)

## 1.2.10 (2018-01-24)

- Markdown rendering is now the same between the back and the frontend. [#604](https://github.com/opendatateam/udata/issues/604)
- Make the dataset page reuses section and cards themable. [#1378](https://github.com/opendatateam/udata/pull/1378)
- `ValueError` is not hidden anymore by the Bad Request error page, it is logged. [#1382](https://github.com/opendatateam/udata/pull/1382)
- Spatial encoding fixes: prevent breaking unicode errors. [#1381](https://github.com/opendatateam/udata/pull/1381)
- Ensure the multiple term search uses a `AND` operator [#1384](https://github.com/opendatateam/udata/pull/1384)
- Facets encoding fixes: ensure lazy strings are propery encoded. [#1388](https://github.com/opendatateam/udata/pull/1388)
- Markdown content is now easily themable (namespaced into a `markdown` class) [#1389](https://github.com/opendatateam/udata/pull/1389)
- Fix discussions and community resources alignment on datasets and reuses pages [#1390](https://github.com/opendatateam/udata/pull/1390)
- Fix discussions style on default theme [#1393](https://github.com/opendatateam/udata/pull/1393)
- Ensure empty harvest jobs properly end [#1395](https://github.com/opendatateam/udata/pull/1395)

## 1.2.9 (2018-01-17)

- Add extras field in discussions [#1360](https://github.com/opendatateam/udata/pull/1360)
- Fix datepicker [#1370](https://github.com/opendatateam/udata/pull/1370)
- Fix error on forbidden scheme in `is_url` harvest filter [#1376](https://github.com/opendatateam/udata/pull/1376)
- Fix an error on rendering present territory date [#1377](https://github.com/opendatateam/udata/pull/1377)

## 1.2.8 (2018-01-10)

- Fix html2text dependency version [#1362](https://github.com/opendatateam/udata/pull/1362)

## 1.2.7 (2018-01-10)

- Bump chartjs version to 2.x [#1352](https://github.com/opendatateam/udata/pull/1352)
- Sanitize mdstrip [#1351](https://github.com/opendatateam/udata/pull/1351)

## 1.2.6 (2018-01-04)

- Fix wrongly timed notification on dataset creation with misformed tags [#1332](https://github.com/opendatateam/udata/pull/1332)
- Fix topic creation [#1333](https://github.com/opendatateam/udata/pull/1333)
- Add a `udata worker status` command to list pending tasks.[breaking] The `udata worker` command is replaced by `udata worker start`. [#1324](https://github.com/opendatateam/udata/pull/1324)
- Prevent crawlers from indexing spammy datasets, reuses and organizations [#1334](https://github.com/opendatateam/udata/pull/1334) [#1335](https://github.com/opendatateam/udata/pull/1335)
- Ensure Swagger.js properly set jQuery.ajax contentType parameter (and so data is properly serialized) [#1126](https://github.com/opendatateam/udata/issues/1126)
- Allows theme to easily access the `owner_avatar_url` template filter [#1336](https://github.com/opendatateam/udata/pull/1336)

## 1.2.5 (2017-12-14)

- Fix misused hand cursor over the spatial coverage map in dataset admin [#1296](https://github.com/opendatateam/udata/pull/1296)
- Fix broken post edit page [#1295](https://github.com/opendatateam/udata/pull/1295)
- Display date of comments in dataset discussions [#1283](https://github.com/opendatateam/udata/pull/1283)
- Prevent `reindex` command from failing on a specific object and log error instead. [#1293](https://github.com/opendatateam/udata/pull/1293)
- Position the community resource link icon correctly [#1298](https://github.com/opendatateam/udata/pull/1298)
- Add a sort option to query of list of posts in API [#1301](https://github.com/opendatateam/udata/pull/1301)
- Import dropdown behavior from `udata-gouvfr` and fix hidden submenus on mobile [#1297](https://github.com/opendatateam/udata/pull/1297)
- show message for emtpy dataset search [#1044](https://github.com/opendatateam/udata/pull/1284)

## 1.2.4 (2017-12-06)

- Fix flask_security celery tasks context [#1249](https://github.com/opendatateam/udata/pull/1249)
- Fix `dataset.quality` handling when no format filled [#1265](https://github.com/opendatateam/udata/pull/1265)
- Ignore celery tasks results except for tasks which require it and lower the default results expiration to 6 hours [#1281](https://github.com/opendatateam/udata/pull/1281)
- Import community resource avatar style from udata-gouvfr [#1288](https://github.com/opendatateam/udata/pull/1288)
- Terms are now handled from markdown and customizable with the `SITE_TERMS_LOCATION` setting. [#1285](https://github.com/opendatateam/udata/pull/1285)
- Deeplink to resource [#1289](https://github.com/opendatateam/udata/pull/1289)

## 1.2.3 (2017-10-27)

- Check only the uncollapsed resources at first on dataset view [#1246](https://github.com/opendatateam/udata/pull/1246)

## 1.2.2 (2017-10-26)

- Fixes on the `search index command` [#1245](https://github.com/opendatateam/udata/pull/1245)

## 1.2.1 (2017-10-26)

- Introduce `udata search index` commmand to replace both deprecated `udata search init` and `udata search reindex` commands. They will be removed in udata 1.4. [#1233](https://github.com/opendatateam/udata/pull/1233)
- Rollback oauthlib from 2.0.5 to 2.0.2, pending a permanent solution [#1237](https://github.com/opendatateam/udata/pull/1237)
- Get cached linkchecker result before hitting API [#1235](https://github.com/opendatateam/udata/pull/1235)
- Cleanup resources checksum (migration) [#1239](https://github.com/opendatateam/udata/pull/1239)
- Show check results in resource modal [#1242](https://github.com/opendatateam/udata/pull/1242)
- Cache avatar rendering [#1243](https://github.com/opendatateam/udata/pull/1243)

## 1.2.0 (2017-10-20)

### New features and big improvements

- Expose harvester scheduling through the API and the admin interface [#1123](https://github.com/opendatateam/udata/pull/1123)
- Added a `udata info` command for diagnostic purpose [#1179](https://github.com/opendatateam/udata/pull/1179)
- Switch from static theme avatars/placeholders to [identicons](https://en.wikipedia.org/wiki/Identicon) for readability (mostly on discussions) [#1193](https://github.com/opendatateam/udata/pull/1193)
- Move croquemort features to a generic link checker architecture [#1110](https://github.com/opendatateam/udata/pull/1110)
- CKAN and OpenDataSoft backends are now optional separate udata extensions [#1213](https://github.com/opendatateam/udata/pull/1213)
- Better search autocomplete [#1222](https://github.com/opendatateam/udata/pull/1222)
- Big post improvements (discussions support, navigation, fixes...) [#1224](https://github.com/opendatateam/udata/pull/1224)

### Breaking changes

- Upgrade to Celery 4.1.0. All celery parameters should be updated. (See [Celery options documentation](https://udata.readthedocs.io/en/stable/adapting-settings/#celery-options) [#1150](https://github.com/opendatateam/udata/pull/1050)
- Switch to [Crowdin](https://crowdin.com) to manage translations [#1171](https://github.com/opendatateam/udata/pull/1171)
- Switch to `Flask-Security`. `Flask-Security-Fork` should be uninstalled before installing the new requirements [#958](https://github.com/opendatateam/udata/pull/958)

### Miscellaneous changes and fixes

- Display organization metrics in the organization page tab labels [#1022](https://github.com/opendatateam/udata/pull/1022)
- Organization dashboard page has been merged into the main organization page [#1023](https://github.com/opendatateam/udata/pull/1023)
- Fix an issue causing a loss of data input at the global search input level [#1019](https://github.com/opendatateam/udata/pull/1019)
- Fixes a lot of encoding issues [#1146](https://github.com/opendatateam/udata/pull/1146)
- Add `.ttl` and `.n3` as supported file extensions [#1183](https://github.com/opendatateam/udata/pull/1183)
- Improve logging for adhoc scripts [#1184](https://github.com/opendatateam/udata/pull/1184)
- Improve URLs validation (support new tlds, unicode URLs...) [#1182](https://github.com/opendatateam/udata/pull/1182)
- Properly serialize empty geometries for zones missing it and prevent leaflet crash on invalid bounds [#1188](https://github.com/opendatateam/udata/pull/1188)
- Start validating some configuration parameters [#1197](https://github.com/opendatateam/udata/pull/1197)
- Remove resources without title or url [migration] [#1200](https://github.com/opendatateam/udata/pull/1200)
- Improve harvesting licenses detection [#1203](https://github.com/opendatateam/udata/pull/1203)
- Added missing delete post and topic admin actions [#1202](https://github.com/opendatateam/udata/pull/1202)
- Fix the scroll to a discussion sub-thread [#1206](https://github.com/opendatateam/udata/pull/1206)
- Fix duplication in discussions [migration] [#1209](https://github.com/opendatateam/udata/pull/1209)
- Display that a discussion has been closed [#1216](https://github.com/opendatateam/udata/pull/1216)
- Explicit dataset search reuse facet context (only known reuses) [#1219](https://github.com/opendatateam/udata/pull/1219)
- Optimize indexation a little bit [#1215](https://github.com/opendatateam/udata/pull/1215)
- Fix some reversed temporal coverage [migration] [#1214](https://github.com/opendatateam/udata/pull/1214)


## 1.1.8 (2017-09-28)

- Display membership modal actions buttons for site administrators and on membership display. [#1176](https://github.com/opendatateam/udata/pull/1176)
- Fix organization avatar in admin profile [#1175](https://github.com/opendatateam/udata/issues/1175)

## 1.1.7 (2017-09-25)

- Prevent a random territory from being displayed when query doesn't match [#1124](https://github.com/opendatateam/udata/pull/1124)
- Display avatar when the community resource owner is an organization [#1125](https://github.com/opendatateam/udata/pull/1125)
- Refactor the "publish as" screen to make it more obvious that an user is publishing under its own name [#1122](https://github.com/opendatateam/udata/pull/1122)
- Make the "find your organization" screen cards clickable (send to the organization page) [#1129](https://github.com/opendatateam/udata/pull/1129)
- Fix "Center the full picture" on user avatar upload [#1130](https://github.com/opendatateam/udata/issues/1130)
- Hide issue modal forbidden actions [#1128](https://github.com/opendatateam/udata/pull/1128)
- Ensure spatial coverage zones are resolved when submitted from the API or when querying oembed API. [#1140](https://github.com/opendatateam/udata/pull/1140)
- Prevent user metrics computation when the object owner is an organization (and vice versa) [#1152](https://github.com/opendatateam/udata/pull/1152)

## 1.1.6 (2017-09-11)

- Fix CircleCI automated publication on release tags
  [#1120](https://github.com/opendatateam/udata/pull/1120)

## 1.1.5 (2017-09-11)

- Fix the organization members grid in admin
  [#934](https://github.com/opendatateam/udata/issues/934)
- Fix and tune harvest admin loading state and payload size
  [#1113](https://github.com/opendatateam/udata/issues/1113)
- Automatically schedule validated harvesters and allow to (re)schedule them
  [#1114](https://github.com/opendatateam/udata/pull/1114)
- Raise the minimum `raven` version to ensure sentry is filtering legit HTTP exceptions
  [#774](https://github.com/opendatateam/udata/issues/774)
- Pin GeoJSON version to avoid breaking changes
  [#1118](https://github.com/opendatateam/udata/pull/1118)
- Deduplicate organization members
  [#1111](https://github.com/opendatateam/udata/issues/1111)

## 1.1.4 (2017-09-05)

- Fix packaging

## 1.1.3 (2017-09-05)

- Make the spatial search levels exclusion list configurable through `SPATIAL_SEARCH_EXCLUDE_LEVELS`.
  [#1101](https://github.com/opendatateam/udata/pull/1101)
- Fix facets labelizer with html handling
  [#1102](https://github.com/opendatateam/udata/issues/1102)
- Ensure territories pages have image defined in metadatas
  [#1103](https://github.com/opendatateam/udata/issues/1103)
- Strip tags in autocomplete results
  [#1104](https://github.com/opendatateam/udata/pull/1104)
- Transmit link checker status to frontend
  [#1048](https://github.com/opendatateam/udata/issues/1048)
- Remove plus signs from search query
  [#1048](https://github.com/opendatateam/udata/issues/987)

## 1.1.2 (2017-09-04)

- Handle territory URLs generation without validity
  [#1068](https://github.com/opendatateam/udata/issues/1068)
- Added a contact button to trigger discussions
  [#1076](https://github.com/opendatateam/udata/pull/1076)
- Improve harvest error handling
  [#1078](https://github.com/opendatateam/udata/pull/1078)
- Improve elasticsearch configurability
  [#1096](https://github.com/opendatateam/udata/pull/1096)
- Lots of fixes admin files upload
  [1094](https://github.com/opendatateam/udata/pull/1094)
- Prevent the "Bad request error" happening on search but only on some servers
  [#1097](https://github.com/opendatateam/udata/pull/1097)
- Migrate spatial granularities to new identifiers
- Migrate remaining legacy spatial identifiers
  [#1080](https://github.com/opendatateam/udata/pull/1080)
- Fix the discussion API documention
  [#1093](https://github.com/opendatateam/udata/pull/1093)

## 1.1.1 (2017-07-31)

- Fix an issue preventing reuse edition:
  [#1027](https://github.com/opendatateam/udata/issues/1027)
- Fix an issue preventing user display and edit in admin:
  [#1030](https://github.com/opendatateam/udata/issues/1030)
- Fix an error when a membership request is accepted:
  [#1028](https://github.com/opendatateam/udata/issues/1028)
- Fix issue modal on a reuse:
  [#1026](https://github.com/opendatateam/udata/issues/1026)
- Fix sort by date on admin users list:
  [#1029](https://github.com/opendatateam/udata/issues/1029)
- Improve the `purge` command
  [#1039](https://github.com/opendatateam/udata/pull/1039)
- Ensure search does not fail when a deleted object has not been
  unindexed yet
  [#1063](https://github.com/opendatateam/udata/issues/1063)
- Start using Celery queues to handle task priorities
  [#1067](https://github.com/opendatateam/udata/pull/1067)
- Updated translations

## 1.1.0 (2017-07-05)

### New features and improvements

- Added a [DCAT](https://www.w3.org/TR/vocab-dcat/) harvester
  and expose metadata as RDF/DCAT.
  [#966](https://github.com/opendatateam/udata/pull/966)
  See the dedicated documentions:

  - [RDF](https://udata.readthedocs.io/en/stable/rdf/)
  - [Harvesting](https://udata.readthedocs.io/en/stable/harvesting/)

- Images are now optimized and you can force rerendering using the `udata images render` command.
- Allowed files extensions are now configurable via the `ALLOWED_RESOURCES_EXTENSIONS` setting
  and both admin and API will have the same behavior
  [#833](https://github.com/opendatateam/udata/pull/833).
- Improve and fix notifications:
  [#928](https://github.com/opendatateam/udata/issues/928)

  - Changed notification style to toast
  - Fix notifications that weren't displayed on form submission
- Add a toggle indicator on dataset quality blocks that are collapsible
  [#915](https://github.com/opendatateam/udata/issues/915)
- Integrating latest versions of GeoZones and GeoLogos for territories.
  Especially using history of towns, counties and regions from GeoHisto.
  [#499](https://github.com/opendatateam/udata/issues/499)

### Breaking Changes

- Themes are now entrypoint-based [#829](https://github.com/opendatateam/udata/pull/829).
  There is also a new [theming documention](https://udata.readthedocs.io/en/stable/creating-theme/).
- Images placeholders are now entirely provided by themes
  [#707](https://github.com/opendatateam/udata/issues/707)
  [#1006](https://github.com/opendatateam/udata/issues/1006)
- Harvester declaration is now entrypoint-based
  [#1004](https://github.com/opendatateam/udata/pull/1004)

### Fixes

- Ensure URLs are stripped [#823](https://github.com/opendatateam/udata/pull/823)
- Lot of fixes and improvements on Harvest admin UI
  [#817](https://github.com/opendatateam/udata/pull/817):

  - harvester edition fixed (and missing API added)
  - harvester deletion fixed
  - harvester listing is now paginated
  - more detailed harvesters widgets
  - ensure harvest source are owned by a user or an organization, not both [migration]

- Pure Vue.js search facets
  [#880](https://github.com/opendatateam/udata/pull/880).
  Improve and fix the datepicker:

  - Proper sizing and positionning in dropdowns
  - Fix initial value not being displayed
  - Make it usable on keyboard
  - Allows to define `min` and `max` values to disable some dates
  - Keyboard input is reflected into the calendar
    [#615](https://github.com/opendatateam/udata/issues/615)
- Disable `next` button when no file has been uploaded
  [#930](https://github.com/opendatateam/udata/issues/930)
- Fix badges notification mails
  [#894](https://github.com/opendatateam/udata/issues/894)
- Fix the `udata search reindex` command
  [#1009](https://github.com/opendatateam/udata/issues/1009)
- Reindex datasets when their parent organization is purged
  [#1008](https://github.com/opendatateam/udata/issues/1008)

### Miscellaneous / Internal

- Upgrade to Flask-Mongoengine 0.9.3, Flask-WTF 0.14.2, mongoengine 0.13.0.
  [#812](https://github.com/opendatateam/udata/pull/812)
  [#871](https://github.com/opendatateam/udata/pull/871)
  [#903](https://github.com/opendatateam/udata/pull/903)
- Upgrade to Flask-Login 0.4.0 and switch from Flask-Security to the latest
  [Flask-Security-Fork](https://pypi.org/project/Flask-Security-Fork)
  [#813](https://github.com/opendatateam/udata/pull/813)
- Migrated remaining widgets to Vue.js [#828](https://github.com/opendatateam/udata/pull/828):

  - bug fixes on migrated widgets (Issues button/modal, integrate popover, coverage map)
  - more coherent JS environment for developpers
  - lighter assets
  - drop Handlebars dependency

- bleach and html5lib have been updated leading to more secure html/markdown cleanup
  and [better performances](http://bluesock.org/~willkg/blog/dev/bleach_2_0.html)
  [#838](https://github.com/opendatateam/udata/pull/838)
- Drop `jquery-slimscroll` and fix admin menu scrolling
  [#851](https://github.com/opendatateam/udata/pull/851)
- drop jquery.dotdotdot for a lighter css-only solution (less memory consumption)
  [#853](https://github.com/opendatateam/udata/pull/853)
- Lighter style [#869](https://github.com/opendatateam/udata/pull/869):

  - Drop glyphicons and use only Font-Awesome (more coherence, less fonts)
  - lighter bootstrap style by importing only what's needed
  - make use of bootstrap and admin-lte variables (easier for theming)
  - proper separation between front and admin style
- Drop `ExtractTextPlugin` on Vue components style:

  - faster (re)compilation time
  - resolves most compilation and missing style issues
    [#555](https://github.com/opendatateam/udata/issues/555)
    [#710](https://github.com/opendatateam/udata/issues/710)
  - allows use of hot components reloading.
- Pure Vue.js modals. Fix the default membership role. Added contribute modal.
  [#873](https://github.com/opendatateam/udata/pull/873)
- Easier Vue.js development/debugging:

  - Drop `Vue.config.replace = false`: compatible with Vue.js 1/2 and no more style guessing
    [#760](https://github.com/opendatateam/udata/pull/760)
  - `name` on all components: no more `Anonymous Component` in Vue debugger
  - No more `Fragments`
  - More ES6 everywhere
- Make metrics deactivable for tests
  [#905](https://github.com/opendatateam/udata/pull/905)

## 1.0.11 (2017-05-25)

- Fix presubmit form errors handling
  [#909](https://github.com/opendatateam/udata/pull/909)
- Fix producer sidebar image sizing
  [#913](https://github.com/opendatateam/udata/issues/913)
- Fix js `Model.save()` not updating in some cases
  [#910](https://github.com/opendatateam/udata/pull/910)

## 1.0.10 (2017-05-11)

- Fix bad stored (community) resources URLs [migration]
  [#882](https://github.com/opendatateam/udata/issues/882)
- Proper producer logo display on dataset pages
- Fix CKAN harvester empty notes and `metadata` file type handling
- Remove (temporary) badges metrics
  [#885](https://github.com/opendatateam/udata/issues/885)
- Test and fix topic search
  [#892](https://github.com/opendatateam/udata/pull/892)

## 1.0.9 (2017-04-23)

- Fix broken post view
  [#877](https://github.com/opendatateam/udata/pull/877)
- Fix new issue submission
  [#874](https://github.com/opendatateam/udata/issues/874)
- Display full images/logo/avatars URL in references too
  [#824](https://github.com/opendatateam/udata/issues/824)

## 1.0.8 (2017-04-14)

- Allow more headers in cors preflight headers
  [#857](https://github.com/opendatateam/udata/pull/857)
  [#860](https://github.com/opendatateam/udata/pull/860)
- Fix editorialization admin
  [#863](https://github.com/opendatateam/udata/pull/863)
- Fix missing completer images and ensure completion API is usable on a different domain
  [#864](https://github.com/opendatateam/udata/pull/864)

## 1.0.7 (2017-04-07)

- Fix display for zone completer existing values
  [#845](https://github.com/opendatateam/udata/issues/845)
- Proper badge display on dataset and organization page
  [#849](https://github.com/opendatateam/udata/issues/849)
- Remove useless `discussions` from views contexts.
  [#850](https://github.com/opendatateam/udata/pull/850)
- Fix the inline resource edit button not redirecting to admin
  [#852](https://github.com/opendatateam/udata/pull/852)
- Fix broken checksum component
  [#846](https://github.com/opendatateam/udata/issues/846)

## 1.0.6 (2017-04-01)

- Default values are properly displayed on dataset form
  [#745](https://github.com/opendatateam/udata/issues/745)
- Prevent a redirect on discussion fetch
  [#795](https://github.com/opendatateam/udata/issues/795)
- API exposes both original and biggest thumbnail for organization logo, reuse image and user avatar
  [#824](https://github.com/opendatateam/udata/issues/824)
- Restore the broken URL check feature
  [#840](https://github.com/opendatateam/udata/issues/840)
- Temporarily ignore INSPIRE in ODS harvester
  [#837](https://github.com/opendatateam/udata/pull/837)
- Allow `X-API-KEY` and `X-Fields` in cors preflight headers
  [#841](https://github.com/opendatateam/udata/pull/841)

## 1.0.5 (2017-03-27)

- Fixes error display in forms [#830](https://github.com/opendatateam/udata/pull/830)
- Fixes date range picker dates validation [#830](https://github.com/opendatateam/udata/pull/830)
- Fix badges entries not showing in admin [#825](https://github.com/opendatateam/udata/pull/825)

## 1.0.4 (2017-03-01)

- Fix badges trying to use API too early
  [#799](https://github.com/opendatateam/udata/pull/799)
- Some minor tuning on generic references
  [#801](https://github.com/opendatateam/udata/pull/801)
- Cleanup factories
  [#808](https://github.com/opendatateam/udata/pull/808)
- Fix user default metrics not being set [migration]
  [#809](https://github.com/opendatateam/udata/pull/809)
- Fix metric update after transfer
  [#810](https://github.com/opendatateam/udata/pull/810)
- Improve spatial completion ponderation (spatial zones reindexation required)
  [#811](https://github.com/opendatateam/udata/pull/811)

## 1.0.3 (2017-02-21)

- Fix JavaScript locales handling [#786](https://github.com/opendatateam/udata/pull/786)
- Optimize images sizes for territory placeholders [#788](https://github.com/opendatateam/udata/issues/788)
- Restore placeholders in search suggestions, fix [#790](https://github.com/opendatateam/udata/issues/790)
- Fix share popover in production build [#793](https://github.com/opendatateam/udata/pull/793)

## 1.0.2 (2017-02-20)

- Fix assets packaging for production [#763](https://github.com/opendatateam/udata/pull/763) [#765](https://github.com/opendatateam/udata/pull/765)
- Transform `udata_version` jinja global into a reusable (by themes) `package_version` [#768](https://github.com/opendatateam/udata/pull/768)
- Ensure topics datasets and reuses can display event with a topic parameter [#769](https://github.com/opendatateam/udata/pull/769)
- Raise a `400 Bad Request` when a bad `class` attribute is provided to the API
  (for entry point not using forms). [#772](https://github.com/opendatateam/udata/issues/772)
- Fix datasets with spatial coverage not being indexed [#778](https://github.com/opendatateam/udata/issues/778)
- Ensure theme assets cache is versioned (and flushed when necessary)
  [#781](https://github.com/opendatateam/udata/pull/781)
- Raise maximum tag length to 96 in order to at least support
  [official INSPIRE tags](http://inspire.ec.europa.eu/theme)
  [#782](https://github.com/opendatateam/udata/pull/782)
- Properly raise 400 error on transfer API in case of bad subject or recipient
  [#784](https://github.com/opendatateam/udata/pull/784)
- Fix broken OEmbed rendering [#783](https://github.com/opendatateam/udata/issues/783)
- Improve crawlers behavior by adding some `meta[name=robots]` on pages requiring it
  [#777](https://github.com/opendatateam/udata/pull/777)

## 1.0.1 (2017-02-16)

- Pin PyMongo version (only compatible with PyMongo 3+)

## 1.0.0 (2017-02-16)

### Breaking Changes

* 2016-05-11: Upgrade of ElasticSearch from 1.7 to 2.3 [#449](https://github.com/opendatateam/udata/pull/449)

You have to re-initialize the index from scratch, not just use the `reindex` command given that ElasticSearch 2+ doesn't provide a way to [delete mappings](https://www.elastic.co/guide/en/elasticsearch/reference/current/indices-delete-mapping.html) anymore. The command is `udata search init` and may take some time given the amount of data you are dealing with.

* 2017-01-18: User search and listing has been removed (privacy concern)

### New & Improved

* 2017-01-06: Add some dataset ponderation factor: temporal coverage, spatial coverage,
  certified provenance and more weight for featured ones. Need reindexation to be taken into account.

* 2016-12-20: Use all the [Dublin Core Frequencies](http://dublincore.org/groups/collections/frequency/)
  plus some extra frequencies.

* 2016-12-01: Add the possibility for a user to delete its account in the admin interface

In some configurations, this feature should be deactivated, typically when
there is an SSO in front of udata which may cause some inconsistencies. In
that case, the configuration parameter DELETE_ME should be set to False (True
by default).

* 2016-05-12: Add fields masks to reduce API payloads [#451](https://github.com/opendatateam/udata/pull/451)

The addition of [fields masks](http://flask-restplus.readthedocs.io/en/stable/mask.html) in Flask-RESTPlus allows us to reduce the retrieved payload within the admin — especially for datasets — and results in a performances boost.

### Fixes

* 2016-11-29: Mark active users as confirmed [#619](https://github.com/opendatateam/udata/pull/618)
* 2016-11-28: Merge duplicate users [#617](https://github.com/opendatateam/udata/pull/617)
  (A reindexation is necessary after this migration)

### Deprecation

Theses are deprecated and support will be removed in some feature release.
See [Deprecation Policy](https://udata.readthedocs.io/en/stable/versioning/#deprecation-policy).

* Theses frequencies are deprecated for their Dublin Core counter part:
    * `fortnighly` ⇨ `biweekly`
    * `biannual` ⇨ `semiannual`
    * `realtime` ⇨ `continuous`


## 0.9.0 (2017-01-10)

- First published version<|MERGE_RESOLUTION|>--- conflicted
+++ resolved
@@ -2,11 +2,8 @@
 
 ## Current (in progress)
 
-<<<<<<< HEAD
 - Add search to discussions [#3384](https://github.com/opendatateam/udata/pull/3384)
-=======
 - Separate metrics for opened discussions [#3370](https://github.com/opendatateam/udata/pull/3370)
->>>>>>> 20d03d3f
 
 ## 10.8.0 (2025-07-22)
 
