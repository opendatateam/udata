# Changelog

## Current (in progress)

<<<<<<< HEAD
=======
### Breaking changes

- Migration to Python 3.7 [#1766](https://github.com/opendatateam/udata/pull/1766)
- The new migration system ([#1956](https://github.com/opendatateam/udata/pull/1956)) uses a new python based format. Pre-2.0 migrations are not compatible so you might need to upgrade to the latest `udata` version `<2.0.0`, execute migrations and then upgrade to `udata` 2+.
- The targeted mongo version is now Mongo 3.6. Backward support is not guaranteed

>>>>>>> 605c2613
### New features

- New migration system [#1956](https://github.com/opendatateam/udata/pull/1956):
  - Use python based migrations instead of relying on mongo internal and deprecated `js_exec`
  - Handle rollback (optionnal)
  - Detailled history
- Template hooks generalization: allows to dynamically extend template with widgets and snippets from extensions. See [the dedicated documentation section](https://udata.readthedocs.io/en/stable/extending/#hooks) [#2323](https://github.com/opendatateam/udata/pull/2323)
- Markdown now supports [Github Flavored Markdown (GFM) specs](https://github.github.com/gfm/) (ie. the already supported [CommonMark specs](https://spec.commonmark.org) plus tables, strikethrough, autolinks support and predefined disallowed raw HTML) [#2341](https://github.com/opendatateam/udata/pull/2341)
<<<<<<< HEAD

### Breaking changes

- The new migration system ([#1956](https://github.com/opendatateam/udata/pull/1956)) uses a new python based format. Pre-2.0 migrations are not compatible so you might need to upgrade to the latest `udata` version `<2.0.0`, execute migrations and then upgrade to `udata` 2+.
- The targeted mongo version is now Mongo 3.6. Backward support is not guaranteed
=======
>>>>>>> 605c2613

## 1.6.20 (2020-01-21)

- New Crowdin translations [#2360](https://github.com/opendatateam/udata/pull/2360)
- Fix territory routing for @latest [#2447](https://github.com/opendatateam/udata/pull/2447)
- Refactor Celery: py2/py3 compatibility, use ids as payload [#2305](https://github.com/opendatateam/udata/pull/2305)
- Automatically archive dangling harvested datasets :warning: this is enabled by default [#2368](https://github.com/opendatateam/udata/pull/2368)
- Refactor celery tasks to avoid models/documents in the transport layer [#2305](https://github.com/opendatateam/udata/pull/2305)

## 1.6.19 (2020-01-06)

- `rel=nofollow` on remote source links [#2364](https://github.com/opendatateam/udata/pull/2364)
- Fix admin messages and fix user roles selector default value [#2365](https://github.com/opendatateam/udata/pull/2365)
- Fix new harvester's form tooltip showup [#2371](https://github.com/opendatateam/udata/pull/2371)
- Fix responsive design of search results [#2372](https://github.com/opendatateam/udata/pull/2372)
- Fix non-unique ids in datasets' comments [#2374](https://github.com/opendatateam/udata/pull/2374)
- Case insensitive license matching [#2378](https://github.com/opendatateam/udata/pull/2378)

## 1.6.18 (2019-12-13)

- Remove embedded API doc [#2343](https://github.com/opendatateam/udata/pull/2343) :warning: Breaking change, please customize `API_DOC_EXTERNAL_LINK` for your needs.
- Removed published date from community ressources [#2350](https://github.com/opendatateam/udata/pull/2350)
- Added new size for avatars in user's model (`udata images render` must be run in order to update the size of existing images) [#2353](https://github.com/opendatateam/udata/pull/2353)
- Fixed user's avatar change [#2351](https://github.com/opendatateam/udata/issues/2351)
- Removed dead code [#2355](https://github.com/opendatateam/udata/pull/2355)
- Resolved conflict between id and slug [#2356](https://github.com/opendatateam/udata/pull/2356)
- Fix next link in posts pagination [#2358](https://github.com/opendatateam/udata/pull/2358)
- Fix organization's members roles translation [#2359](https://github.com/opendatateam/udata/pull/2359)
## 1.6.17 (2019-10-28)

- Disallow URLs in first and last names [#2345](https://github.com/opendatateam/udata/pull/2345)

## 1.6.16 (2019-10-22)

- Prevent Google ranking spam attacks on reuse pages (`rel=nofollow` on reuse link) [#2320](https://github.com/opendatateam/udata/pull/2320)
- Display admin resources list actions only if user has permissions to edit [#2326](https://github.com/opendatateam/udata/pull/2326)
- Fix non-admin user not being able to change their profile picture [#2327](https://github.com/opendatateam/udata/pull/2327)

## 1.6.15 (2019-09-11)

- Style links in admin modals [#2292](https://github.com/opendatateam/udata/pull/2292)
- Add activity.key filter to activity.atom feed [#2293](https://github.com/opendatateam/udata/pull/2293)
- Allow `Authorization` as CORS header and OAuth minor fixes [#2298](https://github.com/opendatateam/udata/pull/2298)
- Set dataset.private to False by default (and fix stock) [#2307](https://github.com/opendatateam/udata/pull/2307)
- Fixes some inconsistencies between admin display (buttons, actions...) and real permissions [#2308](https://github.com/opendatateam/udata/pull/2308)


## 1.6.14 (2019-08-14)

- Cleanup `permitted_reuses` data (migration) [#2244](https://github.com/opendatateam/udata/pull/2244)
- Proper form errors handling on nested fields [#2246](https://github.com/opendatateam/udata/pull/2246)
- JS models load/save/update consistency (`loading` always `true` on query, always handle error, no more silent errors) [#2247](https://github.com/opendatateam/udata/pull/2247)
- Ensures that date ranges are always positive (ie. `start` < `end`) [#2253](https://github.com/opendatateam/udata/pull/2253)
- Enable completion on the "`MIME type`" resource form field (needs reindexing) [#2238](https://github.com/opendatateam/udata/pull/2238)
- Ensure oembed rendering errors are not hidden by default error handlers and have cors headers [#2254](https://github.com/opendatateam/udata/pull/2254)
- Handle dates before 1900 during indexing [#2256](https://github.com/opendatateam/udata/pull/2256)
- `spatial load` command is more resilient: make use of a temporary collection when `--drop` option is provided (avoid downtime during the load), in case of exception or keybord interrupt, temporary files and collections are cleaned up [#2261](https://github.com/opendatateam/udata/pull/2261)
- Configurable Elasticsearch timeouts. Introduce `ELASTICSEARCH_TIMEOUT` as default/read timeout and `ELASTICSEARCH_INDEX_TIMEOUT` as indexing/write timeout [#2265](https://github.com/opendatateam/udata/pull/2265)
- OEmbed support for organizations [#2273](https://github.com/opendatateam/udata/pull/2273)
- Extract search parameters as settings allowing fine tuning search without repackaging udata (see [the **Search configuration** documentation](https://udata.readthedocs.io/en/stable/adapting-settings/#search-configuration)) [#2275](https://github.com/opendatateam/udata/pull/2275)
- Prevent `DoesNotExist` error in activity API: silence the error for the consumer but log it (ie. visible in Sentry) [#2268](https://github.com/opendatateam/udata/pull/2268)
- Optimize CSV export generation memory wise [#2277](https://github.com/opendatateam/udata/pull/2277)

## 1.6.13 (2019-07-11)

- Rename og:image target :warning: this will break your custom theme, please rename your logo image file to `logo-social.png` instead of `logo-600x600.png` [#2217](https://github.com/opendatateam/udata/pull/2217)
- Don't automatically overwrite `last_update` field if manually set [#2020](https://github.com/opendatateam/udata/pull/2220)
- Spatial completion: only index last version of each zone and prevent completion cluttering [#2140](https://github.com/opendatateam/udata/pull/2140)
- Init: prompt to loads countries [#2140](https://github.com/opendatateam/udata/pull/2140)
- Handle UTF-8 filenames in `spatial load_logos` command [#2223](https://github.com/opendatateam/udata/pull/2223)
- Display the datasets, reuses and harvesters deleted state on listing when possible [#2228](https://github.com/opendatateam/udata/pull/2228)
- Fix queryless (no `q` text parameter) search results scoring (or lack of scoring) [#2231](https://github.com/opendatateam/udata/pull/2231)
- Miscellaneous fixes on completers [#2215](https://github.com/opendatateam/udata/pull/2215)
- Ensure `filetype='remote'` is set when using the manual ressource form [#2236](https://github.com/opendatateam/udata/pull/2236)
- Improve harvest sources listing (limit `last_job` fetched and serialized fields, reduce payload) [#2214](https://github.com/opendatateam/udata/pull/2214)
- Ensure HarvestItems are cleaned up on dataset deletion [#2214](https://github.com/opendatateam/udata/pull/2214)
- Added `config.HARVEST_JOBS_RETENTION_DAYS` and a `harvest-purge-jobs` job to apply it [#2214](https://github.com/opendatateam/udata/pull/2214) (migration). **Warning, the migration will enforce `config.HARVEST_JOBS_RETENTION_DAYS` and can take some time on a big `HarvestJob` collection**
- Drop `no_dereference` on indexing to avoid the "`dictionary changed size during iteration`" error until another solution is found. **Warning: this might result in more resources consumption while indexing** [#2237](https://github.com/opendatateam/udata/pull/2237)
- Fix various issues around discussions UI [#2190](https://github.com/opendatateam/udata/pull/2190)


## 1.6.12 (2019-06-26)

- Archive dataset feature [#2172](https://github.com/opendatateam/udata/pull/2172)
- Refactor breadcrum includes [#2173](https://github.com/opendatateam/udata/pull/2173)
- Better dependencies management [#2182](https://github.com/opendatateam/udata/pull/2182) and [#2172/install.pip](https://github.com/opendatateam/udata/pull/2172/files#diff-d7b45472f3465d62f857d14cf59ea8a2)
- Reduce following to staring [#2192](https://github.com/opendatateam/udata/pull/2192/files)
- Simplify display of spatial coverage in search results [#2192](https://github.com/opendatateam/udata/pull/2192/files)
- Add cache for organization and topic display pages [#2194](https://github.com/opendatateam/udata/pull/2194)
- Dataset of datasets: id as ref instead of slug [#2195](https://github.com/opendatateam/udata/pull/2195) :warning: this introduces some settings changes, cf [documentation for EXPORT_CSV](https://github.com/opendatateam/udata/blob/master/docs/adapting-settings.md).
- Add meta og:type: make twitter cards work [#2196](https://github.com/opendatateam/udata/pull/2196)
- Fix UI responsiveness [#2199](https://github.com/opendatateam/udata/pull/2199)
- Remove social media sharing feature [#2200](https://github.com/opendatateam/udata/pull/2200)
- Quick fix for activity.atom [#2203](https://github.com/opendatateam/udata/pull/2203)
- Remove diff from js dependencies to fix CVE [#2204](https://github.com/opendatateam/udata/pull/2204)
- Replace default sort label for better readability [#2206](https://github.com/opendatateam/udata/pull/2206)
- Add a condition to up-to-dateness of a dataset [#2208](https://github.com/opendatateam/udata/pull/2208)
- Prevent deleted harvesters from running until purged. Harvest jobs history is deleted too on purge. [#2209](https://github.com/opendatateam/udata/pull/2209)
- Better quality.frequency management [#2211](https://github.com/opendatateam/udata/pull/2211)
- Fix caching of topic pages [#2213](https://github.com/opendatateam/udata/pull/2213)

## 1.6.11 (2019-05-29)

- Center incomplete rows of cards [#2162](https://github.com/opendatateam/udata/pull/2162)
- Allow .dxf upload [#2164](https://github.com/opendatateam/udata/pull/2164)
- Always use remote_url as harvesting source [#2165](https://github.com/opendatateam/udata/pull/2165)
- Update jquery to ~3.4.1 [#2161](https://github.com/opendatateam/udata/pull/2161)
- Fix various issues with search result page [#2166](https://github.com/opendatateam/udata/pull/2166)
- Restore notbroken facet includes [#2169](https://github.com/opendatateam/udata/pull/2169)

## 1.6.10 (2019-05-23)

- Remove `<br>` in badge display [#2156](https://github.com/opendatateam/udata/pull/2156)
- Display user avatar and fix its sizing [#2157](https://github.com/opendatateam/udata/pull/2157)
- Redirect unfiltered csv exports to dataset of datasets [#2158](https://github.com/opendatateam/udata/pull/2158)
- Show organization id in a modal and add hyperlinks to ids in detail modal [#2159](https://github.com/opendatateam/udata/pull/2159)

## 1.6.9 (2019-05-20)

- Add user slug to dataset cache key [#2146](https://github.com/opendatateam/udata/pull/2146)
- Change display of cards of reuses on topic pages [#2148](https://github.com/opendatateam/udata/pull/2148)
- Display remote source of harvested dataset [#2150](https://github.com/opendatateam/udata/pull/2150)
- Prefill community resource type on upload form [#2151](https://github.com/opendatateam/udata/pull/2151)
- Fix user profile UI [#2152](https://github.com/opendatateam/udata/pull/2152)
- Remove concept of permitted reuse [#2153](https://github.com/opendatateam/udata/pull/2153)

## 1.6.8 (2019-05-13)

- Configurable search autocomplete [#2138](https://github.com/opendatateam/udata/pull/2138)

## 1.6.7 (2019-05-10)

- Refactor DCAT harvesting to store only one graph (and prevent MongoDB document size overflow) [#2096](https://github.com/opendatateam/udata/pull/2096)
- Expose sane defaults for `TRACKING_BLACKLIST` [#2098](https://github.com/opendatateam/udata/pull/2098)
- Bubble up uploader errors [#2102](https://github.com/opendatateam/udata/pull/2102)
- Ensure `udata worker status --munin` always outputs zero values so munin won't see it has a "no data" response [#2103](https://github.com/opendatateam/udata/pull/2103)
- Metrics tuning: breaks circular dependencies, drop exec_js/eval usage, proper logging... [#2113](https://github.com/opendatateam/udata/pull/2113)
- Change reuse icon from "retweet" to "recycle" [#2122](https://github.com/opendatateam/udata/pull/2122)
- Admins can delete a single comment in a discussion thread [#2087](https://github.com/opendatateam/udata/pull/2087)
- Add cache directives to dataset display blocks [#2129](https://github.com/opendatateam/udata/pull/2129)
- Export multiple models objects to CSV (dataset of datasets) [#2124](https://github.com/opendatateam/udata/pull/2124)


## 1.6.6 (2019-03-27)

- Automatically loads default settings from plugins (if `plugin.settings` module exists) [#2058](https://github.com/opendatateam/udata/pull/2058)
- Fixes some memory leaks on reindexing [#2070](https://github.com/opendatateam/udata/pull/2070)
- Fixes minor UI bug [#2072](https://github.com/opendatateam/udata/pull/2072)
- Prevent ExtrasField failure on null value [#2074](https://github.com/opendatateam/udata/pull/2074)
- Improve ModelField errors handling [#2075](https://github.com/opendatateam/udata/pull/2075)
- Fix territories home map [#2077](https://github.com/opendatateam/udata/pull/2077)
- Prevent timeout on `udata index` in some cases [#2079](https://github.com/opendatateam/udata/pull/2079)
- Pin werkzeug dependency to `0.14.1` until incompatibilities are fixed [#2081](https://github.com/opendatateam/udata/pull/2081)
- Prevent client-side error while handling unparseable API response [#2076](https://github.com/opendatateam/udata/pull/2076)
- Fix the `udata job schedule` erroneous help message [#2083](https://github.com/opendatateam/udata/pull/2083)
- Fix upload button on replace resource file [#2085](https://github.com/opendatateam/udata/pull/2085)
- Ensure harvest items statuses are updated on the right job [#2089](https://github.com/opendatateam/udata/pull/2089)
- Added Serbian translations [#2055](https://github.com/opendatateam/udata/pull/2055)

## 1.6.5 (2019-02-27)

- Replace "An user" by "A user" [#2033](https://github.com/opendatateam/udata/pull/2033)
- Use "udata" and fix a few other typos in documentation and UI/translation strings [#2023](https://github.com/opendatateam/udata/pull/2023)
- Add a surrounding block declaration around community section [2039](https://github.com/opendatateam/udata/pull/2039)
- Fix broken form validation on admin discussions and issues [#2045](https://github.com/opendatateam/udata/pull/2045)
- Fix full reindexation by avoiding `SlugField.instance` deepcopy in `no_dereference()` querysets [#2048](https://github.com/opendatateam/udata/pull/2048)
- Ensure deleted user slug is pseudonymized [#2049](https://github.com/opendatateam/udata/pull/2049)
- Prevent the "Add resource" modal from closing when using the frontend "Add resource" button [#2052](https://github.com/opendatateam/udata/pull/2052)

## 1.6.4 (2019-02-02)

- Fix workers: pin redis version for Celery compatibility [#2019](https://github.com/opendatateam/udata/pull/2019)

## 1.6.3 (2019-02-01)

- Remove extra attributes on user deletion [#1961](https://github.com/opendatateam/udata/pull/1961)
- Pin phantomjs to version `2.1.7` [#1975](https://github.com/opendatateam/udata/pull/1975)
- Protect membership accept route against flood [#1984](https://github.com/opendatateam/udata/pull/1984)
- Ensure compatibility with IE11 and Firefox ESR [#1990](https://github.com/opendatateam/udata/pull/1990)
- Lots of fixes on the resource form. Be explicit about uploading a new file [#1991](https://github.com/opendatateam/udata/pull/1991)
- Centralize `selectize` handling and style in `base-completer` and apply some fixes [1992](https://github.com/opendatateam/udata/pull/1992)
- Added the missing `number` input field widget [#1993](https://github.com/opendatateam/udata/pull/1993)
- Fix the organization private datasets and reuses counters [#1994](https://github.com/opendatateam/udata/pull/1994)
- Disable autocorrect, spellcheck... on search and completion fields [#1995](https://github.com/opendatateam/udata/pull/1995)
- Fix harvest preview in edit form not taking configuration (features and filters) [#1996](https://github.com/opendatateam/udata/pull/1996)
- Ensure organization page react to URL hash changes (including those from right sidebar) [#1997](https://github.com/opendatateam/udata/pull/1997)
- Updating community resource as admin keeps original owner [#1999](https://github.com/opendatateam/udata/pull/1999)
- Major form fixes [#2000](https://github.com/opendatateam/udata/pull/2000)
- Improved admin errors handling: visual feedback on all errors, `Sentry-ID` header if present, hide organization unauthorized actions [#2005](https://github.com/opendatateam/udata/pull/2005)
- Expose and import licenses `alternate_urls` and `alternate_titles` fields [#2006](https://github.com/opendatateam/udata/pull/2006)
- Be consistent on search results wording and icons (Stars vs Followers) [#2013](https://github.com/opendatateam/udata/pull/2013)
- Switch from a "full facet reset" to a "by term reset" approach in search facets [#2014](https://github.com/opendatateam/udata/pull/2014)
- Ensures all modals have the same buttons styles and orders, same color code... [#2012](https://github.com/opendatateam/udata/pull/2012)
- Ensure URLs from assets stored on `CDN_DOMAINS` are considered as valid and that associated error message is properly translated [#2017](https://github.com/opendatateam/udata/pull/2017)

## 1.6.2 (2018-11-05)

- Display the owner/organization on harvester view [#1921](https://github.com/opendatateam/udata/pull/1921)
- Improve harvest validation errors handling [#1920](https://github.com/opendatateam/udata/pull/1920)
- Make extra TOS text customizable [#1922](https://github.com/opendatateam/udata/pull/1922)
- Fixes an `UnicodeEncodeError` occuring when parsing RDF with unicode URLs [#1919](https://github.com/opendatateam/udata/pull/1919)
- Fix some external assets handling cases [#1918](https://github.com/opendatateam/udata/pull/1918)
- Harvest items can now match `source.id` before `source.domain` — no more duplicates when changing an harvester URL [#1923](https://github.com/opendatateam/udata/pull/1923)
- Ensure image picker/cropper only allows images [#1925](https://github.com/opendatateam/udata/pull/1925)
- Make tags min and max length configurable and ensure admin takes its configuration from the backend [#1935](https://github.com/opendatateam/udata/pull/1935)
- Prevent errors when there is no date available to focus on the calendar [#1937](https://github.com/opendatateam/udata/pull/1937)

### Internals

- Update authlib to 0.10 [#1916](https://github.com/opendatateam/udata/pull/1916)

## 1.6.1 (2018-10-11)

- Allows arguments and keyword arguments in the task `@connect` decorator [#1908](https://github.com/opendatateam/udata/pull/1908)
- Allows to restore assets after being deleted (Datasets, Organizations and Reuses) [#1901](https://github.com/opendatateam/udata/pull/1901)
- Fixes form events not bubbling (and so fixes harvester config not displaying) [#1914](https://github.com/opendatateam/udata/pull/1914)

## 1.6.0 (2018-10-02)

### New features

- Harvest sources are now filterable through the harvest source create/edit admin form [#1812](https://github.com/opendatateam/udata/pull/1812)
- Harvest sources can now enable or disable some optional backend features [#1875](https://github.com/opendatateam/udata/pull/1875)
- Static assets are now compatible with long-term caching (ie. their hash is present in the filename) [#1826](https://github.com/opendatateam/udata/pull/1826)
- Post UIs have been reworked: publication date, publish/unpublish action, save and continue editing, dynamic sidebar, alignments fixes... [#1857](https://github.com/opendatateam/udata/pull/1857)

### Minor changes

- Only display temporal coverage years on cards and search results [#1833](https://github.com/opendatateam/udata/pull/1833)
- Add publisher's name on dataset template [#1847](https://github.com/opendatateam/udata/pull/1847)
- Improved upload error handling: deduplicate notifications, localized generic error message, sentry identifier... [#1842](https://github.com/opendatateam/udata/pull/1842)
- Allows to filter datasets on resource `type` (needs reindexing) [#1848](https://github.com/opendatateam/udata/pull/1848)
- Switch the admin sidebar collapse icon from "hamburger"to left and right arrows [#1855](https://github.com/opendatateam/udata/pull/1855)
- Discussion add card style coherence [#1884](https://github.com/opendatateam/udata/pull/1884)
- `LINKCHECKING_UNCHECKED_TYPES` setting to prevent linkchecking on some ressource types [#1892](https://github.com/opendatateam/udata/pull/1892)
- `swagger.json` API specifications now pass validation [#1898](https://github.com/opendatateam/udata/pull/1898)

### Breaking changes

- Theme are now responsible for adding their CSS markup on template (no more assumptions on `theme.css` and `admin.css`). Most of the time, overriding `raw.html` and `admin.html` should be sufficient
- The discussions API `posted_by` attribute is now an embedded user instead of an user ID to avoid extra API calls [#1839](https://github.com/opendatateam/udata/pull/1839)

### Bugfixes

- Hide the `resource.type` attribute from JSON-LD output until handled by a dedicated vocabulary/property [#1865](https://github.com/opendatateam/udata/pull/1865)
- RDFs, CSVs and resource redirect views are now handling CORS properly [#1866](https://github.com/opendatateam/udata/pull/1866)
- Fix broken sorts on organization's datasets list in admin [#1873](https://github.com/opendatateam/udata/pull/1873)
- Ensure harvest previewing is done against current form content [#1888](https://github.com/opendatateam/udata/pull/1888)
- Ensure deleted objects are unindexed [#1891](https://github.com/opendatateam/udata/pull/1891)
- Fix the dataset resources list layout wrapping [#1893](https://github.com/opendatateam/udata/pull/1893)
- Fix wrong behavior for weblinks [#1894](https://github.com/opendatateam/udata/pull/1894)
- Ensure `info config` command only displays configuration variables [#1897](https://github.com/opendatateam/udata/pull/1897)

### Internal

- Upgrade to Authlib 0.9 [#1760](https://github.com/opendatateam/udata/pull/1760) [#1827](https://github.com/opendatateam/udata/pull/1827)
- Add a `Dataset.on_resource_added` signal

## 1.5.3 (2018-08-27)

- Prevent UnicodeError on unicode URL validation error [#1844](https://github.com/opendatateam/udata/pull/1844)
- Hide save button in "Add resource" modal until form is visible (and prevent error) [#1846](https://github.com/opendatateam/udata/pull/1846)
- The purge chunks tasks also remove the directory [#1845](https://github.com/opendatateam/udata/pull/1845)
- Upgrade to latest Fine-Uploader version to benefit from bug fixes [#1849](https://github.com/opendatateam/udata/pull/1849)
- Prevent front views from downloading `swagger.json` [#1838](https://github.com/opendatateam/udata/pull/1838)
- Ensure API docs works without data [#1840](https://github.com/opendatateam/udata/pull/1840)
- Expose the default spatial granularity in API specs [#1841](https://github.com/opendatateam/udata/pull/1841)
- Fix missing dataset title on client-side card listing [#1834](https://github.com/opendatateam/udata/pull/1834)
- Allows to clear the dataset form temporal coverage. [#1832](https://github.com/opendatateam/udata/pull/1832)
- Ensure that admin notifications are displayed once and with a constant width. [#1831](https://github.com/opendatateam/udata/pull/1831)
- Fix broken date range picker date parsing (ie. manual keyboard input) [#1863](https://github.com/opendatateam/udata/pull/1853)
- Normalize uploaded filenames to avoid encoding issues, filesystem incompatibilities... [#1852](https://github.com/opendatateam/udata/pull/1852)

## 1.5.2 (2018-08-08)

- Fix client-side temporal coverage rendering [#1821](https://github.com/opendatateam/udata/pull/1821)
- Prevent word breaking when wrapping discussions messages [#1822](https://github.com/opendatateam/udata/pull/1822)
- Properly render message content on issues and discussions mails [#1823](https://github.com/opendatateam/udata/pull/1823)

## 1.5.1 (2018-08-03)

- Ensure OEmbed compatibility with external CDN [#1815](https://github.com/opendatateam/udata/pull/1815)
- Fixes some static URL serialization [#1815](https://github.com/opendatateam/udata/pull/1815)

## 1.5.0 (2018-07-30)

### New features

- Slugs are now redirected on change when changed until old slug are free [#1771](https://github.com/opendatateam/udata/pull/1771)
- Improve usability of new organization form [#1777](https://github.com/opendatateam/udata/pull/1777)
- Allows to serve assets on an external CDN domain using `CDN_DOMAIN` [#1804](https://github.com/opendatateam/udata/pull/1804)

### Breaking changes

None

### Bug fixes and minor changes

- Sort dataset update frequencies by ascending frequency [#1758](https://github.com/opendatateam/udata/pull/1758)
- Skip gov.uk references tests when site is unreachable [#1767](https://github.com/opendatateam/udata/pull/1767)
- Fix resources reorder (registered extras validation logic) [#1796](https://github.com/opendatateam/udata/pull/1796)
- Fix checksum display on resource modal [#1797](https://github.com/opendatateam/udata/pull/1797)
- Use metrics.views on resource card [#1778](https://github.com/opendatateam/udata/pull/1778)
- Fix dataset collapse on ie11 [#1802](https://github.com/opendatateam/udata/pull/1802)
- Upgrade i18next (security) [#1803](https://github.com/opendatateam/udata/pull/1803)

### Internals

- Backports some Python 3 forward compatible changes and fixes some bugs [#1769](https://github.com/opendatateam/udata/pull/1769):
    - avoid `filter` and `map` usage instead of list comprehension
    - explicit encoding handling
    - avoid comparison to `None`
    - use `next()` instead of `.next()` to iterate
    - unhide some implicit casts (in particular search weight)
- Tests are now run against `local.test` instead of `localhost` to avoid pytest warnings

## 1.4.1 (2018-06-15)

- Fix community resource creation and display [#1733](https://github.com/opendatateam/udata/pull/1733)
- Failsafe JS cache storage: use a custom in-memory storage as fallback when access to `sessionStorage` is not allowed [#1742](https://github.com/opendatateam/udata/pull/1742)
- Prevent errors when handling API errors without data/payload [#1743](https://github.com/opendatateam/udata/pull/1743)
- Improve/fix validation error formatting on harvesting [#1745](https://github.com/opendatateam/udata/pull/1745)
- Ensure daterange can be parsed from full iso datetime [#1748](https://github.com/opendatateam/udata/pull/1748)
- API: enforce application/json content-type for forms [#1751](https://github.com/opendatateam/udata/pull/1751)
- RDF parser can now process [european frequencies](https://publications.europa.eu/en/web/eu-vocabularies/at-dataset/-/resource/dataset/frequency) [#1752](https://github.com/opendatateam/udata/pull/1752)
- Fix images upload broken by chunked upload [#1756](https://github.com/opendatateam/udata/pull/1756)

## 1.4.0 (2018-06-06)

### New features

- Typed resources [#1398](https://github.com/opendatateam/udata/issues/1398)
- Initial data preview implementation [#1581](https://github.com/opendatateam/udata/pull/1581) [#1632](https://github.com/opendatateam/udata/pull/1632)
- Handle some alternate titles and alternate URLs on licenses for improved match on harvesting [#1592](https://github.com/opendatateam/udata/pull/1592)
- Allow to specify a dataset acronym [#1217](https://github.com/opendatateam/udata/pull/1217)
- Starts using harvest backend `config` (validation, API exposition, `HarvestFilters`...) [#1716](https://github.com/opendatateam/udata/pull/1716)
- The map widget can now be configured (tiles URL, initial position...) [#1672](https://github.com/opendatateam/udata/pull/1672)
- New discussions layout [#1623](https://github.com/opendatateam/udata/pull/1623)
- Dynamic API documentation, Enhancement to Pull #1542 - [#1542](https://github.com/opendatateam/udata/pull/1542)
- Resource modal overhaul with markdown support [#1547](https://github.com/opendatateam/udata/pull/1547)

### Breaking changes

- Normalize resource.format (migration - :warning: need reindexing). [#1563](https://github.com/opendatateam/udata/pull/1563)
- Enforce a domain whitelist when resource.filetype is file. See [`RESOURCES_FILE_ALLOWED_DOMAINS`](https://udata.readthedocs.io/en/latest/adapting-settings/#resources_file_allowed_domains) settings variable for details and configuration. [#1567](https://github.com/opendatateam/udata/issues/1567)
- Remove extras from datasets search index (needs reindexation) [#1718](https://github.com/opendatateam/udata/pull/1718)

### Bug fixes and minor changes

- Switch to PyPI.org for package links [#1583](https://github.com/opendatateam/udata/pull/1583)
- Show resource type in modal (front) [#1714](https://github.com/opendatateam/udata/pull/1714)
- Adds ETag to internal avatar for efficient caching control [#1712](https://github.com/opendatateam/udata/pull/1712)
- Fix 404/missing css on front pages [#1709](https://github.com/opendatateam/udata/pull/1709)
- Fix markdown max image width (front) [#1707](https://github.com/opendatateam/udata/pull/1707)
- Ensure registered extras types are properly parsed from JSON. Remove the need for custom `db.Extra` classes [#1699](https://github.com/opendatateam/udata/pull/1699)
- Fix the temporal coverage facet query string parsing [#1676](https://github.com/opendatateam/udata/pull/1676)
- Fix search auto-complete hitbox [#1687](https://github.com/opendatateam/udata/pull/1687)
- Fix Firefox custom error handling, part 2 [#1671](https://github.com/opendatateam/udata/pull/1671)
- Add resend confirmation email link to login screen [#1653](https://github.com/opendatateam/udata/pull/1653)
- Audience metrics: use only `views` [#1607](https://github.com/opendatateam/udata/pull/1607)
- Add missing spatial granularities translations [#1636](https://github.com/opendatateam/udata/pull/1636)
- Protocol-relative URLs support [#1599](https://github.com/opendatateam/udata/pull/1599)

### Internals

- Simplify `ExtrasField` form field signature (no need anymore for the `extras` parameter) [#1698](https://github.com/opendatateam/udata/pull/1698)
- Register known extras types [#1700](https://github.com/opendatateam/udata/pull/1700)

## 1.3.12 (2018-05-31)

- Fix side menu on mobile [#1701](https://github.com/opendatateam/udata/pull/1701)
- Fix update frequency field [#1702](https://github.com/opendatateam/udata/pull/1702)

## 1.3.11 (2018-05-29)

- Protect Resource.need_check against malformed/string dates [#1691](https://github.com/opendatateam/udata/pull/1691)
- Fix search auto-complete loading on new page [#1693](https://github.com/opendatateam/udata/pull/1693)

## 1.3.10 (2018-05-11)

- Expose Resource.extras as writable in the API [#1660](https://github.com/opendatateam/udata/pull/1660)
- Fix Firefox custom errors handling [#1662](https://github.com/opendatateam/udata/pull/1662)

## 1.3.9 (2018-05-07)

- Prevent linkchecker to pollute timeline as a side-effect. (migration). **Warning, the migration will delete all dataset update activities** [#1643](https://github.com/opendatateam/udata/pull/1643)
- Fix OAuth authorization screen failing with unicode `SITE_TITLE` [#1624](https://github.com/opendatateam/udata/pull/1624)
- Fix markdown handling of autolinks with angle brackets and factorize (and test) markdown `parse_html()` [#1625](https://github.com/opendatateam/udata/pull/1625)
- Fix timeline order [#1642](https://github.com/opendatateam/udata/pull/1642)
- Fix markdown rendering on IE11 [#1645](https://github.com/opendatateam/udata/pull/1645)
- Consider bad UUID as 404 in routing [#1646](https://github.com/opendatateam/udata/pull/1646)
- Add missing email templates [#1647](https://github.com/opendatateam/udata/pull/1647)
- Polyfill `ChildNode.remove()` for IE11 [#1648](https://github.com/opendatateam/udata/pull/1648)
- Improve Raven-js/Sentry error handling [#1649](https://github.com/opendatateam/udata/pull/1649)
- Prevent regex special characters to break site search [#1650](https://github.com/opendatateam/udata/pull/1650)

## 1.3.8 (2018-04-25)

- Fix sendmail regression [#1620](https://github.com/opendatateam/udata/pull/1620)

## 1.3.7 (2018-04-24)

- Fix some search parameters validation [#1601](https://github.com/opendatateam/udata/pull/1601)
- Prevent API tracking errors with unicode [#1602](https://github.com/opendatateam/udata/pull/1602)
- Prevent a race condition error when uploading file with concurrent chunking [#1606](https://github.com/opendatateam/udata/pull/1606)
- Disallow resources dict in API [#1603](https://github.com/opendatateam/udata/pull/1603)
- Test and fix territories routing [#1611](https://github.com/opendatateam/udata/pull/1611)
- Fix the client-side Raven/Sentry configuration [#1612](https://github.com/opendatateam/udata/pull/1612)
- Raise a 404 in case of unknown RDF content type [#1613](https://github.com/opendatateam/udata/pull/1613)
- Ensure current theme is available to macros requiring it in mails [#1614](https://github.com/opendatateam/udata/pull/1614)
- Fix documentation about NGinx configuration for https [#1615](https://github.com/opendatateam/udata/pull/1615)
- Remove unwanted commas in default `SECURITY_EMAIL_SUBJECT_*` parameters [#1616](https://github.com/opendatateam/udata/pull/1616)

## 1.3.6 (2018-04-16)

- Prevent OEmbed card to be styled when loaded in bootstrap 4 [#1569](https://github.com/opendatateam/udata/pull/1569)
- Fix organizations sort by last_modified [#1576](https://github.com/opendatateam/udata/pull/1576)
- Fix dataset creation form (and any other form) [#1584](https://github.com/opendatateam/udata/pull/1584)
- Fix an XSS on client-side markdown parsing [#1585](https://github.com/opendatateam/udata/pull/1585)
- Ensure URLs validation is the same everywhere [#1586](https://github.com/opendatateam/udata/pull/1586)

## 1.3.5 (2018-04-03)

- Upgrade `sifter` to `0.5.3` [#1548](https://github.com/opendatateam/udata/pull/1548)
- Upgrade `jquery-validation` to 1.17.0 and fixes some issues with client-side URL validation [#1550](https://github.com/opendatateam/udata/pull/1550)
- Minor change on OEmbed cards to avoid theme to override the cards `font-family` [#1549](https://github.com/opendatateam/udata/pull/1549)
- Improve cli unicode handling [#1551](https://github.com/opendatateam/udata/pull/1551)
- Fix DCAT harvester mime type detection [#1552](https://github.com/opendatateam/udata/pull/1552)
- Add the missing harvester URL in admin [#1554](https://github.com/opendatateam/udata/pull/1554)
- Fix harvester preview/job layout [#1553](https://github.com/opendatateam/udata/pull/1553)
- Fix some search unicode issues [#1555](https://github.com/opendatateam/udata/pull/1555)
- Small fixes on OEmbed URL detection [#1556](https://github.com/opendatateam/udata/pull/1556)
- Use nb_hits instead of views to count downloads [#1560](https://github.com/opendatateam/udata/pull/1560)
- Prevent an XSS in TermFacet [#1561](https://github.com/opendatateam/udata/pull/1561)
- Fix breadcrumb bar layout on empty search result [#1562](https://github.com/opendatateam/udata/pull/1562)

## 1.3.4 (2018-03-28)

- Remove territory claim banner [#1521](https://github.com/opendatateam/udata/pull/1521)
- Expose an [OEmbed](https://oembed.com/) API endpoint using the new cards [#1525](https://github.com/opendatateam/udata/pull/1525)
- Small topic fixes [#1529](https://github.com/opendatateam/udata/pull/1529)
- Fixes the search result vertical cut off [#1530](https://github.com/opendatateam/udata/pull/1530)
- Prevent visually disabled pagination buttons from being clicked [#1539](https://github.com/opendatateam/udata/pull/1539)
- Fixes "sort organization by name" not working [#1537](https://github.com/opendatateam/udata/pull/1537)
- Non-admin users should not see the "publish as anyone" filter field on "publish as" screen [#1538](https://github.com/opendatateam/udata/pull/1538)

## 1.3.3 (2018-03-20)

- Fixes on upload: prevent double upload and bad chunks upload [#1516](https://github.com/opendatateam/udata/pull/1516)
- Ensure OAuth2 tokens can be saved without `refresh_token` [#1517](https://github.com/opendatateam/udata/pull/1517)

## 1.3.2 (2018-03-20)

- Support request-body credential in OAuth2 (Fix a regression introduced in 1.3.0) [#1511](https://github.com/opendatateam/udata/pull/1511)

## 1.3.1 (2018-03-15)

- Fix some geozones/geoids bugs [#1505](https://github.com/opendatateam/udata/pull/1505)
- Fix oauth scopes serialization in authorization template [#1506](https://github.com/opendatateam/udata/pull/1506)
- Prevent error on site ressources metric [#1507](https://github.com/opendatateam/udata/pull/1507)
- Fix some routing errors [#1508](https://github.com/opendatateam/udata/pull/1508)
- Mongo connection is now lazy by default, preventing non fork-safe usage in celery as well as preventing commands not using the database to hit it [#1509](https://github.com/opendatateam/udata/pull/1509)
- Fix udata version not exposed on Sentry [#1510](https://github.com/opendatateam/udata/pull/1510)

## 1.3.0 (2018-03-13)

### Breaking changes

- Switch to `flask-cli` and drop `flask-script`. Deprecated commands have been removed. [#1364](https://github.com/opendatateam/udata/pull/1364)
- Update card components to make them more consistent [#1383](https://github.com/opendatateam/udata/pull/1383) [#1460](https://github.com/opendatateam/udata/pull/1460)
- udata is now protocol (`http`/`https`) agnostic. This is now fully the reverse-proxy responsibility (please ensure that you are using SSL only in production for security purpose). [#1463](https://github.com/opendatateam/udata/pull/1463)
- Added more entrypoints and document them. There is no more automatically enabled plugin by installation. Plugins can now properly contribute translations. [#1431](https://github.com/opendatateam/udata/pull/1431)

### New features

- Soft breaks in markdown is rendered as line return as allowed by the [commonmark specifications](http://spec.commonmark.org/0.28/#soft-line-breaks), client-side rendering follows the same security rules [#1432](https://github.com/opendatateam/udata/pull/1432)
- Switch from OAuthlib/Flask-OUAhtlib to Authlib and support all grants type as well as token revocation [#1434](https://github.com/opendatateam/udata/pull/1434)
- Chunked upload support (big files support) [#1468](https://github.com/opendatateam/udata/pull/1468)
- Improve tasks/jobs queues routing [#1487](https://github.com/opendatateam/udata/pull/1487)
- Add the `udata schedule|unschedule|scheduled` commands [#1497](https://github.com/opendatateam/udata/pull/1497)

### Bug fixes and minor changes

- Added Geopackage as default allowed file formats [#1425](https://github.com/opendatateam/udata/pull/1425)
- Fix completion/suggestion unicode handling [#1452](https://github.com/opendatateam/udata/pull/1452)
- Added a link to change password into the admin [#1462](https://github.com/opendatateam/udata/pull/1462)
- Fix organization widget (embed) [#1474](https://github.com/opendatateam/udata/pull/1474)
- High priority for sendmail tasks [#1484](https://github.com/opendatateam/udata/pull/1484)
- Add security.send_confirmation template [#1475](https://github.com/opendatateam/udata/pull/1475)

### Internals

- Switch to pytest as testing tool and expose a `udata` pytest plugin [#1400](https://github.com/opendatateam/udata/pull/1400)


## 1.2.11 (2018-02-05)

- Translate Flask-Security email subjects [#1413](https://github.com/opendatateam/udata/pull/1413)
- Fix organization admin pagination [#1372](https://github.com/opendatateam/udata/issues/1372)
- Fix missing spinners on loading datatables [#1401](https://github.com/opendatateam/udata/pull/1401)
- Fixes on the search facets [#1410](https://github.com/opendatateam/udata/pull/1410)

## 1.2.10 (2018-01-24)

- Markdown rendering is now the same between the back and the frontend. [#604](https://github.com/opendatateam/udata/issues/604)
- Make the dataset page reuses section and cards themable. [#1378](https://github.com/opendatateam/udata/pull/1378)
- `ValueError` is not hidden anymore by the Bad Request error page, it is logged. [#1382](https://github.com/opendatateam/udata/pull/1382)
- Spatial encoding fixes: prevent breaking unicode errors. [#1381](https://github.com/opendatateam/udata/pull/1381)
- Ensure the multiple term search uses a `AND` operator [#1384](https://github.com/opendatateam/udata/pull/1384)
- Facets encoding fixes: ensure lazy strings are propery encoded. [#1388](https://github.com/opendatateam/udata/pull/1388)
- Markdown content is now easily themable (namespaced into a `markdown` class) [#1389](https://github.com/opendatateam/udata/pull/1389)
- Fix discussions and community resources alignment on datasets and reuses pages [#1390](https://github.com/opendatateam/udata/pull/1390)
- Fix discussions style on default theme [#1393](https://github.com/opendatateam/udata/pull/1393)
- Ensure empty harvest jobs properly end [#1395](https://github.com/opendatateam/udata/pull/1395)

## 1.2.9 (2018-01-17)

- Add extras field in discussions [#1360](https://github.com/opendatateam/udata/pull/1360)
- Fix datepicker [#1370](https://github.com/opendatateam/udata/pull/1370)
- Fix error on forbidden scheme in `is_url` harvest filter [#1376](https://github.com/opendatateam/udata/pull/1376)
- Fix an error on rendering present territory date [#1377](https://github.com/opendatateam/udata/pull/1377)

## 1.2.8 (2018-01-10)

- Fix html2text dependency version [#1362](https://github.com/opendatateam/udata/pull/1362)

## 1.2.7 (2018-01-10)

- Bump chartjs version to 2.x [#1352](https://github.com/opendatateam/udata/pull/1352)
- Sanitize mdstrip [#1351](https://github.com/opendatateam/udata/pull/1351)

## 1.2.6 (2018-01-04)

- Fix wrongly timed notification on dataset creation with misformed tags [#1332](https://github.com/opendatateam/udata/pull/1332)
- Fix topic creation [#1333](https://github.com/opendatateam/udata/pull/1333)
- Add a `udata worker status` command to list pending tasks.[breaking] The `udata worker` command is replaced by `udata worker start`. [#1324](https://github.com/opendatateam/udata/pull/1324)
- Prevent crawlers from indexing spammy datasets, reuses and organizations [#1334](https://github.com/opendatateam/udata/pull/1334) [#1335](https://github.com/opendatateam/udata/pull/1335)
- Ensure Swagger.js properly set jQuery.ajax contentType parameter (and so data is properly serialized) [#1126](https://github.com/opendatateam/udata/issues/1126)
- Allows theme to easily access the `owner_avatar_url` template filter [#1336](https://github.com/opendatateam/udata/pull/1336)

## 1.2.5 (2017-12-14)

- Fix misused hand cursor over the spatial coverage map in dataset admin [#1296](https://github.com/opendatateam/udata/pull/1296)
- Fix broken post edit page [#1295](https://github.com/opendatateam/udata/pull/1295)
- Display date of comments in dataset discussions [#1283](https://github.com/opendatateam/udata/pull/1283)
- Prevent `reindex` command from failing on a specific object and log error instead. [#1293](https://github.com/opendatateam/udata/pull/1293)
- Position the community resource link icon correctly [#1298](https://github.com/opendatateam/udata/pull/1298)
- Add a sort option to query of list of posts in API [#1301](https://github.com/opendatateam/udata/pull/1301)
- Import dropdown behavior from `udata-gouvfr` and fix hidden submenus on mobile [#1297](https://github.com/opendatateam/udata/pull/1297)
- show message for emtpy dataset search [#1044](https://github.com/opendatateam/udata/pull/1284)

## 1.2.4 (2017-12-06)

- Fix flask_security celery tasks context [#1249](https://github.com/opendatateam/udata/pull/1249)
- Fix `dataset.quality` handling when no format filled [#1265](https://github.com/opendatateam/udata/pull/1265)
- Ignore celery tasks results except for tasks which require it and lower the default results expiration to 6 hours [#1281](https://github.com/opendatateam/udata/pull/1281)
- Import community resource avatar style from udata-gouvfr [#1288](https://github.com/opendatateam/udata/pull/1288)
- Terms are now handled from markdown and customizable with the `SITE_TERMS_LOCATION` setting. [#1285](https://github.com/opendatateam/udata/pull/1285)
- Deeplink to resource [#1289](https://github.com/opendatateam/udata/pull/1289)

## 1.2.3 (2017-10-27)

- Check only the uncollapsed resources at first on dataset view [#1246](https://github.com/opendatateam/udata/pull/1246)

## 1.2.2 (2017-10-26)

- Fixes on the `search index command` [#1245](https://github.com/opendatateam/udata/pull/1245)

## 1.2.1 (2017-10-26)

- Introduce `udata search index` commmand to replace both deprecated `udata search init` and `udata search reindex` commands. They will be removed in udata 1.4. [#1233](https://github.com/opendatateam/udata/pull/1233)
- Rollback oauthlib from 2.0.5 to 2.0.2, pending a permanent solution [#1237](https://github.com/opendatateam/udata/pull/1237)
- Get cached linkchecker result before hitting API [#1235](https://github.com/opendatateam/udata/pull/1235)
- Cleanup resources checksum (migration) [#1239](https://github.com/opendatateam/udata/pull/1239)
- Show check results in resource modal [#1242](https://github.com/opendatateam/udata/pull/1242)
- Cache avatar rendering [#1243](https://github.com/opendatateam/udata/pull/1243)

## 1.2.0 (2017-10-20)

### New features and big improvements

- Expose harvester scheduling through the API and the admin interface [#1123](https://github.com/opendatateam/udata/pull/1123)
- Added a `udata info` command for diagnostic purpose [#1179](https://github.com/opendatateam/udata/pull/1179)
- Switch from static theme avatars/placeholders to [identicons](https://en.wikipedia.org/wiki/Identicon) for readability (mostly on discussions) [#1193](https://github.com/opendatateam/udata/pull/1193)
- Move croquemort features to a generic link checker architecture [#1110](https://github.com/opendatateam/udata/pull/1110)
- CKAN and OpenDataSoft backends are now optional separate udata extensions [#1213](https://github.com/opendatateam/udata/pull/1213)
- Better search autocomplete [#1222](https://github.com/opendatateam/udata/pull/1222)
- Big post improvements (discussions support, navigation, fixes...) [#1224](https://github.com/opendatateam/udata/pull/1224)

### Breaking changes

- Upgrade to Celery 4.1.0. All celery parameters should be updated. (See [Celery options documentation](https://udata.readthedocs.io/en/stable/adapting-settings/#celery-options) [#1150](https://github.com/opendatateam/udata/pull/1050)
- Switch to [Crowdin](https://crowdin.com) to manage translations [#1171](https://github.com/opendatateam/udata/pull/1171)
- Switch to `Flask-Security`. `Flask-Security-Fork` should be uninstalled before installing the new requirements [#958](https://github.com/opendatateam/udata/pull/958)

### Miscellaneous changes and fixes

- Display organization metrics in the organization page tab labels [#1022](https://github.com/opendatateam/udata/pull/1022)
- Organization dashboard page has been merged into the main organization page [#1023](https://github.com/opendatateam/udata/pull/1023)
- Fix an issue causing a loss of data input at the global search input level [#1019](https://github.com/opendatateam/udata/pull/1019)
- Fixes a lot of encoding issues [#1146](https://github.com/opendatateam/udata/pull/1146)
- Add `.ttl` and `.n3` as supported file extensions [#1183](https://github.com/opendatateam/udata/pull/1183)
- Improve logging for adhoc scripts [#1184](https://github.com/opendatateam/udata/pull/1184)
- Improve URLs validation (support new tlds, unicode URLs...) [#1182](https://github.com/opendatateam/udata/pull/1182)
- Properly serialize empty geometries for zones missing it and prevent leaflet crash on invalid bounds [#1188](https://github.com/opendatateam/udata/pull/1188)
- Start validating some configuration parameters [#1197](https://github.com/opendatateam/udata/pull/1197)
- Remove resources without title or url [migration] [#1200](https://github.com/opendatateam/udata/pull/1200)
- Improve harvesting licenses detection [#1203](https://github.com/opendatateam/udata/pull/1203)
- Added missing delete post and topic admin actions [#1202](https://github.com/opendatateam/udata/pull/1202)
- Fix the scroll to a discussion sub-thread [#1206](https://github.com/opendatateam/udata/pull/1206)
- Fix duplication in discussions [migration] [#1209](https://github.com/opendatateam/udata/pull/1209)
- Display that a discussion has been closed [#1216](https://github.com/opendatateam/udata/pull/1216)
- Explicit dataset search reuse facet context (only known reuses) [#1219](https://github.com/opendatateam/udata/pull/1219)
- Optimize indexation a little bit [#1215](https://github.com/opendatateam/udata/pull/1215)
- Fix some reversed temporal coverage [migration] [#1214](https://github.com/opendatateam/udata/pull/1214)


## 1.1.8 (2017-09-28)

- Display membership modal actions buttons for site administrators and on membership display. [#1176](https://github.com/opendatateam/udata/pull/1176)
- Fix organization avatar in admin profile [#1175](https://github.com/opendatateam/udata/issues/1175)

## 1.1.7 (2017-09-25)

- Prevent a random territory from being displayed when query doesn't match [#1124](https://github.com/opendatateam/udata/pull/1124)
- Display avatar when the community resource owner is an organization [#1125](https://github.com/opendatateam/udata/pull/1125)
- Refactor the "publish as" screen to make it more obvious that an user is publishing under its own name [#1122](https://github.com/opendatateam/udata/pull/1122)
- Make the "find your organization" screen cards clickable (send to the organization page) [#1129](https://github.com/opendatateam/udata/pull/1129)
- Fix "Center the full picture" on user avatar upload [#1130](https://github.com/opendatateam/udata/issues/1130)
- Hide issue modal forbidden actions [#1128](https://github.com/opendatateam/udata/pull/1128)
- Ensure spatial coverage zones are resolved when submitted from the API or when querying oembed API. [#1140](https://github.com/opendatateam/udata/pull/1140)
- Prevent user metrics computation when the object owner is an organization (and vice versa) [#1152](https://github.com/opendatateam/udata/pull/1152)

## 1.1.6 (2017-09-11)

- Fix CircleCI automated publication on release tags
  [#1120](https://github.com/opendatateam/udata/pull/1120)

## 1.1.5 (2017-09-11)

- Fix the organization members grid in admin
  [#934](https://github.com/opendatateam/udata/issues/934)
- Fix and tune harvest admin loading state and payload size
  [#1113](https://github.com/opendatateam/udata/issues/1113)
- Automatically schedule validated harvesters and allow to (re)schedule them
  [#1114](https://github.com/opendatateam/udata/pull/1114)
- Raise the minimum `raven` version to ensure sentry is filtering legit HTTP exceptions
  [#774](https://github.com/opendatateam/udata/issues/774)
- Pin GeoJSON version to avoid breaking changes
  [#1118](https://github.com/opendatateam/udata/pull/1118)
- Deduplicate organization members
  [#1111](https://github.com/opendatateam/udata/issues/1111)

## 1.1.4 (2017-09-05)

- Fix packaging

## 1.1.3 (2017-09-05)

- Make the spatial search levels exclusion list configurable through `SPATIAL_SEARCH_EXCLUDE_LEVELS`.
  [#1101](https://github.com/opendatateam/udata/pull/1101)
- Fix facets labelizer with html handling
  [#1102](https://github.com/opendatateam/udata/issues/1102)
- Ensure territories pages have image defined in metadatas
  [#1103](https://github.com/opendatateam/udata/issues/1103)
- Strip tags in autocomplete results
  [#1104](https://github.com/opendatateam/udata/pull/1104)
- Transmit link checker status to frontend
  [#1048](https://github.com/opendatateam/udata/issues/1048)
- Remove plus signs from search query
  [#1048](https://github.com/opendatateam/udata/issues/987)

## 1.1.2 (2017-09-04)

- Handle territory URLs generation without validity
  [#1068](https://github.com/opendatateam/udata/issues/1068)
- Added a contact button to trigger discussions
  [#1076](https://github.com/opendatateam/udata/pull/1076)
- Improve harvest error handling
  [#1078](https://github.com/opendatateam/udata/pull/1078)
- Improve elasticsearch configurability
  [#1096](https://github.com/opendatateam/udata/pull/1096)
- Lots of fixes admin files upload
  [1094](https://github.com/opendatateam/udata/pull/1094)
- Prevent the "Bad request error" happening on search but only on some servers
  [#1097](https://github.com/opendatateam/udata/pull/1097)
- Migrate spatial granularities to new identifiers
- Migrate remaining legacy spatial identifiers
  [#1080](https://github.com/opendatateam/udata/pull/1080)
- Fix the discussion API documention
  [#1093](https://github.com/opendatateam/udata/pull/1093)

## 1.1.1 (2017-07-31)

- Fix an issue preventing reuse edition:
  [#1027](https://github.com/opendatateam/udata/issues/1027)
- Fix an issue preventing user display and edit in admin:
  [#1030](https://github.com/opendatateam/udata/issues/1030)
- Fix an error when a membership request is accepted:
  [#1028](https://github.com/opendatateam/udata/issues/1028)
- Fix issue modal on a reuse:
  [#1026](https://github.com/opendatateam/udata/issues/1026)
- Fix sort by date on admin users list:
  [#1029](https://github.com/opendatateam/udata/issues/1029)
- Improve the `purge` command
  [#1039](https://github.com/opendatateam/udata/pull/1039)
- Ensure search does not fail when a deleted object has not been
  unindexed yet
  [#1063](https://github.com/opendatateam/udata/issues/1063)
- Start using Celery queues to handle task priorities
  [#1067](https://github.com/opendatateam/udata/pull/1067)
- Updated translations

## 1.1.0 (2017-07-05)

### New features and improvements

- Added a [DCAT](https://www.w3.org/TR/vocab-dcat/) harvester
  and expose metadata as RDF/DCAT.
  [#966](https://github.com/opendatateam/udata/pull/966)
  See the dedicated documentions:

  - [RDF](https://udata.readthedocs.io/en/stable/rdf/)
  - [Harvesting](https://udata.readthedocs.io/en/stable/harvesting/)

- Images are now optimized and you can force rerendering using the `udata images render` command.
- Allowed files extensions are now configurable via the `ALLOWED_RESOURCES_EXTENSIONS` setting
  and both admin and API will have the same behavior
  [#833](https://github.com/opendatateam/udata/pull/833).
- Improve and fix notifications:
  [#928](https://github.com/opendatateam/udata/issues/928)

  - Changed notification style to toast
  - Fix notifications that weren't displayed on form submission
- Add a toggle indicator on dataset quality blocks that are collapsible
  [#915](https://github.com/opendatateam/udata/issues/915)
- Integrating latest versions of GeoZones and GeoLogos for territories.
  Especially using history of towns, counties and regions from GeoHisto.
  [#499](https://github.com/opendatateam/udata/issues/499)

### Breaking Changes

- Themes are now entrypoint-based [#829](https://github.com/opendatateam/udata/pull/829).
  There is also a new [theming documention](https://udata.readthedocs.io/en/stable/creating-theme/).
- Images placeholders are now entirely provided by themes
  [#707](https://github.com/opendatateam/udata/issues/707)
  [#1006](https://github.com/opendatateam/udata/issues/1006)
- Harvester declaration is now entrypoint-based
  [#1004](https://github.com/opendatateam/udata/pull/1004)

### Fixes

- Ensure URLs are stripped [#823](https://github.com/opendatateam/udata/pull/823)
- Lot of fixes and improvements on Harvest admin UI
  [#817](https://github.com/opendatateam/udata/pull/817):

  - harvester edition fixed (and missing API added)
  - harvester deletion fixed
  - harvester listing is now paginated
  - more detailed harvesters widgets
  - ensure harvest source are owned by a user or an organization, not both [migration]

- Pure Vue.js search facets
  [#880](https://github.com/opendatateam/udata/pull/880).
  Improve and fix the datepicker:

  - Proper sizing and positionning in dropdowns
  - Fix initial value not being displayed
  - Make it usable on keyboard
  - Allows to define `min` and `max` values to disable some dates
  - Keyboard input is reflected into the calendar
    [#615](https://github.com/opendatateam/udata/issues/615)
- Disable `next` button when no file has been uploaded
  [#930](https://github.com/opendatateam/udata/issues/930)
- Fix badges notification mails
  [#894](https://github.com/opendatateam/udata/issues/894)
- Fix the `udata search reindex` command
  [#1009](https://github.com/opendatateam/udata/issues/1009)
- Reindex datasets when their parent organization is purged
  [#1008](https://github.com/opendatateam/udata/issues/1008)

### Miscellaneous / Internal

- Upgrade to Flask-Mongoengine 0.9.3, Flask-WTF 0.14.2, mongoengine 0.13.0.
  [#812](https://github.com/opendatateam/udata/pull/812)
  [#871](https://github.com/opendatateam/udata/pull/871)
  [#903](https://github.com/opendatateam/udata/pull/903)
- Upgrade to Flask-Login 0.4.0 and switch from Flask-Security to the latest
  [Flask-Security-Fork](https://pypi.org/project/Flask-Security-Fork)
  [#813](https://github.com/opendatateam/udata/pull/813)
- Migrated remaining widgets to Vue.js [#828](https://github.com/opendatateam/udata/pull/828):

  - bug fixes on migrated widgets (Issues button/modal, integrate popover, coverage map)
  - more coherent JS environment for developpers
  - lighter assets
  - drop Handlebars dependency

- bleach and html5lib have been updated leading to more secure html/markdown cleanup
  and [better performances](http://bluesock.org/~willkg/blog/dev/bleach_2_0.html)
  [#838](https://github.com/opendatateam/udata/pull/838)
- Drop `jquery-slimscroll` and fix admin menu scrolling
  [#851](https://github.com/opendatateam/udata/pull/851)
- drop jquery.dotdotdot for a lighter css-only solution (less memory consumption)
  [#853](https://github.com/opendatateam/udata/pull/853)
- Lighter style [#869](https://github.com/opendatateam/udata/pull/869):

  - Drop glyphicons and use only Font-Awesome (more coherence, less fonts)
  - lighter bootstrap style by importing only what's needed
  - make use of bootstrap and admin-lte variables (easier for theming)
  - proper separation between front and admin style
- Drop `ExtractTextPlugin` on Vue components style:

  - faster (re)compilation time
  - resolves most compilation and missing style issues
    [#555](https://github.com/opendatateam/udata/issues/555)
    [#710](https://github.com/opendatateam/udata/issues/710)
  - allows use of hot components reloading.
- Pure Vue.js modals. Fix the default membership role. Added contribute modal.
  [#873](https://github.com/opendatateam/udata/pull/873)
- Easier Vue.js development/debugging:

  - Drop `Vue.config.replace = false`: compatible with Vue.js 1/2 and no more style guessing
    [#760](https://github.com/opendatateam/udata/pull/760)
  - `name` on all components: no more `Anonymous Component` in Vue debugger
  - No more `Fragments`
  - More ES6 everywhere
- Make metrics deactivable for tests
  [#905](https://github.com/opendatateam/udata/pull/905)

## 1.0.11 (2017-05-25)

- Fix presubmit form errors handling
  [#909](https://github.com/opendatateam/udata/pull/909)
- Fix producer sidebar image sizing
  [#913](https://github.com/opendatateam/udata/issues/913)
- Fix js `Model.save()` not updating in some cases
  [#910](https://github.com/opendatateam/udata/pull/910)

## 1.0.10 (2017-05-11)

- Fix bad stored (community) resources URLs [migration]
  [#882](https://github.com/opendatateam/udata/issues/882)
- Proper producer logo display on dataset pages
- Fix CKAN harvester empty notes and `metadata` file type handling
- Remove (temporary) badges metrics
  [#885](https://github.com/opendatateam/udata/issues/885)
- Test and fix topic search
  [#892](https://github.com/opendatateam/udata/pull/892)

## 1.0.9 (2017-04-23)

- Fix broken post view
  [#877](https://github.com/opendatateam/udata/pull/877)
- Fix new issue submission
  [#874](https://github.com/opendatateam/udata/issues/874)
- Display full images/logo/avatars URL in references too
  [#824](https://github.com/opendatateam/udata/issues/824)

## 1.0.8 (2017-04-14)

- Allow more headers in cors preflight headers
  [#857](https://github.com/opendatateam/udata/pull/857)
  [#860](https://github.com/opendatateam/udata/pull/860)
- Fix editorialization admin
  [#863](https://github.com/opendatateam/udata/pull/863)
- Fix missing completer images and ensure completion API is usable on a different domain
  [#864](https://github.com/opendatateam/udata/pull/864)

## 1.0.7 (2017-04-07)

- Fix display for zone completer existing values
  [#845](https://github.com/opendatateam/udata/issues/845)
- Proper badge display on dataset and organization page
  [#849](https://github.com/opendatateam/udata/issues/849)
- Remove useless `discussions` from views contexts.
  [#850](https://github.com/opendatateam/udata/pull/850)
- Fix the inline resource edit button not redirecting to admin
  [#852](https://github.com/opendatateam/udata/pull/852)
- Fix broken checksum component
  [#846](https://github.com/opendatateam/udata/issues/846)

## 1.0.6 (2017-04-01)

- Default values are properly displayed on dataset form
  [#745](https://github.com/opendatateam/udata/issues/745)
- Prevent a redirect on discussion fetch
  [#795](https://github.com/opendatateam/udata/issues/795)
- API exposes both original and biggest thumbnail for organization logo, reuse image and user avatar
  [#824](https://github.com/opendatateam/udata/issues/824)
- Restore the broken URL check feature
  [#840](https://github.com/opendatateam/udata/issues/840)
- Temporarily ignore INSPIRE in ODS harvester
  [#837](https://github.com/opendatateam/udata/pull/837)
- Allow `X-API-KEY` and `X-Fields` in cors preflight headers
  [#841](https://github.com/opendatateam/udata/pull/841)

## 1.0.5 (2017-03-27)

- Fixes error display in forms [#830](https://github.com/opendatateam/udata/pull/830)
- Fixes date range picker dates validation [#830](https://github.com/opendatateam/udata/pull/830)
- Fix badges entries not showing in admin [#825](https://github.com/opendatateam/udata/pull/825)

## 1.0.4 (2017-03-01)

- Fix badges trying to use API too early
  [#799](https://github.com/opendatateam/udata/pull/799)
- Some minor tuning on generic references
  [#801](https://github.com/opendatateam/udata/pull/801)
- Cleanup factories
  [#808](https://github.com/opendatateam/udata/pull/808)
- Fix user default metrics not being set [migration]
  [#809](https://github.com/opendatateam/udata/pull/809)
- Fix metric update after transfer
  [#810](https://github.com/opendatateam/udata/pull/810)
- Improve spatial completion ponderation (spatial zones reindexation required)
  [#811](https://github.com/opendatateam/udata/pull/811)

## 1.0.3 (2017-02-21)

- Fix JavaScript locales handling [#786](https://github.com/opendatateam/udata/pull/786)
- Optimize images sizes for territory placeholders [#788](https://github.com/opendatateam/udata/issues/788)
- Restore placeholders in search suggestions, fix [#790](https://github.com/opendatateam/udata/issues/790)
- Fix share popover in production build [#793](https://github.com/opendatateam/udata/pull/793)

## 1.0.2 (2017-02-20)

- Fix assets packaging for production [#763](https://github.com/opendatateam/udata/pull/763) [#765](https://github.com/opendatateam/udata/pull/765)
- Transform `udata_version` jinja global into a reusable (by themes) `package_version` [#768](https://github.com/opendatateam/udata/pull/768)
- Ensure topics datasets and reuses can display event with a topic parameter [#769](https://github.com/opendatateam/udata/pull/769)
- Raise a `400 Bad Request` when a bad `class` attribute is provided to the API
  (for entry point not using forms). [#772](https://github.com/opendatateam/udata/issues/772)
- Fix datasets with spatial coverage not being indexed [#778](https://github.com/opendatateam/udata/issues/778)
- Ensure theme assets cache is versioned (and flushed when necessary)
  [#781](https://github.com/opendatateam/udata/pull/781)
- Raise maximum tag length to 96 in order to at least support
  [official INSPIRE tags](http://inspire.ec.europa.eu/theme)
  [#782](https://github.com/opendatateam/udata/pull/782)
- Properly raise 400 error on transfer API in case of bad subject or recipient
  [#784](https://github.com/opendatateam/udata/pull/784)
- Fix broken OEmbed rendering [#783](https://github.com/opendatateam/udata/issues/783)
- Improve crawlers behavior by adding some `meta[name=robots]` on pages requiring it
  [#777](https://github.com/opendatateam/udata/pull/777)

## 1.0.1 (2017-02-16)

- Pin PyMongo version (only compatible with PyMongo 3+)

## 1.0.0 (2017-02-16)

### Breaking Changes

* 2016-05-11: Upgrade of ElasticSearch from 1.7 to 2.3 [#449](https://github.com/opendatateam/udata/pull/449)

You have to re-initialize the index from scratch, not just use the `reindex` command given that ElasticSearch 2+ doesn't provide a way to [delete mappings](https://www.elastic.co/guide/en/elasticsearch/reference/current/indices-delete-mapping.html) anymore. The command is `udata search init` and may take some time given the amount of data you are dealing with.

* 2017-01-18: User search and listing has been removed (privacy concern)

### New & Improved

* 2017-01-06: Add some dataset ponderation factor: temporal coverage, spatial coverage,
  certified provenance and more weight for featured ones. Need reindexation to be taken into account.

* 2016-12-20: Use all the [Dublin Core Frequencies](http://dublincore.org/groups/collections/frequency/)
  plus some extra frequencies.

* 2016-12-01: Add the possibility for a user to delete its account in the admin interface

In some configurations, this feature should be deactivated, typically when
there is an SSO in front of udata which may cause some inconsistencies. In
that case, the configuration parameter DELETE_ME should be set to False (True
by default).

* 2016-05-12: Add fields masks to reduce API payloads [#451](https://github.com/opendatateam/udata/pull/451)

The addition of [fields masks](http://flask-restplus.readthedocs.io/en/stable/mask.html) in Flask-RESTPlus allows us to reduce the retrieved payload within the admin — especially for datasets — and results in a performances boost.

### Fixes

* 2016-11-29: Mark active users as confirmed [#619](https://github.com/opendatateam/udata/pull/618)
* 2016-11-28: Merge duplicate users [#617](https://github.com/opendatateam/udata/pull/617)
  (A reindexation is necessary after this migration)

### Deprecation

Theses are deprecated and support will be removed in some feature release.
See [Deprecation Policy](https://udata.readthedocs.io/en/stable/versioning/#deprecation-policy).

* Theses frequencies are deprecated for their Dublin Core counter part:
    * `fortnighly` ⇨ `biweekly`
    * `biannual` ⇨ `semiannual`
    * `realtime` ⇨ `continuous`


## 0.9.0 (2017-01-10)

- First published version<|MERGE_RESOLUTION|>--- conflicted
+++ resolved
@@ -2,15 +2,12 @@
 
 ## Current (in progress)
 
-<<<<<<< HEAD
-=======
 ### Breaking changes
 
 - Migration to Python 3.7 [#1766](https://github.com/opendatateam/udata/pull/1766)
 - The new migration system ([#1956](https://github.com/opendatateam/udata/pull/1956)) uses a new python based format. Pre-2.0 migrations are not compatible so you might need to upgrade to the latest `udata` version `<2.0.0`, execute migrations and then upgrade to `udata` 2+.
 - The targeted mongo version is now Mongo 3.6. Backward support is not guaranteed
 
->>>>>>> 605c2613
 ### New features
 
 - New migration system [#1956](https://github.com/opendatateam/udata/pull/1956):
@@ -19,14 +16,6 @@
   - Detailled history
 - Template hooks generalization: allows to dynamically extend template with widgets and snippets from extensions. See [the dedicated documentation section](https://udata.readthedocs.io/en/stable/extending/#hooks) [#2323](https://github.com/opendatateam/udata/pull/2323)
 - Markdown now supports [Github Flavored Markdown (GFM) specs](https://github.github.com/gfm/) (ie. the already supported [CommonMark specs](https://spec.commonmark.org) plus tables, strikethrough, autolinks support and predefined disallowed raw HTML) [#2341](https://github.com/opendatateam/udata/pull/2341)
-<<<<<<< HEAD
-
-### Breaking changes
-
-- The new migration system ([#1956](https://github.com/opendatateam/udata/pull/1956)) uses a new python based format. Pre-2.0 migrations are not compatible so you might need to upgrade to the latest `udata` version `<2.0.0`, execute migrations and then upgrade to `udata` 2+.
-- The targeted mongo version is now Mongo 3.6. Backward support is not guaranteed
-=======
->>>>>>> 605c2613
 
 ## 1.6.20 (2020-01-21)
 
