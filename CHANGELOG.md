# Changelog

## Current (in progress)

<<<<<<< HEAD
- Add new harvester for ISO DCAT with XSLT transform [#2982](https://github.com/opendatateam/udata/pull/2982)
=======
- Nothing yet

## 7.0.5 (2024-03-20)

>>>>>>> 76dc2a28
- Add spatial coverage harvesting [#2959](https://github.com/opendatateam/udata/pull/2959) [#2991](https://github.com/opendatateam/udata/pull/2991)
- Fix: updating a dataset without `private` do not reset `private` to `False`, the previous saved value is kept [#2955](https://github.com/opendatateam/udata/pull/2955)
- Fix: return the correct error when no `Content-Type` is sent instead of 500 [#2967](https://github.com/opendatateam/udata/pull/2967)
- Improve documentation for API errors [#2952](https://github.com/opendatateam/udata/pull/2965)
- Allow harvesting of big catalog (bigger than 16MB) [#2980](https://github.com/opendatateam/udata/pull/2980) [2985](https://github.com/opendatateam/udata/pull/2985)
- Add downloads' count to organizations CSV [#2973](https://github.com/opendatateam/udata/pull/2973)
- Add 3 new badges to the organization model : `company`, `association` and `local authority` [#2984](https://github.com/opendatateam/udata/pull/2984)
- Prevent geozones listed ad `deleted` to be loaded [#2983](https://github.com/opendatateam/udata/pull/2983) [#2993](https://github.com/opendatateam/udata/pull/2993)
- Topic: add spatial field [#2988](https://github.com/opendatateam/udata/pull/2988)
- Topic: add last_modified field [#2987](https://github.com/opendatateam/udata/pull/2987)
- Add stacktraces to CSV errors [#2990](https://github.com/opendatateam/udata/pull/2990)

## 7.0.4 (2024-02-27)

- Add rotate password command [#2966](https://github.com/opendatateam/udata/pull/2966)
- Custom extras metadata [#2921](https://github.com/opendatateam/udata/pull/2921):
  - Organization can nom define a custom metadata of a choosen type
  - Dataset belonging to the organization can assign a value to the defined metadata
  - Metadata value must match the choosen type by the organization
- Harvest DCAT conformsTo into schemas for resources and datasets [#2949](https://github.com/opendatateam/udata/pull/2949) [#2970](https://github.com/opendatateam/udata/pull/2970) [#2972](https://github.com/opendatateam/udata/pull/2972) [#2976](https://github.com/opendatateam/udata/pull/2976)
- Better reporting in spam detection (show the writer of the discussion/message) [#2965](https://github.com/opendatateam/udata/pull/2965)
- Fix: spam lang detection not lowering input resulting in false positives [#2965](https://github.com/opendatateam/udata/pull/2965)
- Fix: do not send mail about discussions when there is no owner / no organisation members [#2962](https://github.com/opendatateam/udata/pull/2962)
- Fix: 'backend' is now required in `HarvestSource` [#2962](https://github.com/opendatateam/udata/pull/2962)
- Fix: URL to organizations in mails are now independent from `udata-front` (show the URL of the API if no `udata-front`) [#2962](https://github.com/opendatateam/udata/pull/2962)
- Add harvested dcat properties as extras [#2968](https://github.com/opendatateam/udata/pull/2968):
  - DCT.provenance [0..n]
  - DCT.accessRights [0..1]
- Generate translations file [#2974](https://github.com/opendatateam/udata/pull/2974)
- Fix contact point test with missing translation [#2977](https://github.com/opendatateam/udata/pull/2977)
- Remove documentation about maintenance branches [#2979](https://github.com/opendatateam/udata/pull/2979)

## 7.0.3 (2024-02-15)

- Add spam detection and prevention logic on discussion model [#2954](https://github.com/opendatateam/udata/pull/2954) [#2963](https://github.com/opendatateam/udata/pull/2963)
- Fix reuses inside database without private information (default to public) [#2951](https://github.com/opendatateam/udata/pull/2951)
- Fix: you can now remove schema from a resource in the admin [#2950](https://github.com/opendatateam/udata/pull/2950)
- Fix: refuse an organisation access request when multiple access requests are pending [#2960](https://github.com/opendatateam/udata/pull/2960)
- Add downloads count in datasets' CSV [#2953](https://github.com/opendatateam/udata/pull/2953)
- Allow dicts in datasets' extras [#2958](https://github.com/opendatateam/udata/pull/2958)


## 7.0.2 (2024-01-23)

- Improve search serialization perfs for datasets in big topics [#2937](https://github.com/opendatateam/udata/pull/2937)
- Migrate to Flask-Babel because of Flask-BabelEx deprecation [#2897](https://github.com/opendatateam/udata/pull/2897)
- Contact points feature [#2914](https://github.com/opendatateam/udata/pull/2914) [#2943](https://github.com/opendatateam/udata/pull/2943):
  - Users and Organizations can now define a list of contact points
  - Api endpoint for creating, updating and deleting contact points
  - Datasets can define one contact point, among the list of the organization or the user owning the dataset.
  - Defining a contact point for a dataset is done throught a form field
- Allow wildcards in redirect_uris for Oauth2Client [#2935](https://github.com/opendatateam/udata/pull/2935)
- Allow for being one day late on update fulfilled in time [#2941](https://github.com/opendatateam/udata/pull/2941)
- When a topic is deleted, corresponding discussions are purged [#2944](https://github.com/opendatateam/udata/pull/2944)

## 7.0.1 (2023-12-06)

- Add sorting in geozone suggest API endpoint to return zones based on their admin level [#2936](https://github.com/opendatateam/udata/pull/2936)

## 7.0.0 (2023-12-04)

- Prevent sending post_save signals on extras update [#2919](https://github.com/opendatateam/udata/pull/2919)
- Add topic filter on datasets list [#2915](https://github.com/opendatateam/udata/pull/2915)
- Topics: API v2 endpoints [#2913](https://github.com/opendatateam/udata/pull/2913)
- Allow for discussions on Topics [#2922](https://github.com/opendatateam/udata/pull/2922)
- Raise for status on DCAT harvester calls [#2927](https://github.com/opendatateam/udata/pull/2927)
- Harvest dcterms:hasPart as 'other' resource in DCAT [#2928](https://github.com/opendatateam/udata/pull/2928)
- Make sure harvested resources are marked as remote [#2931](https://github.com/opendatateam/udata/pull/2931)
- Use GET and POST harvest BaseBackend utility to have user-agent [#2930](https://github.com/opendatateam/udata/pull/2930)
- Use LazyReferenceField on Topic datasets and reuses [#2924](https://github.com/opendatateam/udata/pull/2924)
- Use harvested dates and not max with internal [#2932](https://github.com/opendatateam/udata/pull/2932)
- Better rdf frequency resilience [#2933](https://github.com/opendatateam/udata/pull/2933)
- :warning: **breaking change** Geozone refactor [#2878](https://github.com/opendatateam/udata/pull/2878):
  - Complete Geozone model refactor, keeping only fields `slug`, `name`, `code`, `level` and adding `uri`
  - Removed parent and validity concept
  - To deploy:
    - Datasets with geozone will return a 500 due to `mongoengine.errors.FieldDoesNotExist: The fields "{'flag', 'dbpedia', ...}" do not exist on the document "GeoZone"`
    - `udata spatial load -d` to load new geozones into the database
    - `udata spatial migrate` to migrate datasets geozones to new ones
    - Reindex datasets (`udata search index dataset`) if using [udata-search-service](https://github.com/opendatateam/udata-search-service)
  - Removed forgotten fields in search [#2934](https://github.com/opendatateam/udata/pull/2934)

## 6.2.0 (2023-10-26)

### New & Improved

- Topics have been refactored and are no more deprecated:
  - Topics creation, update and deletion are now opened to all users [#2898](https://github.com/opendatateam/udata/pull/2898)
  - Topics are now `db.Owned` and searchable by `id` in dataset search [#2901](https://github.com/opendatateam/udata/pull/2901) [#2917](https://github.com/opendatateam/udata/pull/2917)
  - Remove `deleted` api field that does not exist [#2903](https://github.com/opendatateam/udata/pull/2903)
  - Add `created_at`field to topic's model [#2904](https://github.com/opendatateam/udata/pull/2904)
  - Topics can now be filtered by `tag` field [#2904](https://github.com/opendatateam/udata/pull/2904)
  - Topics can now be queried by test search in `name` field with `q` argument [#2904](https://github.com/opendatateam/udata/pull/2904)
- Add support for a CSW harvester using DCAT format [#2800](https://github.com/opendatateam/udata/pull/2800)
- Add German to udata translations [2899](https://github.com/opendatateam/udata/pull/2899)[2909](https://github.com/opendatateam/udata/pull/2909)
- Add harvesters count to site metrics [#2890](https://github.com/opendatateam/udata/pull/2890)
- Use a single session for reindex [#2891](https://github.com/opendatateam/udata/pull/2891)

- Fix site title and keywords never get updated [#2900](https://github.com/opendatateam/udata/pull/2900)
- Reuse's extras are now exposed by API [#2905](https://github.com/opendatateam/udata/pull/2905)
- Add configuration settings to enhance cookies security [#2910](https://github.com/opendatateam/udata/pull/2910)
- Add items.dataset to HarvestJob indexes [#2907](https://github.com/opendatateam/udata/pull/2907)
- Consider acronym when suggesting organization [#2918](https://github.com/opendatateam/udata/pull/2918)

### Fixes

- Return 400 instead of 500 in case of not ObjectID arg in API [#2889](https://github.com/opendatateam/udata/pull/2889)
- Fix default community resource sort parser [#2908](https://github.com/opendatateam/udata/pull/2908)

### Deprecation

- Python 3.7 is now deprecated and will be removed in upcoming release [#2859](https://github.com/opendatateam/udata/pull/2859)
- GeoZone model will be heavily refactored for a simplified version [#2878](https://github.com/opendatateam/udata/pull/2878)

## 6.1.7 (2023-09-01)

- Fix slug overflow with index suffix when reaching max_length [#2874](https://github.com/opendatateam/udata/pull/2874)
- Add extra field to topic model and add it to the dataset search adapter [#2876](https://github.com/opendatateam/udata/pull/2876)
- Upgrade pyyaml in develop and doc deps [#2880](https://github.com/opendatateam/udata/pull/2880)
- Expose dataset's `*_internal` dates in a nested `internal` nested field in api marshalling [#2862](https://github.com/opendatateam/udata/pull/2862)
- Add `business_number_id` metadata for organizations [#2871](https://github.com/opendatateam/udata/pull/2871) [#2887](https://github.com/opendatateam/udata/pull/2887)
- Return 403 when posting comment on discussion closed [#2881](https://github.com/opendatateam/udata/pull/2881)
- Ensure rdf parsed frequency is lowercase [#2883](https://github.com/opendatateam/udata/pull/2883)
- Add a dict of URIs to replace in a RDF graph at harvest time [#2884](https://github.com/opendatateam/udata/pull/2884)
- Fix duplicate recipients in new comments mail [#2886](https://github.com/opendatateam/udata/pull/2886)
- Add type to resource csv adapter [#2888](https://github.com/opendatateam/udata/pull/2888)

## 6.1.6 (2023-07-19)

- Improve DCAT harvest of mime type [#2857](https://github.com/opendatateam/udata/pull/2857)
- Don't crash on files not found when purging resources [2858](https://github.com/opendatateam/udata/pull/2858)
- Improve DCAT catalog exposed [#2860](https://github.com/opendatateam/udata/pull/2860)
- Use the resource's extra `analysis:last-modified-at` in the `last_modified` property [#2863](https://github.com/opendatateam/udata/pull/2863)
- Add optionnal harvest validation form [#2864](https://github.com/opendatateam/udata/pull/2864)
- Fix dataset list default sorting [#2867](https://github.com/opendatateam/udata/pull/2867)
- Update API doc link [#2866](https://github.com/opendatateam/udata/pull/2866)
- Update admin quality progress bar [#2872](https://github.com/opendatateam/udata/pull/2872)

## 6.1.5 (2023-06-19)

- Specify *public* datasets and reuses in admin count [#2852](https://github.com/opendatateam/udata/pull/2852)
- Fix url params being stripped in markdown for internal URLs [#2855](https://github.com/opendatateam/udata/pull/2855)

## 6.1.4 (2023-05-16)

- Upgrade development dependencies [#2844](https://github.com/opendatateam/udata/pull/2844)
- Compile translations for testing [#2845](https://github.com/opendatateam/udata/pull/2845)
- Add user arg to discussion list API [#2842](https://github.com/opendatateam/udata/pull/2842)
- No more sending email, slug and user name to sentry [#2846](https://github.com/opendatateam/udata/pull/2846)
- Add test for passwordless user [#2848](https://github.com/opendatateam/udata/pull/2848)
- Parse IANA and EUROPA URIs format [#2849](https://github.com/opendatateam/udata/pull/2849)
- Dataset last update sorting:
    - Transmit dataset's `last_update` field to search service [#2847](https://github.com/opendatateam/udata/pull/2847)
    - Check if dataset's and resource's harvesting date `modified_at` are ealier than today's date [#2850](https://github.com/opendatateam/udata/pull/2850)
- Upgrade mongoengine and storage deps [#2839](https://github.com/opendatateam/udata/pull/2839):
    - Upgrade flask-storage 1.0.0 -> 1.3.2
    - Upgrade flask-mongoengine 0.9.5 -> 1.0.0, now returning a ValidationError on get_or_404 on invalid id
    - Upgrade mongoengine 0.26.0 -> 0.27.0
-  Prevent raising unecessary error in index command [#2851](https://github.com/opendatateam/udata/pull/2851)
-  Use `datetime.utcnow` to make sure to handle utc datetimes [#2853](https://github.com/opendatateam/udata/pull/2853)

## 6.1.3 (2023-04-18)

- Fix XSS vulnerability: escape user content in selectize items in admin [#2843](https://github.com/opendatateam/udata/pull/2843)
- Fix schema is undefined when checking for schema.url in admin resource form [#2837](https://github.com/opendatateam/udata/pull/2837)
- Fix to_naive_datetime in harvest preview [#2835](https://github.com/opendatateam/udata/pull/2835)
- :warning: Flask-Security update to enable `GenericResponses` [#2826](https://github.com/opendatateam/udata/pull/2826):
    - Upgrade Flask-Security 4.5.1 -> 5.1.1
    - Upgrade WTForms 2.2.1 -> 3.0.1
    - Upgrade WTForms-json 0.3.3 -> 0.3.5
    - New security email template for existing users
- Fix SelectField validation failure following WTForms upgrade [#2841](https://github.com/opendatateam/udata/pull/2841)
- Add `format_timedelta` to `udata.i18n` [#2836](https://github.com/opendatateam/udata/pull/2836)
- Improve send_mail resilience with refused address among recipients [#2840](https://github.com/opendatateam/udata/pull/2840)

## 6.1.2 (2023-03-28)

- Resources schema can now have an URL field. [#2825](https://github.com/opendatateam/udata/pull/2825)
- Fix URLField validation error message [#2831](https://github.com/opendatateam/udata/pull/2831)
- Dates renaming to provide more relevant computed dates between internal and harvested dates [#2815](https://github.com/opendatateam/udata/pull/2815):
    - Removed `published` attribute from Resource model
    - Renamed `created_at` and `last_modified` of Dataset model to `created_at_internal` and `last_modified_internal`
    - Renamed `created_at` and `modified` of Resource model to `created_at_internal` and `last_modified_internal`
    - Added `created_at` computed property in Dataset and Resource model to provide harvested date if present and internal otherwise
    - Added `last_modified` computed property in Dataset and Resource model to provide max date between internal and harvested date
- Fix for PR [#2815](https://github.com/opendatateam/udata/pull/2815) [#2832](https://github.com/opendatateam/udata/pull/2832)
- Fix following dates refactoring [#2815](https://github.com/opendatateam/udata/pull/2815) [#2832](https://github.com/opendatateam/udata/pull/2832)
- Fix dcat harvesting on dcat:Dataset with blank nodes [#2834](https://github.com/opendatateam/udata/pull/2834)
- Add dataset archived field in resource catalog [#2833](https://github.com/opendatateam/udata/pull/2833)

## 6.1.1 (2023-03-17)

- Fix edge case on aware datetime string [#2827](https://github.com/opendatateam/udata/pull/2827)
- :warning: MongoDB support up to 6.0.4 [#2819](https://github.com/opendatateam/udata/pull/2819):
    - Older versions of MongoDB >=3.6 are still supported
    - Upgrade must be done release by release to set the `FeatureCompatibilityVersion` variable like stated in [this](https://www.mongodb.com/docs/v4.2/release-notes/4.0/#upgrade-procedures) documentation.
    - Upgrade pymongo 3.10.1 -> 4.3.3
    - Upgrade mongoengine 0.20.0 -> 0.26.0
- Add IATA `ssim` among allowed file extensions [#2828](https://github.com/opendatateam/udata/pull/2828)
- Copy user mail card back from udata-front [#2822](https://github.com/opendatateam/udata/pull/2822)
- Upgrade node to a version still available [#2830](https://github.com/opendatateam/udata/pull/2830)

## 6.1.0 (2023-03-07)

- :warning: Upgrading Flask to 2.1.2, leading to an upgrade of click (8.0), Flask-BabelEx (0.9.4), Flask-Caching (2.0.2), flask-storage (1.0.0) instead of flask-fs, Flask-Login (0.6.2), flask-restx (1.0.5), Flask-Security-Too (4.1.5), Jinja2 (3.1.2), pillow (9.2.0), werkzeug (2.2.2) [#2816](https://github.com/opendatateam/udata/pull/2816)
  - Use the full path to the caching backend in `CACHE_TYPE`, ex: `flask_caching.backends.redis`. Named backends are deprecated.
  - Werkzeug redirect now returns the relative url as location in response (https://github.com/pallets/werkzeug/issues/2352).
  - Removed functions have been replaced (`contextfilter` and `contextfunction` from Jinja, root imports and `Href` from Werkzeug, `JSONWebSignatureSerializer` from itsdangerous)
  - Prevent multiple blueprint with same name registration (not supported anymore in Flask).
- Removed all code logic related to the `published` date in resource model, now deprecated. :warning: The attribute itself was left in the model because of the complexity of the migration [#2807](https://github.com/opendatateam/udata/pull/2807)
- Add `xlsx` and `docx` as closed format for quality score [#2814](https://github.com/opendatateam/udata/pull/2814)
- Flush latest rows in csv catalog export before storing file [#2818](https://github.com/opendatateam/udata/pull/2818)
- Exposed dates through API are now timezone aware [#2810](https://github.com/opendatateam/udata/pull/2810)
- Fix frequency reminder [#2821](https://github.com/opendatateam/udata/pull/2821)

## 6.0.2 (2023-02-06)

- Handle None values in dataset and resource extras endpoints [#2805](https://github.com/opendatateam/udata/pull/2805)
- Fix default license being selected in form in optional select group [#2809](https://github.com/opendatateam/udata/pull/2809)
- Fix only SHA1 checksum is accepted when uploading resources [#2808](https://github.com/opendatateam/udata/pull/2808)
- Fix organization metrics count [#2811](https://github.com/opendatateam/udata/pull/2811)
- Fix setuptools version used in CI [#2813](https://github.com/opendatateam/udata/pull/2813)
- Add `udata harvest clean` command [#2812](https://github.com/opendatateam/udata/pull/2812)

## 6.0.1 (2023-01-18)

- Add python version requirement <3.10 [#2798](https://github.com/opendatateam/udata/pull/2798)
- Fix date timezone and format for harvest previz [#2799](https://github.com/opendatateam/udata/pull/2799)
- Add support for DCAT startDate and endDate in temporal coverage [#2801](https://github.com/opendatateam/udata/pull/2801)
- New feature: Users can now change their email by themselves [#2792](https://github.com/opendatateam/udata/pull/2792)

## 6.0.0 (2023-01-09)

- :warning: Kafka removal [#2783](https://github.com/opendatateam/udata/pull/2783)[#2794](https://github.com/opendatateam/udata/pull/2794):
  - Resources events publication now uses webhooks
  - Search indexation (at runtime and with index command) are now made through HTTP requests.
  - If you use [udata-search-service](https://pypi.org/project/udata-search-service/), you need to upgrade to the >=2.0.0 version
- Add dedicated extras endpoints on resources and datasets [#2779](https://github.com/opendatateam/udata/pull/2779)
- Enrich catalog with harvest infos [#2789](https://github.com/opendatateam/udata/pull/2789)
- Add optionnal license select group custom setting for admin [#2786](https://github.com/opendatateam/udata/pull/2786)
- Make index setup optional on init based on config [#2797](https://github.com/opendatateam/udata/pull/2797)

## 5.0.2 (2022-11-29)

- :warning: Upgrade to `Flask-Security-Too` version 4.0.0 [#2772](https://github.com/opendatateam/udata/pull/2772):
  - New User model attribute `fs_uniquifier`, migration needed.
  - The `fs_uniquifier` is used to invalidate existing session in case of password reset.
  - The user's `fs_uniquifier` is used instead of the `id` for auth mecanism including permissions.
  - Exhaustive list of changes [here](https://flask-security-too.readthedocs.io/en/stable/changelog.html#version-4-0-0).
- Fix apiv2 swagger with harvest metadata and add apiv2 swagger tests [#2782](https://github.com/opendatateam/udata/pull/2782)
- Improve frequency criterion in quality score [#2771](https://github.com/opendatateam/udata/pull/2771)
- Add quality score to csv catalogs [#2785](https://github.com/opendatateam/udata/pull/2785)
- Optimize DCAT harvesting on large multiple-paged catalogs, introduce `HARVEST_MAX_ITEMS` development setting [#2781](https://github.com/opendatateam/udata/pull/2781)
- Add condition in security mail utils class to avoid mail sending according to config var [#2788](https://github.com/opendatateam/udata/pull/2788)

## 5.0.1 (2022-11-14)

- Fix resource harvest uri validation error [#2780](https://github.com/opendatateam/udata/pull/2780)

## 5.0.0 (2022-11-14)

- :warning: **Breaking change** Use dedicated dynamic harvest metadata for dataset and resources. A migration copies identifying fields from extras to this dedicated metadata field. Extras won't be used anymore for harvest-related information. udata-ckan, udata-ods and udata-front packages are impacted and should be upgraded accordingly [#2762](https://github.com/opendatateam/udata/pull/2762)

## 4.1.3 (2022-11-02)

- Fix image URLs for suggest endpoints [#2761](https://github.com/opendatateam/udata/pull/2761)
- Switch from `Flask-restplus` to its fork `Flask-rest-x` [2770](https://github.com/opendatateam/udata/pull/2770)
- Clean inactive harvest datasets. :warning: a migration archives datasets linked to inactive harvest sources [#2764](https://github.com/opendatateam/udata/pull/2764) [#2773](https://github.com/opendatateam/udata/pull/2773) [#2777](https://github.com/opendatateam/udata/pull/2777)
- Fix randomly failing suggest tests [#2775](https://github.com/opendatateam/udata/pull/2775)
- Fix alt attribute not shown on image [#2776](https://github.com/opendatateam/udata/pull/2776)

## 4.1.2 (2022-09-01)

- Clean up event code [#2751](https://github.com/opendatateam/udata/pull/2751)
- Replace mongo legacy image in CI [#2754](https://github.com/opendatateam/udata/pull/2754)
- Fixes test `test_suggest_datasets_api` by modifying condition [#2759](https://github.com/opendatateam/udata/pull/2759)
- Fix doc name duplicate on rdf endpoints [#2763](https://github.com/opendatateam/udata/pull/2763)

## 4.1.1 (2022-07-08)

- Quality score computation refactoring and now returning it in list datasets endpoint. Update was made in admin too. [#2746](https://github.com/opendatateam/udata/pull/2746)
- :warning: Manifest logic was removed and udata does now work as standalone [#2747](https://github.com/opendatateam/udata/pull/2747)
- Remove map related stuff [#2749](https://github.com/opendatateam/udata/pull/2749)
- Add library udata_event_service to produce Kafka messages [#2743](https://github.com/opendatateam/udata/pull/2743)

## 4.1.0 (2022-06-09)

- Add html support for posts [#2731](https://github.com/opendatateam/udata/pull/2731)
- Use mongo search if `SEARCH_SERVICE_API_URL` variable is not set [#2728](https://github.com/opendatateam/udata/pull/2728)
- Improve resource extension detection [#2729](https://github.com/opendatateam/udata/pull/2729/files)
- Remove resources in dataset search serialization [#2730](https://github.com/opendatateam/udata/pull/2730)
- Add endpoint to directly get specific resource by rid [#2732](https://github.com/opendatateam/udata/pull/2732).
- Publish kafka message when resource is created, modified or deleted [#2733](https://github.com/opendatateam/udata/pull/2733)
- Clean documentation and code with respect to independent search service [#2738](https://github.com/opendatateam/udata/pull/2738)
- Fix size argument in suggests endpoint and corresponding tests [#2739](https://github.com/opendatateam/udata/pull/2739)
- Add udata instance name prefix and action suffix for kafka topics [#2736](https://github.com/opendatateam/udata/pull/2736)
- Fix tokenisation by building an `AND` query (see comments in code) for mongo text search and pagination [#2740](https://github.com/opendatateam/udata/pull/2740)

## 4.0.2 (2022-05-04)

- Remove unused `_total_pages` search property [#2726](https://github.com/opendatateam/udata/pull/2726)
- Use -followers as default suggest sort on datasets, reuses and orgas [#2727](https://github.com/opendatateam/udata/pull/2727)
- Reintroduce user suggest with mongo contains [#2725](https://github.com/opendatateam/udata/pull/2725)

## 4.0.1 (2022-04-11)

- Removed `post_save` signal within `add_resource` and `update_resource` methods. [#2720](https://github.com/opendatateam/udata/pull/2720)
- Refactor and update documentation with latest udata updates [#2717](https://github.com/opendatateam/udata/pull/2717)
- Add harvest csv adapter for a catalog of harvesters [#2722](https://github.com/opendatateam/udata/pull/2722)

## 4.0.0 (2022-03-30)

### Breaking change

Search refactor [#2680](https://github.com/opendatateam/udata/pull/2680)
- :warning: Search changes [#2692](https://github.com/opendatateam/udata/pull/2692):
  - The search feature is not within udata anymore and queries a distant service.
  - The search feature is now optional and is enabled by setting the `SEARCH_SERVICE_API_URL` setting.
  - When search is not enabled, the search endpoints will return a `501 Not Implemented` error.
  - The ModelAdapter, SearchQuery and SearchResult patterns were kept but heavily refactored.
  - udata uses a Kafka producer to send documents to index to the search service.
  - udata uses HTTP request to query the search service.
- :warning: API changes [#2669](https://github.com/opendatateam/udata/pull/2669):
  - List endpoints for organizations, datasets, reuses and users are now querying MongoDB instead of ElasticSearch.
  - Those endpoints use MongoDB full text search when `q` argument is used. Some unused filters on this route were dropped.
  - A new API parser was implemented to replace the search one.
  - The previous ElasticSearch endpoints were moved to APIv2 with the following url pattern: `/{object}/search` (ex: `/datasets/search`).
- :warning: Suggest changes [#2685](https://github.com/opendatateam/udata/pull/2685) and [#2696](https://github.com/opendatateam/udata/pull/2696):
  - Current suggest implementation moved from an Elasticsearch index to a MongoDB query using the term `contains`.
  - The user suggest was entirely removed, as its existence is now less relevant because of the full text search.

## 3.3.3 (2022-03-29)

- Extend dcat properties support (frequency litteral, creation and modification date, landing page and abstract description) [#2715](https://github.com/opendatateam/udata/pull/2715)


## 3.3.2 (2022-03-01)

- **Deprecation**: Topics are now deprecated and will be removed in upcoming releases.
- Use title to improve License guess [#2697](https://github.com/opendatateam/udata/pull/2697)
- Add a `q` argument to the paginated datasets resources endpoint, to search through resources titles. [#2701](https://github.com/opendatateam/udata/pull/2701)
- Delete discussion with deleted user as only participant [#2702](https://github.com/opendatateam/udata/pull/2702)
- Fix error on post creation when adding related reuse [#2704](https://github.com/opendatateam/udata/pull/2704)
- Redirect in endpoints routing now returns 308 instead of 302 in order to keep the method and body. [#2706](https://github.com/opendatateam/udata/pull/2706)
- Delete badges from datasets fixtures. [2709](https://github.com/opendatateam/udata/pull/2709)

## 3.3.1 (2022-01-11)

- Fix fields empty value in admin form to allow for unsetting fields [#2691](https://github.com/opendatateam/udata/pull/2691)
- :warning: Add a new required topic string field on reuses. The associated migration set default topic to `others` [#2689](https://github.com/opendatateam/udata/pull/2689)

## 3.3.0 (2021-12-10)

- :warning: Removed `Issues` code and logic. The corresponding MongoDB collection should be deleted when upgrading Udata. [#2681](https://github.com/opendatateam/udata/pull/2681)
- Fix transfer ownership from org to user [#2678](https://github.com/opendatateam/udata/pull/2678)
- Fix discussion creation on posts [#2687](https://github.com/opendatateam/udata/pull/2687)

## 3.2.2 (2021-11-23)

- Move template hook logic back to udata [#2671](https://github.com/opendatateam/udata/pull/2671) [#2679](https://github.com/opendatateam/udata/pull/2679)
- Add dataset's acronym to catalog [#2675](https://github.com/opendatateam/udata/pull/2675)
- Better URL-based License guess [#2672](https://github.com/opendatateam/udata/pull/2672)
- New way of fixtures generation [#2677](https://github.com/opendatateam/udata/pull/2677):
  - The command now uses a remote file (default) if a URL is provided or a local one if a path is provided.
  - This file can be generated by using the command `generate-fixtures-file`, which takes as an argument the URL of the source queried to retieve the data dumped to the file.
  - The command `generate-fixtures-file` uses a customizable list of datasets slugs to know which datasets to query.
- Fixed the Geomform check for a GeoZone instance in formdata [#2683](https://github.com/opendatateam/udata/pull/2683)

## 3.2.1 (2021-10-22)

- Fix default sort with right sort column creation date name, for posts in back-office editorial page [#2665](https://github.com/opendatateam/udata/pull/2665)
- Meta read-only-enabled is back [#2664](https://github.com/opendatateam/udata/pull/2664)
- First endpoints for APIv2! Add datasets hateoas and resources pagination endpoints [#2663](https://github.com/opendatateam/udata/pull/2663) [#2667](https://github.com/opendatateam/udata/pull/2667)
- Add `archived` and `resources_count` fields in the dataset catalog [#2668](https://github.com/opendatateam/udata/pull/2668)

## 3.2.0 (2021-09-14)

- Update dependencies following setuptools 58.0.2 release that drop support for `use_2to3` [#2660](https://github.com/opendatateam/udata/pull/2660):
  - :warning: **breaking change** `rdfs` is not supported anymore
  - `jsonld` endpoints have a `@context` dict directly instead of an url to the context endpoint
- Update documentation with [udata-front plugin renaming](https://github.com/etalab/data.gouv.fr/issues/393) [#2661](https://github.com/opendatateam/udata/pull/2661)
- Various DCAT fixes (geonetwork compatibility) and debug command [#2662](https://github.com/opendatateam/udata/pull/2662)

## 3.1.0 (2021-08-31)

- :warning: Use pip-tools for requirements management [#2642](https://github.com/opendatateam/udata/pull/2642)[#2650](https://github.com/opendatateam/udata/pull/2650)[#2651](https://github.com/opendatateam/udata/pull/2651). Please [read the doc](https://github.com/opendatateam/udata/blob/master/docs/development-environment.md#python-and-virtual-environment) if you are a udata developer.
- :warning: Check db integrity and apply temporary and permanent fixes [#2644](https://github.com/opendatateam/udata/pull/2644) :warning: the associated migrations can take a long time to run.
- :warning: Upgrade to Flask-1.1.4 [#2639](https://github.com/opendatateam/udata/pull/2639)
- Safeguard `User.delete()` [#2646](https://github.com/opendatateam/udata/pull/2646)
- Fix user delete command [#2647](https://github.com/opendatateam/udata/pull/2647)
- Protect `test_ignore_post_save_signal` from weak ref error while testing [#2649](https://github.com/opendatateam/udata/pull/2649)
- Update translations following frontend refactoring (a lot of translations have been moved to udata-gouvfr) [#2648](https://github.com/opendatateam/udata/pull/2648)
- Fix RDF output content negociation [#2652](https://github.com/opendatateam/udata/pull/2652)
- Update Pillow dependency to 8.0.0 [#2654](https://github.com/opendatateam/udata/pull/2654)
- Add more fixes on HarvestSource and HarvestJobs for db integrity [#2653](https://github.com/opendatateam/udata/pull/2653/files)

## 3.0.4 (2021-08-12)

- Now returning notfound() http exception when router does not match any territory object instead of None [#2637](https://github.com/opendatateam/udata/pull/2637)
- Add larger reuse thumbnail image [#2638](https://github.com/opendatateam/udata/pull/2638)
- Activate plugins before creating app when testing [#2643](https://github.com/opendatateam/udata/pull/2643)

## 3.0.3 (2021-07-30)

- Remove mail sending task on follow [#2635](https://github.com/opendatateam/udata/pull/2635)
- Fix root api endpoint error [#2636](https://github.com/opendatateam/udata/pull/2636)

## 3.0.2 (2021-07-19)

- Fix sentry id event logging [#2364](https://github.com/opendatateam/udata/pull/2634)
- Fix remote resource upload [#2632](https://github.com/opendatateam/udata/pull/2632)

## 3.0.1 (2021-07-09)

- Remove apidoc blueprint, moved to udata-gouvfr [#2628](https://github.com/opendatateam/udata/pull/2628)
- New migration to update community resources schema from string to dict [#2629](https://github.com/opendatateam/udata/pull/2629)

## 3.0.0 (2021-07-07)

- :warning: **breaking change**: most of the theme/templates logic has been moved to https://github.com/etalab/udata-gouvfr. `udata` no longer contains a default theme. In the 3.x series, we hope it will be usable as a "headless" open data platform, but for now you probably need to plug your own theme or use udata-gouvfr. [More info about this change here](https://github.com/opendatateam/udata/blob/master/docs/roadmap/udata-3.md#the-road-to-udata3). [#2522](https://github.com/opendatateam/udata/pull/2522)
- Migrate from raven to sentry-sdk [#2620](https://github.com/opendatateam/udata/pull/2620)
- Add a UdataCleaner class to use udata's markdown configuration on SafeMarkup as well [#2619](https://github.com/opendatateam/udata/pull/2619)
- Fix schema name display in resource modal [#2617](https://github.com/opendatateam/udata/pull/2617)

## 2.7.1 (2021-05-27)

- Add migration to roolback on resource's schema's name to None [#2615](https://github.com/opendatateam/udata/pull/2615)

## 2.7.0 (2021-05-25)

- Modify `schema` field to resource. This field is now a nested field containing two sub-properties `name` and `version` [#2600](https://github.com/opendatateam/udata/pull/2600).
- Add a `schema_version` facet to the dataset search (need to be reindex to appear in results) [#2600](https://github.com/opendatateam/udata/pull/2600).

## 2.6.5 (2021-05-19)

- Fix create user by API [#2609](https://github.com/opendatateam/udata/pull/2609)
- Add sqlite, db and ics to allowed extensions [#2610](https://github.com/opendatateam/udata/pull/2610)
- Better markup parsing [#2611](https://github.com/opendatateam/udata/pull/2611):
  - Geozone's and Resource type's labelize function return None if no object is found.
  - New SafeMarkup class, which inherits from Markup, uses Bleach to sanitize Markup class.

## 2.6.4 (2021-03-24)

- Enhance self endpoint verification [#2604](https://github.com/opendatateam/udata/pull/2604)

## 2.6.3 (2021-03-23)

- Extraction of translation's strings [#2602](https://github.com/opendatateam/udata/pull/2602)

## 2.6.2 (2021-03-22)

- Fix SECURITY_CONFIRMABLE=False [#2588](https://github.com/opendatateam/udata/pull/2588)
- Support dct:license on DCAT harvester [#2589](https://github.com/opendatateam/udata/pull/2589)
- Admin small enhancements [#2591](https://github.com/opendatateam/udata/pull/2591):
  - The sidebar "Me" label has been renamed "Profile"
  - The user's profile now displays the user's email
  - The button "Edit" and the dropdown were merged. The button is now only a dropdown listing the actions.
  - "Edit" action has been renamed to "Edit the dataset/reuse/organization/profile" according to the current object to edit.
- Add `nofollow` attribute to links in discussions comments [#2593](https://github.com/opendatateam/udata/pull/2593)
- Add pip upgrade in circle's publish step [#2596](https://github.com/opendatateam/udata/pull/2596)
- Pin Twine's version [#2597](https://github.com/opendatateam/udata/pull/2597)
- Pin twine'version in circle's publish step [#2598](https://github.com/opendatateam/udata/pull/2598)

## 2.6.1 (2021-01-26)

- Fix url_for method in organization's catalog's view [#2587](https://github.com/opendatateam/udata/pull/2587)

## 2.6.0 (2021-01-25)

- Add resource's description and title size limit [#2586](https://github.com/opendatateam/udata/pull/2586)
- Add RDF catalog view for organizations [#2583](https://github.com/opendatateam/udata/pull/2583)

## 2.5.1 (2020-12-31)

- Add title's and description's length limit in forms [#2585](https://github.com/opendatateam/udata/pull/2585)

## 2.5.0 (2020-11-30)

- Change reuse's form's label name to title [#2575](https://github.com/opendatateam/udata/pull/2575)
- Unpublished posts are no longer served by the `Post.list` API endpoint [#2578](https://github.com/opendatateam/udata/pull/2578)
- Read only mode can now be toggled in settings [#2565](https://github.com/opendatateam/udata/pull/2565):
  - Toggles a warning banner on the frontend view and a warning toast on the admin view.
  - Prevents new users to register.
  - Prevents non admin users to create new content such as organizations, datasets, community resources or discussions.
  - Will return a `423` response code to any non-admin request to endpoints specified in `METHOD_BLOCKLIST` setting.
  - Existing content can still be updated.
- Add an alert block in layout template, to be overrided in installed theme [#2580](https://github.com/opendatateam/udata/pull/2580)

## 2.4.1 (2020-11-09)

- Escaping XML's forbidden characters [#2562](https://github.com/opendatateam/udata/pull/2562)
- Ignore pattern feature for linkchecker [#2564](https://github.com/opendatateam/udata/pull/2564)
- Fix TypeError when creating a superuser with an incorrect password [#2567](https://github.com/opendatateam/udata/pull/2567)

## 2.4.0 (2020-10-16)

- :warning: Resources and community resources creation API change [#2545](https://github.com/opendatateam/udata/pull/2545):
  - Remove the RESOURCES_FILE_ALLOWED_DOMAINS setting and mechanism.
  - The community resource's/resource's url could be set from the client side, even in the case of a hosted one, which is illogical.
    A hosted community resource's/resource's url should only be the sole responsibility of the backend.
  - Consequently, the POST endpoint of the community resources/resources API is only meant for the remote ones and the PUT endpoint of the community resources/resources API will take the existing resource's url to override the one sent by the client.
- Community resources changes [#2546](https://github.com/opendatateam/udata/pull/2546):
  - Dataset is now correctly set at community resource creation
  - Remove now useless job 'purge-orphan-community-resources'
- Using the fs_filename logic when uploading a new resource on the data catalog.[#2547](https://github.com/opendatateam/udata/pull/2547)
- Remove old file when updating resources and community resources from API [#2548](https://github.com/opendatateam/udata/pull/2548)
- Sortable.js upgrade to fix an issue in udata's editorial page when reordering featured datasets [#2550](https://github.com/opendatateam/udata/pull/2550)
- Password rotation mechanism [#2551](https://github.com/opendatateam/udata/pull/2551):
  - Datetime fields `password_rotation_demanded` and `password_rotation_performed` added to user model.
  - Override Flask-Security's login and reset password forms to implement the password rotation checks.
- Password complexity settings hardening [#2554](https://github.com/opendatateam/udata/pull/2554)
- Migrate ODS datasets urls [#2559](https://github.com/opendatateam/udata/pull/2559)

## 2.3.0 (2020-09-29)

- Plugin's translations are now correctly loaded [#2529](https://github.com/opendatateam/udata/pull/2529)
- Vine version is now pinned in requirements [#2532](https://github.com/opendatateam/udata/pull/2532)
- Fix reuses metrics [#2531](https://github.com/opendatateam/udata/pull/2531):
  - Reuses "datasets" metrics are now triggered correctly
  - New job to update the datasets "reuses" metrics: `update-datasets-reuses-metrics` to be scheduled
- Add a migration to set the reuses datasets metrics to the correct value [#2540](https://github.com/opendatateam/udata/pull/2540)
- Add a specific dataset's method for resource removal [#2534](https://github.com/opendatateam/udata/pull/2534)
- Flask-Security update [#2535](https://github.com/opendatateam/udata/pull/2535):
  - Switch to fork Flask-Security-Too
  - New settings to set the required password length and complexity
- Fix Flask-security sendmail overriding [#2536](https://github.com/opendatateam/udata/pull/2536)
- Add a custom password complexity checker to Flask-Security [#2537](https://github.com/opendatateam/udata/pull/2537)
- Change too short password error message [#2538](https://github.com/opendatateam/udata/pull/2538)

## 2.2.1 (2020-08-25)

- Some fixes for the static files deletion [#2526](https://github.com/opendatateam/udata/pull/2526):
  - New static files migration replacing the older one:
    - The migration now uses FS_URL.
    - Fixed the fs_filename string formating.
    - Now checks the community ressource's URLs too.
  - Removing the deletion script link in the CHANGELOG previous entry.
- Add a schema facet to the dataset search 🚧 requires datasets reindexation [#2523](https://github.com/opendatateam/udata/pull/2523)

## 2.2.0 (2020-08-05)

- CORS are now handled by Flask-CORS instead of Flask-RestPlus[#2485](https://github.com/opendatateam/udata/pull/2485)
- Oauth changes [#2510](https://github.com/opendatateam/udata/pull/2510):
  - Authorization code Grant now support PKCE flow
  - New command to create an OAuth client
  - :warning: Implicit grant is no longer supported
- :warning: Deletion workflow changes [#2488](https://github.com/opendatateam/udata/pull/2488):
  - Deleting a resource now triggers the deletion of the corresponding static file
  - Deleting a dataset now triggers the deletion of the corresponding resources (including community resources) and their static files
  - Adding a celery job `purge-orphan-community-resources` to remove community resources not linked to a dataset. This should be scheduled regularly.
  - Adding a migration file to populate resources fs_filename new field. Deleting the orphaned files is pretty deployment specific.
    A custom script should be writen in order to find and delete those files.
- Show traceback for migration errors [#2513](https://github.com/opendatateam/udata/pull/2513)
- Add `schema` field to ressources. This field can be filled based on an external schema catalog [#2512](https://github.com/opendatateam/udata/pull/2512)
- Add 2 new template hooks: `base.modals` (base template) and `dataset.resource.card.extra-buttons` (dataset resource card) [#2514](https://github.com/opendatateam/udata/pull/2514)

## 2.1.3 (2020-06-29)

- Fix internal links in markdown when not starting w/ slash [#2500](https://github.com/opendatateam/udata/pull/2500)
- Fix JS error when uploading a resource in certain conditions [#2483](https://github.com/opendatateam/udata/pull/2483)

## 2.1.2 (2020-06-17)

- Decoded api key byte string [#2482](https://github.com/opendatateam/udata/pull/2482)
- Removed now useless metric fetching [#2482](https://github.com/opendatateam/udata/pull/2484)
- Fix bug in harvester's cron schedule [#2493](https://github.com/opendatateam/udata/pull/2493)
- Adding banner options in settings for a potential use in an udata's theme [#2492](https://github.com/opendatateam/udata/pull/2492)

## 2.1.1 (2020-06-16)

- Broken release, use 2.1.2

## 2.1.0 (2020-05-12)

### Breaking changes

- Full metrics refactoring [2459](https://github.com/opendatateam/udata/pull/2459):
  - Metric collection is now useless and will not be filled anymore, you can remove it or keep it for archival sake. It will not be automatically removed.
  - [udata-piwik](https://github.com/opendatateam/udata-piwik) now uses InfluxDB as a buffer for trafic data before injecting them into udata's models.
  - Most of celery's tasks related to metrics are removed, this should help performance-wise on a big instance.
  - Charts related to metrics are removed from admin and dashboard panel until we have accurate data to populate them.
  - Site's metrics computation are not triggered by signals anymore.
  - A specific celery job needs to be run periodically to compute site's metrics.

### New features

- Nothing yet

## 2.0.4 (2020-05-04)

- Fix export-csv command (py3 compat) [#2472](https://github.com/opendatateam/udata/pull/2472)

## 2.0.3 (2020-04-30)

- :warning: Security fix: fix XSS in markdown w/ length JS filter [#2471](https://github.com/opendatateam/udata/pull/2471)

## 2.0.2 (2020-04-07)

- :warning: Breaking change / security fix: disallow html tags in markdown-it (JS markdown rendering) [#2465](https://github.com/opendatateam/udata/pull/2465)

## 2.0.1 (2020-03-24)

- Allow images to be displayed in markdown by default [#2462](https://github.com/opendatateam/udata/pull/2462)
- Fix deleted user's authentication on backend side [#2460](https://github.com/opendatateam/udata/pull/2460)

## 2.0.0 (2020-03-11)

### Breaking changes

- Migration to Python 3.7 [#1766](https://github.com/opendatateam/udata/pull/1766)
- The new migration system ([#1956](https://github.com/opendatateam/udata/pull/1956)) uses a new python based format. Pre-2.0 migrations are not compatible so you might need to upgrade to the latest `udata` version `<2.0.0`, execute migrations and then upgrade to `udata` 2+.
- The targeted mongo version is now Mongo 3.6. Backward support is not guaranteed
- Deprecated celery tasks have been removed, please ensure all old-style tasks (pre 1.6.20) have been consumed before migrating [#2452](https://github.com/opendatateam/udata/pull/2452)

### New features

- New migration system [#1956](https://github.com/opendatateam/udata/pull/1956):
  - Use python based migrations instead of relying on mongo internal and deprecated `js_exec`
  - Handle rollback (optionnal)
  - Detailled history
- Template hooks generalization: allows to dynamically extend template with widgets and snippets from extensions. See [the dedicated documentation section](https://udata.readthedocs.io/en/stable/extending/#hooks) [#2323](https://github.com/opendatateam/udata/pull/2323)
- Markdown now supports [Github Flavored Markdown (GFM) specs](https://github.github.com/gfm/) (ie. the already supported [CommonMark specs](https://spec.commonmark.org) plus tables, strikethrough, autolinks support and predefined disallowed raw HTML) [#2341](https://github.com/opendatateam/udata/pull/2341)

## 1.6.20 (2020-01-21)

- New Crowdin translations [#2360](https://github.com/opendatateam/udata/pull/2360)
- Fix territory routing for @latest [#2447](https://github.com/opendatateam/udata/pull/2447)
- Refactor Celery: py2/py3 compatibility, use ids as payload [#2305](https://github.com/opendatateam/udata/pull/2305)
- Automatically archive dangling harvested datasets :warning: this is enabled by default [#2368](https://github.com/opendatateam/udata/pull/2368)
- Refactor celery tasks to avoid models/documents in the transport layer [#2305](https://github.com/opendatateam/udata/pull/2305)

## 1.6.19 (2020-01-06)

- `rel=nofollow` on remote source links [#2364](https://github.com/opendatateam/udata/pull/2364)
- Fix admin messages and fix user roles selector default value [#2365](https://github.com/opendatateam/udata/pull/2365)
- Fix new harvester's form tooltip showup [#2371](https://github.com/opendatateam/udata/pull/2371)
- Fix responsive design of search results [#2372](https://github.com/opendatateam/udata/pull/2372)
- Fix non-unique ids in datasets' comments [#2374](https://github.com/opendatateam/udata/pull/2374)
- Case insensitive license matching [#2378](https://github.com/opendatateam/udata/pull/2378)

## 1.6.18 (2019-12-13)

- Remove embedded API doc [#2343](https://github.com/opendatateam/udata/pull/2343) :warning: Breaking change, please customize `API_DOC_EXTERNAL_LINK` for your needs.
- Removed published date from community ressources [#2350](https://github.com/opendatateam/udata/pull/2350)
- Added new size for avatars in user's model (`udata images render` must be run in order to update the size of existing images) [#2353](https://github.com/opendatateam/udata/pull/2353)
- Fixed user's avatar change [#2351](https://github.com/opendatateam/udata/issues/2351)
- Removed dead code [#2355](https://github.com/opendatateam/udata/pull/2355)
- Resolved conflict between id and slug [#2356](https://github.com/opendatateam/udata/pull/2356)
- Fix next link in posts pagination [#2358](https://github.com/opendatateam/udata/pull/2358)
- Fix organization's members roles translation [#2359](https://github.com/opendatateam/udata/pull/2359)
## 1.6.17 (2019-10-28)

- Disallow URLs in first and last names [#2345](https://github.com/opendatateam/udata/pull/2345)

## 1.6.16 (2019-10-22)

- Prevent Google ranking spam attacks on reuse pages (`rel=nofollow` on reuse link) [#2320](https://github.com/opendatateam/udata/pull/2320)
- Display admin resources list actions only if user has permissions to edit [#2326](https://github.com/opendatateam/udata/pull/2326)
- Fix non-admin user not being able to change their profile picture [#2327](https://github.com/opendatateam/udata/pull/2327)

## 1.6.15 (2019-09-11)

- Style links in admin modals [#2292](https://github.com/opendatateam/udata/pull/2292)
- Add activity.key filter to activity.atom feed [#2293](https://github.com/opendatateam/udata/pull/2293)
- Allow `Authorization` as CORS header and OAuth minor fixes [#2298](https://github.com/opendatateam/udata/pull/2298)
- Set dataset.private to False by default (and fix stock) [#2307](https://github.com/opendatateam/udata/pull/2307)
- Fixes some inconsistencies between admin display (buttons, actions...) and real permissions [#2308](https://github.com/opendatateam/udata/pull/2308)


## 1.6.14 (2019-08-14)

- Cleanup `permitted_reuses` data (migration) [#2244](https://github.com/opendatateam/udata/pull/2244)
- Proper form errors handling on nested fields [#2246](https://github.com/opendatateam/udata/pull/2246)
- JS models load/save/update consistency (`loading` always `true` on query, always handle error, no more silent errors) [#2247](https://github.com/opendatateam/udata/pull/2247)
- Ensures that date ranges are always positive (ie. `start` < `end`) [#2253](https://github.com/opendatateam/udata/pull/2253)
- Enable completion on the "`MIME type`" resource form field (needs reindexing) [#2238](https://github.com/opendatateam/udata/pull/2238)
- Ensure oembed rendering errors are not hidden by default error handlers and have cors headers [#2254](https://github.com/opendatateam/udata/pull/2254)
- Handle dates before 1900 during indexing [#2256](https://github.com/opendatateam/udata/pull/2256)
- `spatial load` command is more resilient: make use of a temporary collection when `--drop` option is provided (avoid downtime during the load), in case of exception or keybord interrupt, temporary files and collections are cleaned up [#2261](https://github.com/opendatateam/udata/pull/2261)
- Configurable Elasticsearch timeouts. Introduce `ELASTICSEARCH_TIMEOUT` as default/read timeout and `ELASTICSEARCH_INDEX_TIMEOUT` as indexing/write timeout [#2265](https://github.com/opendatateam/udata/pull/2265)
- OEmbed support for organizations [#2273](https://github.com/opendatateam/udata/pull/2273)
- Extract search parameters as settings allowing fine tuning search without repackaging udata (see [the **Search configuration** documentation](https://udata.readthedocs.io/en/stable/adapting-settings/#search-configuration)) [#2275](https://github.com/opendatateam/udata/pull/2275)
- Prevent `DoesNotExist` error in activity API: silence the error for the consumer but log it (ie. visible in Sentry) [#2268](https://github.com/opendatateam/udata/pull/2268)
- Optimize CSV export generation memory wise [#2277](https://github.com/opendatateam/udata/pull/2277)

## 1.6.13 (2019-07-11)

- Rename og:image target :warning: this will break your custom theme, please rename your logo image file to `logo-social.png` instead of `logo-600x600.png` [#2217](https://github.com/opendatateam/udata/pull/2217)
- Don't automatically overwrite `last_update` field if manually set [#2020](https://github.com/opendatateam/udata/pull/2220)
- Spatial completion: only index last version of each zone and prevent completion cluttering [#2140](https://github.com/opendatateam/udata/pull/2140)
- Init: prompt to loads countries [#2140](https://github.com/opendatateam/udata/pull/2140)
- Handle UTF-8 filenames in `spatial load_logos` command [#2223](https://github.com/opendatateam/udata/pull/2223)
- Display the datasets, reuses and harvesters deleted state on listing when possible [#2228](https://github.com/opendatateam/udata/pull/2228)
- Fix queryless (no `q` text parameter) search results scoring (or lack of scoring) [#2231](https://github.com/opendatateam/udata/pull/2231)
- Miscellaneous fixes on completers [#2215](https://github.com/opendatateam/udata/pull/2215)
- Ensure `filetype='remote'` is set when using the manual ressource form [#2236](https://github.com/opendatateam/udata/pull/2236)
- Improve harvest sources listing (limit `last_job` fetched and serialized fields, reduce payload) [#2214](https://github.com/opendatateam/udata/pull/2214)
- Ensure HarvestItems are cleaned up on dataset deletion [#2214](https://github.com/opendatateam/udata/pull/2214)
- Added `config.HARVEST_JOBS_RETENTION_DAYS` and a `harvest-purge-jobs` job to apply it [#2214](https://github.com/opendatateam/udata/pull/2214) (migration). **Warning, the migration will enforce `config.HARVEST_JOBS_RETENTION_DAYS` and can take some time on a big `HarvestJob` collection**
- Drop `no_dereference` on indexing to avoid the "`dictionary changed size during iteration`" error until another solution is found. **Warning: this might result in more resources consumption while indexing** [#2237](https://github.com/opendatateam/udata/pull/2237)
- Fix various issues around discussions UI [#2190](https://github.com/opendatateam/udata/pull/2190)


## 1.6.12 (2019-06-26)

- Archive dataset feature [#2172](https://github.com/opendatateam/udata/pull/2172)
- Refactor breadcrum includes [#2173](https://github.com/opendatateam/udata/pull/2173)
- Better dependencies management [#2182](https://github.com/opendatateam/udata/pull/2182) and [#2172/install.pip](https://github.com/opendatateam/udata/pull/2172/files#diff-d7b45472f3465d62f857d14cf59ea8a2)
- Reduce following to staring [#2192](https://github.com/opendatateam/udata/pull/2192/files)
- Simplify display of spatial coverage in search results [#2192](https://github.com/opendatateam/udata/pull/2192/files)
- Add cache for organization and topic display pages [#2194](https://github.com/opendatateam/udata/pull/2194)
- Dataset of datasets: id as ref instead of slug [#2195](https://github.com/opendatateam/udata/pull/2195) :warning: this introduces some settings changes, cf [documentation for EXPORT_CSV](https://github.com/opendatateam/udata/blob/master/docs/adapting-settings.md).
- Add meta og:type: make twitter cards work [#2196](https://github.com/opendatateam/udata/pull/2196)
- Fix UI responsiveness [#2199](https://github.com/opendatateam/udata/pull/2199)
- Remove social media sharing feature [#2200](https://github.com/opendatateam/udata/pull/2200)
- Quick fix for activity.atom [#2203](https://github.com/opendatateam/udata/pull/2203)
- Remove diff from js dependencies to fix CVE [#2204](https://github.com/opendatateam/udata/pull/2204)
- Replace default sort label for better readability [#2206](https://github.com/opendatateam/udata/pull/2206)
- Add a condition to up-to-dateness of a dataset [#2208](https://github.com/opendatateam/udata/pull/2208)
- Prevent deleted harvesters from running until purged. Harvest jobs history is deleted too on purge. [#2209](https://github.com/opendatateam/udata/pull/2209)
- Better quality.frequency management [#2211](https://github.com/opendatateam/udata/pull/2211)
- Fix caching of topic pages [#2213](https://github.com/opendatateam/udata/pull/2213)

## 1.6.11 (2019-05-29)

- Center incomplete rows of cards [#2162](https://github.com/opendatateam/udata/pull/2162)
- Allow .dxf upload [#2164](https://github.com/opendatateam/udata/pull/2164)
- Always use remote_url as harvesting source [#2165](https://github.com/opendatateam/udata/pull/2165)
- Update jquery to ~3.4.1 [#2161](https://github.com/opendatateam/udata/pull/2161)
- Fix various issues with search result page [#2166](https://github.com/opendatateam/udata/pull/2166)
- Restore notbroken facet includes [#2169](https://github.com/opendatateam/udata/pull/2169)

## 1.6.10 (2019-05-23)

- Remove `<br>` in badge display [#2156](https://github.com/opendatateam/udata/pull/2156)
- Display user avatar and fix its sizing [#2157](https://github.com/opendatateam/udata/pull/2157)
- Redirect unfiltered csv exports to dataset of datasets [#2158](https://github.com/opendatateam/udata/pull/2158)
- Show organization id in a modal and add hyperlinks to ids in detail modal [#2159](https://github.com/opendatateam/udata/pull/2159)

## 1.6.9 (2019-05-20)

- Add user slug to dataset cache key [#2146](https://github.com/opendatateam/udata/pull/2146)
- Change display of cards of reuses on topic pages [#2148](https://github.com/opendatateam/udata/pull/2148)
- Display remote source of harvested dataset [#2150](https://github.com/opendatateam/udata/pull/2150)
- Prefill community resource type on upload form [#2151](https://github.com/opendatateam/udata/pull/2151)
- Fix user profile UI [#2152](https://github.com/opendatateam/udata/pull/2152)
- Remove concept of permitted reuse [#2153](https://github.com/opendatateam/udata/pull/2153)

## 1.6.8 (2019-05-13)

- Configurable search autocomplete [#2138](https://github.com/opendatateam/udata/pull/2138)

## 1.6.7 (2019-05-10)

- Refactor DCAT harvesting to store only one graph (and prevent MongoDB document size overflow) [#2096](https://github.com/opendatateam/udata/pull/2096)
- Expose sane defaults for `TRACKING_BLACKLIST` [#2098](https://github.com/opendatateam/udata/pull/2098)
- Bubble up uploader errors [#2102](https://github.com/opendatateam/udata/pull/2102)
- Ensure `udata worker status --munin` always outputs zero values so munin won't see it has a "no data" response [#2103](https://github.com/opendatateam/udata/pull/2103)
- Metrics tuning: breaks circular dependencies, drop exec_js/eval usage, proper logging... [#2113](https://github.com/opendatateam/udata/pull/2113)
- Change reuse icon from "retweet" to "recycle" [#2122](https://github.com/opendatateam/udata/pull/2122)
- Admins can delete a single comment in a discussion thread [#2087](https://github.com/opendatateam/udata/pull/2087)
- Add cache directives to dataset display blocks [#2129](https://github.com/opendatateam/udata/pull/2129)
- Export multiple models objects to CSV (dataset of datasets) [#2124](https://github.com/opendatateam/udata/pull/2124)


## 1.6.6 (2019-03-27)

- Automatically loads default settings from plugins (if `plugin.settings` module exists) [#2058](https://github.com/opendatateam/udata/pull/2058)
- Fixes some memory leaks on reindexing [#2070](https://github.com/opendatateam/udata/pull/2070)
- Fixes minor UI bug [#2072](https://github.com/opendatateam/udata/pull/2072)
- Prevent ExtrasField failure on null value [#2074](https://github.com/opendatateam/udata/pull/2074)
- Improve ModelField errors handling [#2075](https://github.com/opendatateam/udata/pull/2075)
- Fix territories home map [#2077](https://github.com/opendatateam/udata/pull/2077)
- Prevent timeout on `udata index` in some cases [#2079](https://github.com/opendatateam/udata/pull/2079)
- Pin werkzeug dependency to `0.14.1` until incompatibilities are fixed [#2081](https://github.com/opendatateam/udata/pull/2081)
- Prevent client-side error while handling unparseable API response [#2076](https://github.com/opendatateam/udata/pull/2076)
- Fix the `udata job schedule` erroneous help message [#2083](https://github.com/opendatateam/udata/pull/2083)
- Fix upload button on replace resource file [#2085](https://github.com/opendatateam/udata/pull/2085)
- Ensure harvest items statuses are updated on the right job [#2089](https://github.com/opendatateam/udata/pull/2089)
- Added Serbian translations [#2055](https://github.com/opendatateam/udata/pull/2055)

## 1.6.5 (2019-02-27)

- Replace "An user" by "A user" [#2033](https://github.com/opendatateam/udata/pull/2033)
- Use "udata" and fix a few other typos in documentation and UI/translation strings [#2023](https://github.com/opendatateam/udata/pull/2023)
- Add a surrounding block declaration around community section [2039](https://github.com/opendatateam/udata/pull/2039)
- Fix broken form validation on admin discussions and issues [#2045](https://github.com/opendatateam/udata/pull/2045)
- Fix full reindexation by avoiding `SlugField.instance` deepcopy in `no_dereference()` querysets [#2048](https://github.com/opendatateam/udata/pull/2048)
- Ensure deleted user slug is pseudonymized [#2049](https://github.com/opendatateam/udata/pull/2049)
- Prevent the "Add resource" modal from closing when using the frontend "Add resource" button [#2052](https://github.com/opendatateam/udata/pull/2052)

## 1.6.4 (2019-02-02)

- Fix workers: pin redis version for Celery compatibility [#2019](https://github.com/opendatateam/udata/pull/2019)

## 1.6.3 (2019-02-01)

- Remove extra attributes on user deletion [#1961](https://github.com/opendatateam/udata/pull/1961)
- Pin phantomjs to version `2.1.7` [#1975](https://github.com/opendatateam/udata/pull/1975)
- Protect membership accept route against flood [#1984](https://github.com/opendatateam/udata/pull/1984)
- Ensure compatibility with IE11 and Firefox ESR [#1990](https://github.com/opendatateam/udata/pull/1990)
- Lots of fixes on the resource form. Be explicit about uploading a new file [#1991](https://github.com/opendatateam/udata/pull/1991)
- Centralize `selectize` handling and style in `base-completer` and apply some fixes [1992](https://github.com/opendatateam/udata/pull/1992)
- Added the missing `number` input field widget [#1993](https://github.com/opendatateam/udata/pull/1993)
- Fix the organization private datasets and reuses counters [#1994](https://github.com/opendatateam/udata/pull/1994)
- Disable autocorrect, spellcheck... on search and completion fields [#1995](https://github.com/opendatateam/udata/pull/1995)
- Fix harvest preview in edit form not taking configuration (features and filters) [#1996](https://github.com/opendatateam/udata/pull/1996)
- Ensure organization page react to URL hash changes (including those from right sidebar) [#1997](https://github.com/opendatateam/udata/pull/1997)
- Updating community resource as admin keeps original owner [#1999](https://github.com/opendatateam/udata/pull/1999)
- Major form fixes [#2000](https://github.com/opendatateam/udata/pull/2000)
- Improved admin errors handling: visual feedback on all errors, `Sentry-ID` header if present, hide organization unauthorized actions [#2005](https://github.com/opendatateam/udata/pull/2005)
- Expose and import licenses `alternate_urls` and `alternate_titles` fields [#2006](https://github.com/opendatateam/udata/pull/2006)
- Be consistent on search results wording and icons (Stars vs Followers) [#2013](https://github.com/opendatateam/udata/pull/2013)
- Switch from a "full facet reset" to a "by term reset" approach in search facets [#2014](https://github.com/opendatateam/udata/pull/2014)
- Ensures all modals have the same buttons styles and orders, same color code... [#2012](https://github.com/opendatateam/udata/pull/2012)
- Ensure URLs from assets stored on `CDN_DOMAINS` are considered as valid and that associated error message is properly translated [#2017](https://github.com/opendatateam/udata/pull/2017)

## 1.6.2 (2018-11-05)

- Display the owner/organization on harvester view [#1921](https://github.com/opendatateam/udata/pull/1921)
- Improve harvest validation errors handling [#1920](https://github.com/opendatateam/udata/pull/1920)
- Make extra TOS text customizable [#1922](https://github.com/opendatateam/udata/pull/1922)
- Fixes an `UnicodeEncodeError` occuring when parsing RDF with unicode URLs [#1919](https://github.com/opendatateam/udata/pull/1919)
- Fix some external assets handling cases [#1918](https://github.com/opendatateam/udata/pull/1918)
- Harvest items can now match `source.id` before `source.domain` — no more duplicates when changing an harvester URL [#1923](https://github.com/opendatateam/udata/pull/1923)
- Ensure image picker/cropper only allows images [#1925](https://github.com/opendatateam/udata/pull/1925)
- Make tags min and max length configurable and ensure admin takes its configuration from the backend [#1935](https://github.com/opendatateam/udata/pull/1935)
- Prevent errors when there is no date available to focus on the calendar [#1937](https://github.com/opendatateam/udata/pull/1937)

### Internals

- Update authlib to 0.10 [#1916](https://github.com/opendatateam/udata/pull/1916)

## 1.6.1 (2018-10-11)

- Allows arguments and keyword arguments in the task `@connect` decorator [#1908](https://github.com/opendatateam/udata/pull/1908)
- Allows to restore assets after being deleted (Datasets, Organizations and Reuses) [#1901](https://github.com/opendatateam/udata/pull/1901)
- Fixes form events not bubbling (and so fixes harvester config not displaying) [#1914](https://github.com/opendatateam/udata/pull/1914)

## 1.6.0 (2018-10-02)

### New features

- Harvest sources are now filterable through the harvest source create/edit admin form [#1812](https://github.com/opendatateam/udata/pull/1812)
- Harvest sources can now enable or disable some optional backend features [#1875](https://github.com/opendatateam/udata/pull/1875)
- Static assets are now compatible with long-term caching (ie. their hash is present in the filename) [#1826](https://github.com/opendatateam/udata/pull/1826)
- Post UIs have been reworked: publication date, publish/unpublish action, save and continue editing, dynamic sidebar, alignments fixes... [#1857](https://github.com/opendatateam/udata/pull/1857)

### Minor changes

- Only display temporal coverage years on cards and search results [#1833](https://github.com/opendatateam/udata/pull/1833)
- Add publisher's name on dataset template [#1847](https://github.com/opendatateam/udata/pull/1847)
- Improved upload error handling: deduplicate notifications, localized generic error message, sentry identifier... [#1842](https://github.com/opendatateam/udata/pull/1842)
- Allows to filter datasets on resource `type` (needs reindexing) [#1848](https://github.com/opendatateam/udata/pull/1848)
- Switch the admin sidebar collapse icon from "hamburger"to left and right arrows [#1855](https://github.com/opendatateam/udata/pull/1855)
- Discussion add card style coherence [#1884](https://github.com/opendatateam/udata/pull/1884)
- `LINKCHECKING_UNCHECKED_TYPES` setting to prevent linkchecking on some ressource types [#1892](https://github.com/opendatateam/udata/pull/1892)
- `swagger.json` API specifications now pass validation [#1898](https://github.com/opendatateam/udata/pull/1898)

### Breaking changes

- Theme are now responsible for adding their CSS markup on template (no more assumptions on `theme.css` and `admin.css`). Most of the time, overriding `raw.html` and `admin.html` should be sufficient
- The discussions API `posted_by` attribute is now an embedded user instead of an user ID to avoid extra API calls [#1839](https://github.com/opendatateam/udata/pull/1839)

### Bugfixes

- Hide the `resource.type` attribute from JSON-LD output until handled by a dedicated vocabulary/property [#1865](https://github.com/opendatateam/udata/pull/1865)
- RDFs, CSVs and resource redirect views are now handling CORS properly [#1866](https://github.com/opendatateam/udata/pull/1866)
- Fix broken sorts on organization's datasets list in admin [#1873](https://github.com/opendatateam/udata/pull/1873)
- Ensure harvest previewing is done against current form content [#1888](https://github.com/opendatateam/udata/pull/1888)
- Ensure deleted objects are unindexed [#1891](https://github.com/opendatateam/udata/pull/1891)
- Fix the dataset resources list layout wrapping [#1893](https://github.com/opendatateam/udata/pull/1893)
- Fix wrong behavior for weblinks [#1894](https://github.com/opendatateam/udata/pull/1894)
- Ensure `info config` command only displays configuration variables [#1897](https://github.com/opendatateam/udata/pull/1897)

### Internal

- Upgrade to Authlib 0.9 [#1760](https://github.com/opendatateam/udata/pull/1760) [#1827](https://github.com/opendatateam/udata/pull/1827)
- Add a `Dataset.on_resource_added` signal

## 1.5.3 (2018-08-27)

- Prevent UnicodeError on unicode URL validation error [#1844](https://github.com/opendatateam/udata/pull/1844)
- Hide save button in "Add resource" modal until form is visible (and prevent error) [#1846](https://github.com/opendatateam/udata/pull/1846)
- The purge chunks tasks also remove the directory [#1845](https://github.com/opendatateam/udata/pull/1845)
- Upgrade to latest Fine-Uploader version to benefit from bug fixes [#1849](https://github.com/opendatateam/udata/pull/1849)
- Prevent front views from downloading `swagger.json` [#1838](https://github.com/opendatateam/udata/pull/1838)
- Ensure API docs works without data [#1840](https://github.com/opendatateam/udata/pull/1840)
- Expose the default spatial granularity in API specs [#1841](https://github.com/opendatateam/udata/pull/1841)
- Fix missing dataset title on client-side card listing [#1834](https://github.com/opendatateam/udata/pull/1834)
- Allows to clear the dataset form temporal coverage. [#1832](https://github.com/opendatateam/udata/pull/1832)
- Ensure that admin notifications are displayed once and with a constant width. [#1831](https://github.com/opendatateam/udata/pull/1831)
- Fix broken date range picker date parsing (ie. manual keyboard input) [#1863](https://github.com/opendatateam/udata/pull/1853)
- Normalize uploaded filenames to avoid encoding issues, filesystem incompatibilities... [#1852](https://github.com/opendatateam/udata/pull/1852)

## 1.5.2 (2018-08-08)

- Fix client-side temporal coverage rendering [#1821](https://github.com/opendatateam/udata/pull/1821)
- Prevent word breaking when wrapping discussions messages [#1822](https://github.com/opendatateam/udata/pull/1822)
- Properly render message content on issues and discussions mails [#1823](https://github.com/opendatateam/udata/pull/1823)

## 1.5.1 (2018-08-03)

- Ensure OEmbed compatibility with external CDN [#1815](https://github.com/opendatateam/udata/pull/1815)
- Fixes some static URL serialization [#1815](https://github.com/opendatateam/udata/pull/1815)

## 1.5.0 (2018-07-30)

### New features

- Slugs are now redirected on change when changed until old slug are free [#1771](https://github.com/opendatateam/udata/pull/1771)
- Improve usability of new organization form [#1777](https://github.com/opendatateam/udata/pull/1777)
- Allows to serve assets on an external CDN domain using `CDN_DOMAIN` [#1804](https://github.com/opendatateam/udata/pull/1804)

### Breaking changes

None

### Bug fixes and minor changes

- Sort dataset update frequencies by ascending frequency [#1758](https://github.com/opendatateam/udata/pull/1758)
- Skip gov.uk references tests when site is unreachable [#1767](https://github.com/opendatateam/udata/pull/1767)
- Fix resources reorder (registered extras validation logic) [#1796](https://github.com/opendatateam/udata/pull/1796)
- Fix checksum display on resource modal [#1797](https://github.com/opendatateam/udata/pull/1797)
- Use metrics.views on resource card [#1778](https://github.com/opendatateam/udata/pull/1778)
- Fix dataset collapse on ie11 [#1802](https://github.com/opendatateam/udata/pull/1802)
- Upgrade i18next (security) [#1803](https://github.com/opendatateam/udata/pull/1803)

### Internals

- Backports some Python 3 forward compatible changes and fixes some bugs [#1769](https://github.com/opendatateam/udata/pull/1769):
    - avoid `filter` and `map` usage instead of list comprehension
    - explicit encoding handling
    - avoid comparison to `None`
    - use `next()` instead of `.next()` to iterate
    - unhide some implicit casts (in particular search weight)
- Tests are now run against `local.test` instead of `localhost` to avoid pytest warnings

## 1.4.1 (2018-06-15)

- Fix community resource creation and display [#1733](https://github.com/opendatateam/udata/pull/1733)
- Failsafe JS cache storage: use a custom in-memory storage as fallback when access to `sessionStorage` is not allowed [#1742](https://github.com/opendatateam/udata/pull/1742)
- Prevent errors when handling API errors without data/payload [#1743](https://github.com/opendatateam/udata/pull/1743)
- Improve/fix validation error formatting on harvesting [#1745](https://github.com/opendatateam/udata/pull/1745)
- Ensure daterange can be parsed from full iso datetime [#1748](https://github.com/opendatateam/udata/pull/1748)
- API: enforce application/json content-type for forms [#1751](https://github.com/opendatateam/udata/pull/1751)
- RDF parser can now process [european frequencies](https://publications.europa.eu/en/web/eu-vocabularies/at-dataset/-/resource/dataset/frequency) [#1752](https://github.com/opendatateam/udata/pull/1752)
- Fix images upload broken by chunked upload [#1756](https://github.com/opendatateam/udata/pull/1756)

## 1.4.0 (2018-06-06)

### New features

- Typed resources [#1398](https://github.com/opendatateam/udata/issues/1398)
- Initial data preview implementation [#1581](https://github.com/opendatateam/udata/pull/1581) [#1632](https://github.com/opendatateam/udata/pull/1632)
- Handle some alternate titles and alternate URLs on licenses for improved match on harvesting [#1592](https://github.com/opendatateam/udata/pull/1592)
- Allow to specify a dataset acronym [#1217](https://github.com/opendatateam/udata/pull/1217)
- Starts using harvest backend `config` (validation, API exposition, `HarvestFilters`...) [#1716](https://github.com/opendatateam/udata/pull/1716)
- The map widget can now be configured (tiles URL, initial position...) [#1672](https://github.com/opendatateam/udata/pull/1672)
- New discussions layout [#1623](https://github.com/opendatateam/udata/pull/1623)
- Dynamic API documentation, Enhancement to Pull #1542 - [#1542](https://github.com/opendatateam/udata/pull/1542)
- Resource modal overhaul with markdown support [#1547](https://github.com/opendatateam/udata/pull/1547)

### Breaking changes

- Normalize resource.format (migration - :warning: need reindexing). [#1563](https://github.com/opendatateam/udata/pull/1563)
- Enforce a domain whitelist when resource.filetype is file. See [`RESOURCES_FILE_ALLOWED_DOMAINS`](https://udata.readthedocs.io/en/latest/adapting-settings/#resources_file_allowed_domains) settings variable for details and configuration. [#1567](https://github.com/opendatateam/udata/issues/1567)
- Remove extras from datasets search index (needs reindexation) [#1718](https://github.com/opendatateam/udata/pull/1718)

### Bug fixes and minor changes

- Switch to PyPI.org for package links [#1583](https://github.com/opendatateam/udata/pull/1583)
- Show resource type in modal (front) [#1714](https://github.com/opendatateam/udata/pull/1714)
- Adds ETag to internal avatar for efficient caching control [#1712](https://github.com/opendatateam/udata/pull/1712)
- Fix 404/missing css on front pages [#1709](https://github.com/opendatateam/udata/pull/1709)
- Fix markdown max image width (front) [#1707](https://github.com/opendatateam/udata/pull/1707)
- Ensure registered extras types are properly parsed from JSON. Remove the need for custom `db.Extra` classes [#1699](https://github.com/opendatateam/udata/pull/1699)
- Fix the temporal coverage facet query string parsing [#1676](https://github.com/opendatateam/udata/pull/1676)
- Fix search auto-complete hitbox [#1687](https://github.com/opendatateam/udata/pull/1687)
- Fix Firefox custom error handling, part 2 [#1671](https://github.com/opendatateam/udata/pull/1671)
- Add resend confirmation email link to login screen [#1653](https://github.com/opendatateam/udata/pull/1653)
- Audience metrics: use only `views` [#1607](https://github.com/opendatateam/udata/pull/1607)
- Add missing spatial granularities translations [#1636](https://github.com/opendatateam/udata/pull/1636)
- Protocol-relative URLs support [#1599](https://github.com/opendatateam/udata/pull/1599)

### Internals

- Simplify `ExtrasField` form field signature (no need anymore for the `extras` parameter) [#1698](https://github.com/opendatateam/udata/pull/1698)
- Register known extras types [#1700](https://github.com/opendatateam/udata/pull/1700)

## 1.3.12 (2018-05-31)

- Fix side menu on mobile [#1701](https://github.com/opendatateam/udata/pull/1701)
- Fix update frequency field [#1702](https://github.com/opendatateam/udata/pull/1702)

## 1.3.11 (2018-05-29)

- Protect Resource.need_check against malformed/string dates [#1691](https://github.com/opendatateam/udata/pull/1691)
- Fix search auto-complete loading on new page [#1693](https://github.com/opendatateam/udata/pull/1693)

## 1.3.10 (2018-05-11)

- Expose Resource.extras as writable in the API [#1660](https://github.com/opendatateam/udata/pull/1660)
- Fix Firefox custom errors handling [#1662](https://github.com/opendatateam/udata/pull/1662)

## 1.3.9 (2018-05-07)

- Prevent linkchecker to pollute timeline as a side-effect. (migration). **Warning, the migration will delete all dataset update activities** [#1643](https://github.com/opendatateam/udata/pull/1643)
- Fix OAuth authorization screen failing with unicode `SITE_TITLE` [#1624](https://github.com/opendatateam/udata/pull/1624)
- Fix markdown handling of autolinks with angle brackets and factorize (and test) markdown `parse_html()` [#1625](https://github.com/opendatateam/udata/pull/1625)
- Fix timeline order [#1642](https://github.com/opendatateam/udata/pull/1642)
- Fix markdown rendering on IE11 [#1645](https://github.com/opendatateam/udata/pull/1645)
- Consider bad UUID as 404 in routing [#1646](https://github.com/opendatateam/udata/pull/1646)
- Add missing email templates [#1647](https://github.com/opendatateam/udata/pull/1647)
- Polyfill `ChildNode.remove()` for IE11 [#1648](https://github.com/opendatateam/udata/pull/1648)
- Improve Raven-js/Sentry error handling [#1649](https://github.com/opendatateam/udata/pull/1649)
- Prevent regex special characters to break site search [#1650](https://github.com/opendatateam/udata/pull/1650)

## 1.3.8 (2018-04-25)

- Fix sendmail regression [#1620](https://github.com/opendatateam/udata/pull/1620)

## 1.3.7 (2018-04-24)

- Fix some search parameters validation [#1601](https://github.com/opendatateam/udata/pull/1601)
- Prevent API tracking errors with unicode [#1602](https://github.com/opendatateam/udata/pull/1602)
- Prevent a race condition error when uploading file with concurrent chunking [#1606](https://github.com/opendatateam/udata/pull/1606)
- Disallow resources dict in API [#1603](https://github.com/opendatateam/udata/pull/1603)
- Test and fix territories routing [#1611](https://github.com/opendatateam/udata/pull/1611)
- Fix the client-side Raven/Sentry configuration [#1612](https://github.com/opendatateam/udata/pull/1612)
- Raise a 404 in case of unknown RDF content type [#1613](https://github.com/opendatateam/udata/pull/1613)
- Ensure current theme is available to macros requiring it in mails [#1614](https://github.com/opendatateam/udata/pull/1614)
- Fix documentation about NGinx configuration for https [#1615](https://github.com/opendatateam/udata/pull/1615)
- Remove unwanted commas in default `SECURITY_EMAIL_SUBJECT_*` parameters [#1616](https://github.com/opendatateam/udata/pull/1616)

## 1.3.6 (2018-04-16)

- Prevent OEmbed card to be styled when loaded in bootstrap 4 [#1569](https://github.com/opendatateam/udata/pull/1569)
- Fix organizations sort by last_modified [#1576](https://github.com/opendatateam/udata/pull/1576)
- Fix dataset creation form (and any other form) [#1584](https://github.com/opendatateam/udata/pull/1584)
- Fix an XSS on client-side markdown parsing [#1585](https://github.com/opendatateam/udata/pull/1585)
- Ensure URLs validation is the same everywhere [#1586](https://github.com/opendatateam/udata/pull/1586)

## 1.3.5 (2018-04-03)

- Upgrade `sifter` to `0.5.3` [#1548](https://github.com/opendatateam/udata/pull/1548)
- Upgrade `jquery-validation` to 1.17.0 and fixes some issues with client-side URL validation [#1550](https://github.com/opendatateam/udata/pull/1550)
- Minor change on OEmbed cards to avoid theme to override the cards `font-family` [#1549](https://github.com/opendatateam/udata/pull/1549)
- Improve cli unicode handling [#1551](https://github.com/opendatateam/udata/pull/1551)
- Fix DCAT harvester mime type detection [#1552](https://github.com/opendatateam/udata/pull/1552)
- Add the missing harvester URL in admin [#1554](https://github.com/opendatateam/udata/pull/1554)
- Fix harvester preview/job layout [#1553](https://github.com/opendatateam/udata/pull/1553)
- Fix some search unicode issues [#1555](https://github.com/opendatateam/udata/pull/1555)
- Small fixes on OEmbed URL detection [#1556](https://github.com/opendatateam/udata/pull/1556)
- Use nb_hits instead of views to count downloads [#1560](https://github.com/opendatateam/udata/pull/1560)
- Prevent an XSS in TermFacet [#1561](https://github.com/opendatateam/udata/pull/1561)
- Fix breadcrumb bar layout on empty search result [#1562](https://github.com/opendatateam/udata/pull/1562)

## 1.3.4 (2018-03-28)

- Remove territory claim banner [#1521](https://github.com/opendatateam/udata/pull/1521)
- Expose an [OEmbed](https://oembed.com/) API endpoint using the new cards [#1525](https://github.com/opendatateam/udata/pull/1525)
- Small topic fixes [#1529](https://github.com/opendatateam/udata/pull/1529)
- Fixes the search result vertical cut off [#1530](https://github.com/opendatateam/udata/pull/1530)
- Prevent visually disabled pagination buttons from being clicked [#1539](https://github.com/opendatateam/udata/pull/1539)
- Fixes "sort organization by name" not working [#1537](https://github.com/opendatateam/udata/pull/1537)
- Non-admin users should not see the "publish as anyone" filter field on "publish as" screen [#1538](https://github.com/opendatateam/udata/pull/1538)

## 1.3.3 (2018-03-20)

- Fixes on upload: prevent double upload and bad chunks upload [#1516](https://github.com/opendatateam/udata/pull/1516)
- Ensure OAuth2 tokens can be saved without `refresh_token` [#1517](https://github.com/opendatateam/udata/pull/1517)

## 1.3.2 (2018-03-20)

- Support request-body credential in OAuth2 (Fix a regression introduced in 1.3.0) [#1511](https://github.com/opendatateam/udata/pull/1511)

## 1.3.1 (2018-03-15)

- Fix some geozones/geoids bugs [#1505](https://github.com/opendatateam/udata/pull/1505)
- Fix oauth scopes serialization in authorization template [#1506](https://github.com/opendatateam/udata/pull/1506)
- Prevent error on site ressources metric [#1507](https://github.com/opendatateam/udata/pull/1507)
- Fix some routing errors [#1508](https://github.com/opendatateam/udata/pull/1508)
- Mongo connection is now lazy by default, preventing non fork-safe usage in celery as well as preventing commands not using the database to hit it [#1509](https://github.com/opendatateam/udata/pull/1509)
- Fix udata version not exposed on Sentry [#1510](https://github.com/opendatateam/udata/pull/1510)

## 1.3.0 (2018-03-13)

### Breaking changes

- Switch to `flask-cli` and drop `flask-script`. Deprecated commands have been removed. [#1364](https://github.com/opendatateam/udata/pull/1364)
- Update card components to make them more consistent [#1383](https://github.com/opendatateam/udata/pull/1383) [#1460](https://github.com/opendatateam/udata/pull/1460)
- udata is now protocol (`http`/`https`) agnostic. This is now fully the reverse-proxy responsibility (please ensure that you are using SSL only in production for security purpose). [#1463](https://github.com/opendatateam/udata/pull/1463)
- Added more entrypoints and document them. There is no more automatically enabled plugin by installation. Plugins can now properly contribute translations. [#1431](https://github.com/opendatateam/udata/pull/1431)

### New features

- Soft breaks in markdown is rendered as line return as allowed by the [commonmark specifications](http://spec.commonmark.org/0.28/#soft-line-breaks), client-side rendering follows the same security rules [#1432](https://github.com/opendatateam/udata/pull/1432)
- Switch from OAuthlib/Flask-OUAhtlib to Authlib and support all grants type as well as token revocation [#1434](https://github.com/opendatateam/udata/pull/1434)
- Chunked upload support (big files support) [#1468](https://github.com/opendatateam/udata/pull/1468)
- Improve tasks/jobs queues routing [#1487](https://github.com/opendatateam/udata/pull/1487)
- Add the `udata schedule|unschedule|scheduled` commands [#1497](https://github.com/opendatateam/udata/pull/1497)

### Bug fixes and minor changes

- Added Geopackage as default allowed file formats [#1425](https://github.com/opendatateam/udata/pull/1425)
- Fix completion/suggestion unicode handling [#1452](https://github.com/opendatateam/udata/pull/1452)
- Added a link to change password into the admin [#1462](https://github.com/opendatateam/udata/pull/1462)
- Fix organization widget (embed) [#1474](https://github.com/opendatateam/udata/pull/1474)
- High priority for sendmail tasks [#1484](https://github.com/opendatateam/udata/pull/1484)
- Add security.send_confirmation template [#1475](https://github.com/opendatateam/udata/pull/1475)

### Internals

- Switch to pytest as testing tool and expose a `udata` pytest plugin [#1400](https://github.com/opendatateam/udata/pull/1400)


## 1.2.11 (2018-02-05)

- Translate Flask-Security email subjects [#1413](https://github.com/opendatateam/udata/pull/1413)
- Fix organization admin pagination [#1372](https://github.com/opendatateam/udata/issues/1372)
- Fix missing spinners on loading datatables [#1401](https://github.com/opendatateam/udata/pull/1401)
- Fixes on the search facets [#1410](https://github.com/opendatateam/udata/pull/1410)

## 1.2.10 (2018-01-24)

- Markdown rendering is now the same between the back and the frontend. [#604](https://github.com/opendatateam/udata/issues/604)
- Make the dataset page reuses section and cards themable. [#1378](https://github.com/opendatateam/udata/pull/1378)
- `ValueError` is not hidden anymore by the Bad Request error page, it is logged. [#1382](https://github.com/opendatateam/udata/pull/1382)
- Spatial encoding fixes: prevent breaking unicode errors. [#1381](https://github.com/opendatateam/udata/pull/1381)
- Ensure the multiple term search uses a `AND` operator [#1384](https://github.com/opendatateam/udata/pull/1384)
- Facets encoding fixes: ensure lazy strings are propery encoded. [#1388](https://github.com/opendatateam/udata/pull/1388)
- Markdown content is now easily themable (namespaced into a `markdown` class) [#1389](https://github.com/opendatateam/udata/pull/1389)
- Fix discussions and community resources alignment on datasets and reuses pages [#1390](https://github.com/opendatateam/udata/pull/1390)
- Fix discussions style on default theme [#1393](https://github.com/opendatateam/udata/pull/1393)
- Ensure empty harvest jobs properly end [#1395](https://github.com/opendatateam/udata/pull/1395)

## 1.2.9 (2018-01-17)

- Add extras field in discussions [#1360](https://github.com/opendatateam/udata/pull/1360)
- Fix datepicker [#1370](https://github.com/opendatateam/udata/pull/1370)
- Fix error on forbidden scheme in `is_url` harvest filter [#1376](https://github.com/opendatateam/udata/pull/1376)
- Fix an error on rendering present territory date [#1377](https://github.com/opendatateam/udata/pull/1377)

## 1.2.8 (2018-01-10)

- Fix html2text dependency version [#1362](https://github.com/opendatateam/udata/pull/1362)

## 1.2.7 (2018-01-10)

- Bump chartjs version to 2.x [#1352](https://github.com/opendatateam/udata/pull/1352)
- Sanitize mdstrip [#1351](https://github.com/opendatateam/udata/pull/1351)

## 1.2.6 (2018-01-04)

- Fix wrongly timed notification on dataset creation with misformed tags [#1332](https://github.com/opendatateam/udata/pull/1332)
- Fix topic creation [#1333](https://github.com/opendatateam/udata/pull/1333)
- Add a `udata worker status` command to list pending tasks.[breaking] The `udata worker` command is replaced by `udata worker start`. [#1324](https://github.com/opendatateam/udata/pull/1324)
- Prevent crawlers from indexing spammy datasets, reuses and organizations [#1334](https://github.com/opendatateam/udata/pull/1334) [#1335](https://github.com/opendatateam/udata/pull/1335)
- Ensure Swagger.js properly set jQuery.ajax contentType parameter (and so data is properly serialized) [#1126](https://github.com/opendatateam/udata/issues/1126)
- Allows theme to easily access the `owner_avatar_url` template filter [#1336](https://github.com/opendatateam/udata/pull/1336)

## 1.2.5 (2017-12-14)

- Fix misused hand cursor over the spatial coverage map in dataset admin [#1296](https://github.com/opendatateam/udata/pull/1296)
- Fix broken post edit page [#1295](https://github.com/opendatateam/udata/pull/1295)
- Display date of comments in dataset discussions [#1283](https://github.com/opendatateam/udata/pull/1283)
- Prevent `reindex` command from failing on a specific object and log error instead. [#1293](https://github.com/opendatateam/udata/pull/1293)
- Position the community resource link icon correctly [#1298](https://github.com/opendatateam/udata/pull/1298)
- Add a sort option to query of list of posts in API [#1301](https://github.com/opendatateam/udata/pull/1301)
- Import dropdown behavior from `udata-gouvfr` and fix hidden submenus on mobile [#1297](https://github.com/opendatateam/udata/pull/1297)
- show message for emtpy dataset search [#1044](https://github.com/opendatateam/udata/pull/1284)

## 1.2.4 (2017-12-06)

- Fix flask_security celery tasks context [#1249](https://github.com/opendatateam/udata/pull/1249)
- Fix `dataset.quality` handling when no format filled [#1265](https://github.com/opendatateam/udata/pull/1265)
- Ignore celery tasks results except for tasks which require it and lower the default results expiration to 6 hours [#1281](https://github.com/opendatateam/udata/pull/1281)
- Import community resource avatar style from udata-gouvfr [#1288](https://github.com/opendatateam/udata/pull/1288)
- Terms are now handled from markdown and customizable with the `SITE_TERMS_LOCATION` setting. [#1285](https://github.com/opendatateam/udata/pull/1285)
- Deeplink to resource [#1289](https://github.com/opendatateam/udata/pull/1289)

## 1.2.3 (2017-10-27)

- Check only the uncollapsed resources at first on dataset view [#1246](https://github.com/opendatateam/udata/pull/1246)

## 1.2.2 (2017-10-26)

- Fixes on the `search index command` [#1245](https://github.com/opendatateam/udata/pull/1245)

## 1.2.1 (2017-10-26)

- Introduce `udata search index` commmand to replace both deprecated `udata search init` and `udata search reindex` commands. They will be removed in udata 1.4. [#1233](https://github.com/opendatateam/udata/pull/1233)
- Rollback oauthlib from 2.0.5 to 2.0.2, pending a permanent solution [#1237](https://github.com/opendatateam/udata/pull/1237)
- Get cached linkchecker result before hitting API [#1235](https://github.com/opendatateam/udata/pull/1235)
- Cleanup resources checksum (migration) [#1239](https://github.com/opendatateam/udata/pull/1239)
- Show check results in resource modal [#1242](https://github.com/opendatateam/udata/pull/1242)
- Cache avatar rendering [#1243](https://github.com/opendatateam/udata/pull/1243)

## 1.2.0 (2017-10-20)

### New features and big improvements

- Expose harvester scheduling through the API and the admin interface [#1123](https://github.com/opendatateam/udata/pull/1123)
- Added a `udata info` command for diagnostic purpose [#1179](https://github.com/opendatateam/udata/pull/1179)
- Switch from static theme avatars/placeholders to [identicons](https://en.wikipedia.org/wiki/Identicon) for readability (mostly on discussions) [#1193](https://github.com/opendatateam/udata/pull/1193)
- Move croquemort features to a generic link checker architecture [#1110](https://github.com/opendatateam/udata/pull/1110)
- CKAN and OpenDataSoft backends are now optional separate udata extensions [#1213](https://github.com/opendatateam/udata/pull/1213)
- Better search autocomplete [#1222](https://github.com/opendatateam/udata/pull/1222)
- Big post improvements (discussions support, navigation, fixes...) [#1224](https://github.com/opendatateam/udata/pull/1224)

### Breaking changes

- Upgrade to Celery 4.1.0. All celery parameters should be updated. (See [Celery options documentation](https://udata.readthedocs.io/en/stable/adapting-settings/#celery-options) [#1150](https://github.com/opendatateam/udata/pull/1050)
- Switch to [Crowdin](https://crowdin.com) to manage translations [#1171](https://github.com/opendatateam/udata/pull/1171)
- Switch to `Flask-Security`. `Flask-Security-Fork` should be uninstalled before installing the new requirements [#958](https://github.com/opendatateam/udata/pull/958)

### Miscellaneous changes and fixes

- Display organization metrics in the organization page tab labels [#1022](https://github.com/opendatateam/udata/pull/1022)
- Organization dashboard page has been merged into the main organization page [#1023](https://github.com/opendatateam/udata/pull/1023)
- Fix an issue causing a loss of data input at the global search input level [#1019](https://github.com/opendatateam/udata/pull/1019)
- Fixes a lot of encoding issues [#1146](https://github.com/opendatateam/udata/pull/1146)
- Add `.ttl` and `.n3` as supported file extensions [#1183](https://github.com/opendatateam/udata/pull/1183)
- Improve logging for adhoc scripts [#1184](https://github.com/opendatateam/udata/pull/1184)
- Improve URLs validation (support new tlds, unicode URLs...) [#1182](https://github.com/opendatateam/udata/pull/1182)
- Properly serialize empty geometries for zones missing it and prevent leaflet crash on invalid bounds [#1188](https://github.com/opendatateam/udata/pull/1188)
- Start validating some configuration parameters [#1197](https://github.com/opendatateam/udata/pull/1197)
- Remove resources without title or url [migration] [#1200](https://github.com/opendatateam/udata/pull/1200)
- Improve harvesting licenses detection [#1203](https://github.com/opendatateam/udata/pull/1203)
- Added missing delete post and topic admin actions [#1202](https://github.com/opendatateam/udata/pull/1202)
- Fix the scroll to a discussion sub-thread [#1206](https://github.com/opendatateam/udata/pull/1206)
- Fix duplication in discussions [migration] [#1209](https://github.com/opendatateam/udata/pull/1209)
- Display that a discussion has been closed [#1216](https://github.com/opendatateam/udata/pull/1216)
- Explicit dataset search reuse facet context (only known reuses) [#1219](https://github.com/opendatateam/udata/pull/1219)
- Optimize indexation a little bit [#1215](https://github.com/opendatateam/udata/pull/1215)
- Fix some reversed temporal coverage [migration] [#1214](https://github.com/opendatateam/udata/pull/1214)


## 1.1.8 (2017-09-28)

- Display membership modal actions buttons for site administrators and on membership display. [#1176](https://github.com/opendatateam/udata/pull/1176)
- Fix organization avatar in admin profile [#1175](https://github.com/opendatateam/udata/issues/1175)

## 1.1.7 (2017-09-25)

- Prevent a random territory from being displayed when query doesn't match [#1124](https://github.com/opendatateam/udata/pull/1124)
- Display avatar when the community resource owner is an organization [#1125](https://github.com/opendatateam/udata/pull/1125)
- Refactor the "publish as" screen to make it more obvious that an user is publishing under its own name [#1122](https://github.com/opendatateam/udata/pull/1122)
- Make the "find your organization" screen cards clickable (send to the organization page) [#1129](https://github.com/opendatateam/udata/pull/1129)
- Fix "Center the full picture" on user avatar upload [#1130](https://github.com/opendatateam/udata/issues/1130)
- Hide issue modal forbidden actions [#1128](https://github.com/opendatateam/udata/pull/1128)
- Ensure spatial coverage zones are resolved when submitted from the API or when querying oembed API. [#1140](https://github.com/opendatateam/udata/pull/1140)
- Prevent user metrics computation when the object owner is an organization (and vice versa) [#1152](https://github.com/opendatateam/udata/pull/1152)

## 1.1.6 (2017-09-11)

- Fix CircleCI automated publication on release tags
  [#1120](https://github.com/opendatateam/udata/pull/1120)

## 1.1.5 (2017-09-11)

- Fix the organization members grid in admin
  [#934](https://github.com/opendatateam/udata/issues/934)
- Fix and tune harvest admin loading state and payload size
  [#1113](https://github.com/opendatateam/udata/issues/1113)
- Automatically schedule validated harvesters and allow to (re)schedule them
  [#1114](https://github.com/opendatateam/udata/pull/1114)
- Raise the minimum `raven` version to ensure sentry is filtering legit HTTP exceptions
  [#774](https://github.com/opendatateam/udata/issues/774)
- Pin GeoJSON version to avoid breaking changes
  [#1118](https://github.com/opendatateam/udata/pull/1118)
- Deduplicate organization members
  [#1111](https://github.com/opendatateam/udata/issues/1111)

## 1.1.4 (2017-09-05)

- Fix packaging

## 1.1.3 (2017-09-05)

- Make the spatial search levels exclusion list configurable through `SPATIAL_SEARCH_EXCLUDE_LEVELS`.
  [#1101](https://github.com/opendatateam/udata/pull/1101)
- Fix facets labelizer with html handling
  [#1102](https://github.com/opendatateam/udata/issues/1102)
- Ensure territories pages have image defined in metadatas
  [#1103](https://github.com/opendatateam/udata/issues/1103)
- Strip tags in autocomplete results
  [#1104](https://github.com/opendatateam/udata/pull/1104)
- Transmit link checker status to frontend
  [#1048](https://github.com/opendatateam/udata/issues/1048)
- Remove plus signs from search query
  [#1048](https://github.com/opendatateam/udata/issues/987)

## 1.1.2 (2017-09-04)

- Handle territory URLs generation without validity
  [#1068](https://github.com/opendatateam/udata/issues/1068)
- Added a contact button to trigger discussions
  [#1076](https://github.com/opendatateam/udata/pull/1076)
- Improve harvest error handling
  [#1078](https://github.com/opendatateam/udata/pull/1078)
- Improve elasticsearch configurability
  [#1096](https://github.com/opendatateam/udata/pull/1096)
- Lots of fixes admin files upload
  [1094](https://github.com/opendatateam/udata/pull/1094)
- Prevent the "Bad request error" happening on search but only on some servers
  [#1097](https://github.com/opendatateam/udata/pull/1097)
- Migrate spatial granularities to new identifiers
- Migrate remaining legacy spatial identifiers
  [#1080](https://github.com/opendatateam/udata/pull/1080)
- Fix the discussion API documention
  [#1093](https://github.com/opendatateam/udata/pull/1093)

## 1.1.1 (2017-07-31)

- Fix an issue preventing reuse edition:
  [#1027](https://github.com/opendatateam/udata/issues/1027)
- Fix an issue preventing user display and edit in admin:
  [#1030](https://github.com/opendatateam/udata/issues/1030)
- Fix an error when a membership request is accepted:
  [#1028](https://github.com/opendatateam/udata/issues/1028)
- Fix issue modal on a reuse:
  [#1026](https://github.com/opendatateam/udata/issues/1026)
- Fix sort by date on admin users list:
  [#1029](https://github.com/opendatateam/udata/issues/1029)
- Improve the `purge` command
  [#1039](https://github.com/opendatateam/udata/pull/1039)
- Ensure search does not fail when a deleted object has not been
  unindexed yet
  [#1063](https://github.com/opendatateam/udata/issues/1063)
- Start using Celery queues to handle task priorities
  [#1067](https://github.com/opendatateam/udata/pull/1067)
- Updated translations

## 1.1.0 (2017-07-05)

### New features and improvements

- Added a [DCAT](https://www.w3.org/TR/vocab-dcat/) harvester
  and expose metadata as RDF/DCAT.
  [#966](https://github.com/opendatateam/udata/pull/966)
  See the dedicated documentions:

  - [RDF](https://udata.readthedocs.io/en/stable/rdf/)
  - [Harvesting](https://udata.readthedocs.io/en/stable/harvesting/)

- Images are now optimized and you can force rerendering using the `udata images render` command.
- Allowed files extensions are now configurable via the `ALLOWED_RESOURCES_EXTENSIONS` setting
  and both admin and API will have the same behavior
  [#833](https://github.com/opendatateam/udata/pull/833).
- Improve and fix notifications:
  [#928](https://github.com/opendatateam/udata/issues/928)

  - Changed notification style to toast
  - Fix notifications that weren't displayed on form submission
- Add a toggle indicator on dataset quality blocks that are collapsible
  [#915](https://github.com/opendatateam/udata/issues/915)
- Integrating latest versions of GeoZones and GeoLogos for territories.
  Especially using history of towns, counties and regions from GeoHisto.
  [#499](https://github.com/opendatateam/udata/issues/499)

### Breaking Changes

- Themes are now entrypoint-based [#829](https://github.com/opendatateam/udata/pull/829).
  There is also a new [theming documention](https://udata.readthedocs.io/en/stable/creating-theme/).
- Images placeholders are now entirely provided by themes
  [#707](https://github.com/opendatateam/udata/issues/707)
  [#1006](https://github.com/opendatateam/udata/issues/1006)
- Harvester declaration is now entrypoint-based
  [#1004](https://github.com/opendatateam/udata/pull/1004)

### Fixes

- Ensure URLs are stripped [#823](https://github.com/opendatateam/udata/pull/823)
- Lot of fixes and improvements on Harvest admin UI
  [#817](https://github.com/opendatateam/udata/pull/817):

  - harvester edition fixed (and missing API added)
  - harvester deletion fixed
  - harvester listing is now paginated
  - more detailed harvesters widgets
  - ensure harvest source are owned by a user or an organization, not both [migration]

- Pure Vue.js search facets
  [#880](https://github.com/opendatateam/udata/pull/880).
  Improve and fix the datepicker:

  - Proper sizing and positionning in dropdowns
  - Fix initial value not being displayed
  - Make it usable on keyboard
  - Allows to define `min` and `max` values to disable some dates
  - Keyboard input is reflected into the calendar
    [#615](https://github.com/opendatateam/udata/issues/615)
- Disable `next` button when no file has been uploaded
  [#930](https://github.com/opendatateam/udata/issues/930)
- Fix badges notification mails
  [#894](https://github.com/opendatateam/udata/issues/894)
- Fix the `udata search reindex` command
  [#1009](https://github.com/opendatateam/udata/issues/1009)
- Reindex datasets when their parent organization is purged
  [#1008](https://github.com/opendatateam/udata/issues/1008)

### Miscellaneous / Internal

- Upgrade to Flask-Mongoengine 0.9.3, Flask-WTF 0.14.2, mongoengine 0.13.0.
  [#812](https://github.com/opendatateam/udata/pull/812)
  [#871](https://github.com/opendatateam/udata/pull/871)
  [#903](https://github.com/opendatateam/udata/pull/903)
- Upgrade to Flask-Login 0.4.0 and switch from Flask-Security to the latest
  [Flask-Security-Fork](https://pypi.org/project/Flask-Security-Fork)
  [#813](https://github.com/opendatateam/udata/pull/813)
- Migrated remaining widgets to Vue.js [#828](https://github.com/opendatateam/udata/pull/828):

  - bug fixes on migrated widgets (Issues button/modal, integrate popover, coverage map)
  - more coherent JS environment for developpers
  - lighter assets
  - drop Handlebars dependency

- bleach and html5lib have been updated leading to more secure html/markdown cleanup
  and [better performances](http://bluesock.org/~willkg/blog/dev/bleach_2_0.html)
  [#838](https://github.com/opendatateam/udata/pull/838)
- Drop `jquery-slimscroll` and fix admin menu scrolling
  [#851](https://github.com/opendatateam/udata/pull/851)
- drop jquery.dotdotdot for a lighter css-only solution (less memory consumption)
  [#853](https://github.com/opendatateam/udata/pull/853)
- Lighter style [#869](https://github.com/opendatateam/udata/pull/869):

  - Drop glyphicons and use only Font-Awesome (more coherence, less fonts)
  - lighter bootstrap style by importing only what's needed
  - make use of bootstrap and admin-lte variables (easier for theming)
  - proper separation between front and admin style
- Drop `ExtractTextPlugin` on Vue components style:

  - faster (re)compilation time
  - resolves most compilation and missing style issues
    [#555](https://github.com/opendatateam/udata/issues/555)
    [#710](https://github.com/opendatateam/udata/issues/710)
  - allows use of hot components reloading.
- Pure Vue.js modals. Fix the default membership role. Added contribute modal.
  [#873](https://github.com/opendatateam/udata/pull/873)
- Easier Vue.js development/debugging:

  - Drop `Vue.config.replace = false`: compatible with Vue.js 1/2 and no more style guessing
    [#760](https://github.com/opendatateam/udata/pull/760)
  - `name` on all components: no more `Anonymous Component` in Vue debugger
  - No more `Fragments`
  - More ES6 everywhere
- Make metrics deactivable for tests
  [#905](https://github.com/opendatateam/udata/pull/905)

## 1.0.11 (2017-05-25)

- Fix presubmit form errors handling
  [#909](https://github.com/opendatateam/udata/pull/909)
- Fix producer sidebar image sizing
  [#913](https://github.com/opendatateam/udata/issues/913)
- Fix js `Model.save()` not updating in some cases
  [#910](https://github.com/opendatateam/udata/pull/910)

## 1.0.10 (2017-05-11)

- Fix bad stored (community) resources URLs [migration]
  [#882](https://github.com/opendatateam/udata/issues/882)
- Proper producer logo display on dataset pages
- Fix CKAN harvester empty notes and `metadata` file type handling
- Remove (temporary) badges metrics
  [#885](https://github.com/opendatateam/udata/issues/885)
- Test and fix topic search
  [#892](https://github.com/opendatateam/udata/pull/892)

## 1.0.9 (2017-04-23)

- Fix broken post view
  [#877](https://github.com/opendatateam/udata/pull/877)
- Fix new issue submission
  [#874](https://github.com/opendatateam/udata/issues/874)
- Display full images/logo/avatars URL in references too
  [#824](https://github.com/opendatateam/udata/issues/824)

## 1.0.8 (2017-04-14)

- Allow more headers in cors preflight headers
  [#857](https://github.com/opendatateam/udata/pull/857)
  [#860](https://github.com/opendatateam/udata/pull/860)
- Fix editorialization admin
  [#863](https://github.com/opendatateam/udata/pull/863)
- Fix missing completer images and ensure completion API is usable on a different domain
  [#864](https://github.com/opendatateam/udata/pull/864)

## 1.0.7 (2017-04-07)

- Fix display for zone completer existing values
  [#845](https://github.com/opendatateam/udata/issues/845)
- Proper badge display on dataset and organization page
  [#849](https://github.com/opendatateam/udata/issues/849)
- Remove useless `discussions` from views contexts.
  [#850](https://github.com/opendatateam/udata/pull/850)
- Fix the inline resource edit button not redirecting to admin
  [#852](https://github.com/opendatateam/udata/pull/852)
- Fix broken checksum component
  [#846](https://github.com/opendatateam/udata/issues/846)

## 1.0.6 (2017-04-01)

- Default values are properly displayed on dataset form
  [#745](https://github.com/opendatateam/udata/issues/745)
- Prevent a redirect on discussion fetch
  [#795](https://github.com/opendatateam/udata/issues/795)
- API exposes both original and biggest thumbnail for organization logo, reuse image and user avatar
  [#824](https://github.com/opendatateam/udata/issues/824)
- Restore the broken URL check feature
  [#840](https://github.com/opendatateam/udata/issues/840)
- Temporarily ignore INSPIRE in ODS harvester
  [#837](https://github.com/opendatateam/udata/pull/837)
- Allow `X-API-KEY` and `X-Fields` in cors preflight headers
  [#841](https://github.com/opendatateam/udata/pull/841)

## 1.0.5 (2017-03-27)

- Fixes error display in forms [#830](https://github.com/opendatateam/udata/pull/830)
- Fixes date range picker dates validation [#830](https://github.com/opendatateam/udata/pull/830)
- Fix badges entries not showing in admin [#825](https://github.com/opendatateam/udata/pull/825)

## 1.0.4 (2017-03-01)

- Fix badges trying to use API too early
  [#799](https://github.com/opendatateam/udata/pull/799)
- Some minor tuning on generic references
  [#801](https://github.com/opendatateam/udata/pull/801)
- Cleanup factories
  [#808](https://github.com/opendatateam/udata/pull/808)
- Fix user default metrics not being set [migration]
  [#809](https://github.com/opendatateam/udata/pull/809)
- Fix metric update after transfer
  [#810](https://github.com/opendatateam/udata/pull/810)
- Improve spatial completion ponderation (spatial zones reindexation required)
  [#811](https://github.com/opendatateam/udata/pull/811)

## 1.0.3 (2017-02-21)

- Fix JavaScript locales handling [#786](https://github.com/opendatateam/udata/pull/786)
- Optimize images sizes for territory placeholders [#788](https://github.com/opendatateam/udata/issues/788)
- Restore placeholders in search suggestions, fix [#790](https://github.com/opendatateam/udata/issues/790)
- Fix share popover in production build [#793](https://github.com/opendatateam/udata/pull/793)

## 1.0.2 (2017-02-20)

- Fix assets packaging for production [#763](https://github.com/opendatateam/udata/pull/763) [#765](https://github.com/opendatateam/udata/pull/765)
- Transform `udata_version` jinja global into a reusable (by themes) `package_version` [#768](https://github.com/opendatateam/udata/pull/768)
- Ensure topics datasets and reuses can display event with a topic parameter [#769](https://github.com/opendatateam/udata/pull/769)
- Raise a `400 Bad Request` when a bad `class` attribute is provided to the API
  (for entry point not using forms). [#772](https://github.com/opendatateam/udata/issues/772)
- Fix datasets with spatial coverage not being indexed [#778](https://github.com/opendatateam/udata/issues/778)
- Ensure theme assets cache is versioned (and flushed when necessary)
  [#781](https://github.com/opendatateam/udata/pull/781)
- Raise maximum tag length to 96 in order to at least support
  [official INSPIRE tags](http://inspire.ec.europa.eu/theme)
  [#782](https://github.com/opendatateam/udata/pull/782)
- Properly raise 400 error on transfer API in case of bad subject or recipient
  [#784](https://github.com/opendatateam/udata/pull/784)
- Fix broken OEmbed rendering [#783](https://github.com/opendatateam/udata/issues/783)
- Improve crawlers behavior by adding some `meta[name=robots]` on pages requiring it
  [#777](https://github.com/opendatateam/udata/pull/777)

## 1.0.1 (2017-02-16)

- Pin PyMongo version (only compatible with PyMongo 3+)

## 1.0.0 (2017-02-16)

### Breaking Changes

* 2016-05-11: Upgrade of ElasticSearch from 1.7 to 2.3 [#449](https://github.com/opendatateam/udata/pull/449)

You have to re-initialize the index from scratch, not just use the `reindex` command given that ElasticSearch 2+ doesn't provide a way to [delete mappings](https://www.elastic.co/guide/en/elasticsearch/reference/current/indices-delete-mapping.html) anymore. The command is `udata search init` and may take some time given the amount of data you are dealing with.

* 2017-01-18: User search and listing has been removed (privacy concern)

### New & Improved

* 2017-01-06: Add some dataset ponderation factor: temporal coverage, spatial coverage,
  certified provenance and more weight for featured ones. Need reindexation to be taken into account.

* 2016-12-20: Use all the [Dublin Core Frequencies](http://dublincore.org/groups/collections/frequency/)
  plus some extra frequencies.

* 2016-12-01: Add the possibility for a user to delete its account in the admin interface

In some configurations, this feature should be deactivated, typically when
there is an SSO in front of udata which may cause some inconsistencies. In
that case, the configuration parameter DELETE_ME should be set to False (True
by default).

* 2016-05-12: Add fields masks to reduce API payloads [#451](https://github.com/opendatateam/udata/pull/451)

The addition of [fields masks](http://flask-restplus.readthedocs.io/en/stable/mask.html) in Flask-RESTPlus allows us to reduce the retrieved payload within the admin — especially for datasets — and results in a performances boost.

### Fixes

* 2016-11-29: Mark active users as confirmed [#619](https://github.com/opendatateam/udata/pull/618)
* 2016-11-28: Merge duplicate users [#617](https://github.com/opendatateam/udata/pull/617)
  (A reindexation is necessary after this migration)

### Deprecation

Theses are deprecated and support will be removed in some feature release.
See [Deprecation Policy](https://udata.readthedocs.io/en/stable/versioning/#deprecation-policy).

* Theses frequencies are deprecated for their Dublin Core counter part:
    * `fortnighly` ⇨ `biweekly`
    * `biannual` ⇨ `semiannual`
    * `realtime` ⇨ `continuous`


## 0.9.0 (2017-01-10)

- First published version<|MERGE_RESOLUTION|>--- conflicted
+++ resolved
@@ -2,14 +2,10 @@
 
 ## Current (in progress)
 
-<<<<<<< HEAD
 - Add new harvester for ISO DCAT with XSLT transform [#2982](https://github.com/opendatateam/udata/pull/2982)
-=======
-- Nothing yet
 
 ## 7.0.5 (2024-03-20)
 
->>>>>>> 76dc2a28
 - Add spatial coverage harvesting [#2959](https://github.com/opendatateam/udata/pull/2959) [#2991](https://github.com/opendatateam/udata/pull/2991)
 - Fix: updating a dataset without `private` do not reset `private` to `False`, the previous saved value is kept [#2955](https://github.com/opendatateam/udata/pull/2955)
 - Fix: return the correct error when no `Content-Type` is sent instead of 500 [#2967](https://github.com/opendatateam/udata/pull/2967)
