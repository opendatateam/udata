--- conflicted
+++ resolved
@@ -5,11 +5,8 @@
 - Update dependencies following setuptools 58.0.2 release that drop support for `use_2to3` [#2660](https://github.com/opendatateam/udata/pull/2660):
   - :warning: **breaking change** `rdfs` is not supported anymore
   - `jsonld` endpoints have a `@context` dict directly instead of an url to the context endpoint
-<<<<<<< HEAD
 - Update documentation with [udata-front plugin renaming](https://github.com/etalab/data.gouv.fr/issues/393) [#2661](https://github.com/opendatateam/udata/pull/2661)
-=======
 - Various DCAT fixes (geonetwork compatibility) and debug command [#2662](https://github.com/opendatateam/udata/pull/2662)
->>>>>>> fb2403a3
 
 ## 3.1.0 (2021-08-31)
 
