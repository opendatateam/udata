--- conflicted
+++ resolved
@@ -3,15 +3,12 @@
 ## Current (in progress)
 
 - Improve search serialization perfs for datasets in big topics [#2937](https://github.com/opendatateam/udata/pull/2937)
-<<<<<<< HEAD
 - Migrate to Flask-Babel because of Flask-BabelEx deprecation [#2897](https://github.com/opendatateam/udata/pull/2897)
-=======
 - Contact points feature [#2914](https://github.com/opendatateam/udata/pull/2914):
   - Users and Organizations can now define a list of contact points
   - Api endpoint for creating, updating and deleting contact points
   - Datasets can define one contact point, among the list of the organization or the user owning the dataset.
   - Defining a contact point for a dataset is done throught a form field
->>>>>>> d69ddfa5
 
 ## 7.0.1 (2023-12-06)
 
