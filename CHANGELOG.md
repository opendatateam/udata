# Changelog

## Current (in progress)

- Nothing yet

## 9.2.2 (2024-10-08)

- Add a filter on organization and document sort parameters in the `/discussions` endpoint [#3147](https://github.com/opendatateam/udata/pull/3147)
- Move discussion catalog creation and add fields [#3152](https://github.com/opendatateam/udata/pull/3152) and [#3154](https://github.com/opendatateam/udata/pull/3154)
- Add resources formats and harvest remote_url on dataset catalog [#3159](https://github.com/opendatateam/udata/pull/3159)
<<<<<<< HEAD
- Add a job to bind Tabular API to its datasets [#3162](https://github.com/opendatateam/udata/pull/3162)
=======
- Add contact form in contact point model [#3164](https://github.com/opendatateam/udata/pull/3164)
- Make base_api_url optional in dataservice [https://github.com/opendatateam/udata/pull/3163](#3163)
>>>>>>> b98486c8

## 9.2.1 (2024-09-23)

- Enable basic search on dataservices [#3148](https://github.com/opendatateam/udata/pull/3148)

## 9.2.0 (2024-09-13)

- Allow OAuth clients without secrets [#3138](https://github.com/opendatateam/udata/pull/3138)
- Add a `archived` button for datasets and reuses on frontend admin [#3104](https://github.com/opendatateam/udata/pull/3104)
- **breaking change** Return all the reuses available to a user on the /reuses endpoint, including the private and deleted ones they own [#3140](https://github.com/opendatateam/udata/pull/3140).
- Fix undelete reuse and dataservices [#3141](https://github.com/opendatateam/udata/pull/3141)
- Add a minimal publiccode.yml [#3144](https://github.com/opendatateam/udata/pull/3144)
- Fix the boolean filters in the API for the "new system" endpoints [#3139](https://github.com/opendatateam/udata/pull/3139)
- Update authlib dependency from 0.14.3 to 1.3.1 [#3135](https://github.com/opendatateam/udata/pull/3135)
- Add CORS on resource redirect [#3145](https://github.com/opendatateam/udata/pull/3145)

## 9.1.4 (2024-08-26)

- Fix many linting issues reported by ruff [#3118](https://github.com/opendatateam/udata/pull/3118)
- Import the dataservice's organization from the fixtures [#3121](https://github.com/opendatateam/udata/pull/3121)
- Convert reuse to new API system [#3066](https://github.com/opendatateam/udata/pull/3066)
- Fix circular import error [#3128](https://github.com/opendatateam/udata/pull/3128)
- Add an option to specify the port when using `inv serve` [#3123](https://github.com/opendatateam/udata/pull/3123)
- Add a new `related_to` filter parameter to the activities API endpoint [#3127](https://github.com/opendatateam/udata/pull/3127)
- Properly import the `Discussion.closed_by` from the fixtures [#3125](https://github.com/opendatateam/udata/pull/3125)
- Send an API token to Hydra when publishing resource events [#3130](https://github.com/opendatateam/udata/pull/3130)
- Add `last_login_at` to org members API [#3133](https://github.com/opendatateam/udata/pull/3133)
- Always add Vary even for non CORS requests [#3132](https://github.com/opendatateam/udata/pull/3132)
- Add acronym in organization csv catalog [#3134](https://github.com/opendatateam/udata/pull/3134)
- Limit the number of user suggestions [#3131](https://github.com/opendatateam/udata/pull/3131)

## 9.1.3 (2024-08-01)

- Adds latest `sentry-sdk[flask]` as an install dependency, and update Sentry logic to be able to send environment, app version and profiling/performance info [#3086](https://github.com/opendatateam/udata/pull/3086)
- Add report get endpoint and make report get and list admin only [#3115](https://github.com/opendatateam/udata/pull/3115)
- Fix the version of udata-fixtures used by `udata import-fixtures` [#3114](https://github.com/opendatateam/udata/pull/3114)
- Update to the version v2.0.0 of udata-fixtures (with the dataservices)
- Add type hints [#3111](https://github.com/opendatateam/udata/pull/3111)
- Make sure requests v2.32.3 is used everywhere consistently [#3116](https://github.com/opendatateam/udata/pull/3116)
- Expose a dataservice in its organization's catalog, and expose a dataservice's catalog [#3122](https://github.com/opendatateam/udata/pull/3122)

## 9.1.2 (2024-07-29)

- Add a `archived` field for reuses [#3088](https://github.com/opendatateam/udata/pull/3088)
- Add linter and formatter with `pyproject.toml` config, add lint and formatting step in CI, add pre-commit hook to lint and format, update docs and lint and format the code [#3085](https://github.com/opendatateam/udata/pull/3085)
- Revamp CORS: remove flask-cors to always returns 204 on OPTIONS request [#3074](https://github.com/opendatateam/udata/pull/3074)
- Update pinned dependencies according to project dependencies, without updating any project dependencies [#3089](https://github.com/opendatateam/udata/pull/3089)
- Add "run" button to harvesters (configurable with `HARVEST_ENABLE_MANUAL_RUN`) [#3092](https://github.com/opendatateam/udata/pull/3092)
- Move from `object_type` / `object_id` to `subject_type` / `subject_id` in reports API [#3094](https://github.com/opendatateam/udata/pull/3094)
- Allow to report without being authenticated [#3096](https://github.com/opendatateam/udata/pull/3096)
- Add a warning on harvest source deletion [#3098](https://github.com/opendatateam/udata/pull/3098)
- Fix license in dataservices API (now returns ID instead of title) [#3097](https://github.com/opendatateam/udata/pull/3097)
- Fix missing title on new dataset preview [#3100](https://github.com/opendatateam/udata/pull/3100)
- Fix the fixtures tests which was not running, and then was failing [#3105](https://github.com/opendatateam/udata/pull/3105)
- Refactoring of the fixtures, the `generate-fixtures` command has been renamed to `import-fixtures` [#3106](https://github.com/opendatateam/udata/pull/3106)

## 9.1.1 (2024-07-16)

- Add correct owner permissions on harvest sources [#3091](https://github.com/opendatateam/udata/pull/3091)

## 9.1.0 (2024-07-11)

- Add reports backend [#3069](https://github.com/opendatateam/udata/pull/3069) and [#3078](https://github.com/opendatateam/udata/pull/3078)
- Improve `udata db check-integrity` (perfs, Sentry notifications…) [#3026](https://github.com/opendatateam/udata/pull/3026)
- Harvest dataservices [#3029](https://github.com/opendatateam/udata/pull/3029)
- Refactor catalog exports [#3052](https://github.com/opendatateam/udata/pull/3052)
- Add a filter to filter dataservices by dataset [#3056](https://github.com/opendatateam/udata/pull/3056)
- Fix reuses' datasets references [#3057](https://github.com/opendatateam/udata/pull/3057)
- Save and show harvest logs [#3053](https://github.com/opendatateam/udata/pull/3053)
- Fix missing `ObjectId` validation on `/sources` endpoint [#3060](https://github.com/opendatateam/udata/pull/3060)
- Improve URL validation errors [#3063](https://github.com/opendatateam/udata/pull/3063) [#2768](https://github.com/opendatateam/udata/pull/2768)
- Do not return full dataset objects on dataservices endpoints [#3068](https://github.com/opendatateam/udata/pull/3068)
- Update markdown base settings [#3067](https://github.com/opendatateam/udata/pull/3067)
- Prevent tagging as spam owners' messages [#3071](https://github.com/opendatateam/udata/pull/3071)[#3076](https://github.com/opendatateam/udata/pull/3076)
- Add api endpoint /me/org_topics/ [#3070](https://github.com/opendatateam/udata/pull/3070)
- Expose dataservices in RDF catalog [#3058](https://github.com/opendatateam/udata/pull/3058) [#3075](https://github.com/opendatateam/udata/pull/3075)
- CORS: always returns 204 on OPTIONS request [#3046](https://github.com/opendatateam/udata/pull/3046)

## 9.0.0 (2024-06-07)

- **breaking change** Harvest backend is now sync [#3030](https://github.com/opendatateam/udata/pull/3030)
- Add DCAT-AP HVD properties in RDF output if the dataset is tagged hvd [#3050](https://github.com/opendatateam/udata/pull/3050)
- Allow dataservices to be discussed and followed [#3049](https://github.com/opendatateam/udata/pull/3049)
- Add purge-dataservices job [#3049](https://github.com/opendatateam/udata/pull/3049)
- Harvest all the available polygons from a spatial coverage [#3039](https://github.com/opendatateam/udata/pull/3039)

## 8.0.1 (2024-05-28)

- Add dataservices in beta [#2986](https://github.com/opendatateam/udata/pull/2986)
- Remove deprecated `metrics_for` route [#3022](https://github.com/opendatateam/udata/pull/3022)
- Fix spatial coverage fetching perfs. Need to schedule `compute-geozones-metrics` [#3018](https://github.com/opendatateam/udata/pull/3018)
- Delete a user without sending mail [#3031](https://github.com/opendatateam/udata/pull/3031)
- Convert known HVD categories used as theme to keywords [#3014](https://github.com/opendatateam/udata/pull/3014)
- Allow for series in CSW ISO 19139 DCAT backend [#3028](https://github.com/opendatateam/udata/pull/3028)
- Add `email` to membership request list API response, add `since` to org members API responses, add `email` to members of org on show org endpoint for org's admins and editors [#3038](https://github.com/opendatateam/udata/pull/3038)
- Add `resources_downloads` to datasets metrics [#3042](https://github.com/opendatateam/udata/pull/3042)
- Fix do not override resources extras on admin during update [#3043](https://github.com/opendatateam/udata/pull/3043)
- Endpoint /users is now protected by admin permissions [#3047](https://github.com/opendatateam/udata/pull/3047)
- Fix trailing `/` inside `GeoZone` routes not redirecting. Disallow `/` inside `GeoZone` ids [#3045](https://github.com/opendatateam/udata/pull/3045)

## 8.0.0 (2024-04-23)

- **breaking change** Migrate to Python 3.11 [#2992](https://github.com/opendatateam/udata/pull/2992) [#3021](https://github.com/opendatateam/udata/pull/3021)
- **breaking change** Fix datetime serialization in extras (return ISO string in JSON). Warning, `ujson` shouldn't be installed anymore on the project to allow `cls` parameter to override the JSONEncoder [#3019](https://github.com/opendatateam/udata/pull/3019)
- Fix missing `bcrypt` dependency [#3019](https://github.com/opendatateam/udata/pull/3019)

## 7.0.7 (2024-04-16)

- :warning: **breaking change** `DATASET_MAX_RESOURCES_UNCOLLAPSED` config is removed.
- Replace schemas API with a simple proxy to the `schemas.json` file [#2989](https://github.com/opendatateam/udata/pull/2989)
- Topic: add filters in API [#3007](https://github.com/opendatateam/udata/pull/3007)
- Move constants outside `models.py` files to `constants.py` [#3001](https://github.com/opendatateam/udata/pull/3001)
- Move `db` and Mongo fields classes outside `udata.models` [#3005](https://github.com/opendatateam/udata/pull/3005)
- :warning: Update LICENSE_GROUPS config layout [#3010](https://github.com/opendatateam/udata/pull/3010)
- Remove unused dependencies [#3006](https://github.com/opendatateam/udata/pull/3006)
- Move `FieldValidationError` into its own module and add an error handler [#3012](https://github.com/opendatateam/udata/pull/3012)
- Move some `import User` to runtime imports [#3013](https://github.com/opendatateam/udata/pull/3013)
- Move `Owned` mixin to its own module [#3008](https://github.com/opendatateam/udata/pull/3008)
- Move `badge_fields` to separate module than `models.py` [#3011](https://github.com/opendatateam/udata/pull/3011)

## 7.0.6 (2024-03-29)

- Add new harvester for ISO DCAT with XSLT transform [#2982](https://github.com/opendatateam/udata/pull/2982)
- Fix, do not fail on spatial coverage harvesting exception and allow literal spatial BBOX from Arcgis [2998](https://github.com/opendatateam/udata/pull/2998)
- Mock calls to example.com [#3000](https://github.com/opendatateam/udata/pull/3000)
- Fix duplicate logs in console commands [#2996](https://github.com/opendatateam/udata/pull/2996)
- Refactor `Activity.kwargs` into `Activity.extras` to facilitate its usage [#2999](https://github.com/opendatateam/udata/pull/2999)
- :warning: Datasets without resources are now visible and indexable [#2997](https://github.com/opendatateam/udata/pull/2997)

## 7.0.5 (2024-03-20)

- Add spatial coverage harvesting [#2959](https://github.com/opendatateam/udata/pull/2959) [#2991](https://github.com/opendatateam/udata/pull/2991)
- Fix: updating a dataset without `private` do not reset `private` to `False`, the previous saved value is kept [#2955](https://github.com/opendatateam/udata/pull/2955)
- Fix: return the correct error when no `Content-Type` is sent instead of 500 [#2967](https://github.com/opendatateam/udata/pull/2967)
- Improve documentation for API errors [#2952](https://github.com/opendatateam/udata/pull/2965)
- Allow harvesting of big catalog (bigger than 16MB) [#2980](https://github.com/opendatateam/udata/pull/2980) [2985](https://github.com/opendatateam/udata/pull/2985)
- Add downloads' count to organizations CSV [#2973](https://github.com/opendatateam/udata/pull/2973)
- Add 3 new badges to the organization model : `company`, `association` and `local authority` [#2984](https://github.com/opendatateam/udata/pull/2984)
- Prevent geozones listed ad `deleted` to be loaded [#2983](https://github.com/opendatateam/udata/pull/2983) [#2993](https://github.com/opendatateam/udata/pull/2993)
- Topic: add spatial field [#2988](https://github.com/opendatateam/udata/pull/2988)
- Topic: add last_modified field [#2987](https://github.com/opendatateam/udata/pull/2987)
- Add stacktraces to CSV errors [#2990](https://github.com/opendatateam/udata/pull/2990)
- Fix harvesting of DCT.conformsTo for complex inner information [#2994](https://github.com/opendatateam/udata/pull/2994)

## 7.0.4 (2024-02-27)

- Add rotate password command [#2966](https://github.com/opendatateam/udata/pull/2966)
- Custom extras metadata [#2921](https://github.com/opendatateam/udata/pull/2921):
  - Organization can nom define a custom metadata of a choosen type
  - Dataset belonging to the organization can assign a value to the defined metadata
  - Metadata value must match the choosen type by the organization
- Harvest DCAT conformsTo into schemas for resources and datasets [#2949](https://github.com/opendatateam/udata/pull/2949) [#2970](https://github.com/opendatateam/udata/pull/2970) [#2972](https://github.com/opendatateam/udata/pull/2972) [#2976](https://github.com/opendatateam/udata/pull/2976)
- Better reporting in spam detection (show the writer of the discussion/message) [#2965](https://github.com/opendatateam/udata/pull/2965)
- Fix: spam lang detection not lowering input resulting in false positives [#2965](https://github.com/opendatateam/udata/pull/2965)
- Fix: do not send mail about discussions when there is no owner / no organisation members [#2962](https://github.com/opendatateam/udata/pull/2962)
- Fix: 'backend' is now required in `HarvestSource` [#2962](https://github.com/opendatateam/udata/pull/2962)
- Fix: URL to organizations in mails are now independent from `udata-front` (show the URL of the API if no `udata-front`) [#2962](https://github.com/opendatateam/udata/pull/2962)
- Add harvested dcat properties as extras [#2968](https://github.com/opendatateam/udata/pull/2968):
  - DCT.provenance [0..n]
  - DCT.accessRights [0..1]
- Generate translations file [#2974](https://github.com/opendatateam/udata/pull/2974)
- Fix contact point test with missing translation [#2977](https://github.com/opendatateam/udata/pull/2977)
- Remove documentation about maintenance branches [#2979](https://github.com/opendatateam/udata/pull/2979)

## 7.0.3 (2024-02-15)

- Add spam detection and prevention logic on discussion model [#2954](https://github.com/opendatateam/udata/pull/2954) [#2963](https://github.com/opendatateam/udata/pull/2963)
- Fix reuses inside database without private information (default to public) [#2951](https://github.com/opendatateam/udata/pull/2951)
- Fix: you can now remove schema from a resource in the admin [#2950](https://github.com/opendatateam/udata/pull/2950)
- Fix: refuse an organisation access request when multiple access requests are pending [#2960](https://github.com/opendatateam/udata/pull/2960)
- Add downloads count in datasets' CSV [#2953](https://github.com/opendatateam/udata/pull/2953)
- Allow dicts in datasets' extras [#2958](https://github.com/opendatateam/udata/pull/2958)


## 7.0.2 (2024-01-23)

- Improve search serialization perfs for datasets in big topics [#2937](https://github.com/opendatateam/udata/pull/2937)
- Migrate to Flask-Babel because of Flask-BabelEx deprecation [#2897](https://github.com/opendatateam/udata/pull/2897)
- Contact points feature [#2914](https://github.com/opendatateam/udata/pull/2914) [#2943](https://github.com/opendatateam/udata/pull/2943):
  - Users and Organizations can now define a list of contact points
  - Api endpoint for creating, updating and deleting contact points
  - Datasets can define one contact point, among the list of the organization or the user owning the dataset.
  - Defining a contact point for a dataset is done throught a form field
- Allow wildcards in redirect_uris for Oauth2Client [#2935](https://github.com/opendatateam/udata/pull/2935)
- Allow for being one day late on update fulfilled in time [#2941](https://github.com/opendatateam/udata/pull/2941)
- When a topic is deleted, corresponding discussions are purged [#2944](https://github.com/opendatateam/udata/pull/2944)

## 7.0.1 (2023-12-06)

- Add sorting in geozone suggest API endpoint to return zones based on their admin level [#2936](https://github.com/opendatateam/udata/pull/2936)

## 7.0.0 (2023-12-04)

- Prevent sending post_save signals on extras update [#2919](https://github.com/opendatateam/udata/pull/2919)
- Add topic filter on datasets list [#2915](https://github.com/opendatateam/udata/pull/2915)
- Topics: API v2 endpoints [#2913](https://github.com/opendatateam/udata/pull/2913)
- Allow for discussions on Topics [#2922](https://github.com/opendatateam/udata/pull/2922)
- Raise for status on DCAT harvester calls [#2927](https://github.com/opendatateam/udata/pull/2927)
- Harvest dcterms:hasPart as 'other' resource in DCAT [#2928](https://github.com/opendatateam/udata/pull/2928)
- Make sure harvested resources are marked as remote [#2931](https://github.com/opendatateam/udata/pull/2931)
- Use GET and POST harvest BaseBackend utility to have user-agent [#2930](https://github.com/opendatateam/udata/pull/2930)
- Use LazyReferenceField on Topic datasets and reuses [#2924](https://github.com/opendatateam/udata/pull/2924)
- Use harvested dates and not max with internal [#2932](https://github.com/opendatateam/udata/pull/2932)
- Better rdf frequency resilience [#2933](https://github.com/opendatateam/udata/pull/2933)
- :warning: **breaking change** Geozone refactor [#2878](https://github.com/opendatateam/udata/pull/2878):
  - Complete Geozone model refactor, keeping only fields `slug`, `name`, `code`, `level` and adding `uri`
  - Removed parent and validity concept
  - To deploy:
    - Datasets with geozone will return a 500 due to `mongoengine.errors.FieldDoesNotExist: The fields "{'flag', 'dbpedia', ...}" do not exist on the document "GeoZone"`
    - `udata spatial load -d` to load new geozones into the database
    - `udata spatial migrate` to migrate datasets geozones to new ones
    - Reindex datasets (`udata search index dataset`) if using [udata-search-service](https://github.com/opendatateam/udata-search-service)
  - Removed forgotten fields in search [#2934](https://github.com/opendatateam/udata/pull/2934)

## 6.2.0 (2023-10-26)

### New & Improved

- Topics have been refactored and are no more deprecated:
  - Topics creation, update and deletion are now opened to all users [#2898](https://github.com/opendatateam/udata/pull/2898)
  - Topics are now `db.Owned` and searchable by `id` in dataset search [#2901](https://github.com/opendatateam/udata/pull/2901) [#2917](https://github.com/opendatateam/udata/pull/2917)
  - Remove `deleted` api field that does not exist [#2903](https://github.com/opendatateam/udata/pull/2903)
  - Add `created_at`field to topic's model [#2904](https://github.com/opendatateam/udata/pull/2904)
  - Topics can now be filtered by `tag` field [#2904](https://github.com/opendatateam/udata/pull/2904)
  - Topics can now be queried by test search in `name` field with `q` argument [#2904](https://github.com/opendatateam/udata/pull/2904)
- Add support for a CSW harvester using DCAT format [#2800](https://github.com/opendatateam/udata/pull/2800)
- Add German to udata translations [2899](https://github.com/opendatateam/udata/pull/2899)[2909](https://github.com/opendatateam/udata/pull/2909)
- Add harvesters count to site metrics [#2890](https://github.com/opendatateam/udata/pull/2890)
- Use a single session for reindex [#2891](https://github.com/opendatateam/udata/pull/2891)

- Fix site title and keywords never get updated [#2900](https://github.com/opendatateam/udata/pull/2900)
- Reuse's extras are now exposed by API [#2905](https://github.com/opendatateam/udata/pull/2905)
- Add configuration settings to enhance cookies security [#2910](https://github.com/opendatateam/udata/pull/2910)
- Add items.dataset to HarvestJob indexes [#2907](https://github.com/opendatateam/udata/pull/2907)
- Consider acronym when suggesting organization [#2918](https://github.com/opendatateam/udata/pull/2918)

### Fixes

- Return 400 instead of 500 in case of not ObjectID arg in API [#2889](https://github.com/opendatateam/udata/pull/2889)
- Fix default community resource sort parser [#2908](https://github.com/opendatateam/udata/pull/2908)

### Deprecation

- Python 3.7 is now deprecated and will be removed in upcoming release [#2859](https://github.com/opendatateam/udata/pull/2859)
- GeoZone model will be heavily refactored for a simplified version [#2878](https://github.com/opendatateam/udata/pull/2878)

## 6.1.7 (2023-09-01)

- Fix slug overflow with index suffix when reaching max_length [#2874](https://github.com/opendatateam/udata/pull/2874)
- Add extra field to topic model and add it to the dataset search adapter [#2876](https://github.com/opendatateam/udata/pull/2876)
- Upgrade pyyaml in develop and doc deps [#2880](https://github.com/opendatateam/udata/pull/2880)
- Expose dataset's `*_internal` dates in a nested `internal` nested field in api marshalling [#2862](https://github.com/opendatateam/udata/pull/2862)
- Add `business_number_id` metadata for organizations [#2871](https://github.com/opendatateam/udata/pull/2871) [#2887](https://github.com/opendatateam/udata/pull/2887)
- Return 403 when posting comment on discussion closed [#2881](https://github.com/opendatateam/udata/pull/2881)
- Ensure rdf parsed frequency is lowercase [#2883](https://github.com/opendatateam/udata/pull/2883)
- Add a dict of URIs to replace in a RDF graph at harvest time [#2884](https://github.com/opendatateam/udata/pull/2884)
- Fix duplicate recipients in new comments mail [#2886](https://github.com/opendatateam/udata/pull/2886)
- Add type to resource csv adapter [#2888](https://github.com/opendatateam/udata/pull/2888)

## 6.1.6 (2023-07-19)

- Improve DCAT harvest of mime type [#2857](https://github.com/opendatateam/udata/pull/2857)
- Don't crash on files not found when purging resources [2858](https://github.com/opendatateam/udata/pull/2858)
- Improve DCAT catalog exposed [#2860](https://github.com/opendatateam/udata/pull/2860)
- Use the resource's extra `analysis:last-modified-at` in the `last_modified` property [#2863](https://github.com/opendatateam/udata/pull/2863)
- Add optionnal harvest validation form [#2864](https://github.com/opendatateam/udata/pull/2864)
- Fix dataset list default sorting [#2867](https://github.com/opendatateam/udata/pull/2867)
- Update API doc link [#2866](https://github.com/opendatateam/udata/pull/2866)
- Update admin quality progress bar [#2872](https://github.com/opendatateam/udata/pull/2872)

## 6.1.5 (2023-06-19)

- Specify *public* datasets and reuses in admin count [#2852](https://github.com/opendatateam/udata/pull/2852)
- Fix url params being stripped in markdown for internal URLs [#2855](https://github.com/opendatateam/udata/pull/2855)

## 6.1.4 (2023-05-16)

- Upgrade development dependencies [#2844](https://github.com/opendatateam/udata/pull/2844)
- Compile translations for testing [#2845](https://github.com/opendatateam/udata/pull/2845)
- Add user arg to discussion list API [#2842](https://github.com/opendatateam/udata/pull/2842)
- No more sending email, slug and user name to sentry [#2846](https://github.com/opendatateam/udata/pull/2846)
- Add test for passwordless user [#2848](https://github.com/opendatateam/udata/pull/2848)
- Parse IANA and EUROPA URIs format [#2849](https://github.com/opendatateam/udata/pull/2849)
- Dataset last update sorting:
    - Transmit dataset's `last_update` field to search service [#2847](https://github.com/opendatateam/udata/pull/2847)
    - Check if dataset's and resource's harvesting date `modified_at` are ealier than today's date [#2850](https://github.com/opendatateam/udata/pull/2850)
- Upgrade mongoengine and storage deps [#2839](https://github.com/opendatateam/udata/pull/2839):
    - Upgrade flask-storage 1.0.0 -> 1.3.2
    - Upgrade flask-mongoengine 0.9.5 -> 1.0.0, now returning a ValidationError on get_or_404 on invalid id
    - Upgrade mongoengine 0.26.0 -> 0.27.0
-  Prevent raising unecessary error in index command [#2851](https://github.com/opendatateam/udata/pull/2851)
-  Use `datetime.utcnow` to make sure to handle utc datetimes [#2853](https://github.com/opendatateam/udata/pull/2853)

## 6.1.3 (2023-04-18)

- Fix XSS vulnerability: escape user content in selectize items in admin [#2843](https://github.com/opendatateam/udata/pull/2843)
- Fix schema is undefined when checking for schema.url in admin resource form [#2837](https://github.com/opendatateam/udata/pull/2837)
- Fix to_naive_datetime in harvest preview [#2835](https://github.com/opendatateam/udata/pull/2835)
- :warning: Flask-Security update to enable `GenericResponses` [#2826](https://github.com/opendatateam/udata/pull/2826):
    - Upgrade Flask-Security 4.5.1 -> 5.1.1
    - Upgrade WTForms 2.2.1 -> 3.0.1
    - Upgrade WTForms-json 0.3.3 -> 0.3.5
    - New security email template for existing users
- Fix SelectField validation failure following WTForms upgrade [#2841](https://github.com/opendatateam/udata/pull/2841)
- Add `format_timedelta` to `udata.i18n` [#2836](https://github.com/opendatateam/udata/pull/2836)
- Improve send_mail resilience with refused address among recipients [#2840](https://github.com/opendatateam/udata/pull/2840)

## 6.1.2 (2023-03-28)

- Resources schema can now have an URL field. [#2825](https://github.com/opendatateam/udata/pull/2825)
- Fix URLField validation error message [#2831](https://github.com/opendatateam/udata/pull/2831)
- Dates renaming to provide more relevant computed dates between internal and harvested dates [#2815](https://github.com/opendatateam/udata/pull/2815):
    - Removed `published` attribute from Resource model
    - Renamed `created_at` and `last_modified` of Dataset model to `created_at_internal` and `last_modified_internal`
    - Renamed `created_at` and `modified` of Resource model to `created_at_internal` and `last_modified_internal`
    - Added `created_at` computed property in Dataset and Resource model to provide harvested date if present and internal otherwise
    - Added `last_modified` computed property in Dataset and Resource model to provide max date between internal and harvested date
- Fix for PR [#2815](https://github.com/opendatateam/udata/pull/2815) [#2832](https://github.com/opendatateam/udata/pull/2832)
- Fix following dates refactoring [#2815](https://github.com/opendatateam/udata/pull/2815) [#2832](https://github.com/opendatateam/udata/pull/2832)
- Fix dcat harvesting on dcat:Dataset with blank nodes [#2834](https://github.com/opendatateam/udata/pull/2834)
- Add dataset archived field in resource catalog [#2833](https://github.com/opendatateam/udata/pull/2833)

## 6.1.1 (2023-03-17)

- Fix edge case on aware datetime string [#2827](https://github.com/opendatateam/udata/pull/2827)
- :warning: MongoDB support up to 6.0.4 [#2819](https://github.com/opendatateam/udata/pull/2819):
    - Older versions of MongoDB >=3.6 are still supported
    - Upgrade must be done release by release to set the `FeatureCompatibilityVersion` variable like stated in [this](https://www.mongodb.com/docs/v4.2/release-notes/4.0/#upgrade-procedures) documentation.
    - Upgrade pymongo 3.10.1 -> 4.3.3
    - Upgrade mongoengine 0.20.0 -> 0.26.0
- Add IATA `ssim` among allowed file extensions [#2828](https://github.com/opendatateam/udata/pull/2828)
- Copy user mail card back from udata-front [#2822](https://github.com/opendatateam/udata/pull/2822)
- Upgrade node to a version still available [#2830](https://github.com/opendatateam/udata/pull/2830)

## 6.1.0 (2023-03-07)

- :warning: Upgrading Flask to 2.1.2, leading to an upgrade of click (8.0), Flask-BabelEx (0.9.4), Flask-Caching (2.0.2), flask-storage (1.0.0) instead of flask-fs, Flask-Login (0.6.2), flask-restx (1.0.5), Flask-Security-Too (4.1.5), Jinja2 (3.1.2), pillow (9.2.0), werkzeug (2.2.2) [#2816](https://github.com/opendatateam/udata/pull/2816)
  - Use the full path to the caching backend in `CACHE_TYPE`, ex: `flask_caching.backends.redis`. Named backends are deprecated.
  - Werkzeug redirect now returns the relative url as location in response (https://github.com/pallets/werkzeug/issues/2352).
  - Removed functions have been replaced (`contextfilter` and `contextfunction` from Jinja, root imports and `Href` from Werkzeug, `JSONWebSignatureSerializer` from itsdangerous)
  - Prevent multiple blueprint with same name registration (not supported anymore in Flask).
- Removed all code logic related to the `published` date in resource model, now deprecated. :warning: The attribute itself was left in the model because of the complexity of the migration [#2807](https://github.com/opendatateam/udata/pull/2807)
- Add `xlsx` and `docx` as closed format for quality score [#2814](https://github.com/opendatateam/udata/pull/2814)
- Flush latest rows in csv catalog export before storing file [#2818](https://github.com/opendatateam/udata/pull/2818)
- Exposed dates through API are now timezone aware [#2810](https://github.com/opendatateam/udata/pull/2810)
- Fix frequency reminder [#2821](https://github.com/opendatateam/udata/pull/2821)

## 6.0.2 (2023-02-06)

- Handle None values in dataset and resource extras endpoints [#2805](https://github.com/opendatateam/udata/pull/2805)
- Fix default license being selected in form in optional select group [#2809](https://github.com/opendatateam/udata/pull/2809)
- Fix only SHA1 checksum is accepted when uploading resources [#2808](https://github.com/opendatateam/udata/pull/2808)
- Fix organization metrics count [#2811](https://github.com/opendatateam/udata/pull/2811)
- Fix setuptools version used in CI [#2813](https://github.com/opendatateam/udata/pull/2813)
- Add `udata harvest clean` command [#2812](https://github.com/opendatateam/udata/pull/2812)

## 6.0.1 (2023-01-18)

- Add python version requirement <3.10 [#2798](https://github.com/opendatateam/udata/pull/2798)
- Fix date timezone and format for harvest previz [#2799](https://github.com/opendatateam/udata/pull/2799)
- Add support for DCAT startDate and endDate in temporal coverage [#2801](https://github.com/opendatateam/udata/pull/2801)
- New feature: Users can now change their email by themselves [#2792](https://github.com/opendatateam/udata/pull/2792)

## 6.0.0 (2023-01-09)

- :warning: Kafka removal [#2783](https://github.com/opendatateam/udata/pull/2783)[#2794](https://github.com/opendatateam/udata/pull/2794):
  - Resources events publication now uses webhooks
  - Search indexation (at runtime and with index command) are now made through HTTP requests.
  - If you use [udata-search-service](https://pypi.org/project/udata-search-service/), you need to upgrade to the >=2.0.0 version
- Add dedicated extras endpoints on resources and datasets [#2779](https://github.com/opendatateam/udata/pull/2779)
- Enrich catalog with harvest infos [#2789](https://github.com/opendatateam/udata/pull/2789)
- Add optionnal license select group custom setting for admin [#2786](https://github.com/opendatateam/udata/pull/2786)
- Make index setup optional on init based on config [#2797](https://github.com/opendatateam/udata/pull/2797)

## 5.0.2 (2022-11-29)

- :warning: Upgrade to `Flask-Security-Too` version 4.0.0 [#2772](https://github.com/opendatateam/udata/pull/2772):
  - New User model attribute `fs_uniquifier`, migration needed.
  - The `fs_uniquifier` is used to invalidate existing session in case of password reset.
  - The user's `fs_uniquifier` is used instead of the `id` for auth mecanism including permissions.
  - Exhaustive list of changes [here](https://flask-security-too.readthedocs.io/en/stable/changelog.html#version-4-0-0).
- Fix apiv2 swagger with harvest metadata and add apiv2 swagger tests [#2782](https://github.com/opendatateam/udata/pull/2782)
- Improve frequency criterion in quality score [#2771](https://github.com/opendatateam/udata/pull/2771)
- Add quality score to csv catalogs [#2785](https://github.com/opendatateam/udata/pull/2785)
- Optimize DCAT harvesting on large multiple-paged catalogs, introduce `HARVEST_MAX_ITEMS` development setting [#2781](https://github.com/opendatateam/udata/pull/2781)
- Add condition in security mail utils class to avoid mail sending according to config var [#2788](https://github.com/opendatateam/udata/pull/2788)

## 5.0.1 (2022-11-14)

- Fix resource harvest uri validation error [#2780](https://github.com/opendatateam/udata/pull/2780)

## 5.0.0 (2022-11-14)

- :warning: **Breaking change** Use dedicated dynamic harvest metadata for dataset and resources. A migration copies identifying fields from extras to this dedicated metadata field. Extras won't be used anymore for harvest-related information. udata-ckan, udata-ods and udata-front packages are impacted and should be upgraded accordingly [#2762](https://github.com/opendatateam/udata/pull/2762)

## 4.1.3 (2022-11-02)

- Fix image URLs for suggest endpoints [#2761](https://github.com/opendatateam/udata/pull/2761)
- Switch from `Flask-restplus` to its fork `Flask-rest-x` [2770](https://github.com/opendatateam/udata/pull/2770)
- Clean inactive harvest datasets. :warning: a migration archives datasets linked to inactive harvest sources [#2764](https://github.com/opendatateam/udata/pull/2764) [#2773](https://github.com/opendatateam/udata/pull/2773) [#2777](https://github.com/opendatateam/udata/pull/2777)
- Fix randomly failing suggest tests [#2775](https://github.com/opendatateam/udata/pull/2775)
- Fix alt attribute not shown on image [#2776](https://github.com/opendatateam/udata/pull/2776)

## 4.1.2 (2022-09-01)

- Clean up event code [#2751](https://github.com/opendatateam/udata/pull/2751)
- Replace mongo legacy image in CI [#2754](https://github.com/opendatateam/udata/pull/2754)
- Fixes test `test_suggest_datasets_api` by modifying condition [#2759](https://github.com/opendatateam/udata/pull/2759)
- Fix doc name duplicate on rdf endpoints [#2763](https://github.com/opendatateam/udata/pull/2763)

## 4.1.1 (2022-07-08)

- Quality score computation refactoring and now returning it in list datasets endpoint. Update was made in admin too. [#2746](https://github.com/opendatateam/udata/pull/2746)
- :warning: Manifest logic was removed and udata does now work as standalone [#2747](https://github.com/opendatateam/udata/pull/2747)
- Remove map related stuff [#2749](https://github.com/opendatateam/udata/pull/2749)
- Add library udata_event_service to produce Kafka messages [#2743](https://github.com/opendatateam/udata/pull/2743)

## 4.1.0 (2022-06-09)

- Add html support for posts [#2731](https://github.com/opendatateam/udata/pull/2731)
- Use mongo search if `SEARCH_SERVICE_API_URL` variable is not set [#2728](https://github.com/opendatateam/udata/pull/2728)
- Improve resource extension detection [#2729](https://github.com/opendatateam/udata/pull/2729/files)
- Remove resources in dataset search serialization [#2730](https://github.com/opendatateam/udata/pull/2730)
- Add endpoint to directly get specific resource by rid [#2732](https://github.com/opendatateam/udata/pull/2732).
- Publish kafka message when resource is created, modified or deleted [#2733](https://github.com/opendatateam/udata/pull/2733)
- Clean documentation and code with respect to independent search service [#2738](https://github.com/opendatateam/udata/pull/2738)
- Fix size argument in suggests endpoint and corresponding tests [#2739](https://github.com/opendatateam/udata/pull/2739)
- Add udata instance name prefix and action suffix for kafka topics [#2736](https://github.com/opendatateam/udata/pull/2736)
- Fix tokenisation by building an `AND` query (see comments in code) for mongo text search and pagination [#2740](https://github.com/opendatateam/udata/pull/2740)

## 4.0.2 (2022-05-04)

- Remove unused `_total_pages` search property [#2726](https://github.com/opendatateam/udata/pull/2726)
- Use -followers as default suggest sort on datasets, reuses and orgas [#2727](https://github.com/opendatateam/udata/pull/2727)
- Reintroduce user suggest with mongo contains [#2725](https://github.com/opendatateam/udata/pull/2725)

## 4.0.1 (2022-04-11)

- Removed `post_save` signal within `add_resource` and `update_resource` methods. [#2720](https://github.com/opendatateam/udata/pull/2720)
- Refactor and update documentation with latest udata updates [#2717](https://github.com/opendatateam/udata/pull/2717)
- Add harvest csv adapter for a catalog of harvesters [#2722](https://github.com/opendatateam/udata/pull/2722)

## 4.0.0 (2022-03-30)

### Breaking change

Search refactor [#2680](https://github.com/opendatateam/udata/pull/2680)
- :warning: Search changes [#2692](https://github.com/opendatateam/udata/pull/2692):
  - The search feature is not within udata anymore and queries a distant service.
  - The search feature is now optional and is enabled by setting the `SEARCH_SERVICE_API_URL` setting.
  - When search is not enabled, the search endpoints will return a `501 Not Implemented` error.
  - The ModelAdapter, SearchQuery and SearchResult patterns were kept but heavily refactored.
  - udata uses a Kafka producer to send documents to index to the search service.
  - udata uses HTTP request to query the search service.
- :warning: API changes [#2669](https://github.com/opendatateam/udata/pull/2669):
  - List endpoints for organizations, datasets, reuses and users are now querying MongoDB instead of ElasticSearch.
  - Those endpoints use MongoDB full text search when `q` argument is used. Some unused filters on this route were dropped.
  - A new API parser was implemented to replace the search one.
  - The previous ElasticSearch endpoints were moved to APIv2 with the following url pattern: `/{object}/search` (ex: `/datasets/search`).
- :warning: Suggest changes [#2685](https://github.com/opendatateam/udata/pull/2685) and [#2696](https://github.com/opendatateam/udata/pull/2696):
  - Current suggest implementation moved from an Elasticsearch index to a MongoDB query using the term `contains`.
  - The user suggest was entirely removed, as its existence is now less relevant because of the full text search.

## 3.3.3 (2022-03-29)

- Extend dcat properties support (frequency litteral, creation and modification date, landing page and abstract description) [#2715](https://github.com/opendatateam/udata/pull/2715)


## 3.3.2 (2022-03-01)

- **Deprecation**: Topics are now deprecated and will be removed in upcoming releases.
- Use title to improve License guess [#2697](https://github.com/opendatateam/udata/pull/2697)
- Add a `q` argument to the paginated datasets resources endpoint, to search through resources titles. [#2701](https://github.com/opendatateam/udata/pull/2701)
- Delete discussion with deleted user as only participant [#2702](https://github.com/opendatateam/udata/pull/2702)
- Fix error on post creation when adding related reuse [#2704](https://github.com/opendatateam/udata/pull/2704)
- Redirect in endpoints routing now returns 308 instead of 302 in order to keep the method and body. [#2706](https://github.com/opendatateam/udata/pull/2706)
- Delete badges from datasets fixtures. [2709](https://github.com/opendatateam/udata/pull/2709)

## 3.3.1 (2022-01-11)

- Fix fields empty value in admin form to allow for unsetting fields [#2691](https://github.com/opendatateam/udata/pull/2691)
- :warning: Add a new required topic string field on reuses. The associated migration set default topic to `others` [#2689](https://github.com/opendatateam/udata/pull/2689)

## 3.3.0 (2021-12-10)

- :warning: Removed `Issues` code and logic. The corresponding MongoDB collection should be deleted when upgrading Udata. [#2681](https://github.com/opendatateam/udata/pull/2681)
- Fix transfer ownership from org to user [#2678](https://github.com/opendatateam/udata/pull/2678)
- Fix discussion creation on posts [#2687](https://github.com/opendatateam/udata/pull/2687)

## 3.2.2 (2021-11-23)

- Move template hook logic back to udata [#2671](https://github.com/opendatateam/udata/pull/2671) [#2679](https://github.com/opendatateam/udata/pull/2679)
- Add dataset's acronym to catalog [#2675](https://github.com/opendatateam/udata/pull/2675)
- Better URL-based License guess [#2672](https://github.com/opendatateam/udata/pull/2672)
- New way of fixtures generation [#2677](https://github.com/opendatateam/udata/pull/2677):
  - The command now uses a remote file (default) if a URL is provided or a local one if a path is provided.
  - This file can be generated by using the command `generate-fixtures-file`, which takes as an argument the URL of the source queried to retieve the data dumped to the file.
  - The command `generate-fixtures-file` uses a customizable list of datasets slugs to know which datasets to query.
- Fixed the Geomform check for a GeoZone instance in formdata [#2683](https://github.com/opendatateam/udata/pull/2683)

## 3.2.1 (2021-10-22)

- Fix default sort with right sort column creation date name, for posts in back-office editorial page [#2665](https://github.com/opendatateam/udata/pull/2665)
- Meta read-only-enabled is back [#2664](https://github.com/opendatateam/udata/pull/2664)
- First endpoints for APIv2! Add datasets hateoas and resources pagination endpoints [#2663](https://github.com/opendatateam/udata/pull/2663) [#2667](https://github.com/opendatateam/udata/pull/2667)
- Add `archived` and `resources_count` fields in the dataset catalog [#2668](https://github.com/opendatateam/udata/pull/2668)

## 3.2.0 (2021-09-14)

- Update dependencies following setuptools 58.0.2 release that drop support for `use_2to3` [#2660](https://github.com/opendatateam/udata/pull/2660):
  - :warning: **breaking change** `rdfs` is not supported anymore
  - `jsonld` endpoints have a `@context` dict directly instead of an url to the context endpoint
- Update documentation with [udata-front plugin renaming](https://github.com/etalab/data.gouv.fr/issues/393) [#2661](https://github.com/opendatateam/udata/pull/2661)
- Various DCAT fixes (geonetwork compatibility) and debug command [#2662](https://github.com/opendatateam/udata/pull/2662)

## 3.1.0 (2021-08-31)

- :warning: Use pip-tools for requirements management [#2642](https://github.com/opendatateam/udata/pull/2642)[#2650](https://github.com/opendatateam/udata/pull/2650)[#2651](https://github.com/opendatateam/udata/pull/2651). Please [read the doc](https://github.com/opendatateam/udata/blob/master/docs/development-environment.md#python-and-virtual-environment) if you are a udata developer.
- :warning: Check db integrity and apply temporary and permanent fixes [#2644](https://github.com/opendatateam/udata/pull/2644) :warning: the associated migrations can take a long time to run.
- :warning: Upgrade to Flask-1.1.4 [#2639](https://github.com/opendatateam/udata/pull/2639)
- Safeguard `User.delete()` [#2646](https://github.com/opendatateam/udata/pull/2646)
- Fix user delete command [#2647](https://github.com/opendatateam/udata/pull/2647)
- Protect `test_ignore_post_save_signal` from weak ref error while testing [#2649](https://github.com/opendatateam/udata/pull/2649)
- Update translations following frontend refactoring (a lot of translations have been moved to udata-gouvfr) [#2648](https://github.com/opendatateam/udata/pull/2648)
- Fix RDF output content negociation [#2652](https://github.com/opendatateam/udata/pull/2652)
- Update Pillow dependency to 8.0.0 [#2654](https://github.com/opendatateam/udata/pull/2654)
- Add more fixes on HarvestSource and HarvestJobs for db integrity [#2653](https://github.com/opendatateam/udata/pull/2653/files)

## 3.0.4 (2021-08-12)

- Now returning notfound() http exception when router does not match any territory object instead of None [#2637](https://github.com/opendatateam/udata/pull/2637)
- Add larger reuse thumbnail image [#2638](https://github.com/opendatateam/udata/pull/2638)
- Activate plugins before creating app when testing [#2643](https://github.com/opendatateam/udata/pull/2643)

## 3.0.3 (2021-07-30)

- Remove mail sending task on follow [#2635](https://github.com/opendatateam/udata/pull/2635)
- Fix root api endpoint error [#2636](https://github.com/opendatateam/udata/pull/2636)

## 3.0.2 (2021-07-19)

- Fix sentry id event logging [#2364](https://github.com/opendatateam/udata/pull/2634)
- Fix remote resource upload [#2632](https://github.com/opendatateam/udata/pull/2632)

## 3.0.1 (2021-07-09)

- Remove apidoc blueprint, moved to udata-gouvfr [#2628](https://github.com/opendatateam/udata/pull/2628)
- New migration to update community resources schema from string to dict [#2629](https://github.com/opendatateam/udata/pull/2629)

## 3.0.0 (2021-07-07)

- :warning: **breaking change**: most of the theme/templates logic has been moved to https://github.com/etalab/udata-gouvfr. `udata` no longer contains a default theme. In the 3.x series, we hope it will be usable as a "headless" open data platform, but for now you probably need to plug your own theme or use udata-gouvfr. [More info about this change here](https://github.com/opendatateam/udata/blob/master/docs/roadmap/udata-3.md#the-road-to-udata3). [#2522](https://github.com/opendatateam/udata/pull/2522)
- Migrate from raven to sentry-sdk [#2620](https://github.com/opendatateam/udata/pull/2620)
- Add a UdataCleaner class to use udata's markdown configuration on SafeMarkup as well [#2619](https://github.com/opendatateam/udata/pull/2619)
- Fix schema name display in resource modal [#2617](https://github.com/opendatateam/udata/pull/2617)

## 2.7.1 (2021-05-27)

- Add migration to roolback on resource's schema's name to None [#2615](https://github.com/opendatateam/udata/pull/2615)

## 2.7.0 (2021-05-25)

- Modify `schema` field to resource. This field is now a nested field containing two sub-properties `name` and `version` [#2600](https://github.com/opendatateam/udata/pull/2600).
- Add a `schema_version` facet to the dataset search (need to be reindex to appear in results) [#2600](https://github.com/opendatateam/udata/pull/2600).

## 2.6.5 (2021-05-19)

- Fix create user by API [#2609](https://github.com/opendatateam/udata/pull/2609)
- Add sqlite, db and ics to allowed extensions [#2610](https://github.com/opendatateam/udata/pull/2610)
- Better markup parsing [#2611](https://github.com/opendatateam/udata/pull/2611):
  - Geozone's and Resource type's labelize function return None if no object is found.
  - New SafeMarkup class, which inherits from Markup, uses Bleach to sanitize Markup class.

## 2.6.4 (2021-03-24)

- Enhance self endpoint verification [#2604](https://github.com/opendatateam/udata/pull/2604)

## 2.6.3 (2021-03-23)

- Extraction of translation's strings [#2602](https://github.com/opendatateam/udata/pull/2602)

## 2.6.2 (2021-03-22)

- Fix SECURITY_CONFIRMABLE=False [#2588](https://github.com/opendatateam/udata/pull/2588)
- Support dct:license on DCAT harvester [#2589](https://github.com/opendatateam/udata/pull/2589)
- Admin small enhancements [#2591](https://github.com/opendatateam/udata/pull/2591):
  - The sidebar "Me" label has been renamed "Profile"
  - The user's profile now displays the user's email
  - The button "Edit" and the dropdown were merged. The button is now only a dropdown listing the actions.
  - "Edit" action has been renamed to "Edit the dataset/reuse/organization/profile" according to the current object to edit.
- Add `nofollow` attribute to links in discussions comments [#2593](https://github.com/opendatateam/udata/pull/2593)
- Add pip upgrade in circle's publish step [#2596](https://github.com/opendatateam/udata/pull/2596)
- Pin Twine's version [#2597](https://github.com/opendatateam/udata/pull/2597)
- Pin twine'version in circle's publish step [#2598](https://github.com/opendatateam/udata/pull/2598)

## 2.6.1 (2021-01-26)

- Fix url_for method in organization's catalog's view [#2587](https://github.com/opendatateam/udata/pull/2587)

## 2.6.0 (2021-01-25)

- Add resource's description and title size limit [#2586](https://github.com/opendatateam/udata/pull/2586)
- Add RDF catalog view for organizations [#2583](https://github.com/opendatateam/udata/pull/2583)

## 2.5.1 (2020-12-31)

- Add title's and description's length limit in forms [#2585](https://github.com/opendatateam/udata/pull/2585)

## 2.5.0 (2020-11-30)

- Change reuse's form's label name to title [#2575](https://github.com/opendatateam/udata/pull/2575)
- Unpublished posts are no longer served by the `Post.list` API endpoint [#2578](https://github.com/opendatateam/udata/pull/2578)
- Read only mode can now be toggled in settings [#2565](https://github.com/opendatateam/udata/pull/2565):
  - Toggles a warning banner on the frontend view and a warning toast on the admin view.
  - Prevents new users to register.
  - Prevents non admin users to create new content such as organizations, datasets, community resources or discussions.
  - Will return a `423` response code to any non-admin request to endpoints specified in `METHOD_BLOCKLIST` setting.
  - Existing content can still be updated.
- Add an alert block in layout template, to be overrided in installed theme [#2580](https://github.com/opendatateam/udata/pull/2580)

## 2.4.1 (2020-11-09)

- Escaping XML's forbidden characters [#2562](https://github.com/opendatateam/udata/pull/2562)
- Ignore pattern feature for linkchecker [#2564](https://github.com/opendatateam/udata/pull/2564)
- Fix TypeError when creating a superuser with an incorrect password [#2567](https://github.com/opendatateam/udata/pull/2567)

## 2.4.0 (2020-10-16)

- :warning: Resources and community resources creation API change [#2545](https://github.com/opendatateam/udata/pull/2545):
  - Remove the RESOURCES_FILE_ALLOWED_DOMAINS setting and mechanism.
  - The community resource's/resource's url could be set from the client side, even in the case of a hosted one, which is illogical.
    A hosted community resource's/resource's url should only be the sole responsibility of the backend.
  - Consequently, the POST endpoint of the community resources/resources API is only meant for the remote ones and the PUT endpoint of the community resources/resources API will take the existing resource's url to override the one sent by the client.
- Community resources changes [#2546](https://github.com/opendatateam/udata/pull/2546):
  - Dataset is now correctly set at community resource creation
  - Remove now useless job 'purge-orphan-community-resources'
- Using the fs_filename logic when uploading a new resource on the data catalog.[#2547](https://github.com/opendatateam/udata/pull/2547)
- Remove old file when updating resources and community resources from API [#2548](https://github.com/opendatateam/udata/pull/2548)
- Sortable.js upgrade to fix an issue in udata's editorial page when reordering featured datasets [#2550](https://github.com/opendatateam/udata/pull/2550)
- Password rotation mechanism [#2551](https://github.com/opendatateam/udata/pull/2551):
  - Datetime fields `password_rotation_demanded` and `password_rotation_performed` added to user model.
  - Override Flask-Security's login and reset password forms to implement the password rotation checks.
- Password complexity settings hardening [#2554](https://github.com/opendatateam/udata/pull/2554)
- Migrate ODS datasets urls [#2559](https://github.com/opendatateam/udata/pull/2559)

## 2.3.0 (2020-09-29)

- Plugin's translations are now correctly loaded [#2529](https://github.com/opendatateam/udata/pull/2529)
- Vine version is now pinned in requirements [#2532](https://github.com/opendatateam/udata/pull/2532)
- Fix reuses metrics [#2531](https://github.com/opendatateam/udata/pull/2531):
  - Reuses "datasets" metrics are now triggered correctly
  - New job to update the datasets "reuses" metrics: `update-datasets-reuses-metrics` to be scheduled
- Add a migration to set the reuses datasets metrics to the correct value [#2540](https://github.com/opendatateam/udata/pull/2540)
- Add a specific dataset's method for resource removal [#2534](https://github.com/opendatateam/udata/pull/2534)
- Flask-Security update [#2535](https://github.com/opendatateam/udata/pull/2535):
  - Switch to fork Flask-Security-Too
  - New settings to set the required password length and complexity
- Fix Flask-security sendmail overriding [#2536](https://github.com/opendatateam/udata/pull/2536)
- Add a custom password complexity checker to Flask-Security [#2537](https://github.com/opendatateam/udata/pull/2537)
- Change too short password error message [#2538](https://github.com/opendatateam/udata/pull/2538)

## 2.2.1 (2020-08-25)

- Some fixes for the static files deletion [#2526](https://github.com/opendatateam/udata/pull/2526):
  - New static files migration replacing the older one:
    - The migration now uses FS_URL.
    - Fixed the fs_filename string formating.
    - Now checks the community ressource's URLs too.
  - Removing the deletion script link in the CHANGELOG previous entry.
- Add a schema facet to the dataset search 🚧 requires datasets reindexation [#2523](https://github.com/opendatateam/udata/pull/2523)

## 2.2.0 (2020-08-05)

- CORS are now handled by Flask-CORS instead of Flask-RestPlus[#2485](https://github.com/opendatateam/udata/pull/2485)
- Oauth changes [#2510](https://github.com/opendatateam/udata/pull/2510):
  - Authorization code Grant now support PKCE flow
  - New command to create an OAuth client
  - :warning: Implicit grant is no longer supported
- :warning: Deletion workflow changes [#2488](https://github.com/opendatateam/udata/pull/2488):
  - Deleting a resource now triggers the deletion of the corresponding static file
  - Deleting a dataset now triggers the deletion of the corresponding resources (including community resources) and their static files
  - Adding a celery job `purge-orphan-community-resources` to remove community resources not linked to a dataset. This should be scheduled regularly.
  - Adding a migration file to populate resources fs_filename new field. Deleting the orphaned files is pretty deployment specific.
    A custom script should be writen in order to find and delete those files.
- Show traceback for migration errors [#2513](https://github.com/opendatateam/udata/pull/2513)
- Add `schema` field to ressources. This field can be filled based on an external schema catalog [#2512](https://github.com/opendatateam/udata/pull/2512)
- Add 2 new template hooks: `base.modals` (base template) and `dataset.resource.card.extra-buttons` (dataset resource card) [#2514](https://github.com/opendatateam/udata/pull/2514)

## 2.1.3 (2020-06-29)

- Fix internal links in markdown when not starting w/ slash [#2500](https://github.com/opendatateam/udata/pull/2500)
- Fix JS error when uploading a resource in certain conditions [#2483](https://github.com/opendatateam/udata/pull/2483)

## 2.1.2 (2020-06-17)

- Decoded api key byte string [#2482](https://github.com/opendatateam/udata/pull/2482)
- Removed now useless metric fetching [#2482](https://github.com/opendatateam/udata/pull/2484)
- Fix bug in harvester's cron schedule [#2493](https://github.com/opendatateam/udata/pull/2493)
- Adding banner options in settings for a potential use in an udata's theme [#2492](https://github.com/opendatateam/udata/pull/2492)

## 2.1.1 (2020-06-16)

- Broken release, use 2.1.2

## 2.1.0 (2020-05-12)

### Breaking changes

- Full metrics refactoring [2459](https://github.com/opendatateam/udata/pull/2459):
  - Metric collection is now useless and will not be filled anymore, you can remove it or keep it for archival sake. It will not be automatically removed.
  - [udata-piwik](https://github.com/opendatateam/udata-piwik) now uses InfluxDB as a buffer for trafic data before injecting them into udata's models.
  - Most of celery's tasks related to metrics are removed, this should help performance-wise on a big instance.
  - Charts related to metrics are removed from admin and dashboard panel until we have accurate data to populate them.
  - Site's metrics computation are not triggered by signals anymore.
  - A specific celery job needs to be run periodically to compute site's metrics.

### New features

- Nothing yet

## 2.0.4 (2020-05-04)

- Fix export-csv command (py3 compat) [#2472](https://github.com/opendatateam/udata/pull/2472)

## 2.0.3 (2020-04-30)

- :warning: Security fix: fix XSS in markdown w/ length JS filter [#2471](https://github.com/opendatateam/udata/pull/2471)

## 2.0.2 (2020-04-07)

- :warning: Breaking change / security fix: disallow html tags in markdown-it (JS markdown rendering) [#2465](https://github.com/opendatateam/udata/pull/2465)

## 2.0.1 (2020-03-24)

- Allow images to be displayed in markdown by default [#2462](https://github.com/opendatateam/udata/pull/2462)
- Fix deleted user's authentication on backend side [#2460](https://github.com/opendatateam/udata/pull/2460)

## 2.0.0 (2020-03-11)

### Breaking changes

- Migration to Python 3.7 [#1766](https://github.com/opendatateam/udata/pull/1766)
- The new migration system ([#1956](https://github.com/opendatateam/udata/pull/1956)) uses a new python based format. Pre-2.0 migrations are not compatible so you might need to upgrade to the latest `udata` version `<2.0.0`, execute migrations and then upgrade to `udata` 2+.
- The targeted mongo version is now Mongo 3.6. Backward support is not guaranteed
- Deprecated celery tasks have been removed, please ensure all old-style tasks (pre 1.6.20) have been consumed before migrating [#2452](https://github.com/opendatateam/udata/pull/2452)

### New features

- New migration system [#1956](https://github.com/opendatateam/udata/pull/1956):
  - Use python based migrations instead of relying on mongo internal and deprecated `js_exec`
  - Handle rollback (optionnal)
  - Detailled history
- Template hooks generalization: allows to dynamically extend template with widgets and snippets from extensions. See [the dedicated documentation section](https://udata.readthedocs.io/en/stable/extending/#hooks) [#2323](https://github.com/opendatateam/udata/pull/2323)
- Markdown now supports [Github Flavored Markdown (GFM) specs](https://github.github.com/gfm/) (ie. the already supported [CommonMark specs](https://spec.commonmark.org) plus tables, strikethrough, autolinks support and predefined disallowed raw HTML) [#2341](https://github.com/opendatateam/udata/pull/2341)

## 1.6.20 (2020-01-21)

- New Crowdin translations [#2360](https://github.com/opendatateam/udata/pull/2360)
- Fix territory routing for @latest [#2447](https://github.com/opendatateam/udata/pull/2447)
- Refactor Celery: py2/py3 compatibility, use ids as payload [#2305](https://github.com/opendatateam/udata/pull/2305)
- Automatically archive dangling harvested datasets :warning: this is enabled by default [#2368](https://github.com/opendatateam/udata/pull/2368)
- Refactor celery tasks to avoid models/documents in the transport layer [#2305](https://github.com/opendatateam/udata/pull/2305)

## 1.6.19 (2020-01-06)

- `rel=nofollow` on remote source links [#2364](https://github.com/opendatateam/udata/pull/2364)
- Fix admin messages and fix user roles selector default value [#2365](https://github.com/opendatateam/udata/pull/2365)
- Fix new harvester's form tooltip showup [#2371](https://github.com/opendatateam/udata/pull/2371)
- Fix responsive design of search results [#2372](https://github.com/opendatateam/udata/pull/2372)
- Fix non-unique ids in datasets' comments [#2374](https://github.com/opendatateam/udata/pull/2374)
- Case insensitive license matching [#2378](https://github.com/opendatateam/udata/pull/2378)

## 1.6.18 (2019-12-13)

- Remove embedded API doc [#2343](https://github.com/opendatateam/udata/pull/2343) :warning: Breaking change, please customize `API_DOC_EXTERNAL_LINK` for your needs.
- Removed published date from community ressources [#2350](https://github.com/opendatateam/udata/pull/2350)
- Added new size for avatars in user's model (`udata images render` must be run in order to update the size of existing images) [#2353](https://github.com/opendatateam/udata/pull/2353)
- Fixed user's avatar change [#2351](https://github.com/opendatateam/udata/issues/2351)
- Removed dead code [#2355](https://github.com/opendatateam/udata/pull/2355)
- Resolved conflict between id and slug [#2356](https://github.com/opendatateam/udata/pull/2356)
- Fix next link in posts pagination [#2358](https://github.com/opendatateam/udata/pull/2358)
- Fix organization's members roles translation [#2359](https://github.com/opendatateam/udata/pull/2359)
## 1.6.17 (2019-10-28)

- Disallow URLs in first and last names [#2345](https://github.com/opendatateam/udata/pull/2345)

## 1.6.16 (2019-10-22)

- Prevent Google ranking spam attacks on reuse pages (`rel=nofollow` on reuse link) [#2320](https://github.com/opendatateam/udata/pull/2320)
- Display admin resources list actions only if user has permissions to edit [#2326](https://github.com/opendatateam/udata/pull/2326)
- Fix non-admin user not being able to change their profile picture [#2327](https://github.com/opendatateam/udata/pull/2327)

## 1.6.15 (2019-09-11)

- Style links in admin modals [#2292](https://github.com/opendatateam/udata/pull/2292)
- Add activity.key filter to activity.atom feed [#2293](https://github.com/opendatateam/udata/pull/2293)
- Allow `Authorization` as CORS header and OAuth minor fixes [#2298](https://github.com/opendatateam/udata/pull/2298)
- Set dataset.private to False by default (and fix stock) [#2307](https://github.com/opendatateam/udata/pull/2307)
- Fixes some inconsistencies between admin display (buttons, actions...) and real permissions [#2308](https://github.com/opendatateam/udata/pull/2308)


## 1.6.14 (2019-08-14)

- Cleanup `permitted_reuses` data (migration) [#2244](https://github.com/opendatateam/udata/pull/2244)
- Proper form errors handling on nested fields [#2246](https://github.com/opendatateam/udata/pull/2246)
- JS models load/save/update consistency (`loading` always `true` on query, always handle error, no more silent errors) [#2247](https://github.com/opendatateam/udata/pull/2247)
- Ensures that date ranges are always positive (ie. `start` < `end`) [#2253](https://github.com/opendatateam/udata/pull/2253)
- Enable completion on the "`MIME type`" resource form field (needs reindexing) [#2238](https://github.com/opendatateam/udata/pull/2238)
- Ensure oembed rendering errors are not hidden by default error handlers and have cors headers [#2254](https://github.com/opendatateam/udata/pull/2254)
- Handle dates before 1900 during indexing [#2256](https://github.com/opendatateam/udata/pull/2256)
- `spatial load` command is more resilient: make use of a temporary collection when `--drop` option is provided (avoid downtime during the load), in case of exception or keybord interrupt, temporary files and collections are cleaned up [#2261](https://github.com/opendatateam/udata/pull/2261)
- Configurable Elasticsearch timeouts. Introduce `ELASTICSEARCH_TIMEOUT` as default/read timeout and `ELASTICSEARCH_INDEX_TIMEOUT` as indexing/write timeout [#2265](https://github.com/opendatateam/udata/pull/2265)
- OEmbed support for organizations [#2273](https://github.com/opendatateam/udata/pull/2273)
- Extract search parameters as settings allowing fine tuning search without repackaging udata (see [the **Search configuration** documentation](https://udata.readthedocs.io/en/stable/adapting-settings/#search-configuration)) [#2275](https://github.com/opendatateam/udata/pull/2275)
- Prevent `DoesNotExist` error in activity API: silence the error for the consumer but log it (ie. visible in Sentry) [#2268](https://github.com/opendatateam/udata/pull/2268)
- Optimize CSV export generation memory wise [#2277](https://github.com/opendatateam/udata/pull/2277)

## 1.6.13 (2019-07-11)

- Rename og:image target :warning: this will break your custom theme, please rename your logo image file to `logo-social.png` instead of `logo-600x600.png` [#2217](https://github.com/opendatateam/udata/pull/2217)
- Don't automatically overwrite `last_update` field if manually set [#2020](https://github.com/opendatateam/udata/pull/2220)
- Spatial completion: only index last version of each zone and prevent completion cluttering [#2140](https://github.com/opendatateam/udata/pull/2140)
- Init: prompt to loads countries [#2140](https://github.com/opendatateam/udata/pull/2140)
- Handle UTF-8 filenames in `spatial load_logos` command [#2223](https://github.com/opendatateam/udata/pull/2223)
- Display the datasets, reuses and harvesters deleted state on listing when possible [#2228](https://github.com/opendatateam/udata/pull/2228)
- Fix queryless (no `q` text parameter) search results scoring (or lack of scoring) [#2231](https://github.com/opendatateam/udata/pull/2231)
- Miscellaneous fixes on completers [#2215](https://github.com/opendatateam/udata/pull/2215)
- Ensure `filetype='remote'` is set when using the manual ressource form [#2236](https://github.com/opendatateam/udata/pull/2236)
- Improve harvest sources listing (limit `last_job` fetched and serialized fields, reduce payload) [#2214](https://github.com/opendatateam/udata/pull/2214)
- Ensure HarvestItems are cleaned up on dataset deletion [#2214](https://github.com/opendatateam/udata/pull/2214)
- Added `config.HARVEST_JOBS_RETENTION_DAYS` and a `harvest-purge-jobs` job to apply it [#2214](https://github.com/opendatateam/udata/pull/2214) (migration). **Warning, the migration will enforce `config.HARVEST_JOBS_RETENTION_DAYS` and can take some time on a big `HarvestJob` collection**
- Drop `no_dereference` on indexing to avoid the "`dictionary changed size during iteration`" error until another solution is found. **Warning: this might result in more resources consumption while indexing** [#2237](https://github.com/opendatateam/udata/pull/2237)
- Fix various issues around discussions UI [#2190](https://github.com/opendatateam/udata/pull/2190)


## 1.6.12 (2019-06-26)

- Archive dataset feature [#2172](https://github.com/opendatateam/udata/pull/2172)
- Refactor breadcrum includes [#2173](https://github.com/opendatateam/udata/pull/2173)
- Better dependencies management [#2182](https://github.com/opendatateam/udata/pull/2182) and [#2172/install.pip](https://github.com/opendatateam/udata/pull/2172/files#diff-d7b45472f3465d62f857d14cf59ea8a2)
- Reduce following to staring [#2192](https://github.com/opendatateam/udata/pull/2192/files)
- Simplify display of spatial coverage in search results [#2192](https://github.com/opendatateam/udata/pull/2192/files)
- Add cache for organization and topic display pages [#2194](https://github.com/opendatateam/udata/pull/2194)
- Dataset of datasets: id as ref instead of slug [#2195](https://github.com/opendatateam/udata/pull/2195) :warning: this introduces some settings changes, cf [documentation for EXPORT_CSV](https://github.com/opendatateam/udata/blob/master/docs/adapting-settings.md).
- Add meta og:type: make twitter cards work [#2196](https://github.com/opendatateam/udata/pull/2196)
- Fix UI responsiveness [#2199](https://github.com/opendatateam/udata/pull/2199)
- Remove social media sharing feature [#2200](https://github.com/opendatateam/udata/pull/2200)
- Quick fix for activity.atom [#2203](https://github.com/opendatateam/udata/pull/2203)
- Remove diff from js dependencies to fix CVE [#2204](https://github.com/opendatateam/udata/pull/2204)
- Replace default sort label for better readability [#2206](https://github.com/opendatateam/udata/pull/2206)
- Add a condition to up-to-dateness of a dataset [#2208](https://github.com/opendatateam/udata/pull/2208)
- Prevent deleted harvesters from running until purged. Harvest jobs history is deleted too on purge. [#2209](https://github.com/opendatateam/udata/pull/2209)
- Better quality.frequency management [#2211](https://github.com/opendatateam/udata/pull/2211)
- Fix caching of topic pages [#2213](https://github.com/opendatateam/udata/pull/2213)

## 1.6.11 (2019-05-29)

- Center incomplete rows of cards [#2162](https://github.com/opendatateam/udata/pull/2162)
- Allow .dxf upload [#2164](https://github.com/opendatateam/udata/pull/2164)
- Always use remote_url as harvesting source [#2165](https://github.com/opendatateam/udata/pull/2165)
- Update jquery to ~3.4.1 [#2161](https://github.com/opendatateam/udata/pull/2161)
- Fix various issues with search result page [#2166](https://github.com/opendatateam/udata/pull/2166)
- Restore notbroken facet includes [#2169](https://github.com/opendatateam/udata/pull/2169)

## 1.6.10 (2019-05-23)

- Remove `<br>` in badge display [#2156](https://github.com/opendatateam/udata/pull/2156)
- Display user avatar and fix its sizing [#2157](https://github.com/opendatateam/udata/pull/2157)
- Redirect unfiltered csv exports to dataset of datasets [#2158](https://github.com/opendatateam/udata/pull/2158)
- Show organization id in a modal and add hyperlinks to ids in detail modal [#2159](https://github.com/opendatateam/udata/pull/2159)

## 1.6.9 (2019-05-20)

- Add user slug to dataset cache key [#2146](https://github.com/opendatateam/udata/pull/2146)
- Change display of cards of reuses on topic pages [#2148](https://github.com/opendatateam/udata/pull/2148)
- Display remote source of harvested dataset [#2150](https://github.com/opendatateam/udata/pull/2150)
- Prefill community resource type on upload form [#2151](https://github.com/opendatateam/udata/pull/2151)
- Fix user profile UI [#2152](https://github.com/opendatateam/udata/pull/2152)
- Remove concept of permitted reuse [#2153](https://github.com/opendatateam/udata/pull/2153)

## 1.6.8 (2019-05-13)

- Configurable search autocomplete [#2138](https://github.com/opendatateam/udata/pull/2138)

## 1.6.7 (2019-05-10)

- Refactor DCAT harvesting to store only one graph (and prevent MongoDB document size overflow) [#2096](https://github.com/opendatateam/udata/pull/2096)
- Expose sane defaults for `TRACKING_BLACKLIST` [#2098](https://github.com/opendatateam/udata/pull/2098)
- Bubble up uploader errors [#2102](https://github.com/opendatateam/udata/pull/2102)
- Ensure `udata worker status --munin` always outputs zero values so munin won't see it has a "no data" response [#2103](https://github.com/opendatateam/udata/pull/2103)
- Metrics tuning: breaks circular dependencies, drop exec_js/eval usage, proper logging... [#2113](https://github.com/opendatateam/udata/pull/2113)
- Change reuse icon from "retweet" to "recycle" [#2122](https://github.com/opendatateam/udata/pull/2122)
- Admins can delete a single comment in a discussion thread [#2087](https://github.com/opendatateam/udata/pull/2087)
- Add cache directives to dataset display blocks [#2129](https://github.com/opendatateam/udata/pull/2129)
- Export multiple models objects to CSV (dataset of datasets) [#2124](https://github.com/opendatateam/udata/pull/2124)


## 1.6.6 (2019-03-27)

- Automatically loads default settings from plugins (if `plugin.settings` module exists) [#2058](https://github.com/opendatateam/udata/pull/2058)
- Fixes some memory leaks on reindexing [#2070](https://github.com/opendatateam/udata/pull/2070)
- Fixes minor UI bug [#2072](https://github.com/opendatateam/udata/pull/2072)
- Prevent ExtrasField failure on null value [#2074](https://github.com/opendatateam/udata/pull/2074)
- Improve ModelField errors handling [#2075](https://github.com/opendatateam/udata/pull/2075)
- Fix territories home map [#2077](https://github.com/opendatateam/udata/pull/2077)
- Prevent timeout on `udata index` in some cases [#2079](https://github.com/opendatateam/udata/pull/2079)
- Pin werkzeug dependency to `0.14.1` until incompatibilities are fixed [#2081](https://github.com/opendatateam/udata/pull/2081)
- Prevent client-side error while handling unparseable API response [#2076](https://github.com/opendatateam/udata/pull/2076)
- Fix the `udata job schedule` erroneous help message [#2083](https://github.com/opendatateam/udata/pull/2083)
- Fix upload button on replace resource file [#2085](https://github.com/opendatateam/udata/pull/2085)
- Ensure harvest items statuses are updated on the right job [#2089](https://github.com/opendatateam/udata/pull/2089)
- Added Serbian translations [#2055](https://github.com/opendatateam/udata/pull/2055)

## 1.6.5 (2019-02-27)

- Replace "An user" by "A user" [#2033](https://github.com/opendatateam/udata/pull/2033)
- Use "udata" and fix a few other typos in documentation and UI/translation strings [#2023](https://github.com/opendatateam/udata/pull/2023)
- Add a surrounding block declaration around community section [2039](https://github.com/opendatateam/udata/pull/2039)
- Fix broken form validation on admin discussions and issues [#2045](https://github.com/opendatateam/udata/pull/2045)
- Fix full reindexation by avoiding `SlugField.instance` deepcopy in `no_dereference()` querysets [#2048](https://github.com/opendatateam/udata/pull/2048)
- Ensure deleted user slug is pseudonymized [#2049](https://github.com/opendatateam/udata/pull/2049)
- Prevent the "Add resource" modal from closing when using the frontend "Add resource" button [#2052](https://github.com/opendatateam/udata/pull/2052)

## 1.6.4 (2019-02-02)

- Fix workers: pin redis version for Celery compatibility [#2019](https://github.com/opendatateam/udata/pull/2019)

## 1.6.3 (2019-02-01)

- Remove extra attributes on user deletion [#1961](https://github.com/opendatateam/udata/pull/1961)
- Pin phantomjs to version `2.1.7` [#1975](https://github.com/opendatateam/udata/pull/1975)
- Protect membership accept route against flood [#1984](https://github.com/opendatateam/udata/pull/1984)
- Ensure compatibility with IE11 and Firefox ESR [#1990](https://github.com/opendatateam/udata/pull/1990)
- Lots of fixes on the resource form. Be explicit about uploading a new file [#1991](https://github.com/opendatateam/udata/pull/1991)
- Centralize `selectize` handling and style in `base-completer` and apply some fixes [1992](https://github.com/opendatateam/udata/pull/1992)
- Added the missing `number` input field widget [#1993](https://github.com/opendatateam/udata/pull/1993)
- Fix the organization private datasets and reuses counters [#1994](https://github.com/opendatateam/udata/pull/1994)
- Disable autocorrect, spellcheck... on search and completion fields [#1995](https://github.com/opendatateam/udata/pull/1995)
- Fix harvest preview in edit form not taking configuration (features and filters) [#1996](https://github.com/opendatateam/udata/pull/1996)
- Ensure organization page react to URL hash changes (including those from right sidebar) [#1997](https://github.com/opendatateam/udata/pull/1997)
- Updating community resource as admin keeps original owner [#1999](https://github.com/opendatateam/udata/pull/1999)
- Major form fixes [#2000](https://github.com/opendatateam/udata/pull/2000)
- Improved admin errors handling: visual feedback on all errors, `Sentry-ID` header if present, hide organization unauthorized actions [#2005](https://github.com/opendatateam/udata/pull/2005)
- Expose and import licenses `alternate_urls` and `alternate_titles` fields [#2006](https://github.com/opendatateam/udata/pull/2006)
- Be consistent on search results wording and icons (Stars vs Followers) [#2013](https://github.com/opendatateam/udata/pull/2013)
- Switch from a "full facet reset" to a "by term reset" approach in search facets [#2014](https://github.com/opendatateam/udata/pull/2014)
- Ensures all modals have the same buttons styles and orders, same color code... [#2012](https://github.com/opendatateam/udata/pull/2012)
- Ensure URLs from assets stored on `CDN_DOMAINS` are considered as valid and that associated error message is properly translated [#2017](https://github.com/opendatateam/udata/pull/2017)

## 1.6.2 (2018-11-05)

- Display the owner/organization on harvester view [#1921](https://github.com/opendatateam/udata/pull/1921)
- Improve harvest validation errors handling [#1920](https://github.com/opendatateam/udata/pull/1920)
- Make extra TOS text customizable [#1922](https://github.com/opendatateam/udata/pull/1922)
- Fixes an `UnicodeEncodeError` occuring when parsing RDF with unicode URLs [#1919](https://github.com/opendatateam/udata/pull/1919)
- Fix some external assets handling cases [#1918](https://github.com/opendatateam/udata/pull/1918)
- Harvest items can now match `source.id` before `source.domain` — no more duplicates when changing an harvester URL [#1923](https://github.com/opendatateam/udata/pull/1923)
- Ensure image picker/cropper only allows images [#1925](https://github.com/opendatateam/udata/pull/1925)
- Make tags min and max length configurable and ensure admin takes its configuration from the backend [#1935](https://github.com/opendatateam/udata/pull/1935)
- Prevent errors when there is no date available to focus on the calendar [#1937](https://github.com/opendatateam/udata/pull/1937)

### Internals

- Update authlib to 0.10 [#1916](https://github.com/opendatateam/udata/pull/1916)

## 1.6.1 (2018-10-11)

- Allows arguments and keyword arguments in the task `@connect` decorator [#1908](https://github.com/opendatateam/udata/pull/1908)
- Allows to restore assets after being deleted (Datasets, Organizations and Reuses) [#1901](https://github.com/opendatateam/udata/pull/1901)
- Fixes form events not bubbling (and so fixes harvester config not displaying) [#1914](https://github.com/opendatateam/udata/pull/1914)

## 1.6.0 (2018-10-02)

### New features

- Harvest sources are now filterable through the harvest source create/edit admin form [#1812](https://github.com/opendatateam/udata/pull/1812)
- Harvest sources can now enable or disable some optional backend features [#1875](https://github.com/opendatateam/udata/pull/1875)
- Post UIs have been reworked: publication date, publish/unpublish action, save and continue editing, dynamic sidebar, alignments fixes... [#1857](https://github.com/opendatateam/udata/pull/1857)

### Minor changes

- Only display temporal coverage years on cards and search results [#1833](https://github.com/opendatateam/udata/pull/1833)
- Add publisher's name on dataset template [#1847](https://github.com/opendatateam/udata/pull/1847)
- Improved upload error handling: deduplicate notifications, localized generic error message, sentry identifier... [#1842](https://github.com/opendatateam/udata/pull/1842)
- Allows to filter datasets on resource `type` (needs reindexing) [#1848](https://github.com/opendatateam/udata/pull/1848)
- Switch the admin sidebar collapse icon from "hamburger"to left and right arrows [#1855](https://github.com/opendatateam/udata/pull/1855)
- Discussion add card style coherence [#1884](https://github.com/opendatateam/udata/pull/1884)
- `LINKCHECKING_UNCHECKED_TYPES` setting to prevent linkchecking on some ressource types [#1892](https://github.com/opendatateam/udata/pull/1892)
- `swagger.json` API specifications now pass validation [#1898](https://github.com/opendatateam/udata/pull/1898)

### Breaking changes

- Static assets are now compatible with long-term caching (ie. their hash is present in the filename). :warning: On your development environment you need to run `inv assets-build` to generate an initial `manifest.json`, both in `udata` and in your theme extension if it uses manifest. See [#1826](https://github.com/opendatateam/udata/pull/1826) for full details.
- Theme are now responsible for adding their CSS markup on template (no more assumptions on `theme.css` and `admin.css`). Most of the time, overriding `raw.html` and `admin.html` should be sufficient
- The discussions API `posted_by` attribute is now an embedded user instead of an user ID to avoid extra API calls [#1839](https://github.com/opendatateam/udata/pull/1839)

### Bugfixes

- Hide the `resource.type` attribute from JSON-LD output until handled by a dedicated vocabulary/property [#1865](https://github.com/opendatateam/udata/pull/1865)
- RDFs, CSVs and resource redirect views are now handling CORS properly [#1866](https://github.com/opendatateam/udata/pull/1866)
- Fix broken sorts on organization's datasets list in admin [#1873](https://github.com/opendatateam/udata/pull/1873)
- Ensure harvest previewing is done against current form content [#1888](https://github.com/opendatateam/udata/pull/1888)
- Ensure deleted objects are unindexed [#1891](https://github.com/opendatateam/udata/pull/1891)
- Fix the dataset resources list layout wrapping [#1893](https://github.com/opendatateam/udata/pull/1893)
- Fix wrong behavior for weblinks [#1894](https://github.com/opendatateam/udata/pull/1894)
- Ensure `info config` command only displays configuration variables [#1897](https://github.com/opendatateam/udata/pull/1897)

### Internal

- Upgrade to Authlib 0.9 [#1760](https://github.com/opendatateam/udata/pull/1760) [#1827](https://github.com/opendatateam/udata/pull/1827)
- Add a `Dataset.on_resource_added` signal

## 1.5.3 (2018-08-27)

- Prevent UnicodeError on unicode URL validation error [#1844](https://github.com/opendatateam/udata/pull/1844)
- Hide save button in "Add resource" modal until form is visible (and prevent error) [#1846](https://github.com/opendatateam/udata/pull/1846)
- The purge chunks tasks also remove the directory [#1845](https://github.com/opendatateam/udata/pull/1845)
- Upgrade to latest Fine-Uploader version to benefit from bug fixes [#1849](https://github.com/opendatateam/udata/pull/1849)
- Prevent front views from downloading `swagger.json` [#1838](https://github.com/opendatateam/udata/pull/1838)
- Ensure API docs works without data [#1840](https://github.com/opendatateam/udata/pull/1840)
- Expose the default spatial granularity in API specs [#1841](https://github.com/opendatateam/udata/pull/1841)
- Fix missing dataset title on client-side card listing [#1834](https://github.com/opendatateam/udata/pull/1834)
- Allows to clear the dataset form temporal coverage. [#1832](https://github.com/opendatateam/udata/pull/1832)
- Ensure that admin notifications are displayed once and with a constant width. [#1831](https://github.com/opendatateam/udata/pull/1831)
- Fix broken date range picker date parsing (ie. manual keyboard input) [#1863](https://github.com/opendatateam/udata/pull/1853)
- Normalize uploaded filenames to avoid encoding issues, filesystem incompatibilities... [#1852](https://github.com/opendatateam/udata/pull/1852)

## 1.5.2 (2018-08-08)

- Fix client-side temporal coverage rendering [#1821](https://github.com/opendatateam/udata/pull/1821)
- Prevent word breaking when wrapping discussions messages [#1822](https://github.com/opendatateam/udata/pull/1822)
- Properly render message content on issues and discussions mails [#1823](https://github.com/opendatateam/udata/pull/1823)

## 1.5.1 (2018-08-03)

- Ensure OEmbed compatibility with external CDN [#1815](https://github.com/opendatateam/udata/pull/1815)
- Fixes some static URL serialization [#1815](https://github.com/opendatateam/udata/pull/1815)

## 1.5.0 (2018-07-30)

### New features

- Slugs are now redirected on change when changed until old slug are free [#1771](https://github.com/opendatateam/udata/pull/1771)
- Improve usability of new organization form [#1777](https://github.com/opendatateam/udata/pull/1777)
- Allows to serve assets on an external CDN domain using `CDN_DOMAIN` [#1804](https://github.com/opendatateam/udata/pull/1804)

### Breaking changes

None

### Bug fixes and minor changes

- Sort dataset update frequencies by ascending frequency [#1758](https://github.com/opendatateam/udata/pull/1758)
- Skip gov.uk references tests when site is unreachable [#1767](https://github.com/opendatateam/udata/pull/1767)
- Fix resources reorder (registered extras validation logic) [#1796](https://github.com/opendatateam/udata/pull/1796)
- Fix checksum display on resource modal [#1797](https://github.com/opendatateam/udata/pull/1797)
- Use metrics.views on resource card [#1778](https://github.com/opendatateam/udata/pull/1778)
- Fix dataset collapse on ie11 [#1802](https://github.com/opendatateam/udata/pull/1802)
- Upgrade i18next (security) [#1803](https://github.com/opendatateam/udata/pull/1803)

### Internals

- Backports some Python 3 forward compatible changes and fixes some bugs [#1769](https://github.com/opendatateam/udata/pull/1769):
    - avoid `filter` and `map` usage instead of list comprehension
    - explicit encoding handling
    - avoid comparison to `None`
    - use `next()` instead of `.next()` to iterate
    - unhide some implicit casts (in particular search weight)
- Tests are now run against `local.test` instead of `localhost` to avoid pytest warnings

## 1.4.1 (2018-06-15)

- Fix community resource creation and display [#1733](https://github.com/opendatateam/udata/pull/1733)
- Failsafe JS cache storage: use a custom in-memory storage as fallback when access to `sessionStorage` is not allowed [#1742](https://github.com/opendatateam/udata/pull/1742)
- Prevent errors when handling API errors without data/payload [#1743](https://github.com/opendatateam/udata/pull/1743)
- Improve/fix validation error formatting on harvesting [#1745](https://github.com/opendatateam/udata/pull/1745)
- Ensure daterange can be parsed from full iso datetime [#1748](https://github.com/opendatateam/udata/pull/1748)
- API: enforce application/json content-type for forms [#1751](https://github.com/opendatateam/udata/pull/1751)
- RDF parser can now process [european frequencies](https://publications.europa.eu/en/web/eu-vocabularies/at-dataset/-/resource/dataset/frequency) [#1752](https://github.com/opendatateam/udata/pull/1752)
- Fix images upload broken by chunked upload [#1756](https://github.com/opendatateam/udata/pull/1756)

## 1.4.0 (2018-06-06)

### New features

- Typed resources [#1398](https://github.com/opendatateam/udata/issues/1398)
- Initial data preview implementation [#1581](https://github.com/opendatateam/udata/pull/1581) [#1632](https://github.com/opendatateam/udata/pull/1632)
- Handle some alternate titles and alternate URLs on licenses for improved match on harvesting [#1592](https://github.com/opendatateam/udata/pull/1592)
- Allow to specify a dataset acronym [#1217](https://github.com/opendatateam/udata/pull/1217)
- Starts using harvest backend `config` (validation, API exposition, `HarvestFilters`...) [#1716](https://github.com/opendatateam/udata/pull/1716)
- The map widget can now be configured (tiles URL, initial position...) [#1672](https://github.com/opendatateam/udata/pull/1672)
- New discussions layout [#1623](https://github.com/opendatateam/udata/pull/1623)
- Dynamic API documentation, Enhancement to Pull #1542 - [#1542](https://github.com/opendatateam/udata/pull/1542)
- Resource modal overhaul with markdown support [#1547](https://github.com/opendatateam/udata/pull/1547)

### Breaking changes

- Normalize resource.format (migration - :warning: need reindexing). [#1563](https://github.com/opendatateam/udata/pull/1563)
- Enforce a domain whitelist when resource.filetype is file. See [`RESOURCES_FILE_ALLOWED_DOMAINS`](https://udata.readthedocs.io/en/latest/adapting-settings/#resources_file_allowed_domains) settings variable for details and configuration. [#1567](https://github.com/opendatateam/udata/issues/1567)
- Remove extras from datasets search index (needs reindexation) [#1718](https://github.com/opendatateam/udata/pull/1718)

### Bug fixes and minor changes

- Switch to PyPI.org for package links [#1583](https://github.com/opendatateam/udata/pull/1583)
- Show resource type in modal (front) [#1714](https://github.com/opendatateam/udata/pull/1714)
- Adds ETag to internal avatar for efficient caching control [#1712](https://github.com/opendatateam/udata/pull/1712)
- Fix 404/missing css on front pages [#1709](https://github.com/opendatateam/udata/pull/1709)
- Fix markdown max image width (front) [#1707](https://github.com/opendatateam/udata/pull/1707)
- Ensure registered extras types are properly parsed from JSON. Remove the need for custom `db.Extra` classes [#1699](https://github.com/opendatateam/udata/pull/1699)
- Fix the temporal coverage facet query string parsing [#1676](https://github.com/opendatateam/udata/pull/1676)
- Fix search auto-complete hitbox [#1687](https://github.com/opendatateam/udata/pull/1687)
- Fix Firefox custom error handling, part 2 [#1671](https://github.com/opendatateam/udata/pull/1671)
- Add resend confirmation email link to login screen [#1653](https://github.com/opendatateam/udata/pull/1653)
- Audience metrics: use only `views` [#1607](https://github.com/opendatateam/udata/pull/1607)
- Add missing spatial granularities translations [#1636](https://github.com/opendatateam/udata/pull/1636)
- Protocol-relative URLs support [#1599](https://github.com/opendatateam/udata/pull/1599)

### Internals

- Simplify `ExtrasField` form field signature (no need anymore for the `extras` parameter) [#1698](https://github.com/opendatateam/udata/pull/1698)
- Register known extras types [#1700](https://github.com/opendatateam/udata/pull/1700)

## 1.3.12 (2018-05-31)

- Fix side menu on mobile [#1701](https://github.com/opendatateam/udata/pull/1701)
- Fix update frequency field [#1702](https://github.com/opendatateam/udata/pull/1702)

## 1.3.11 (2018-05-29)

- Protect Resource.need_check against malformed/string dates [#1691](https://github.com/opendatateam/udata/pull/1691)
- Fix search auto-complete loading on new page [#1693](https://github.com/opendatateam/udata/pull/1693)

## 1.3.10 (2018-05-11)

- Expose Resource.extras as writable in the API [#1660](https://github.com/opendatateam/udata/pull/1660)
- Fix Firefox custom errors handling [#1662](https://github.com/opendatateam/udata/pull/1662)

## 1.3.9 (2018-05-07)

- Prevent linkchecker to pollute timeline as a side-effect. (migration). **Warning, the migration will delete all dataset update activities** [#1643](https://github.com/opendatateam/udata/pull/1643)
- Fix OAuth authorization screen failing with unicode `SITE_TITLE` [#1624](https://github.com/opendatateam/udata/pull/1624)
- Fix markdown handling of autolinks with angle brackets and factorize (and test) markdown `parse_html()` [#1625](https://github.com/opendatateam/udata/pull/1625)
- Fix timeline order [#1642](https://github.com/opendatateam/udata/pull/1642)
- Fix markdown rendering on IE11 [#1645](https://github.com/opendatateam/udata/pull/1645)
- Consider bad UUID as 404 in routing [#1646](https://github.com/opendatateam/udata/pull/1646)
- Add missing email templates [#1647](https://github.com/opendatateam/udata/pull/1647)
- Polyfill `ChildNode.remove()` for IE11 [#1648](https://github.com/opendatateam/udata/pull/1648)
- Improve Raven-js/Sentry error handling [#1649](https://github.com/opendatateam/udata/pull/1649)
- Prevent regex special characters to break site search [#1650](https://github.com/opendatateam/udata/pull/1650)

## 1.3.8 (2018-04-25)

- Fix sendmail regression [#1620](https://github.com/opendatateam/udata/pull/1620)

## 1.3.7 (2018-04-24)

- Fix some search parameters validation [#1601](https://github.com/opendatateam/udata/pull/1601)
- Prevent API tracking errors with unicode [#1602](https://github.com/opendatateam/udata/pull/1602)
- Prevent a race condition error when uploading file with concurrent chunking [#1606](https://github.com/opendatateam/udata/pull/1606)
- Disallow resources dict in API [#1603](https://github.com/opendatateam/udata/pull/1603)
- Test and fix territories routing [#1611](https://github.com/opendatateam/udata/pull/1611)
- Fix the client-side Raven/Sentry configuration [#1612](https://github.com/opendatateam/udata/pull/1612)
- Raise a 404 in case of unknown RDF content type [#1613](https://github.com/opendatateam/udata/pull/1613)
- Ensure current theme is available to macros requiring it in mails [#1614](https://github.com/opendatateam/udata/pull/1614)
- Fix documentation about NGinx configuration for https [#1615](https://github.com/opendatateam/udata/pull/1615)
- Remove unwanted commas in default `SECURITY_EMAIL_SUBJECT_*` parameters [#1616](https://github.com/opendatateam/udata/pull/1616)

## 1.3.6 (2018-04-16)

- Prevent OEmbed card to be styled when loaded in bootstrap 4 [#1569](https://github.com/opendatateam/udata/pull/1569)
- Fix organizations sort by last_modified [#1576](https://github.com/opendatateam/udata/pull/1576)
- Fix dataset creation form (and any other form) [#1584](https://github.com/opendatateam/udata/pull/1584)
- Fix an XSS on client-side markdown parsing [#1585](https://github.com/opendatateam/udata/pull/1585)
- Ensure URLs validation is the same everywhere [#1586](https://github.com/opendatateam/udata/pull/1586)

## 1.3.5 (2018-04-03)

- Upgrade `sifter` to `0.5.3` [#1548](https://github.com/opendatateam/udata/pull/1548)
- Upgrade `jquery-validation` to 1.17.0 and fixes some issues with client-side URL validation [#1550](https://github.com/opendatateam/udata/pull/1550)
- Minor change on OEmbed cards to avoid theme to override the cards `font-family` [#1549](https://github.com/opendatateam/udata/pull/1549)
- Improve cli unicode handling [#1551](https://github.com/opendatateam/udata/pull/1551)
- Fix DCAT harvester mime type detection [#1552](https://github.com/opendatateam/udata/pull/1552)
- Add the missing harvester URL in admin [#1554](https://github.com/opendatateam/udata/pull/1554)
- Fix harvester preview/job layout [#1553](https://github.com/opendatateam/udata/pull/1553)
- Fix some search unicode issues [#1555](https://github.com/opendatateam/udata/pull/1555)
- Small fixes on OEmbed URL detection [#1556](https://github.com/opendatateam/udata/pull/1556)
- Use nb_hits instead of views to count downloads [#1560](https://github.com/opendatateam/udata/pull/1560)
- Prevent an XSS in TermFacet [#1561](https://github.com/opendatateam/udata/pull/1561)
- Fix breadcrumb bar layout on empty search result [#1562](https://github.com/opendatateam/udata/pull/1562)

## 1.3.4 (2018-03-28)

- Remove territory claim banner [#1521](https://github.com/opendatateam/udata/pull/1521)
- Expose an [OEmbed](https://oembed.com/) API endpoint using the new cards [#1525](https://github.com/opendatateam/udata/pull/1525)
- Small topic fixes [#1529](https://github.com/opendatateam/udata/pull/1529)
- Fixes the search result vertical cut off [#1530](https://github.com/opendatateam/udata/pull/1530)
- Prevent visually disabled pagination buttons from being clicked [#1539](https://github.com/opendatateam/udata/pull/1539)
- Fixes "sort organization by name" not working [#1537](https://github.com/opendatateam/udata/pull/1537)
- Non-admin users should not see the "publish as anyone" filter field on "publish as" screen [#1538](https://github.com/opendatateam/udata/pull/1538)

## 1.3.3 (2018-03-20)

- Fixes on upload: prevent double upload and bad chunks upload [#1516](https://github.com/opendatateam/udata/pull/1516)
- Ensure OAuth2 tokens can be saved without `refresh_token` [#1517](https://github.com/opendatateam/udata/pull/1517)

## 1.3.2 (2018-03-20)

- Support request-body credential in OAuth2 (Fix a regression introduced in 1.3.0) [#1511](https://github.com/opendatateam/udata/pull/1511)

## 1.3.1 (2018-03-15)

- Fix some geozones/geoids bugs [#1505](https://github.com/opendatateam/udata/pull/1505)
- Fix oauth scopes serialization in authorization template [#1506](https://github.com/opendatateam/udata/pull/1506)
- Prevent error on site ressources metric [#1507](https://github.com/opendatateam/udata/pull/1507)
- Fix some routing errors [#1508](https://github.com/opendatateam/udata/pull/1508)
- Mongo connection is now lazy by default, preventing non fork-safe usage in celery as well as preventing commands not using the database to hit it [#1509](https://github.com/opendatateam/udata/pull/1509)
- Fix udata version not exposed on Sentry [#1510](https://github.com/opendatateam/udata/pull/1510)

## 1.3.0 (2018-03-13)

### Breaking changes

- Switch to `flask-cli` and drop `flask-script`. Deprecated commands have been removed. [#1364](https://github.com/opendatateam/udata/pull/1364)
- Update card components to make them more consistent [#1383](https://github.com/opendatateam/udata/pull/1383) [#1460](https://github.com/opendatateam/udata/pull/1460)
- udata is now protocol (`http`/`https`) agnostic. This is now fully the reverse-proxy responsibility (please ensure that you are using SSL only in production for security purpose). [#1463](https://github.com/opendatateam/udata/pull/1463)
- Added more entrypoints and document them. There is no more automatically enabled plugin by installation. Plugins can now properly contribute translations. [#1431](https://github.com/opendatateam/udata/pull/1431)

### New features

- Soft breaks in markdown is rendered as line return as allowed by the [commonmark specifications](http://spec.commonmark.org/0.28/#soft-line-breaks), client-side rendering follows the same security rules [#1432](https://github.com/opendatateam/udata/pull/1432)
- Switch from OAuthlib/Flask-OUAhtlib to Authlib and support all grants type as well as token revocation [#1434](https://github.com/opendatateam/udata/pull/1434)
- Chunked upload support (big files support) [#1468](https://github.com/opendatateam/udata/pull/1468)
- Improve tasks/jobs queues routing [#1487](https://github.com/opendatateam/udata/pull/1487)
- Add the `udata schedule|unschedule|scheduled` commands [#1497](https://github.com/opendatateam/udata/pull/1497)

### Bug fixes and minor changes

- Added Geopackage as default allowed file formats [#1425](https://github.com/opendatateam/udata/pull/1425)
- Fix completion/suggestion unicode handling [#1452](https://github.com/opendatateam/udata/pull/1452)
- Added a link to change password into the admin [#1462](https://github.com/opendatateam/udata/pull/1462)
- Fix organization widget (embed) [#1474](https://github.com/opendatateam/udata/pull/1474)
- High priority for sendmail tasks [#1484](https://github.com/opendatateam/udata/pull/1484)
- Add security.send_confirmation template [#1475](https://github.com/opendatateam/udata/pull/1475)

### Internals

- Switch to pytest as testing tool and expose a `udata` pytest plugin [#1400](https://github.com/opendatateam/udata/pull/1400)


## 1.2.11 (2018-02-05)

- Translate Flask-Security email subjects [#1413](https://github.com/opendatateam/udata/pull/1413)
- Fix organization admin pagination [#1372](https://github.com/opendatateam/udata/issues/1372)
- Fix missing spinners on loading datatables [#1401](https://github.com/opendatateam/udata/pull/1401)
- Fixes on the search facets [#1410](https://github.com/opendatateam/udata/pull/1410)

## 1.2.10 (2018-01-24)

- Markdown rendering is now the same between the back and the frontend. [#604](https://github.com/opendatateam/udata/issues/604)
- Make the dataset page reuses section and cards themable. [#1378](https://github.com/opendatateam/udata/pull/1378)
- `ValueError` is not hidden anymore by the Bad Request error page, it is logged. [#1382](https://github.com/opendatateam/udata/pull/1382)
- Spatial encoding fixes: prevent breaking unicode errors. [#1381](https://github.com/opendatateam/udata/pull/1381)
- Ensure the multiple term search uses a `AND` operator [#1384](https://github.com/opendatateam/udata/pull/1384)
- Facets encoding fixes: ensure lazy strings are propery encoded. [#1388](https://github.com/opendatateam/udata/pull/1388)
- Markdown content is now easily themable (namespaced into a `markdown` class) [#1389](https://github.com/opendatateam/udata/pull/1389)
- Fix discussions and community resources alignment on datasets and reuses pages [#1390](https://github.com/opendatateam/udata/pull/1390)
- Fix discussions style on default theme [#1393](https://github.com/opendatateam/udata/pull/1393)
- Ensure empty harvest jobs properly end [#1395](https://github.com/opendatateam/udata/pull/1395)

## 1.2.9 (2018-01-17)

- Add extras field in discussions [#1360](https://github.com/opendatateam/udata/pull/1360)
- Fix datepicker [#1370](https://github.com/opendatateam/udata/pull/1370)
- Fix error on forbidden scheme in `is_url` harvest filter [#1376](https://github.com/opendatateam/udata/pull/1376)
- Fix an error on rendering present territory date [#1377](https://github.com/opendatateam/udata/pull/1377)

## 1.2.8 (2018-01-10)

- Fix html2text dependency version [#1362](https://github.com/opendatateam/udata/pull/1362)

## 1.2.7 (2018-01-10)

- Bump chartjs version to 2.x [#1352](https://github.com/opendatateam/udata/pull/1352)
- Sanitize mdstrip [#1351](https://github.com/opendatateam/udata/pull/1351)

## 1.2.6 (2018-01-04)

- Fix wrongly timed notification on dataset creation with misformed tags [#1332](https://github.com/opendatateam/udata/pull/1332)
- Fix topic creation [#1333](https://github.com/opendatateam/udata/pull/1333)
- Add a `udata worker status` command to list pending tasks.[breaking] The `udata worker` command is replaced by `udata worker start`. [#1324](https://github.com/opendatateam/udata/pull/1324)
- Prevent crawlers from indexing spammy datasets, reuses and organizations [#1334](https://github.com/opendatateam/udata/pull/1334) [#1335](https://github.com/opendatateam/udata/pull/1335)
- Ensure Swagger.js properly set jQuery.ajax contentType parameter (and so data is properly serialized) [#1126](https://github.com/opendatateam/udata/issues/1126)
- Allows theme to easily access the `owner_avatar_url` template filter [#1336](https://github.com/opendatateam/udata/pull/1336)

## 1.2.5 (2017-12-14)

- Fix misused hand cursor over the spatial coverage map in dataset admin [#1296](https://github.com/opendatateam/udata/pull/1296)
- Fix broken post edit page [#1295](https://github.com/opendatateam/udata/pull/1295)
- Display date of comments in dataset discussions [#1283](https://github.com/opendatateam/udata/pull/1283)
- Prevent `reindex` command from failing on a specific object and log error instead. [#1293](https://github.com/opendatateam/udata/pull/1293)
- Position the community resource link icon correctly [#1298](https://github.com/opendatateam/udata/pull/1298)
- Add a sort option to query of list of posts in API [#1301](https://github.com/opendatateam/udata/pull/1301)
- Import dropdown behavior from `udata-gouvfr` and fix hidden submenus on mobile [#1297](https://github.com/opendatateam/udata/pull/1297)
- show message for emtpy dataset search [#1044](https://github.com/opendatateam/udata/pull/1284)

## 1.2.4 (2017-12-06)

- Fix flask_security celery tasks context [#1249](https://github.com/opendatateam/udata/pull/1249)
- Fix `dataset.quality` handling when no format filled [#1265](https://github.com/opendatateam/udata/pull/1265)
- Ignore celery tasks results except for tasks which require it and lower the default results expiration to 6 hours [#1281](https://github.com/opendatateam/udata/pull/1281)
- Import community resource avatar style from udata-gouvfr [#1288](https://github.com/opendatateam/udata/pull/1288)
- Terms are now handled from markdown and customizable with the `SITE_TERMS_LOCATION` setting. [#1285](https://github.com/opendatateam/udata/pull/1285)
- Deeplink to resource [#1289](https://github.com/opendatateam/udata/pull/1289)

## 1.2.3 (2017-10-27)

- Check only the uncollapsed resources at first on dataset view [#1246](https://github.com/opendatateam/udata/pull/1246)

## 1.2.2 (2017-10-26)

- Fixes on the `search index command` [#1245](https://github.com/opendatateam/udata/pull/1245)

## 1.2.1 (2017-10-26)

- Introduce `udata search index` commmand to replace both deprecated `udata search init` and `udata search reindex` commands. They will be removed in udata 1.4. [#1233](https://github.com/opendatateam/udata/pull/1233)
- Rollback oauthlib from 2.0.5 to 2.0.2, pending a permanent solution [#1237](https://github.com/opendatateam/udata/pull/1237)
- Get cached linkchecker result before hitting API [#1235](https://github.com/opendatateam/udata/pull/1235)
- Cleanup resources checksum (migration) [#1239](https://github.com/opendatateam/udata/pull/1239)
- Show check results in resource modal [#1242](https://github.com/opendatateam/udata/pull/1242)
- Cache avatar rendering [#1243](https://github.com/opendatateam/udata/pull/1243)

## 1.2.0 (2017-10-20)

### New features and big improvements

- Expose harvester scheduling through the API and the admin interface [#1123](https://github.com/opendatateam/udata/pull/1123)
- Added a `udata info` command for diagnostic purpose [#1179](https://github.com/opendatateam/udata/pull/1179)
- Switch from static theme avatars/placeholders to [identicons](https://en.wikipedia.org/wiki/Identicon) for readability (mostly on discussions) [#1193](https://github.com/opendatateam/udata/pull/1193)
- Move croquemort features to a generic link checker architecture [#1110](https://github.com/opendatateam/udata/pull/1110)
- CKAN and OpenDataSoft backends are now optional separate udata extensions [#1213](https://github.com/opendatateam/udata/pull/1213)
- Better search autocomplete [#1222](https://github.com/opendatateam/udata/pull/1222)
- Big post improvements (discussions support, navigation, fixes...) [#1224](https://github.com/opendatateam/udata/pull/1224)

### Breaking changes

- Upgrade to Celery 4.1.0. All celery parameters should be updated. (See [Celery options documentation](https://udata.readthedocs.io/en/stable/adapting-settings/#celery-options) [#1150](https://github.com/opendatateam/udata/pull/1050)
- Switch to [Crowdin](https://crowdin.com) to manage translations [#1171](https://github.com/opendatateam/udata/pull/1171)
- Switch to `Flask-Security`. `Flask-Security-Fork` should be uninstalled before installing the new requirements [#958](https://github.com/opendatateam/udata/pull/958)

### Miscellaneous changes and fixes

- Display organization metrics in the organization page tab labels [#1022](https://github.com/opendatateam/udata/pull/1022)
- Organization dashboard page has been merged into the main organization page [#1023](https://github.com/opendatateam/udata/pull/1023)
- Fix an issue causing a loss of data input at the global search input level [#1019](https://github.com/opendatateam/udata/pull/1019)
- Fixes a lot of encoding issues [#1146](https://github.com/opendatateam/udata/pull/1146)
- Add `.ttl` and `.n3` as supported file extensions [#1183](https://github.com/opendatateam/udata/pull/1183)
- Improve logging for adhoc scripts [#1184](https://github.com/opendatateam/udata/pull/1184)
- Improve URLs validation (support new tlds, unicode URLs...) [#1182](https://github.com/opendatateam/udata/pull/1182)
- Properly serialize empty geometries for zones missing it and prevent leaflet crash on invalid bounds [#1188](https://github.com/opendatateam/udata/pull/1188)
- Start validating some configuration parameters [#1197](https://github.com/opendatateam/udata/pull/1197)
- Remove resources without title or url [migration] [#1200](https://github.com/opendatateam/udata/pull/1200)
- Improve harvesting licenses detection [#1203](https://github.com/opendatateam/udata/pull/1203)
- Added missing delete post and topic admin actions [#1202](https://github.com/opendatateam/udata/pull/1202)
- Fix the scroll to a discussion sub-thread [#1206](https://github.com/opendatateam/udata/pull/1206)
- Fix duplication in discussions [migration] [#1209](https://github.com/opendatateam/udata/pull/1209)
- Display that a discussion has been closed [#1216](https://github.com/opendatateam/udata/pull/1216)
- Explicit dataset search reuse facet context (only known reuses) [#1219](https://github.com/opendatateam/udata/pull/1219)
- Optimize indexation a little bit [#1215](https://github.com/opendatateam/udata/pull/1215)
- Fix some reversed temporal coverage [migration] [#1214](https://github.com/opendatateam/udata/pull/1214)


## 1.1.8 (2017-09-28)

- Display membership modal actions buttons for site administrators and on membership display. [#1176](https://github.com/opendatateam/udata/pull/1176)
- Fix organization avatar in admin profile [#1175](https://github.com/opendatateam/udata/issues/1175)

## 1.1.7 (2017-09-25)

- Prevent a random territory from being displayed when query doesn't match [#1124](https://github.com/opendatateam/udata/pull/1124)
- Display avatar when the community resource owner is an organization [#1125](https://github.com/opendatateam/udata/pull/1125)
- Refactor the "publish as" screen to make it more obvious that an user is publishing under its own name [#1122](https://github.com/opendatateam/udata/pull/1122)
- Make the "find your organization" screen cards clickable (send to the organization page) [#1129](https://github.com/opendatateam/udata/pull/1129)
- Fix "Center the full picture" on user avatar upload [#1130](https://github.com/opendatateam/udata/issues/1130)
- Hide issue modal forbidden actions [#1128](https://github.com/opendatateam/udata/pull/1128)
- Ensure spatial coverage zones are resolved when submitted from the API or when querying oembed API. [#1140](https://github.com/opendatateam/udata/pull/1140)
- Prevent user metrics computation when the object owner is an organization (and vice versa) [#1152](https://github.com/opendatateam/udata/pull/1152)

## 1.1.6 (2017-09-11)

- Fix CircleCI automated publication on release tags
  [#1120](https://github.com/opendatateam/udata/pull/1120)

## 1.1.5 (2017-09-11)

- Fix the organization members grid in admin
  [#934](https://github.com/opendatateam/udata/issues/934)
- Fix and tune harvest admin loading state and payload size
  [#1113](https://github.com/opendatateam/udata/issues/1113)
- Automatically schedule validated harvesters and allow to (re)schedule them
  [#1114](https://github.com/opendatateam/udata/pull/1114)
- Raise the minimum `raven` version to ensure sentry is filtering legit HTTP exceptions
  [#774](https://github.com/opendatateam/udata/issues/774)
- Pin GeoJSON version to avoid breaking changes
  [#1118](https://github.com/opendatateam/udata/pull/1118)
- Deduplicate organization members
  [#1111](https://github.com/opendatateam/udata/issues/1111)

## 1.1.4 (2017-09-05)

- Fix packaging

## 1.1.3 (2017-09-05)

- Make the spatial search levels exclusion list configurable through `SPATIAL_SEARCH_EXCLUDE_LEVELS`.
  [#1101](https://github.com/opendatateam/udata/pull/1101)
- Fix facets labelizer with html handling
  [#1102](https://github.com/opendatateam/udata/issues/1102)
- Ensure territories pages have image defined in metadatas
  [#1103](https://github.com/opendatateam/udata/issues/1103)
- Strip tags in autocomplete results
  [#1104](https://github.com/opendatateam/udata/pull/1104)
- Transmit link checker status to frontend
  [#1048](https://github.com/opendatateam/udata/issues/1048)
- Remove plus signs from search query
  [#1048](https://github.com/opendatateam/udata/issues/987)

## 1.1.2 (2017-09-04)

- Handle territory URLs generation without validity
  [#1068](https://github.com/opendatateam/udata/issues/1068)
- Added a contact button to trigger discussions
  [#1076](https://github.com/opendatateam/udata/pull/1076)
- Improve harvest error handling
  [#1078](https://github.com/opendatateam/udata/pull/1078)
- Improve elasticsearch configurability
  [#1096](https://github.com/opendatateam/udata/pull/1096)
- Lots of fixes admin files upload
  [1094](https://github.com/opendatateam/udata/pull/1094)
- Prevent the "Bad request error" happening on search but only on some servers
  [#1097](https://github.com/opendatateam/udata/pull/1097)
- Migrate spatial granularities to new identifiers
- Migrate remaining legacy spatial identifiers
  [#1080](https://github.com/opendatateam/udata/pull/1080)
- Fix the discussion API documention
  [#1093](https://github.com/opendatateam/udata/pull/1093)

## 1.1.1 (2017-07-31)

- Fix an issue preventing reuse edition:
  [#1027](https://github.com/opendatateam/udata/issues/1027)
- Fix an issue preventing user display and edit in admin:
  [#1030](https://github.com/opendatateam/udata/issues/1030)
- Fix an error when a membership request is accepted:
  [#1028](https://github.com/opendatateam/udata/issues/1028)
- Fix issue modal on a reuse:
  [#1026](https://github.com/opendatateam/udata/issues/1026)
- Fix sort by date on admin users list:
  [#1029](https://github.com/opendatateam/udata/issues/1029)
- Improve the `purge` command
  [#1039](https://github.com/opendatateam/udata/pull/1039)
- Ensure search does not fail when a deleted object has not been
  unindexed yet
  [#1063](https://github.com/opendatateam/udata/issues/1063)
- Start using Celery queues to handle task priorities
  [#1067](https://github.com/opendatateam/udata/pull/1067)
- Updated translations

## 1.1.0 (2017-07-05)

### New features and improvements

- Added a [DCAT](https://www.w3.org/TR/vocab-dcat/) harvester
  and expose metadata as RDF/DCAT.
  [#966](https://github.com/opendatateam/udata/pull/966)
  See the dedicated documentions:

  - [RDF](https://udata.readthedocs.io/en/stable/rdf/)
  - [Harvesting](https://udata.readthedocs.io/en/stable/harvesting/)

- Images are now optimized and you can force rerendering using the `udata images render` command.
- Allowed files extensions are now configurable via the `ALLOWED_RESOURCES_EXTENSIONS` setting
  and both admin and API will have the same behavior
  [#833](https://github.com/opendatateam/udata/pull/833).
- Improve and fix notifications:
  [#928](https://github.com/opendatateam/udata/issues/928)

  - Changed notification style to toast
  - Fix notifications that weren't displayed on form submission
- Add a toggle indicator on dataset quality blocks that are collapsible
  [#915](https://github.com/opendatateam/udata/issues/915)
- Integrating latest versions of GeoZones and GeoLogos for territories.
  Especially using history of towns, counties and regions from GeoHisto.
  [#499](https://github.com/opendatateam/udata/issues/499)

### Breaking Changes

- Themes are now entrypoint-based [#829](https://github.com/opendatateam/udata/pull/829).
  There is also a new [theming documention](https://udata.readthedocs.io/en/stable/creating-theme/).
- Images placeholders are now entirely provided by themes
  [#707](https://github.com/opendatateam/udata/issues/707)
  [#1006](https://github.com/opendatateam/udata/issues/1006)
- Harvester declaration is now entrypoint-based
  [#1004](https://github.com/opendatateam/udata/pull/1004)

### Fixes

- Ensure URLs are stripped [#823](https://github.com/opendatateam/udata/pull/823)
- Lot of fixes and improvements on Harvest admin UI
  [#817](https://github.com/opendatateam/udata/pull/817):

  - harvester edition fixed (and missing API added)
  - harvester deletion fixed
  - harvester listing is now paginated
  - more detailed harvesters widgets
  - ensure harvest source are owned by a user or an organization, not both [migration]

- Pure Vue.js search facets
  [#880](https://github.com/opendatateam/udata/pull/880).
  Improve and fix the datepicker:

  - Proper sizing and positionning in dropdowns
  - Fix initial value not being displayed
  - Make it usable on keyboard
  - Allows to define `min` and `max` values to disable some dates
  - Keyboard input is reflected into the calendar
    [#615](https://github.com/opendatateam/udata/issues/615)
- Disable `next` button when no file has been uploaded
  [#930](https://github.com/opendatateam/udata/issues/930)
- Fix badges notification mails
  [#894](https://github.com/opendatateam/udata/issues/894)
- Fix the `udata search reindex` command
  [#1009](https://github.com/opendatateam/udata/issues/1009)
- Reindex datasets when their parent organization is purged
  [#1008](https://github.com/opendatateam/udata/issues/1008)

### Miscellaneous / Internal

- Upgrade to Flask-Mongoengine 0.9.3, Flask-WTF 0.14.2, mongoengine 0.13.0.
  [#812](https://github.com/opendatateam/udata/pull/812)
  [#871](https://github.com/opendatateam/udata/pull/871)
  [#903](https://github.com/opendatateam/udata/pull/903)
- Upgrade to Flask-Login 0.4.0 and switch from Flask-Security to the latest
  [Flask-Security-Fork](https://pypi.org/project/Flask-Security-Fork)
  [#813](https://github.com/opendatateam/udata/pull/813)
- Migrated remaining widgets to Vue.js [#828](https://github.com/opendatateam/udata/pull/828):

  - bug fixes on migrated widgets (Issues button/modal, integrate popover, coverage map)
  - more coherent JS environment for developpers
  - lighter assets
  - drop Handlebars dependency

- bleach and html5lib have been updated leading to more secure html/markdown cleanup
  and [better performances](http://bluesock.org/~willkg/blog/dev/bleach_2_0.html)
  [#838](https://github.com/opendatateam/udata/pull/838)
- Drop `jquery-slimscroll` and fix admin menu scrolling
  [#851](https://github.com/opendatateam/udata/pull/851)
- drop jquery.dotdotdot for a lighter css-only solution (less memory consumption)
  [#853](https://github.com/opendatateam/udata/pull/853)
- Lighter style [#869](https://github.com/opendatateam/udata/pull/869):

  - Drop glyphicons and use only Font-Awesome (more coherence, less fonts)
  - lighter bootstrap style by importing only what's needed
  - make use of bootstrap and admin-lte variables (easier for theming)
  - proper separation between front and admin style
- Drop `ExtractTextPlugin` on Vue components style:

  - faster (re)compilation time
  - resolves most compilation and missing style issues
    [#555](https://github.com/opendatateam/udata/issues/555)
    [#710](https://github.com/opendatateam/udata/issues/710)
  - allows use of hot components reloading.
- Pure Vue.js modals. Fix the default membership role. Added contribute modal.
  [#873](https://github.com/opendatateam/udata/pull/873)
- Easier Vue.js development/debugging:

  - Drop `Vue.config.replace = false`: compatible with Vue.js 1/2 and no more style guessing
    [#760](https://github.com/opendatateam/udata/pull/760)
  - `name` on all components: no more `Anonymous Component` in Vue debugger
  - No more `Fragments`
  - More ES6 everywhere
- Make metrics deactivable for tests
  [#905](https://github.com/opendatateam/udata/pull/905)

## 1.0.11 (2017-05-25)

- Fix presubmit form errors handling
  [#909](https://github.com/opendatateam/udata/pull/909)
- Fix producer sidebar image sizing
  [#913](https://github.com/opendatateam/udata/issues/913)
- Fix js `Model.save()` not updating in some cases
  [#910](https://github.com/opendatateam/udata/pull/910)

## 1.0.10 (2017-05-11)

- Fix bad stored (community) resources URLs [migration]
  [#882](https://github.com/opendatateam/udata/issues/882)
- Proper producer logo display on dataset pages
- Fix CKAN harvester empty notes and `metadata` file type handling
- Remove (temporary) badges metrics
  [#885](https://github.com/opendatateam/udata/issues/885)
- Test and fix topic search
  [#892](https://github.com/opendatateam/udata/pull/892)

## 1.0.9 (2017-04-23)

- Fix broken post view
  [#877](https://github.com/opendatateam/udata/pull/877)
- Fix new issue submission
  [#874](https://github.com/opendatateam/udata/issues/874)
- Display full images/logo/avatars URL in references too
  [#824](https://github.com/opendatateam/udata/issues/824)

## 1.0.8 (2017-04-14)

- Allow more headers in cors preflight headers
  [#857](https://github.com/opendatateam/udata/pull/857)
  [#860](https://github.com/opendatateam/udata/pull/860)
- Fix editorialization admin
  [#863](https://github.com/opendatateam/udata/pull/863)
- Fix missing completer images and ensure completion API is usable on a different domain
  [#864](https://github.com/opendatateam/udata/pull/864)

## 1.0.7 (2017-04-07)

- Fix display for zone completer existing values
  [#845](https://github.com/opendatateam/udata/issues/845)
- Proper badge display on dataset and organization page
  [#849](https://github.com/opendatateam/udata/issues/849)
- Remove useless `discussions` from views contexts.
  [#850](https://github.com/opendatateam/udata/pull/850)
- Fix the inline resource edit button not redirecting to admin
  [#852](https://github.com/opendatateam/udata/pull/852)
- Fix broken checksum component
  [#846](https://github.com/opendatateam/udata/issues/846)

## 1.0.6 (2017-04-01)

- Default values are properly displayed on dataset form
  [#745](https://github.com/opendatateam/udata/issues/745)
- Prevent a redirect on discussion fetch
  [#795](https://github.com/opendatateam/udata/issues/795)
- API exposes both original and biggest thumbnail for organization logo, reuse image and user avatar
  [#824](https://github.com/opendatateam/udata/issues/824)
- Restore the broken URL check feature
  [#840](https://github.com/opendatateam/udata/issues/840)
- Temporarily ignore INSPIRE in ODS harvester
  [#837](https://github.com/opendatateam/udata/pull/837)
- Allow `X-API-KEY` and `X-Fields` in cors preflight headers
  [#841](https://github.com/opendatateam/udata/pull/841)

## 1.0.5 (2017-03-27)

- Fixes error display in forms [#830](https://github.com/opendatateam/udata/pull/830)
- Fixes date range picker dates validation [#830](https://github.com/opendatateam/udata/pull/830)
- Fix badges entries not showing in admin [#825](https://github.com/opendatateam/udata/pull/825)

## 1.0.4 (2017-03-01)

- Fix badges trying to use API too early
  [#799](https://github.com/opendatateam/udata/pull/799)
- Some minor tuning on generic references
  [#801](https://github.com/opendatateam/udata/pull/801)
- Cleanup factories
  [#808](https://github.com/opendatateam/udata/pull/808)
- Fix user default metrics not being set [migration]
  [#809](https://github.com/opendatateam/udata/pull/809)
- Fix metric update after transfer
  [#810](https://github.com/opendatateam/udata/pull/810)
- Improve spatial completion ponderation (spatial zones reindexation required)
  [#811](https://github.com/opendatateam/udata/pull/811)

## 1.0.3 (2017-02-21)

- Fix JavaScript locales handling [#786](https://github.com/opendatateam/udata/pull/786)
- Optimize images sizes for territory placeholders [#788](https://github.com/opendatateam/udata/issues/788)
- Restore placeholders in search suggestions, fix [#790](https://github.com/opendatateam/udata/issues/790)
- Fix share popover in production build [#793](https://github.com/opendatateam/udata/pull/793)

## 1.0.2 (2017-02-20)

- Fix assets packaging for production [#763](https://github.com/opendatateam/udata/pull/763) [#765](https://github.com/opendatateam/udata/pull/765)
- Transform `udata_version` jinja global into a reusable (by themes) `package_version` [#768](https://github.com/opendatateam/udata/pull/768)
- Ensure topics datasets and reuses can display event with a topic parameter [#769](https://github.com/opendatateam/udata/pull/769)
- Raise a `400 Bad Request` when a bad `class` attribute is provided to the API
  (for entry point not using forms). [#772](https://github.com/opendatateam/udata/issues/772)
- Fix datasets with spatial coverage not being indexed [#778](https://github.com/opendatateam/udata/issues/778)
- Ensure theme assets cache is versioned (and flushed when necessary)
  [#781](https://github.com/opendatateam/udata/pull/781)
- Raise maximum tag length to 96 in order to at least support
  [official INSPIRE tags](http://inspire.ec.europa.eu/theme)
  [#782](https://github.com/opendatateam/udata/pull/782)
- Properly raise 400 error on transfer API in case of bad subject or recipient
  [#784](https://github.com/opendatateam/udata/pull/784)
- Fix broken OEmbed rendering [#783](https://github.com/opendatateam/udata/issues/783)
- Improve crawlers behavior by adding some `meta[name=robots]` on pages requiring it
  [#777](https://github.com/opendatateam/udata/pull/777)

## 1.0.1 (2017-02-16)

- Pin PyMongo version (only compatible with PyMongo 3+)

## 1.0.0 (2017-02-16)

### Breaking Changes

* 2016-05-11: Upgrade of ElasticSearch from 1.7 to 2.3 [#449](https://github.com/opendatateam/udata/pull/449)

You have to re-initialize the index from scratch, not just use the `reindex` command given that ElasticSearch 2+ doesn't provide a way to [delete mappings](https://www.elastic.co/guide/en/elasticsearch/reference/current/indices-delete-mapping.html) anymore. The command is `udata search init` and may take some time given the amount of data you are dealing with.

* 2017-01-18: User search and listing has been removed (privacy concern)

### New & Improved

* 2017-01-06: Add some dataset ponderation factor: temporal coverage, spatial coverage,
  certified provenance and more weight for featured ones. Need reindexation to be taken into account.

* 2016-12-20: Use all the [Dublin Core Frequencies](http://dublincore.org/groups/collections/frequency/)
  plus some extra frequencies.

* 2016-12-01: Add the possibility for a user to delete its account in the admin interface

In some configurations, this feature should be deactivated, typically when
there is an SSO in front of udata which may cause some inconsistencies. In
that case, the configuration parameter DELETE_ME should be set to False (True
by default).

* 2016-05-12: Add fields masks to reduce API payloads [#451](https://github.com/opendatateam/udata/pull/451)

The addition of [fields masks](http://flask-restplus.readthedocs.io/en/stable/mask.html) in Flask-RESTPlus allows us to reduce the retrieved payload within the admin — especially for datasets — and results in a performances boost.

### Fixes

* 2016-11-29: Mark active users as confirmed [#619](https://github.com/opendatateam/udata/pull/618)
* 2016-11-28: Merge duplicate users [#617](https://github.com/opendatateam/udata/pull/617)
  (A reindexation is necessary after this migration)

### Deprecation

Theses are deprecated and support will be removed in some feature release.
See [Deprecation Policy](https://udata.readthedocs.io/en/stable/versioning/#deprecation-policy).

* Theses frequencies are deprecated for their Dublin Core counter part:
    * `fortnighly` ⇨ `biweekly`
    * `biannual` ⇨ `semiannual`
    * `realtime` ⇨ `continuous`


## 0.9.0 (2017-01-10)

- First published version<|MERGE_RESOLUTION|>--- conflicted
+++ resolved
@@ -2,19 +2,15 @@
 
 ## Current (in progress)
 
-- Nothing yet
+- Add a job to bind Tabular API to its datasets [#3162](https://github.com/opendatateam/udata/pull/3162)
 
 ## 9.2.2 (2024-10-08)
 
 - Add a filter on organization and document sort parameters in the `/discussions` endpoint [#3147](https://github.com/opendatateam/udata/pull/3147)
 - Move discussion catalog creation and add fields [#3152](https://github.com/opendatateam/udata/pull/3152) and [#3154](https://github.com/opendatateam/udata/pull/3154)
 - Add resources formats and harvest remote_url on dataset catalog [#3159](https://github.com/opendatateam/udata/pull/3159)
-<<<<<<< HEAD
-- Add a job to bind Tabular API to its datasets [#3162](https://github.com/opendatateam/udata/pull/3162)
-=======
 - Add contact form in contact point model [#3164](https://github.com/opendatateam/udata/pull/3164)
 - Make base_api_url optional in dataservice [https://github.com/opendatateam/udata/pull/3163](#3163)
->>>>>>> b98486c8
 
 ## 9.2.1 (2024-09-23)
 
