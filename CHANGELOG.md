# Changelog

## Current (in progress)

- Nothing yet

## 10.1.4 (2025-03-24)

- Improve datasets' API perfs (do not fetch resources from Mongo, add /api/2/datasets endpoint…) [#3279](https://github.com/opendatateam/udata/pull/3279) [#3291](https://github.com/opendatateam/udata/pull/3291)
- Fix harvesting literal contact points [#3288](https://github.com/opendatateam/udata/pull/3288)
- Use YEARS_OF_INACTIVITY_BEFORE_DELETION all around in code [#3287](https://github.com/opendatateam/udata/pull/3287)
- Add a udata catalog in dcat backends to test [#3289](https://github.com/opendatateam/udata/pull/3289)
- Add safeguards in the resource reorder endpoint [#3243](https://github.com/opendatateam/udata/pull/3243)

## 10.1.3 (2025-03-14)

- Add inactive users notification and deletion jobs [#3274](https://github.com/opendatateam/udata/pull/3274)
  - these jobs can be scheduled daily for example
  - `YEARS_OF_INACTIVITY_BEFORE_DELETION` setting must be configured at least to activate it
- **breaking change** Migrate dataservices fields, migration needed [#3262](https://github.com/opendatateam/udata/pull/3262)
- Add views as Dataservice metrics and sort [#3280](https://github.com/opendatateam/udata/pull/3280)
- Fix creating/updating ID for resources [#3239](https://github.com/opendatateam/udata/pull/3239)
- Cannot respond to a transfer after first response [#3255](https://github.com/opendatateam/udata/pull/3255)
- Cannot update resource filetype after creation [#3254](https://github.com/opendatateam/udata/pull/3254)
- Add `last_login_at` in user endpoints for super-admins [#3284](https://github.com/opendatateam/udata/pull/3284)
- Add autoarchive to dataservices [#3283](https://github.com/opendatateam/udata/pull/3283)

## 10.1.2 (2025-03-10)

- Fix end date not defined in admin [#3281](https://github.com/opendatateam/udata/pull/3281)

## 10.1.1 (2025-03-03)

- Allow temporal coverage with only a start date [#3192](https://github.com/opendatateam/udata/pull/3192)
- The `extras` column in the resource catalog is now dumped as json [#3272](https://github.com/opendatateam/udata/pull/3272) and [#3273](https://github.com/opendatateam/udata/pull/3273)
- Ensure we populate slug properly on user deletion [#3277](https://github.com/opendatateam/udata/pull/3277)

## 10.1.0 (2025-02-20)

- **breaking change** Harvest attribution roles [#3149](https://github.com/opendatateam/udata/pull/3149) [#3270](https://github.com/opendatateam/udata/pull/3270)
  - dataset and dataservices now have a list of contact points
  - migration needed
- Allow super-admins to change objects' owners [#3260](https://github.com/opendatateam/udata/pull/3260)
- Fix contact point permissions [#3253](https://github.com/opendatateam/udata/pull/3253)
- Fix wrong marshal for community resource uploads [#3261](https://github.com/opendatateam/udata/pull/3261)
- Return harvesters's errors details only for super-admins [#3264](https://github.com/opendatateam/udata/pull/3264)
- feat: topics list filtered by visible_by_user [#3265](https://github.com/opendatateam/udata/pull/3265)
- Allow geozone suggest to check the id field [#3267](https://github.com/opendatateam/udata/pull/3267)
<<<<<<< HEAD
- Fix wrong error message when updating the GeoZone of a dataset with already a Geometry [#3271](https://github.com/opendatateam/udata/pull/3271)
=======
- Allow a user to check its own membership requests [#3269](https://github.com/opendatateam/udata/pull/3269)
>>>>>>> 1121d733

## 10.0.8 (2025-01-31)

- Force the usage of transfers request to change the owner of a model [#3249](https://github.com/opendatateam/udata/pull/3249)
- Add report of duplicates resources ids [#3247](https://github.com/opendatateam/udata/pull/3247)
- Add search to posts [#3248](https://github.com/opendatateam/udata/pull/3248)
- Resource catalog: fix preview_url and add extras [#3188](https://github.com/opendatateam/udata/pull/3188)
- Add trailing slash to security routes [#3251](https://github.com/opendatateam/udata/pull/3251)
- Upgrade packaging dependency to 24.2 [#3252](https://github.com/opendatateam/udata/pull/3252)
- Expose HVD dataservice as inline distribution [#3256](https://github.com/opendatateam/udata/pull/3256)

## 10.0.7 (2025-01-13)

- Add a test to clear datasets on Topics api v1 [#3233](https://github.com/opendatateam/udata/pull/3233)
- feat: optimize topic's datasets reindex [#3234](https://github.com/opendatateam/udata/pull/3234)
- Allow Dataservice transfer [#3237](https://github.com/opendatateam/udata/pull/3237)
- fix `function_field` wrong name [#3236](https://github.com/opendatateam/udata/pull/3236)
- Allow dataservice archive [#3238](https://github.com/opendatateam/udata/pull/3238)
- Improve OGC service detection to expose in RDF [#3241](https://github.com/opendatateam/udata/pull/3241)
- Don’t duplicate datasets with a harvest.remote_id URI when harvesting [#3219](https://github.com/opendatateam/udata/pull/3219)
- Fix version number build in CI [#3244](https://github.com/opendatateam/udata/pull/3244)

## 10.0.6 (2024-12-19)

- Ignore inactive sources at harvest time [#3226](https://github.com/opendatateam/udata/pull/3226)
    - If some harvest sources were marked inactive by mistake, they won't get executed anymore
- Organization url is now a URLField and should be a valid URL [#3227](https://github.com/opendatateam/udata/pull/3227)
- Fix the `parse-url` command [#3225](https://github.com/opendatateam/udata/pull/3225)
- Add `with_drafts` argument to posts API [#3229](https://github.com/opendatateam/udata/pull/3229)
- Fix failing dataset save in update reuses metrics [#3230](https://github.com/opendatateam/udata/pull/3230)
- Fix catalog RDF by preventing memory increase on getting dataservice hvd tags [#3231](https://github.com/opendatateam/udata/pull/3231)
- Update purge tasks [#3167](https://github.com/opendatateam/udata/pull/3167)
- Trigger GitLab infra deployment through simple-scaffolding script [#3232](https://github.com/opendatateam/udata/pull/3232)

## 10.0.5 (2024-12-09)

- Add list transfers endpoint / Save user requesting the transfer [#3211](https://github.com/opendatateam/udata/pull/3211)
- Add dataservice csv adapter [#3208](https://github.com/opendatateam/udata/pull/3208)
- Add url_for for dataservices and mail notifications [#3213](https://github.com/opendatateam/udata/pull/3213)
- Compute dataservices metrics on org, user and site [#3209](https://github.com/opendatateam/udata/pull/3209)
- Update default method blocklist for READ ONLY mode [#3212](https://github.com/opendatateam/udata/pull/3212)
- The API will now return all the datasets a user has access to, including deleted of private ones that they're the owners of [#3214](https://github.com/opendatateam/udata/pull/3214)
- Rename administration labels from "Private" to "Draft" [#3217](https://github.com/opendatateam/udata/pull/3217)
- Add partial obfuscation of email for members [#3220](https://github.com/opendatateam/udata/pull/3220)
- Reuse url is now a URLField and should be a valid URL [#3222](https://github.com/opendatateam/udata/pull/3222)

## 10.0.4 (2024-11-29)

- Add created and last_modified sorts on dataservice list [#3206](https://github.com/opendatateam/udata/pull/3206)
- Fix dataservice metadata_modified_at update in API [#3207](https://github.com/opendatateam/udata/pull/3207)
- Escape modal title in admin [#3210](https://github.com/opendatateam/udata/pull/3210)
- feat: handle multiple tags on datasets and topics apis [#3204](https://github.com/opendatateam/udata/pull/3204)

## 10.0.3 (2024-11-27)

- Expose OGC services distributions as dataservice [#3203](https://github.com/opendatateam/udata/pull/3203)
- Add a matomo "campaign" parameter on links in emails if `MAIL_CAMPAIGN` is configured [#3190](https://github.com/opendatateam/udata/pull/3190)
- Use a safe XML parser that doesn't resolve entities, update lxml to 5.3.0 [#3205](https://github.com/opendatateam/udata/pull/3205)
- Add DCAT-AP HVD properties in RDF output if the dataservice or its datasets are tagged hvd [#3187](https://github.com/opendatateam/udata/pull/3187)
- Only keep the "local authority" org badge if it's also a "public service" [#3200](https://github.com/opendatateam/udata/pull/3200)

## 10.0.2 (2024-11-19)

- Use correct DCAT.service predicate in RDF output [#3199](https://github.com/opendatateam/udata/pull/3199)
- Fix the Badge.badge_label method [#3198](https://github.com/opendatateam/udata/pull/3198)
- Skip servesDataset for tabular API dataservice (temporary fix) [#3196](https://github.com/opendatateam/udata/pull/3196)

## 10.0.1 (2024-11-15)

- Add more comments and types in the `api_field.py` "lib" [#3174](https://github.com/opendatateam/udata/pull/3174)
- Allow overriding of badges (for example in plugins like udata-front) [#3191](https://github.com/opendatateam/udata/pull/3191)
- Add link to new admin in existing udata admin based on `NEW_ADMIN_URL` setting [#3194](https://github.com/opendatateam/udata/pull/3194)
- Add business documentation url property on dataservice [#3193](https://github.com/opendatateam/udata/pull/3193)
- Expose the dataset's alternate identifier in RDF [#3186](https://github.com/opendatateam/udata/pull/3186)

## 10.0.0 (2024-11-07)

- **breaking change** Migrate organization badges label to lowercase [#3182](https://github.com/opendatateam/udata/pull/3182)
- Add contact_form in ContactPoint api fields [#3175](https://github.com/opendatateam/udata/pull/3175)
- Expose contact point in DCAT RDF [#3179](https://github.com/opendatateam/udata/pull/3179)
- Use trailing slashes for the upload files URLs [#3177](https://github.com/opendatateam/udata/pull/3177)
- Use hydra's RESTful endpoint URLs [#3146](https://github.com/opendatateam/udata/pull/3146)
- Return dataservices visible to the user [#3180](https://github.com/opendatateam/udata/pull/3180)
- Fix flaky "duplicated email" importing fixtures tests [#3176](https://github.com/opendatateam/udata/pull/3176)
- Fix deprecated CircleCI config [#3181](https://github.com/opendatateam/udata/pull/3181)
- Use proper RESTful Hydra API endpoints [#3178](https://github.com/opendatateam/udata/pull/3178)
- Add a "filter by organization badge" for datasets, dataservices, reuses and organizations [#3155](https://github.com/opendatateam/udata/pull/3155)
    * you will need https://github.com/opendatateam/udata-search-service/pull/49 for the search service
- Add dataservices search with search-service [#3171](https://github.com/opendatateam/udata/pull/3171)
    * you will need https://github.com/opendatateam/udata-search-service/pull/48
- Expose the "landingPage" in DCAT RDF [#3183](https://github.com/opendatateam/udata/pull/3183)
- Licence.guess: extract first URL for better matching [#3185](https://github.com/opendatateam/udata/pull/3185)

## 9.2.4 (2024-10-22)

- Add a job to bind Tabular API to its datasets [#3162](https://github.com/opendatateam/udata/pull/3162)
- Expose dataservices' datasets by link instead of list [#3156](https://github.com/opendatateam/udata/pull/3156)
- CSW ISO Harvest: add extra_configs.remote_url_prefix [#3157](https://github.com/opendatateam/udata/pull/3157)
- DCAT harvest : Refactor DCAT extras handling in rdf parsing [#3054](https://github.com/opendatateam/udata/pull/3054). `accesRights`, `rights` and `license` are now in `extras["dcat"]` for both datasets and resources. `accessRights` can be infered for a dataset from its resources.

## 9.2.3 (2024-10-14)

- Add migration to delete duplicate resources due to ODS harvesting [#3158](https://github.com/opendatateam/udata/pull/3158)
- Add discussion.posted_on in discussion sort choices [3168](https://github.com/opendatateam/udata/pull/3168)

## 9.2.2 (2024-10-08)

- Add a filter on organization and document sort parameters in the `/discussions` endpoint [#3147](https://github.com/opendatateam/udata/pull/3147)
- Move discussion catalog creation and add fields [#3152](https://github.com/opendatateam/udata/pull/3152) and [#3154](https://github.com/opendatateam/udata/pull/3154)
- Add resources formats and harvest remote_url on dataset catalog [#3159](https://github.com/opendatateam/udata/pull/3159)
- Add contact form in contact point model [#3164](https://github.com/opendatateam/udata/pull/3164)
- Make base_api_url optional in dataservice [https://github.com/opendatateam/udata/pull/3163](#3163)

## 9.2.1 (2024-09-23)

- Enable basic search on dataservices [#3148](https://github.com/opendatateam/udata/pull/3148)

## 9.2.0 (2024-09-13)

- Allow OAuth clients without secrets [#3138](https://github.com/opendatateam/udata/pull/3138)
- Add a `archived` button for datasets and reuses on frontend admin [#3104](https://github.com/opendatateam/udata/pull/3104)
- **breaking change** Return all the reuses available to a user on the /reuses endpoint, including the private and deleted ones they own [#3140](https://github.com/opendatateam/udata/pull/3140).
- Fix undelete reuse and dataservices [#3141](https://github.com/opendatateam/udata/pull/3141)
- Add a minimal publiccode.yml [#3144](https://github.com/opendatateam/udata/pull/3144)
- Fix the boolean filters in the API for the "new system" endpoints [#3139](https://github.com/opendatateam/udata/pull/3139)
- Update authlib dependency from 0.14.3 to 1.3.1 [#3135](https://github.com/opendatateam/udata/pull/3135)
- Add CORS on resource redirect [#3145](https://github.com/opendatateam/udata/pull/3145)

## 9.1.4 (2024-08-26)

- Fix many linting issues reported by ruff [#3118](https://github.com/opendatateam/udata/pull/3118)
- Import the dataservice's organization from the fixtures [#3121](https://github.com/opendatateam/udata/pull/3121)
- Convert reuse to new API system [#3066](https://github.com/opendatateam/udata/pull/3066)
- Fix circular import error [#3128](https://github.com/opendatateam/udata/pull/3128)
- Add an option to specify the port when using `inv serve` [#3123](https://github.com/opendatateam/udata/pull/3123)
- Add a new `related_to` filter parameter to the activities API endpoint [#3127](https://github.com/opendatateam/udata/pull/3127)
- Properly import the `Discussion.closed_by` from the fixtures [#3125](https://github.com/opendatateam/udata/pull/3125)
- Send an API token to Hydra when publishing resource events [#3130](https://github.com/opendatateam/udata/pull/3130)
- Add `last_login_at` to org members API [#3133](https://github.com/opendatateam/udata/pull/3133)
- Always add Vary even for non CORS requests [#3132](https://github.com/opendatateam/udata/pull/3132)
- Add acronym in organization csv catalog [#3134](https://github.com/opendatateam/udata/pull/3134)
- Limit the number of user suggestions [#3131](https://github.com/opendatateam/udata/pull/3131)

## 9.1.3 (2024-08-01)

- Adds latest `sentry-sdk[flask]` as an install dependency, and update Sentry logic to be able to send environment, app version and profiling/performance info [#3086](https://github.com/opendatateam/udata/pull/3086)
- Add report get endpoint and make report get and list admin only [#3115](https://github.com/opendatateam/udata/pull/3115)
- Fix the version of udata-fixtures used by `udata import-fixtures` [#3114](https://github.com/opendatateam/udata/pull/3114)
- Update to the version v2.0.0 of udata-fixtures (with the dataservices)
- Add type hints [#3111](https://github.com/opendatateam/udata/pull/3111)
- Make sure requests v2.32.3 is used everywhere consistently [#3116](https://github.com/opendatateam/udata/pull/3116)
- Expose a dataservice in its organization's catalog, and expose a dataservice's catalog [#3122](https://github.com/opendatateam/udata/pull/3122)

## 9.1.2 (2024-07-29)

- Add a `archived` field for reuses [#3088](https://github.com/opendatateam/udata/pull/3088)
- Add linter and formatter with `pyproject.toml` config, add lint and formatting step in CI, add pre-commit hook to lint and format, update docs and lint and format the code [#3085](https://github.com/opendatateam/udata/pull/3085)
- Revamp CORS: remove flask-cors to always returns 204 on OPTIONS request [#3074](https://github.com/opendatateam/udata/pull/3074)
- Update pinned dependencies according to project dependencies, without updating any project dependencies [#3089](https://github.com/opendatateam/udata/pull/3089)
- Add "run" button to harvesters (configurable with `HARVEST_ENABLE_MANUAL_RUN`) [#3092](https://github.com/opendatateam/udata/pull/3092)
- Move from `object_type` / `object_id` to `subject_type` / `subject_id` in reports API [#3094](https://github.com/opendatateam/udata/pull/3094)
- Allow to report without being authenticated [#3096](https://github.com/opendatateam/udata/pull/3096)
- Add a warning on harvest source deletion [#3098](https://github.com/opendatateam/udata/pull/3098)
- Fix license in dataservices API (now returns ID instead of title) [#3097](https://github.com/opendatateam/udata/pull/3097)
- Fix missing title on new dataset preview [#3100](https://github.com/opendatateam/udata/pull/3100)
- Fix the fixtures tests which was not running, and then was failing [#3105](https://github.com/opendatateam/udata/pull/3105)
- Refactoring of the fixtures, the `generate-fixtures` command has been renamed to `import-fixtures` [#3106](https://github.com/opendatateam/udata/pull/3106)

## 9.1.1 (2024-07-16)

- Add correct owner permissions on harvest sources [#3091](https://github.com/opendatateam/udata/pull/3091)

## 9.1.0 (2024-07-11)

- Add reports backend [#3069](https://github.com/opendatateam/udata/pull/3069) and [#3078](https://github.com/opendatateam/udata/pull/3078)
- Improve `udata db check-integrity` (perfs, Sentry notifications…) [#3026](https://github.com/opendatateam/udata/pull/3026)
- Harvest dataservices [#3029](https://github.com/opendatateam/udata/pull/3029)
- Refactor catalog exports [#3052](https://github.com/opendatateam/udata/pull/3052)
- Add a filter to filter dataservices by dataset [#3056](https://github.com/opendatateam/udata/pull/3056)
- Fix reuses' datasets references [#3057](https://github.com/opendatateam/udata/pull/3057)
- Save and show harvest logs [#3053](https://github.com/opendatateam/udata/pull/3053)
- Fix missing `ObjectId` validation on `/sources` endpoint [#3060](https://github.com/opendatateam/udata/pull/3060)
- Improve URL validation errors [#3063](https://github.com/opendatateam/udata/pull/3063) [#2768](https://github.com/opendatateam/udata/pull/2768)
- Do not return full dataset objects on dataservices endpoints [#3068](https://github.com/opendatateam/udata/pull/3068)
- Update markdown base settings [#3067](https://github.com/opendatateam/udata/pull/3067)
- Prevent tagging as spam owners' messages [#3071](https://github.com/opendatateam/udata/pull/3071)[#3076](https://github.com/opendatateam/udata/pull/3076)
- Add api endpoint /me/org_topics/ [#3070](https://github.com/opendatateam/udata/pull/3070)
- Expose dataservices in RDF catalog [#3058](https://github.com/opendatateam/udata/pull/3058) [#3075](https://github.com/opendatateam/udata/pull/3075)
- CORS: always returns 204 on OPTIONS request [#3046](https://github.com/opendatateam/udata/pull/3046)

## 9.0.0 (2024-06-07)

- **breaking change** Harvest backend is now sync [#3030](https://github.com/opendatateam/udata/pull/3030)
- Add DCAT-AP HVD properties in RDF output if the dataset is tagged hvd [#3050](https://github.com/opendatateam/udata/pull/3050)
- Allow dataservices to be discussed and followed [#3049](https://github.com/opendatateam/udata/pull/3049)
- Add purge-dataservices job [#3049](https://github.com/opendatateam/udata/pull/3049)
- Harvest all the available polygons from a spatial coverage [#3039](https://github.com/opendatateam/udata/pull/3039)

## 8.0.1 (2024-05-28)

- Add dataservices in beta [#2986](https://github.com/opendatateam/udata/pull/2986)
- Remove deprecated `metrics_for` route [#3022](https://github.com/opendatateam/udata/pull/3022)
- Fix spatial coverage fetching perfs. Need to schedule `compute-geozones-metrics` [#3018](https://github.com/opendatateam/udata/pull/3018)
- Delete a user without sending mail [#3031](https://github.com/opendatateam/udata/pull/3031)
- Convert known HVD categories used as theme to keywords [#3014](https://github.com/opendatateam/udata/pull/3014)
- Allow for series in CSW ISO 19139 DCAT backend [#3028](https://github.com/opendatateam/udata/pull/3028)
- Add `email` to membership request list API response, add `since` to org members API responses, add `email` to members of org on show org endpoint for org's admins and editors [#3038](https://github.com/opendatateam/udata/pull/3038)
- Add `resources_downloads` to datasets metrics [#3042](https://github.com/opendatateam/udata/pull/3042)
- Fix do not override resources extras on admin during update [#3043](https://github.com/opendatateam/udata/pull/3043)
- Endpoint /users is now protected by admin permissions [#3047](https://github.com/opendatateam/udata/pull/3047)
- Fix trailing `/` inside `GeoZone` routes not redirecting. Disallow `/` inside `GeoZone` ids [#3045](https://github.com/opendatateam/udata/pull/3045)

## 8.0.0 (2024-04-23)

- **breaking change** Migrate to Python 3.11 [#2992](https://github.com/opendatateam/udata/pull/2992) [#3021](https://github.com/opendatateam/udata/pull/3021)
- **breaking change** Fix datetime serialization in extras (return ISO string in JSON). Warning, `ujson` shouldn't be installed anymore on the project to allow `cls` parameter to override the JSONEncoder [#3019](https://github.com/opendatateam/udata/pull/3019)
- Fix missing `bcrypt` dependency [#3019](https://github.com/opendatateam/udata/pull/3019)

## 7.0.7 (2024-04-16)

- :warning: **breaking change** `DATASET_MAX_RESOURCES_UNCOLLAPSED` config is removed.
- Replace schemas API with a simple proxy to the `schemas.json` file [#2989](https://github.com/opendatateam/udata/pull/2989)
- Topic: add filters in API [#3007](https://github.com/opendatateam/udata/pull/3007)
- Move constants outside `models.py` files to `constants.py` [#3001](https://github.com/opendatateam/udata/pull/3001)
- Move `db` and Mongo fields classes outside `udata.models` [#3005](https://github.com/opendatateam/udata/pull/3005)
- :warning: Update LICENSE_GROUPS config layout [#3010](https://github.com/opendatateam/udata/pull/3010)
- Remove unused dependencies [#3006](https://github.com/opendatateam/udata/pull/3006)
- Move `FieldValidationError` into its own module and add an error handler [#3012](https://github.com/opendatateam/udata/pull/3012)
- Move some `import User` to runtime imports [#3013](https://github.com/opendatateam/udata/pull/3013)
- Move `Owned` mixin to its own module [#3008](https://github.com/opendatateam/udata/pull/3008)
- Move `badge_fields` to separate module than `models.py` [#3011](https://github.com/opendatateam/udata/pull/3011)

## 7.0.6 (2024-03-29)

- Add new harvester for ISO DCAT with XSLT transform [#2982](https://github.com/opendatateam/udata/pull/2982)
- Fix, do not fail on spatial coverage harvesting exception and allow literal spatial BBOX from Arcgis [2998](https://github.com/opendatateam/udata/pull/2998)
- Mock calls to example.com [#3000](https://github.com/opendatateam/udata/pull/3000)
- Fix duplicate logs in console commands [#2996](https://github.com/opendatateam/udata/pull/2996)
- Refactor `Activity.kwargs` into `Activity.extras` to facilitate its usage [#2999](https://github.com/opendatateam/udata/pull/2999)
- :warning: Datasets without resources are now visible and indexable [#2997](https://github.com/opendatateam/udata/pull/2997)

## 7.0.5 (2024-03-20)

- Add spatial coverage harvesting [#2959](https://github.com/opendatateam/udata/pull/2959) [#2991](https://github.com/opendatateam/udata/pull/2991)
- Fix: updating a dataset without `private` do not reset `private` to `False`, the previous saved value is kept [#2955](https://github.com/opendatateam/udata/pull/2955)
- Fix: return the correct error when no `Content-Type` is sent instead of 500 [#2967](https://github.com/opendatateam/udata/pull/2967)
- Improve documentation for API errors [#2952](https://github.com/opendatateam/udata/pull/2965)
- Allow harvesting of big catalog (bigger than 16MB) [#2980](https://github.com/opendatateam/udata/pull/2980) [2985](https://github.com/opendatateam/udata/pull/2985)
- Add downloads' count to organizations CSV [#2973](https://github.com/opendatateam/udata/pull/2973)
- Add 3 new badges to the organization model : `company`, `association` and `local authority` [#2984](https://github.com/opendatateam/udata/pull/2984)
- Prevent geozones listed ad `deleted` to be loaded [#2983](https://github.com/opendatateam/udata/pull/2983) [#2993](https://github.com/opendatateam/udata/pull/2993)
- Topic: add spatial field [#2988](https://github.com/opendatateam/udata/pull/2988)
- Topic: add last_modified field [#2987](https://github.com/opendatateam/udata/pull/2987)
- Add stacktraces to CSV errors [#2990](https://github.com/opendatateam/udata/pull/2990)
- Fix harvesting of DCT.conformsTo for complex inner information [#2994](https://github.com/opendatateam/udata/pull/2994)

## 7.0.4 (2024-02-27)

- Add rotate password command [#2966](https://github.com/opendatateam/udata/pull/2966)
- Custom extras metadata [#2921](https://github.com/opendatateam/udata/pull/2921):
  - Organization can nom define a custom metadata of a choosen type
  - Dataset belonging to the organization can assign a value to the defined metadata
  - Metadata value must match the choosen type by the organization
- Harvest DCAT conformsTo into schemas for resources and datasets [#2949](https://github.com/opendatateam/udata/pull/2949) [#2970](https://github.com/opendatateam/udata/pull/2970) [#2972](https://github.com/opendatateam/udata/pull/2972) [#2976](https://github.com/opendatateam/udata/pull/2976)
- Better reporting in spam detection (show the writer of the discussion/message) [#2965](https://github.com/opendatateam/udata/pull/2965)
- Fix: spam lang detection not lowering input resulting in false positives [#2965](https://github.com/opendatateam/udata/pull/2965)
- Fix: do not send mail about discussions when there is no owner / no organisation members [#2962](https://github.com/opendatateam/udata/pull/2962)
- Fix: 'backend' is now required in `HarvestSource` [#2962](https://github.com/opendatateam/udata/pull/2962)
- Fix: URL to organizations in mails are now independent from `udata-front` (show the URL of the API if no `udata-front`) [#2962](https://github.com/opendatateam/udata/pull/2962)
- Add harvested dcat properties as extras [#2968](https://github.com/opendatateam/udata/pull/2968):
  - DCT.provenance [0..n]
  - DCT.accessRights [0..1]
- Generate translations file [#2974](https://github.com/opendatateam/udata/pull/2974)
- Fix contact point test with missing translation [#2977](https://github.com/opendatateam/udata/pull/2977)
- Remove documentation about maintenance branches [#2979](https://github.com/opendatateam/udata/pull/2979)

## 7.0.3 (2024-02-15)

- Add spam detection and prevention logic on discussion model [#2954](https://github.com/opendatateam/udata/pull/2954) [#2963](https://github.com/opendatateam/udata/pull/2963)
- Fix reuses inside database without private information (default to public) [#2951](https://github.com/opendatateam/udata/pull/2951)
- Fix: you can now remove schema from a resource in the admin [#2950](https://github.com/opendatateam/udata/pull/2950)
- Fix: refuse an organisation access request when multiple access requests are pending [#2960](https://github.com/opendatateam/udata/pull/2960)
- Add downloads count in datasets' CSV [#2953](https://github.com/opendatateam/udata/pull/2953)
- Allow dicts in datasets' extras [#2958](https://github.com/opendatateam/udata/pull/2958)


## 7.0.2 (2024-01-23)

- Improve search serialization perfs for datasets in big topics [#2937](https://github.com/opendatateam/udata/pull/2937)
- Migrate to Flask-Babel because of Flask-BabelEx deprecation [#2897](https://github.com/opendatateam/udata/pull/2897)
- Contact points feature [#2914](https://github.com/opendatateam/udata/pull/2914) [#2943](https://github.com/opendatateam/udata/pull/2943):
  - Users and Organizations can now define a list of contact points
  - Api endpoint for creating, updating and deleting contact points
  - Datasets can define one contact point, among the list of the organization or the user owning the dataset.
  - Defining a contact point for a dataset is done throught a form field
- Allow wildcards in redirect_uris for Oauth2Client [#2935](https://github.com/opendatateam/udata/pull/2935)
- Allow for being one day late on update fulfilled in time [#2941](https://github.com/opendatateam/udata/pull/2941)
- When a topic is deleted, corresponding discussions are purged [#2944](https://github.com/opendatateam/udata/pull/2944)

## 7.0.1 (2023-12-06)

- Add sorting in geozone suggest API endpoint to return zones based on their admin level [#2936](https://github.com/opendatateam/udata/pull/2936)

## 7.0.0 (2023-12-04)

- Prevent sending post_save signals on extras update [#2919](https://github.com/opendatateam/udata/pull/2919)
- Add topic filter on datasets list [#2915](https://github.com/opendatateam/udata/pull/2915)
- Topics: API v2 endpoints [#2913](https://github.com/opendatateam/udata/pull/2913)
- Allow for discussions on Topics [#2922](https://github.com/opendatateam/udata/pull/2922)
- Raise for status on DCAT harvester calls [#2927](https://github.com/opendatateam/udata/pull/2927)
- Harvest dcterms:hasPart as 'other' resource in DCAT [#2928](https://github.com/opendatateam/udata/pull/2928)
- Make sure harvested resources are marked as remote [#2931](https://github.com/opendatateam/udata/pull/2931)
- Use GET and POST harvest BaseBackend utility to have user-agent [#2930](https://github.com/opendatateam/udata/pull/2930)
- Use LazyReferenceField on Topic datasets and reuses [#2924](https://github.com/opendatateam/udata/pull/2924)
- Use harvested dates and not max with internal [#2932](https://github.com/opendatateam/udata/pull/2932)
- Better rdf frequency resilience [#2933](https://github.com/opendatateam/udata/pull/2933)
- :warning: **breaking change** Geozone refactor [#2878](https://github.com/opendatateam/udata/pull/2878):
  - Complete Geozone model refactor, keeping only fields `slug`, `name`, `code`, `level` and adding `uri`
  - Removed parent and validity concept
  - To deploy:
    - Datasets with geozone will return a 500 due to `mongoengine.errors.FieldDoesNotExist: The fields "{'flag', 'dbpedia', ...}" do not exist on the document "GeoZone"`
    - `udata spatial load -d` to load new geozones into the database
    - `udata spatial migrate` to migrate datasets geozones to new ones
    - Reindex datasets (`udata search index dataset`) if using [udata-search-service](https://github.com/opendatateam/udata-search-service)
  - Removed forgotten fields in search [#2934](https://github.com/opendatateam/udata/pull/2934)

## 6.2.0 (2023-10-26)

### New & Improved

- Topics have been refactored and are no more deprecated:
  - Topics creation, update and deletion are now opened to all users [#2898](https://github.com/opendatateam/udata/pull/2898)
  - Topics are now `db.Owned` and searchable by `id` in dataset search [#2901](https://github.com/opendatateam/udata/pull/2901) [#2917](https://github.com/opendatateam/udata/pull/2917)
  - Remove `deleted` api field that does not exist [#2903](https://github.com/opendatateam/udata/pull/2903)
  - Add `created_at`field to topic's model [#2904](https://github.com/opendatateam/udata/pull/2904)
  - Topics can now be filtered by `tag` field [#2904](https://github.com/opendatateam/udata/pull/2904)
  - Topics can now be queried by test search in `name` field with `q` argument [#2904](https://github.com/opendatateam/udata/pull/2904)
- Add support for a CSW harvester using DCAT format [#2800](https://github.com/opendatateam/udata/pull/2800)
- Add German to udata translations [2899](https://github.com/opendatateam/udata/pull/2899)[2909](https://github.com/opendatateam/udata/pull/2909)
- Add harvesters count to site metrics [#2890](https://github.com/opendatateam/udata/pull/2890)
- Use a single session for reindex [#2891](https://github.com/opendatateam/udata/pull/2891)

- Fix site title and keywords never get updated [#2900](https://github.com/opendatateam/udata/pull/2900)
- Reuse's extras are now exposed by API [#2905](https://github.com/opendatateam/udata/pull/2905)
- Add configuration settings to enhance cookies security [#2910](https://github.com/opendatateam/udata/pull/2910)
- Add items.dataset to HarvestJob indexes [#2907](https://github.com/opendatateam/udata/pull/2907)
- Consider acronym when suggesting organization [#2918](https://github.com/opendatateam/udata/pull/2918)

### Fixes

- Return 400 instead of 500 in case of not ObjectID arg in API [#2889](https://github.com/opendatateam/udata/pull/2889)
- Fix default community resource sort parser [#2908](https://github.com/opendatateam/udata/pull/2908)

### Deprecation

- Python 3.7 is now deprecated and will be removed in upcoming release [#2859](https://github.com/opendatateam/udata/pull/2859)
- GeoZone model will be heavily refactored for a simplified version [#2878](https://github.com/opendatateam/udata/pull/2878)

## 6.1.7 (2023-09-01)

- Fix slug overflow with index suffix when reaching max_length [#2874](https://github.com/opendatateam/udata/pull/2874)
- Add extra field to topic model and add it to the dataset search adapter [#2876](https://github.com/opendatateam/udata/pull/2876)
- Upgrade pyyaml in develop and doc deps [#2880](https://github.com/opendatateam/udata/pull/2880)
- Expose dataset's `*_internal` dates in a nested `internal` nested field in api marshalling [#2862](https://github.com/opendatateam/udata/pull/2862)
- Add `business_number_id` metadata for organizations [#2871](https://github.com/opendatateam/udata/pull/2871) [#2887](https://github.com/opendatateam/udata/pull/2887)
- Return 403 when posting comment on discussion closed [#2881](https://github.com/opendatateam/udata/pull/2881)
- Ensure rdf parsed frequency is lowercase [#2883](https://github.com/opendatateam/udata/pull/2883)
- Add a dict of URIs to replace in a RDF graph at harvest time [#2884](https://github.com/opendatateam/udata/pull/2884)
- Fix duplicate recipients in new comments mail [#2886](https://github.com/opendatateam/udata/pull/2886)
- Add type to resource csv adapter [#2888](https://github.com/opendatateam/udata/pull/2888)

## 6.1.6 (2023-07-19)

- Improve DCAT harvest of mime type [#2857](https://github.com/opendatateam/udata/pull/2857)
- Don't crash on files not found when purging resources [2858](https://github.com/opendatateam/udata/pull/2858)
- Improve DCAT catalog exposed [#2860](https://github.com/opendatateam/udata/pull/2860)
- Use the resource's extra `analysis:last-modified-at` in the `last_modified` property [#2863](https://github.com/opendatateam/udata/pull/2863)
- Add optionnal harvest validation form [#2864](https://github.com/opendatateam/udata/pull/2864)
- Fix dataset list default sorting [#2867](https://github.com/opendatateam/udata/pull/2867)
- Update API doc link [#2866](https://github.com/opendatateam/udata/pull/2866)
- Update admin quality progress bar [#2872](https://github.com/opendatateam/udata/pull/2872)

## 6.1.5 (2023-06-19)

- Specify *public* datasets and reuses in admin count [#2852](https://github.com/opendatateam/udata/pull/2852)
- Fix url params being stripped in markdown for internal URLs [#2855](https://github.com/opendatateam/udata/pull/2855)

## 6.1.4 (2023-05-16)

- Upgrade development dependencies [#2844](https://github.com/opendatateam/udata/pull/2844)
- Compile translations for testing [#2845](https://github.com/opendatateam/udata/pull/2845)
- Add user arg to discussion list API [#2842](https://github.com/opendatateam/udata/pull/2842)
- No more sending email, slug and user name to sentry [#2846](https://github.com/opendatateam/udata/pull/2846)
- Add test for passwordless user [#2848](https://github.com/opendatateam/udata/pull/2848)
- Parse IANA and EUROPA URIs format [#2849](https://github.com/opendatateam/udata/pull/2849)
- Dataset last update sorting:
    - Transmit dataset's `last_update` field to search service [#2847](https://github.com/opendatateam/udata/pull/2847)
    - Check if dataset's and resource's harvesting date `modified_at` are ealier than today's date [#2850](https://github.com/opendatateam/udata/pull/2850)
- Upgrade mongoengine and storage deps [#2839](https://github.com/opendatateam/udata/pull/2839):
    - Upgrade flask-storage 1.0.0 -> 1.3.2
    - Upgrade flask-mongoengine 0.9.5 -> 1.0.0, now returning a ValidationError on get_or_404 on invalid id
    - Upgrade mongoengine 0.26.0 -> 0.27.0
-  Prevent raising unecessary error in index command [#2851](https://github.com/opendatateam/udata/pull/2851)
-  Use `datetime.utcnow` to make sure to handle utc datetimes [#2853](https://github.com/opendatateam/udata/pull/2853)

## 6.1.3 (2023-04-18)

- Fix XSS vulnerability: escape user content in selectize items in admin [#2843](https://github.com/opendatateam/udata/pull/2843)
- Fix schema is undefined when checking for schema.url in admin resource form [#2837](https://github.com/opendatateam/udata/pull/2837)
- Fix to_naive_datetime in harvest preview [#2835](https://github.com/opendatateam/udata/pull/2835)
- :warning: Flask-Security update to enable `GenericResponses` [#2826](https://github.com/opendatateam/udata/pull/2826):
    - Upgrade Flask-Security 4.5.1 -> 5.1.1
    - Upgrade WTForms 2.2.1 -> 3.0.1
    - Upgrade WTForms-json 0.3.3 -> 0.3.5
    - New security email template for existing users
- Fix SelectField validation failure following WTForms upgrade [#2841](https://github.com/opendatateam/udata/pull/2841)
- Add `format_timedelta` to `udata.i18n` [#2836](https://github.com/opendatateam/udata/pull/2836)
- Improve send_mail resilience with refused address among recipients [#2840](https://github.com/opendatateam/udata/pull/2840)

## 6.1.2 (2023-03-28)

- Resources schema can now have an URL field. [#2825](https://github.com/opendatateam/udata/pull/2825)
- Fix URLField validation error message [#2831](https://github.com/opendatateam/udata/pull/2831)
- Dates renaming to provide more relevant computed dates between internal and harvested dates [#2815](https://github.com/opendatateam/udata/pull/2815):
    - Removed `published` attribute from Resource model
    - Renamed `created_at` and `last_modified` of Dataset model to `created_at_internal` and `last_modified_internal`
    - Renamed `created_at` and `modified` of Resource model to `created_at_internal` and `last_modified_internal`
    - Added `created_at` computed property in Dataset and Resource model to provide harvested date if present and internal otherwise
    - Added `last_modified` computed property in Dataset and Resource model to provide max date between internal and harvested date
- Fix for PR [#2815](https://github.com/opendatateam/udata/pull/2815) [#2832](https://github.com/opendatateam/udata/pull/2832)
- Fix following dates refactoring [#2815](https://github.com/opendatateam/udata/pull/2815) [#2832](https://github.com/opendatateam/udata/pull/2832)
- Fix dcat harvesting on dcat:Dataset with blank nodes [#2834](https://github.com/opendatateam/udata/pull/2834)
- Add dataset archived field in resource catalog [#2833](https://github.com/opendatateam/udata/pull/2833)

## 6.1.1 (2023-03-17)

- Fix edge case on aware datetime string [#2827](https://github.com/opendatateam/udata/pull/2827)
- :warning: MongoDB support up to 6.0.4 [#2819](https://github.com/opendatateam/udata/pull/2819):
    - Older versions of MongoDB >=3.6 are still supported
    - Upgrade must be done release by release to set the `FeatureCompatibilityVersion` variable like stated in [this](https://www.mongodb.com/docs/v4.2/release-notes/4.0/#upgrade-procedures) documentation.
    - Upgrade pymongo 3.10.1 -> 4.3.3
    - Upgrade mongoengine 0.20.0 -> 0.26.0
- Add IATA `ssim` among allowed file extensions [#2828](https://github.com/opendatateam/udata/pull/2828)
- Copy user mail card back from udata-front [#2822](https://github.com/opendatateam/udata/pull/2822)
- Upgrade node to a version still available [#2830](https://github.com/opendatateam/udata/pull/2830)

## 6.1.0 (2023-03-07)

- :warning: Upgrading Flask to 2.1.2, leading to an upgrade of click (8.0), Flask-BabelEx (0.9.4), Flask-Caching (2.0.2), flask-storage (1.0.0) instead of flask-fs, Flask-Login (0.6.2), flask-restx (1.0.5), Flask-Security-Too (4.1.5), Jinja2 (3.1.2), pillow (9.2.0), werkzeug (2.2.2) [#2816](https://github.com/opendatateam/udata/pull/2816)
  - Use the full path to the caching backend in `CACHE_TYPE`, ex: `flask_caching.backends.redis`. Named backends are deprecated.
  - Werkzeug redirect now returns the relative url as location in response (https://github.com/pallets/werkzeug/issues/2352).
  - Removed functions have been replaced (`contextfilter` and `contextfunction` from Jinja, root imports and `Href` from Werkzeug, `JSONWebSignatureSerializer` from itsdangerous)
  - Prevent multiple blueprint with same name registration (not supported anymore in Flask).
- Removed all code logic related to the `published` date in resource model, now deprecated. :warning: The attribute itself was left in the model because of the complexity of the migration [#2807](https://github.com/opendatateam/udata/pull/2807)
- Add `xlsx` and `docx` as closed format for quality score [#2814](https://github.com/opendatateam/udata/pull/2814)
- Flush latest rows in csv catalog export before storing file [#2818](https://github.com/opendatateam/udata/pull/2818)
- Exposed dates through API are now timezone aware [#2810](https://github.com/opendatateam/udata/pull/2810)
- Fix frequency reminder [#2821](https://github.com/opendatateam/udata/pull/2821)

## 6.0.2 (2023-02-06)

- Handle None values in dataset and resource extras endpoints [#2805](https://github.com/opendatateam/udata/pull/2805)
- Fix default license being selected in form in optional select group [#2809](https://github.com/opendatateam/udata/pull/2809)
- Fix only SHA1 checksum is accepted when uploading resources [#2808](https://github.com/opendatateam/udata/pull/2808)
- Fix organization metrics count [#2811](https://github.com/opendatateam/udata/pull/2811)
- Fix setuptools version used in CI [#2813](https://github.com/opendatateam/udata/pull/2813)
- Add `udata harvest clean` command [#2812](https://github.com/opendatateam/udata/pull/2812)

## 6.0.1 (2023-01-18)

- Add python version requirement <3.10 [#2798](https://github.com/opendatateam/udata/pull/2798)
- Fix date timezone and format for harvest previz [#2799](https://github.com/opendatateam/udata/pull/2799)
- Add support for DCAT startDate and endDate in temporal coverage [#2801](https://github.com/opendatateam/udata/pull/2801)
- New feature: Users can now change their email by themselves [#2792](https://github.com/opendatateam/udata/pull/2792)

## 6.0.0 (2023-01-09)

- :warning: Kafka removal [#2783](https://github.com/opendatateam/udata/pull/2783)[#2794](https://github.com/opendatateam/udata/pull/2794):
  - Resources events publication now uses webhooks
  - Search indexation (at runtime and with index command) are now made through HTTP requests.
  - If you use [udata-search-service](https://pypi.org/project/udata-search-service/), you need to upgrade to the >=2.0.0 version
- Add dedicated extras endpoints on resources and datasets [#2779](https://github.com/opendatateam/udata/pull/2779)
- Enrich catalog with harvest infos [#2789](https://github.com/opendatateam/udata/pull/2789)
- Add optionnal license select group custom setting for admin [#2786](https://github.com/opendatateam/udata/pull/2786)
- Make index setup optional on init based on config [#2797](https://github.com/opendatateam/udata/pull/2797)

## 5.0.2 (2022-11-29)

- :warning: Upgrade to `Flask-Security-Too` version 4.0.0 [#2772](https://github.com/opendatateam/udata/pull/2772):
  - New User model attribute `fs_uniquifier`, migration needed.
  - The `fs_uniquifier` is used to invalidate existing session in case of password reset.
  - The user's `fs_uniquifier` is used instead of the `id` for auth mecanism including permissions.
  - Exhaustive list of changes [here](https://flask-security-too.readthedocs.io/en/stable/changelog.html#version-4-0-0).
- Fix apiv2 swagger with harvest metadata and add apiv2 swagger tests [#2782](https://github.com/opendatateam/udata/pull/2782)
- Improve frequency criterion in quality score [#2771](https://github.com/opendatateam/udata/pull/2771)
- Add quality score to csv catalogs [#2785](https://github.com/opendatateam/udata/pull/2785)
- Optimize DCAT harvesting on large multiple-paged catalogs, introduce `HARVEST_MAX_ITEMS` development setting [#2781](https://github.com/opendatateam/udata/pull/2781)
- Add condition in security mail utils class to avoid mail sending according to config var [#2788](https://github.com/opendatateam/udata/pull/2788)

## 5.0.1 (2022-11-14)

- Fix resource harvest uri validation error [#2780](https://github.com/opendatateam/udata/pull/2780)

## 5.0.0 (2022-11-14)

- :warning: **Breaking change** Use dedicated dynamic harvest metadata for dataset and resources. A migration copies identifying fields from extras to this dedicated metadata field. Extras won't be used anymore for harvest-related information. udata-ckan, udata-ods and udata-front packages are impacted and should be upgraded accordingly [#2762](https://github.com/opendatateam/udata/pull/2762)

## 4.1.3 (2022-11-02)

- Fix image URLs for suggest endpoints [#2761](https://github.com/opendatateam/udata/pull/2761)
- Switch from `Flask-restplus` to its fork `Flask-rest-x` [2770](https://github.com/opendatateam/udata/pull/2770)
- Clean inactive harvest datasets. :warning: a migration archives datasets linked to inactive harvest sources [#2764](https://github.com/opendatateam/udata/pull/2764) [#2773](https://github.com/opendatateam/udata/pull/2773) [#2777](https://github.com/opendatateam/udata/pull/2777)
- Fix randomly failing suggest tests [#2775](https://github.com/opendatateam/udata/pull/2775)
- Fix alt attribute not shown on image [#2776](https://github.com/opendatateam/udata/pull/2776)

## 4.1.2 (2022-09-01)

- Clean up event code [#2751](https://github.com/opendatateam/udata/pull/2751)
- Replace mongo legacy image in CI [#2754](https://github.com/opendatateam/udata/pull/2754)
- Fixes test `test_suggest_datasets_api` by modifying condition [#2759](https://github.com/opendatateam/udata/pull/2759)
- Fix doc name duplicate on rdf endpoints [#2763](https://github.com/opendatateam/udata/pull/2763)

## 4.1.1 (2022-07-08)

- Quality score computation refactoring and now returning it in list datasets endpoint. Update was made in admin too. [#2746](https://github.com/opendatateam/udata/pull/2746)
- :warning: Manifest logic was removed and udata does now work as standalone [#2747](https://github.com/opendatateam/udata/pull/2747)
- Remove map related stuff [#2749](https://github.com/opendatateam/udata/pull/2749)
- Add library udata_event_service to produce Kafka messages [#2743](https://github.com/opendatateam/udata/pull/2743)

## 4.1.0 (2022-06-09)

- Add html support for posts [#2731](https://github.com/opendatateam/udata/pull/2731)
- Use mongo search if `SEARCH_SERVICE_API_URL` variable is not set [#2728](https://github.com/opendatateam/udata/pull/2728)
- Improve resource extension detection [#2729](https://github.com/opendatateam/udata/pull/2729/files)
- Remove resources in dataset search serialization [#2730](https://github.com/opendatateam/udata/pull/2730)
- Add endpoint to directly get specific resource by rid [#2732](https://github.com/opendatateam/udata/pull/2732).
- Publish kafka message when resource is created, modified or deleted [#2733](https://github.com/opendatateam/udata/pull/2733)
- Clean documentation and code with respect to independent search service [#2738](https://github.com/opendatateam/udata/pull/2738)
- Fix size argument in suggests endpoint and corresponding tests [#2739](https://github.com/opendatateam/udata/pull/2739)
- Add udata instance name prefix and action suffix for kafka topics [#2736](https://github.com/opendatateam/udata/pull/2736)
- Fix tokenisation by building an `AND` query (see comments in code) for mongo text search and pagination [#2740](https://github.com/opendatateam/udata/pull/2740)

## 4.0.2 (2022-05-04)

- Remove unused `_total_pages` search property [#2726](https://github.com/opendatateam/udata/pull/2726)
- Use -followers as default suggest sort on datasets, reuses and orgas [#2727](https://github.com/opendatateam/udata/pull/2727)
- Reintroduce user suggest with mongo contains [#2725](https://github.com/opendatateam/udata/pull/2725)

## 4.0.1 (2022-04-11)

- Removed `post_save` signal within `add_resource` and `update_resource` methods. [#2720](https://github.com/opendatateam/udata/pull/2720)
- Refactor and update documentation with latest udata updates [#2717](https://github.com/opendatateam/udata/pull/2717)
- Add harvest csv adapter for a catalog of harvesters [#2722](https://github.com/opendatateam/udata/pull/2722)

## 4.0.0 (2022-03-30)

### Breaking change

Search refactor [#2680](https://github.com/opendatateam/udata/pull/2680)
- :warning: Search changes [#2692](https://github.com/opendatateam/udata/pull/2692):
  - The search feature is not within udata anymore and queries a distant service.
  - The search feature is now optional and is enabled by setting the `SEARCH_SERVICE_API_URL` setting.
  - When search is not enabled, the search endpoints will return a `501 Not Implemented` error.
  - The ModelAdapter, SearchQuery and SearchResult patterns were kept but heavily refactored.
  - udata uses a Kafka producer to send documents to index to the search service.
  - udata uses HTTP request to query the search service.
- :warning: API changes [#2669](https://github.com/opendatateam/udata/pull/2669):
  - List endpoints for organizations, datasets, reuses and users are now querying MongoDB instead of ElasticSearch.
  - Those endpoints use MongoDB full text search when `q` argument is used. Some unused filters on this route were dropped.
  - A new API parser was implemented to replace the search one.
  - The previous ElasticSearch endpoints were moved to APIv2 with the following url pattern: `/{object}/search` (ex: `/datasets/search`).
- :warning: Suggest changes [#2685](https://github.com/opendatateam/udata/pull/2685) and [#2696](https://github.com/opendatateam/udata/pull/2696):
  - Current suggest implementation moved from an Elasticsearch index to a MongoDB query using the term `contains`.
  - The user suggest was entirely removed, as its existence is now less relevant because of the full text search.

## 3.3.3 (2022-03-29)

- Extend dcat properties support (frequency litteral, creation and modification date, landing page and abstract description) [#2715](https://github.com/opendatateam/udata/pull/2715)


## 3.3.2 (2022-03-01)

- **Deprecation**: Topics are now deprecated and will be removed in upcoming releases.
- Use title to improve License guess [#2697](https://github.com/opendatateam/udata/pull/2697)
- Add a `q` argument to the paginated datasets resources endpoint, to search through resources titles. [#2701](https://github.com/opendatateam/udata/pull/2701)
- Delete discussion with deleted user as only participant [#2702](https://github.com/opendatateam/udata/pull/2702)
- Fix error on post creation when adding related reuse [#2704](https://github.com/opendatateam/udata/pull/2704)
- Redirect in endpoints routing now returns 308 instead of 302 in order to keep the method and body. [#2706](https://github.com/opendatateam/udata/pull/2706)
- Delete badges from datasets fixtures. [2709](https://github.com/opendatateam/udata/pull/2709)

## 3.3.1 (2022-01-11)

- Fix fields empty value in admin form to allow for unsetting fields [#2691](https://github.com/opendatateam/udata/pull/2691)
- :warning: Add a new required topic string field on reuses. The associated migration set default topic to `others` [#2689](https://github.com/opendatateam/udata/pull/2689)

## 3.3.0 (2021-12-10)

- :warning: Removed `Issues` code and logic. The corresponding MongoDB collection should be deleted when upgrading Udata. [#2681](https://github.com/opendatateam/udata/pull/2681)
- Fix transfer ownership from org to user [#2678](https://github.com/opendatateam/udata/pull/2678)
- Fix discussion creation on posts [#2687](https://github.com/opendatateam/udata/pull/2687)

## 3.2.2 (2021-11-23)

- Move template hook logic back to udata [#2671](https://github.com/opendatateam/udata/pull/2671) [#2679](https://github.com/opendatateam/udata/pull/2679)
- Add dataset's acronym to catalog [#2675](https://github.com/opendatateam/udata/pull/2675)
- Better URL-based License guess [#2672](https://github.com/opendatateam/udata/pull/2672)
- New way of fixtures generation [#2677](https://github.com/opendatateam/udata/pull/2677):
  - The command now uses a remote file (default) if a URL is provided or a local one if a path is provided.
  - This file can be generated by using the command `generate-fixtures-file`, which takes as an argument the URL of the source queried to retieve the data dumped to the file.
  - The command `generate-fixtures-file` uses a customizable list of datasets slugs to know which datasets to query.
- Fixed the Geomform check for a GeoZone instance in formdata [#2683](https://github.com/opendatateam/udata/pull/2683)

## 3.2.1 (2021-10-22)

- Fix default sort with right sort column creation date name, for posts in back-office editorial page [#2665](https://github.com/opendatateam/udata/pull/2665)
- Meta read-only-enabled is back [#2664](https://github.com/opendatateam/udata/pull/2664)
- First endpoints for APIv2! Add datasets hateoas and resources pagination endpoints [#2663](https://github.com/opendatateam/udata/pull/2663) [#2667](https://github.com/opendatateam/udata/pull/2667)
- Add `archived` and `resources_count` fields in the dataset catalog [#2668](https://github.com/opendatateam/udata/pull/2668)

## 3.2.0 (2021-09-14)

- Update dependencies following setuptools 58.0.2 release that drop support for `use_2to3` [#2660](https://github.com/opendatateam/udata/pull/2660):
  - :warning: **breaking change** `rdfs` is not supported anymore
  - `jsonld` endpoints have a `@context` dict directly instead of an url to the context endpoint
- Update documentation with [udata-front plugin renaming](https://github.com/etalab/data.gouv.fr/issues/393) [#2661](https://github.com/opendatateam/udata/pull/2661)
- Various DCAT fixes (geonetwork compatibility) and debug command [#2662](https://github.com/opendatateam/udata/pull/2662)

## 3.1.0 (2021-08-31)

- :warning: Use pip-tools for requirements management [#2642](https://github.com/opendatateam/udata/pull/2642)[#2650](https://github.com/opendatateam/udata/pull/2650)[#2651](https://github.com/opendatateam/udata/pull/2651). Please [read the doc](https://github.com/opendatateam/udata/blob/master/docs/development-environment.md#python-and-virtual-environment) if you are a udata developer.
- :warning: Check db integrity and apply temporary and permanent fixes [#2644](https://github.com/opendatateam/udata/pull/2644) :warning: the associated migrations can take a long time to run.
- :warning: Upgrade to Flask-1.1.4 [#2639](https://github.com/opendatateam/udata/pull/2639)
- Safeguard `User.delete()` [#2646](https://github.com/opendatateam/udata/pull/2646)
- Fix user delete command [#2647](https://github.com/opendatateam/udata/pull/2647)
- Protect `test_ignore_post_save_signal` from weak ref error while testing [#2649](https://github.com/opendatateam/udata/pull/2649)
- Update translations following frontend refactoring (a lot of translations have been moved to udata-gouvfr) [#2648](https://github.com/opendatateam/udata/pull/2648)
- Fix RDF output content negociation [#2652](https://github.com/opendatateam/udata/pull/2652)
- Update Pillow dependency to 8.0.0 [#2654](https://github.com/opendatateam/udata/pull/2654)
- Add more fixes on HarvestSource and HarvestJobs for db integrity [#2653](https://github.com/opendatateam/udata/pull/2653/files)

## 3.0.4 (2021-08-12)

- Now returning notfound() http exception when router does not match any territory object instead of None [#2637](https://github.com/opendatateam/udata/pull/2637)
- Add larger reuse thumbnail image [#2638](https://github.com/opendatateam/udata/pull/2638)
- Activate plugins before creating app when testing [#2643](https://github.com/opendatateam/udata/pull/2643)

## 3.0.3 (2021-07-30)

- Remove mail sending task on follow [#2635](https://github.com/opendatateam/udata/pull/2635)
- Fix root api endpoint error [#2636](https://github.com/opendatateam/udata/pull/2636)

## 3.0.2 (2021-07-19)

- Fix sentry id event logging [#2364](https://github.com/opendatateam/udata/pull/2634)
- Fix remote resource upload [#2632](https://github.com/opendatateam/udata/pull/2632)

## 3.0.1 (2021-07-09)

- Remove apidoc blueprint, moved to udata-gouvfr [#2628](https://github.com/opendatateam/udata/pull/2628)
- New migration to update community resources schema from string to dict [#2629](https://github.com/opendatateam/udata/pull/2629)

## 3.0.0 (2021-07-07)

- :warning: **breaking change**: most of the theme/templates logic has been moved to https://github.com/etalab/udata-gouvfr. `udata` no longer contains a default theme. In the 3.x series, we hope it will be usable as a "headless" open data platform, but for now you probably need to plug your own theme or use udata-gouvfr. [More info about this change here](https://github.com/opendatateam/udata/blob/master/docs/roadmap/udata-3.md#the-road-to-udata3). [#2522](https://github.com/opendatateam/udata/pull/2522)
- Migrate from raven to sentry-sdk [#2620](https://github.com/opendatateam/udata/pull/2620)
- Add a UdataCleaner class to use udata's markdown configuration on SafeMarkup as well [#2619](https://github.com/opendatateam/udata/pull/2619)
- Fix schema name display in resource modal [#2617](https://github.com/opendatateam/udata/pull/2617)

## 2.7.1 (2021-05-27)

- Add migration to roolback on resource's schema's name to None [#2615](https://github.com/opendatateam/udata/pull/2615)

## 2.7.0 (2021-05-25)

- Modify `schema` field to resource. This field is now a nested field containing two sub-properties `name` and `version` [#2600](https://github.com/opendatateam/udata/pull/2600).
- Add a `schema_version` facet to the dataset search (need to be reindex to appear in results) [#2600](https://github.com/opendatateam/udata/pull/2600).

## 2.6.5 (2021-05-19)

- Fix create user by API [#2609](https://github.com/opendatateam/udata/pull/2609)
- Add sqlite, db and ics to allowed extensions [#2610](https://github.com/opendatateam/udata/pull/2610)
- Better markup parsing [#2611](https://github.com/opendatateam/udata/pull/2611):
  - Geozone's and Resource type's labelize function return None if no object is found.
  - New SafeMarkup class, which inherits from Markup, uses Bleach to sanitize Markup class.

## 2.6.4 (2021-03-24)

- Enhance self endpoint verification [#2604](https://github.com/opendatateam/udata/pull/2604)

## 2.6.3 (2021-03-23)

- Extraction of translation's strings [#2602](https://github.com/opendatateam/udata/pull/2602)

## 2.6.2 (2021-03-22)

- Fix SECURITY_CONFIRMABLE=False [#2588](https://github.com/opendatateam/udata/pull/2588)
- Support dct:license on DCAT harvester [#2589](https://github.com/opendatateam/udata/pull/2589)
- Admin small enhancements [#2591](https://github.com/opendatateam/udata/pull/2591):
  - The sidebar "Me" label has been renamed "Profile"
  - The user's profile now displays the user's email
  - The button "Edit" and the dropdown were merged. The button is now only a dropdown listing the actions.
  - "Edit" action has been renamed to "Edit the dataset/reuse/organization/profile" according to the current object to edit.
- Add `nofollow` attribute to links in discussions comments [#2593](https://github.com/opendatateam/udata/pull/2593)
- Add pip upgrade in circle's publish step [#2596](https://github.com/opendatateam/udata/pull/2596)
- Pin Twine's version [#2597](https://github.com/opendatateam/udata/pull/2597)
- Pin twine'version in circle's publish step [#2598](https://github.com/opendatateam/udata/pull/2598)

## 2.6.1 (2021-01-26)

- Fix url_for method in organization's catalog's view [#2587](https://github.com/opendatateam/udata/pull/2587)

## 2.6.0 (2021-01-25)

- Add resource's description and title size limit [#2586](https://github.com/opendatateam/udata/pull/2586)
- Add RDF catalog view for organizations [#2583](https://github.com/opendatateam/udata/pull/2583)

## 2.5.1 (2020-12-31)

- Add title's and description's length limit in forms [#2585](https://github.com/opendatateam/udata/pull/2585)

## 2.5.0 (2020-11-30)

- Change reuse's form's label name to title [#2575](https://github.com/opendatateam/udata/pull/2575)
- Unpublished posts are no longer served by the `Post.list` API endpoint [#2578](https://github.com/opendatateam/udata/pull/2578)
- Read only mode can now be toggled in settings [#2565](https://github.com/opendatateam/udata/pull/2565):
  - Toggles a warning banner on the frontend view and a warning toast on the admin view.
  - Prevents new users to register.
  - Prevents non admin users to create new content such as organizations, datasets, community resources or discussions.
  - Will return a `423` response code to any non-admin request to endpoints specified in `METHOD_BLOCKLIST` setting.
  - Existing content can still be updated.
- Add an alert block in layout template, to be overrided in installed theme [#2580](https://github.com/opendatateam/udata/pull/2580)

## 2.4.1 (2020-11-09)

- Escaping XML's forbidden characters [#2562](https://github.com/opendatateam/udata/pull/2562)
- Ignore pattern feature for linkchecker [#2564](https://github.com/opendatateam/udata/pull/2564)
- Fix TypeError when creating a superuser with an incorrect password [#2567](https://github.com/opendatateam/udata/pull/2567)

## 2.4.0 (2020-10-16)

- :warning: Resources and community resources creation API change [#2545](https://github.com/opendatateam/udata/pull/2545):
  - Remove the RESOURCES_FILE_ALLOWED_DOMAINS setting and mechanism.
  - The community resource's/resource's url could be set from the client side, even in the case of a hosted one, which is illogical.
    A hosted community resource's/resource's url should only be the sole responsibility of the backend.
  - Consequently, the POST endpoint of the community resources/resources API is only meant for the remote ones and the PUT endpoint of the community resources/resources API will take the existing resource's url to override the one sent by the client.
- Community resources changes [#2546](https://github.com/opendatateam/udata/pull/2546):
  - Dataset is now correctly set at community resource creation
  - Remove now useless job 'purge-orphan-community-resources'
- Using the fs_filename logic when uploading a new resource on the data catalog.[#2547](https://github.com/opendatateam/udata/pull/2547)
- Remove old file when updating resources and community resources from API [#2548](https://github.com/opendatateam/udata/pull/2548)
- Sortable.js upgrade to fix an issue in udata's editorial page when reordering featured datasets [#2550](https://github.com/opendatateam/udata/pull/2550)
- Password rotation mechanism [#2551](https://github.com/opendatateam/udata/pull/2551):
  - Datetime fields `password_rotation_demanded` and `password_rotation_performed` added to user model.
  - Override Flask-Security's login and reset password forms to implement the password rotation checks.
- Password complexity settings hardening [#2554](https://github.com/opendatateam/udata/pull/2554)
- Migrate ODS datasets urls [#2559](https://github.com/opendatateam/udata/pull/2559)

## 2.3.0 (2020-09-29)

- Plugin's translations are now correctly loaded [#2529](https://github.com/opendatateam/udata/pull/2529)
- Vine version is now pinned in requirements [#2532](https://github.com/opendatateam/udata/pull/2532)
- Fix reuses metrics [#2531](https://github.com/opendatateam/udata/pull/2531):
  - Reuses "datasets" metrics are now triggered correctly
  - New job to update the datasets "reuses" metrics: `update-datasets-reuses-metrics` to be scheduled
- Add a migration to set the reuses datasets metrics to the correct value [#2540](https://github.com/opendatateam/udata/pull/2540)
- Add a specific dataset's method for resource removal [#2534](https://github.com/opendatateam/udata/pull/2534)
- Flask-Security update [#2535](https://github.com/opendatateam/udata/pull/2535):
  - Switch to fork Flask-Security-Too
  - New settings to set the required password length and complexity
- Fix Flask-security sendmail overriding [#2536](https://github.com/opendatateam/udata/pull/2536)
- Add a custom password complexity checker to Flask-Security [#2537](https://github.com/opendatateam/udata/pull/2537)
- Change too short password error message [#2538](https://github.com/opendatateam/udata/pull/2538)

## 2.2.1 (2020-08-25)

- Some fixes for the static files deletion [#2526](https://github.com/opendatateam/udata/pull/2526):
  - New static files migration replacing the older one:
    - The migration now uses FS_URL.
    - Fixed the fs_filename string formating.
    - Now checks the community ressource's URLs too.
  - Removing the deletion script link in the CHANGELOG previous entry.
- Add a schema facet to the dataset search 🚧 requires datasets reindexation [#2523](https://github.com/opendatateam/udata/pull/2523)

## 2.2.0 (2020-08-05)

- CORS are now handled by Flask-CORS instead of Flask-RestPlus[#2485](https://github.com/opendatateam/udata/pull/2485)
- Oauth changes [#2510](https://github.com/opendatateam/udata/pull/2510):
  - Authorization code Grant now support PKCE flow
  - New command to create an OAuth client
  - :warning: Implicit grant is no longer supported
- :warning: Deletion workflow changes [#2488](https://github.com/opendatateam/udata/pull/2488):
  - Deleting a resource now triggers the deletion of the corresponding static file
  - Deleting a dataset now triggers the deletion of the corresponding resources (including community resources) and their static files
  - Adding a celery job `purge-orphan-community-resources` to remove community resources not linked to a dataset. This should be scheduled regularly.
  - Adding a migration file to populate resources fs_filename new field. Deleting the orphaned files is pretty deployment specific.
    A custom script should be writen in order to find and delete those files.
- Show traceback for migration errors [#2513](https://github.com/opendatateam/udata/pull/2513)
- Add `schema` field to ressources. This field can be filled based on an external schema catalog [#2512](https://github.com/opendatateam/udata/pull/2512)
- Add 2 new template hooks: `base.modals` (base template) and `dataset.resource.card.extra-buttons` (dataset resource card) [#2514](https://github.com/opendatateam/udata/pull/2514)

## 2.1.3 (2020-06-29)

- Fix internal links in markdown when not starting w/ slash [#2500](https://github.com/opendatateam/udata/pull/2500)
- Fix JS error when uploading a resource in certain conditions [#2483](https://github.com/opendatateam/udata/pull/2483)

## 2.1.2 (2020-06-17)

- Decoded api key byte string [#2482](https://github.com/opendatateam/udata/pull/2482)
- Removed now useless metric fetching [#2482](https://github.com/opendatateam/udata/pull/2484)
- Fix bug in harvester's cron schedule [#2493](https://github.com/opendatateam/udata/pull/2493)
- Adding banner options in settings for a potential use in an udata's theme [#2492](https://github.com/opendatateam/udata/pull/2492)

## 2.1.1 (2020-06-16)

- Broken release, use 2.1.2

## 2.1.0 (2020-05-12)

### Breaking changes

- Full metrics refactoring [2459](https://github.com/opendatateam/udata/pull/2459):
  - Metric collection is now useless and will not be filled anymore, you can remove it or keep it for archival sake. It will not be automatically removed.
  - [udata-piwik](https://github.com/opendatateam/udata-piwik) now uses InfluxDB as a buffer for trafic data before injecting them into udata's models.
  - Most of celery's tasks related to metrics are removed, this should help performance-wise on a big instance.
  - Charts related to metrics are removed from admin and dashboard panel until we have accurate data to populate them.
  - Site's metrics computation are not triggered by signals anymore.
  - A specific celery job needs to be run periodically to compute site's metrics.

### New features

- Nothing yet

## 2.0.4 (2020-05-04)

- Fix export-csv command (py3 compat) [#2472](https://github.com/opendatateam/udata/pull/2472)

## 2.0.3 (2020-04-30)

- :warning: Security fix: fix XSS in markdown w/ length JS filter [#2471](https://github.com/opendatateam/udata/pull/2471)

## 2.0.2 (2020-04-07)

- :warning: Breaking change / security fix: disallow html tags in markdown-it (JS markdown rendering) [#2465](https://github.com/opendatateam/udata/pull/2465)

## 2.0.1 (2020-03-24)

- Allow images to be displayed in markdown by default [#2462](https://github.com/opendatateam/udata/pull/2462)
- Fix deleted user's authentication on backend side [#2460](https://github.com/opendatateam/udata/pull/2460)

## 2.0.0 (2020-03-11)

### Breaking changes

- Migration to Python 3.7 [#1766](https://github.com/opendatateam/udata/pull/1766)
- The new migration system ([#1956](https://github.com/opendatateam/udata/pull/1956)) uses a new python based format. Pre-2.0 migrations are not compatible so you might need to upgrade to the latest `udata` version `<2.0.0`, execute migrations and then upgrade to `udata` 2+.
- The targeted mongo version is now Mongo 3.6. Backward support is not guaranteed
- Deprecated celery tasks have been removed, please ensure all old-style tasks (pre 1.6.20) have been consumed before migrating [#2452](https://github.com/opendatateam/udata/pull/2452)

### New features

- New migration system [#1956](https://github.com/opendatateam/udata/pull/1956):
  - Use python based migrations instead of relying on mongo internal and deprecated `js_exec`
  - Handle rollback (optionnal)
  - Detailled history
- Template hooks generalization: allows to dynamically extend template with widgets and snippets from extensions. See [the dedicated documentation section](https://udata.readthedocs.io/en/stable/extending/#hooks) [#2323](https://github.com/opendatateam/udata/pull/2323)
- Markdown now supports [Github Flavored Markdown (GFM) specs](https://github.github.com/gfm/) (ie. the already supported [CommonMark specs](https://spec.commonmark.org) plus tables, strikethrough, autolinks support and predefined disallowed raw HTML) [#2341](https://github.com/opendatateam/udata/pull/2341)

## 1.6.20 (2020-01-21)

- New Crowdin translations [#2360](https://github.com/opendatateam/udata/pull/2360)
- Fix territory routing for @latest [#2447](https://github.com/opendatateam/udata/pull/2447)
- Refactor Celery: py2/py3 compatibility, use ids as payload [#2305](https://github.com/opendatateam/udata/pull/2305)
- Automatically archive dangling harvested datasets :warning: this is enabled by default [#2368](https://github.com/opendatateam/udata/pull/2368)
- Refactor celery tasks to avoid models/documents in the transport layer [#2305](https://github.com/opendatateam/udata/pull/2305)

## 1.6.19 (2020-01-06)

- `rel=nofollow` on remote source links [#2364](https://github.com/opendatateam/udata/pull/2364)
- Fix admin messages and fix user roles selector default value [#2365](https://github.com/opendatateam/udata/pull/2365)
- Fix new harvester's form tooltip showup [#2371](https://github.com/opendatateam/udata/pull/2371)
- Fix responsive design of search results [#2372](https://github.com/opendatateam/udata/pull/2372)
- Fix non-unique ids in datasets' comments [#2374](https://github.com/opendatateam/udata/pull/2374)
- Case insensitive license matching [#2378](https://github.com/opendatateam/udata/pull/2378)

## 1.6.18 (2019-12-13)

- Remove embedded API doc [#2343](https://github.com/opendatateam/udata/pull/2343) :warning: Breaking change, please customize `API_DOC_EXTERNAL_LINK` for your needs.
- Removed published date from community ressources [#2350](https://github.com/opendatateam/udata/pull/2350)
- Added new size for avatars in user's model (`udata images render` must be run in order to update the size of existing images) [#2353](https://github.com/opendatateam/udata/pull/2353)
- Fixed user's avatar change [#2351](https://github.com/opendatateam/udata/issues/2351)
- Removed dead code [#2355](https://github.com/opendatateam/udata/pull/2355)
- Resolved conflict between id and slug [#2356](https://github.com/opendatateam/udata/pull/2356)
- Fix next link in posts pagination [#2358](https://github.com/opendatateam/udata/pull/2358)
- Fix organization's members roles translation [#2359](https://github.com/opendatateam/udata/pull/2359)
## 1.6.17 (2019-10-28)

- Disallow URLs in first and last names [#2345](https://github.com/opendatateam/udata/pull/2345)

## 1.6.16 (2019-10-22)

- Prevent Google ranking spam attacks on reuse pages (`rel=nofollow` on reuse link) [#2320](https://github.com/opendatateam/udata/pull/2320)
- Display admin resources list actions only if user has permissions to edit [#2326](https://github.com/opendatateam/udata/pull/2326)
- Fix non-admin user not being able to change their profile picture [#2327](https://github.com/opendatateam/udata/pull/2327)

## 1.6.15 (2019-09-11)

- Style links in admin modals [#2292](https://github.com/opendatateam/udata/pull/2292)
- Add activity.key filter to activity.atom feed [#2293](https://github.com/opendatateam/udata/pull/2293)
- Allow `Authorization` as CORS header and OAuth minor fixes [#2298](https://github.com/opendatateam/udata/pull/2298)
- Set dataset.private to False by default (and fix stock) [#2307](https://github.com/opendatateam/udata/pull/2307)
- Fixes some inconsistencies between admin display (buttons, actions...) and real permissions [#2308](https://github.com/opendatateam/udata/pull/2308)


## 1.6.14 (2019-08-14)

- Cleanup `permitted_reuses` data (migration) [#2244](https://github.com/opendatateam/udata/pull/2244)
- Proper form errors handling on nested fields [#2246](https://github.com/opendatateam/udata/pull/2246)
- JS models load/save/update consistency (`loading` always `true` on query, always handle error, no more silent errors) [#2247](https://github.com/opendatateam/udata/pull/2247)
- Ensures that date ranges are always positive (ie. `start` < `end`) [#2253](https://github.com/opendatateam/udata/pull/2253)
- Enable completion on the "`MIME type`" resource form field (needs reindexing) [#2238](https://github.com/opendatateam/udata/pull/2238)
- Ensure oembed rendering errors are not hidden by default error handlers and have cors headers [#2254](https://github.com/opendatateam/udata/pull/2254)
- Handle dates before 1900 during indexing [#2256](https://github.com/opendatateam/udata/pull/2256)
- `spatial load` command is more resilient: make use of a temporary collection when `--drop` option is provided (avoid downtime during the load), in case of exception or keybord interrupt, temporary files and collections are cleaned up [#2261](https://github.com/opendatateam/udata/pull/2261)
- Configurable Elasticsearch timeouts. Introduce `ELASTICSEARCH_TIMEOUT` as default/read timeout and `ELASTICSEARCH_INDEX_TIMEOUT` as indexing/write timeout [#2265](https://github.com/opendatateam/udata/pull/2265)
- OEmbed support for organizations [#2273](https://github.com/opendatateam/udata/pull/2273)
- Extract search parameters as settings allowing fine tuning search without repackaging udata (see [the **Search configuration** documentation](https://udata.readthedocs.io/en/stable/adapting-settings/#search-configuration)) [#2275](https://github.com/opendatateam/udata/pull/2275)
- Prevent `DoesNotExist` error in activity API: silence the error for the consumer but log it (ie. visible in Sentry) [#2268](https://github.com/opendatateam/udata/pull/2268)
- Optimize CSV export generation memory wise [#2277](https://github.com/opendatateam/udata/pull/2277)

## 1.6.13 (2019-07-11)

- Rename og:image target :warning: this will break your custom theme, please rename your logo image file to `logo-social.png` instead of `logo-600x600.png` [#2217](https://github.com/opendatateam/udata/pull/2217)
- Don't automatically overwrite `last_update` field if manually set [#2020](https://github.com/opendatateam/udata/pull/2220)
- Spatial completion: only index last version of each zone and prevent completion cluttering [#2140](https://github.com/opendatateam/udata/pull/2140)
- Init: prompt to loads countries [#2140](https://github.com/opendatateam/udata/pull/2140)
- Handle UTF-8 filenames in `spatial load_logos` command [#2223](https://github.com/opendatateam/udata/pull/2223)
- Display the datasets, reuses and harvesters deleted state on listing when possible [#2228](https://github.com/opendatateam/udata/pull/2228)
- Fix queryless (no `q` text parameter) search results scoring (or lack of scoring) [#2231](https://github.com/opendatateam/udata/pull/2231)
- Miscellaneous fixes on completers [#2215](https://github.com/opendatateam/udata/pull/2215)
- Ensure `filetype='remote'` is set when using the manual ressource form [#2236](https://github.com/opendatateam/udata/pull/2236)
- Improve harvest sources listing (limit `last_job` fetched and serialized fields, reduce payload) [#2214](https://github.com/opendatateam/udata/pull/2214)
- Ensure HarvestItems are cleaned up on dataset deletion [#2214](https://github.com/opendatateam/udata/pull/2214)
- Added `config.HARVEST_JOBS_RETENTION_DAYS` and a `harvest-purge-jobs` job to apply it [#2214](https://github.com/opendatateam/udata/pull/2214) (migration). **Warning, the migration will enforce `config.HARVEST_JOBS_RETENTION_DAYS` and can take some time on a big `HarvestJob` collection**
- Drop `no_dereference` on indexing to avoid the "`dictionary changed size during iteration`" error until another solution is found. **Warning: this might result in more resources consumption while indexing** [#2237](https://github.com/opendatateam/udata/pull/2237)
- Fix various issues around discussions UI [#2190](https://github.com/opendatateam/udata/pull/2190)


## 1.6.12 (2019-06-26)

- Archive dataset feature [#2172](https://github.com/opendatateam/udata/pull/2172)
- Refactor breadcrum includes [#2173](https://github.com/opendatateam/udata/pull/2173)
- Better dependencies management [#2182](https://github.com/opendatateam/udata/pull/2182) and [#2172/install.pip](https://github.com/opendatateam/udata/pull/2172/files#diff-d7b45472f3465d62f857d14cf59ea8a2)
- Reduce following to staring [#2192](https://github.com/opendatateam/udata/pull/2192/files)
- Simplify display of spatial coverage in search results [#2192](https://github.com/opendatateam/udata/pull/2192/files)
- Add cache for organization and topic display pages [#2194](https://github.com/opendatateam/udata/pull/2194)
- Dataset of datasets: id as ref instead of slug [#2195](https://github.com/opendatateam/udata/pull/2195) :warning: this introduces some settings changes, cf [documentation for EXPORT_CSV](https://github.com/opendatateam/udata/blob/master/docs/adapting-settings.md).
- Add meta og:type: make twitter cards work [#2196](https://github.com/opendatateam/udata/pull/2196)
- Fix UI responsiveness [#2199](https://github.com/opendatateam/udata/pull/2199)
- Remove social media sharing feature [#2200](https://github.com/opendatateam/udata/pull/2200)
- Quick fix for activity.atom [#2203](https://github.com/opendatateam/udata/pull/2203)
- Remove diff from js dependencies to fix CVE [#2204](https://github.com/opendatateam/udata/pull/2204)
- Replace default sort label for better readability [#2206](https://github.com/opendatateam/udata/pull/2206)
- Add a condition to up-to-dateness of a dataset [#2208](https://github.com/opendatateam/udata/pull/2208)
- Prevent deleted harvesters from running until purged. Harvest jobs history is deleted too on purge. [#2209](https://github.com/opendatateam/udata/pull/2209)
- Better quality.frequency management [#2211](https://github.com/opendatateam/udata/pull/2211)
- Fix caching of topic pages [#2213](https://github.com/opendatateam/udata/pull/2213)

## 1.6.11 (2019-05-29)

- Center incomplete rows of cards [#2162](https://github.com/opendatateam/udata/pull/2162)
- Allow .dxf upload [#2164](https://github.com/opendatateam/udata/pull/2164)
- Always use remote_url as harvesting source [#2165](https://github.com/opendatateam/udata/pull/2165)
- Update jquery to ~3.4.1 [#2161](https://github.com/opendatateam/udata/pull/2161)
- Fix various issues with search result page [#2166](https://github.com/opendatateam/udata/pull/2166)
- Restore notbroken facet includes [#2169](https://github.com/opendatateam/udata/pull/2169)

## 1.6.10 (2019-05-23)

- Remove `<br>` in badge display [#2156](https://github.com/opendatateam/udata/pull/2156)
- Display user avatar and fix its sizing [#2157](https://github.com/opendatateam/udata/pull/2157)
- Redirect unfiltered csv exports to dataset of datasets [#2158](https://github.com/opendatateam/udata/pull/2158)
- Show organization id in a modal and add hyperlinks to ids in detail modal [#2159](https://github.com/opendatateam/udata/pull/2159)

## 1.6.9 (2019-05-20)

- Add user slug to dataset cache key [#2146](https://github.com/opendatateam/udata/pull/2146)
- Change display of cards of reuses on topic pages [#2148](https://github.com/opendatateam/udata/pull/2148)
- Display remote source of harvested dataset [#2150](https://github.com/opendatateam/udata/pull/2150)
- Prefill community resource type on upload form [#2151](https://github.com/opendatateam/udata/pull/2151)
- Fix user profile UI [#2152](https://github.com/opendatateam/udata/pull/2152)
- Remove concept of permitted reuse [#2153](https://github.com/opendatateam/udata/pull/2153)

## 1.6.8 (2019-05-13)

- Configurable search autocomplete [#2138](https://github.com/opendatateam/udata/pull/2138)

## 1.6.7 (2019-05-10)

- Refactor DCAT harvesting to store only one graph (and prevent MongoDB document size overflow) [#2096](https://github.com/opendatateam/udata/pull/2096)
- Expose sane defaults for `TRACKING_BLACKLIST` [#2098](https://github.com/opendatateam/udata/pull/2098)
- Bubble up uploader errors [#2102](https://github.com/opendatateam/udata/pull/2102)
- Ensure `udata worker status --munin` always outputs zero values so munin won't see it has a "no data" response [#2103](https://github.com/opendatateam/udata/pull/2103)
- Metrics tuning: breaks circular dependencies, drop exec_js/eval usage, proper logging... [#2113](https://github.com/opendatateam/udata/pull/2113)
- Change reuse icon from "retweet" to "recycle" [#2122](https://github.com/opendatateam/udata/pull/2122)
- Admins can delete a single comment in a discussion thread [#2087](https://github.com/opendatateam/udata/pull/2087)
- Add cache directives to dataset display blocks [#2129](https://github.com/opendatateam/udata/pull/2129)
- Export multiple models objects to CSV (dataset of datasets) [#2124](https://github.com/opendatateam/udata/pull/2124)


## 1.6.6 (2019-03-27)

- Automatically loads default settings from plugins (if `plugin.settings` module exists) [#2058](https://github.com/opendatateam/udata/pull/2058)
- Fixes some memory leaks on reindexing [#2070](https://github.com/opendatateam/udata/pull/2070)
- Fixes minor UI bug [#2072](https://github.com/opendatateam/udata/pull/2072)
- Prevent ExtrasField failure on null value [#2074](https://github.com/opendatateam/udata/pull/2074)
- Improve ModelField errors handling [#2075](https://github.com/opendatateam/udata/pull/2075)
- Fix territories home map [#2077](https://github.com/opendatateam/udata/pull/2077)
- Prevent timeout on `udata index` in some cases [#2079](https://github.com/opendatateam/udata/pull/2079)
- Pin werkzeug dependency to `0.14.1` until incompatibilities are fixed [#2081](https://github.com/opendatateam/udata/pull/2081)
- Prevent client-side error while handling unparseable API response [#2076](https://github.com/opendatateam/udata/pull/2076)
- Fix the `udata job schedule` erroneous help message [#2083](https://github.com/opendatateam/udata/pull/2083)
- Fix upload button on replace resource file [#2085](https://github.com/opendatateam/udata/pull/2085)
- Ensure harvest items statuses are updated on the right job [#2089](https://github.com/opendatateam/udata/pull/2089)
- Added Serbian translations [#2055](https://github.com/opendatateam/udata/pull/2055)

## 1.6.5 (2019-02-27)

- Replace "An user" by "A user" [#2033](https://github.com/opendatateam/udata/pull/2033)
- Use "udata" and fix a few other typos in documentation and UI/translation strings [#2023](https://github.com/opendatateam/udata/pull/2023)
- Add a surrounding block declaration around community section [2039](https://github.com/opendatateam/udata/pull/2039)
- Fix broken form validation on admin discussions and issues [#2045](https://github.com/opendatateam/udata/pull/2045)
- Fix full reindexation by avoiding `SlugField.instance` deepcopy in `no_dereference()` querysets [#2048](https://github.com/opendatateam/udata/pull/2048)
- Ensure deleted user slug is pseudonymized [#2049](https://github.com/opendatateam/udata/pull/2049)
- Prevent the "Add resource" modal from closing when using the frontend "Add resource" button [#2052](https://github.com/opendatateam/udata/pull/2052)

## 1.6.4 (2019-02-02)

- Fix workers: pin redis version for Celery compatibility [#2019](https://github.com/opendatateam/udata/pull/2019)

## 1.6.3 (2019-02-01)

- Remove extra attributes on user deletion [#1961](https://github.com/opendatateam/udata/pull/1961)
- Pin phantomjs to version `2.1.7` [#1975](https://github.com/opendatateam/udata/pull/1975)
- Protect membership accept route against flood [#1984](https://github.com/opendatateam/udata/pull/1984)
- Ensure compatibility with IE11 and Firefox ESR [#1990](https://github.com/opendatateam/udata/pull/1990)
- Lots of fixes on the resource form. Be explicit about uploading a new file [#1991](https://github.com/opendatateam/udata/pull/1991)
- Centralize `selectize` handling and style in `base-completer` and apply some fixes [1992](https://github.com/opendatateam/udata/pull/1992)
- Added the missing `number` input field widget [#1993](https://github.com/opendatateam/udata/pull/1993)
- Fix the organization private datasets and reuses counters [#1994](https://github.com/opendatateam/udata/pull/1994)
- Disable autocorrect, spellcheck... on search and completion fields [#1995](https://github.com/opendatateam/udata/pull/1995)
- Fix harvest preview in edit form not taking configuration (features and filters) [#1996](https://github.com/opendatateam/udata/pull/1996)
- Ensure organization page react to URL hash changes (including those from right sidebar) [#1997](https://github.com/opendatateam/udata/pull/1997)
- Updating community resource as admin keeps original owner [#1999](https://github.com/opendatateam/udata/pull/1999)
- Major form fixes [#2000](https://github.com/opendatateam/udata/pull/2000)
- Improved admin errors handling: visual feedback on all errors, `Sentry-ID` header if present, hide organization unauthorized actions [#2005](https://github.com/opendatateam/udata/pull/2005)
- Expose and import licenses `alternate_urls` and `alternate_titles` fields [#2006](https://github.com/opendatateam/udata/pull/2006)
- Be consistent on search results wording and icons (Stars vs Followers) [#2013](https://github.com/opendatateam/udata/pull/2013)
- Switch from a "full facet reset" to a "by term reset" approach in search facets [#2014](https://github.com/opendatateam/udata/pull/2014)
- Ensures all modals have the same buttons styles and orders, same color code... [#2012](https://github.com/opendatateam/udata/pull/2012)
- Ensure URLs from assets stored on `CDN_DOMAINS` are considered as valid and that associated error message is properly translated [#2017](https://github.com/opendatateam/udata/pull/2017)

## 1.6.2 (2018-11-05)

- Display the owner/organization on harvester view [#1921](https://github.com/opendatateam/udata/pull/1921)
- Improve harvest validation errors handling [#1920](https://github.com/opendatateam/udata/pull/1920)
- Make extra TOS text customizable [#1922](https://github.com/opendatateam/udata/pull/1922)
- Fixes an `UnicodeEncodeError` occuring when parsing RDF with unicode URLs [#1919](https://github.com/opendatateam/udata/pull/1919)
- Fix some external assets handling cases [#1918](https://github.com/opendatateam/udata/pull/1918)
- Harvest items can now match `source.id` before `source.domain` — no more duplicates when changing an harvester URL [#1923](https://github.com/opendatateam/udata/pull/1923)
- Ensure image picker/cropper only allows images [#1925](https://github.com/opendatateam/udata/pull/1925)
- Make tags min and max length configurable and ensure admin takes its configuration from the backend [#1935](https://github.com/opendatateam/udata/pull/1935)
- Prevent errors when there is no date available to focus on the calendar [#1937](https://github.com/opendatateam/udata/pull/1937)

### Internals

- Update authlib to 0.10 [#1916](https://github.com/opendatateam/udata/pull/1916)

## 1.6.1 (2018-10-11)

- Allows arguments and keyword arguments in the task `@connect` decorator [#1908](https://github.com/opendatateam/udata/pull/1908)
- Allows to restore assets after being deleted (Datasets, Organizations and Reuses) [#1901](https://github.com/opendatateam/udata/pull/1901)
- Fixes form events not bubbling (and so fixes harvester config not displaying) [#1914](https://github.com/opendatateam/udata/pull/1914)

## 1.6.0 (2018-10-02)

### New features

- Harvest sources are now filterable through the harvest source create/edit admin form [#1812](https://github.com/opendatateam/udata/pull/1812)
- Harvest sources can now enable or disable some optional backend features [#1875](https://github.com/opendatateam/udata/pull/1875)
- Post UIs have been reworked: publication date, publish/unpublish action, save and continue editing, dynamic sidebar, alignments fixes... [#1857](https://github.com/opendatateam/udata/pull/1857)

### Minor changes

- Only display temporal coverage years on cards and search results [#1833](https://github.com/opendatateam/udata/pull/1833)
- Add publisher's name on dataset template [#1847](https://github.com/opendatateam/udata/pull/1847)
- Improved upload error handling: deduplicate notifications, localized generic error message, sentry identifier... [#1842](https://github.com/opendatateam/udata/pull/1842)
- Allows to filter datasets on resource `type` (needs reindexing) [#1848](https://github.com/opendatateam/udata/pull/1848)
- Switch the admin sidebar collapse icon from "hamburger"to left and right arrows [#1855](https://github.com/opendatateam/udata/pull/1855)
- Discussion add card style coherence [#1884](https://github.com/opendatateam/udata/pull/1884)
- `LINKCHECKING_UNCHECKED_TYPES` setting to prevent linkchecking on some ressource types [#1892](https://github.com/opendatateam/udata/pull/1892)
- `swagger.json` API specifications now pass validation [#1898](https://github.com/opendatateam/udata/pull/1898)

### Breaking changes

- Static assets are now compatible with long-term caching (ie. their hash is present in the filename). :warning: On your development environment you need to run `inv assets-build` to generate an initial `manifest.json`, both in `udata` and in your theme extension if it uses manifest. See [#1826](https://github.com/opendatateam/udata/pull/1826) for full details.
- Theme are now responsible for adding their CSS markup on template (no more assumptions on `theme.css` and `admin.css`). Most of the time, overriding `raw.html` and `admin.html` should be sufficient
- The discussions API `posted_by` attribute is now an embedded user instead of an user ID to avoid extra API calls [#1839](https://github.com/opendatateam/udata/pull/1839)

### Bugfixes

- Hide the `resource.type` attribute from JSON-LD output until handled by a dedicated vocabulary/property [#1865](https://github.com/opendatateam/udata/pull/1865)
- RDFs, CSVs and resource redirect views are now handling CORS properly [#1866](https://github.com/opendatateam/udata/pull/1866)
- Fix broken sorts on organization's datasets list in admin [#1873](https://github.com/opendatateam/udata/pull/1873)
- Ensure harvest previewing is done against current form content [#1888](https://github.com/opendatateam/udata/pull/1888)
- Ensure deleted objects are unindexed [#1891](https://github.com/opendatateam/udata/pull/1891)
- Fix the dataset resources list layout wrapping [#1893](https://github.com/opendatateam/udata/pull/1893)
- Fix wrong behavior for weblinks [#1894](https://github.com/opendatateam/udata/pull/1894)
- Ensure `info config` command only displays configuration variables [#1897](https://github.com/opendatateam/udata/pull/1897)

### Internal

- Upgrade to Authlib 0.9 [#1760](https://github.com/opendatateam/udata/pull/1760) [#1827](https://github.com/opendatateam/udata/pull/1827)
- Add a `Dataset.on_resource_added` signal

## 1.5.3 (2018-08-27)

- Prevent UnicodeError on unicode URL validation error [#1844](https://github.com/opendatateam/udata/pull/1844)
- Hide save button in "Add resource" modal until form is visible (and prevent error) [#1846](https://github.com/opendatateam/udata/pull/1846)
- The purge chunks tasks also remove the directory [#1845](https://github.com/opendatateam/udata/pull/1845)
- Upgrade to latest Fine-Uploader version to benefit from bug fixes [#1849](https://github.com/opendatateam/udata/pull/1849)
- Prevent front views from downloading `swagger.json` [#1838](https://github.com/opendatateam/udata/pull/1838)
- Ensure API docs works without data [#1840](https://github.com/opendatateam/udata/pull/1840)
- Expose the default spatial granularity in API specs [#1841](https://github.com/opendatateam/udata/pull/1841)
- Fix missing dataset title on client-side card listing [#1834](https://github.com/opendatateam/udata/pull/1834)
- Allows to clear the dataset form temporal coverage. [#1832](https://github.com/opendatateam/udata/pull/1832)
- Ensure that admin notifications are displayed once and with a constant width. [#1831](https://github.com/opendatateam/udata/pull/1831)
- Fix broken date range picker date parsing (ie. manual keyboard input) [#1863](https://github.com/opendatateam/udata/pull/1853)
- Normalize uploaded filenames to avoid encoding issues, filesystem incompatibilities... [#1852](https://github.com/opendatateam/udata/pull/1852)

## 1.5.2 (2018-08-08)

- Fix client-side temporal coverage rendering [#1821](https://github.com/opendatateam/udata/pull/1821)
- Prevent word breaking when wrapping discussions messages [#1822](https://github.com/opendatateam/udata/pull/1822)
- Properly render message content on issues and discussions mails [#1823](https://github.com/opendatateam/udata/pull/1823)

## 1.5.1 (2018-08-03)

- Ensure OEmbed compatibility with external CDN [#1815](https://github.com/opendatateam/udata/pull/1815)
- Fixes some static URL serialization [#1815](https://github.com/opendatateam/udata/pull/1815)

## 1.5.0 (2018-07-30)

### New features

- Slugs are now redirected on change when changed until old slug are free [#1771](https://github.com/opendatateam/udata/pull/1771)
- Improve usability of new organization form [#1777](https://github.com/opendatateam/udata/pull/1777)
- Allows to serve assets on an external CDN domain using `CDN_DOMAIN` [#1804](https://github.com/opendatateam/udata/pull/1804)

### Breaking changes

None

### Bug fixes and minor changes

- Sort dataset update frequencies by ascending frequency [#1758](https://github.com/opendatateam/udata/pull/1758)
- Skip gov.uk references tests when site is unreachable [#1767](https://github.com/opendatateam/udata/pull/1767)
- Fix resources reorder (registered extras validation logic) [#1796](https://github.com/opendatateam/udata/pull/1796)
- Fix checksum display on resource modal [#1797](https://github.com/opendatateam/udata/pull/1797)
- Use metrics.views on resource card [#1778](https://github.com/opendatateam/udata/pull/1778)
- Fix dataset collapse on ie11 [#1802](https://github.com/opendatateam/udata/pull/1802)
- Upgrade i18next (security) [#1803](https://github.com/opendatateam/udata/pull/1803)

### Internals

- Backports some Python 3 forward compatible changes and fixes some bugs [#1769](https://github.com/opendatateam/udata/pull/1769):
    - avoid `filter` and `map` usage instead of list comprehension
    - explicit encoding handling
    - avoid comparison to `None`
    - use `next()` instead of `.next()` to iterate
    - unhide some implicit casts (in particular search weight)
- Tests are now run against `local.test` instead of `localhost` to avoid pytest warnings

## 1.4.1 (2018-06-15)

- Fix community resource creation and display [#1733](https://github.com/opendatateam/udata/pull/1733)
- Failsafe JS cache storage: use a custom in-memory storage as fallback when access to `sessionStorage` is not allowed [#1742](https://github.com/opendatateam/udata/pull/1742)
- Prevent errors when handling API errors without data/payload [#1743](https://github.com/opendatateam/udata/pull/1743)
- Improve/fix validation error formatting on harvesting [#1745](https://github.com/opendatateam/udata/pull/1745)
- Ensure daterange can be parsed from full iso datetime [#1748](https://github.com/opendatateam/udata/pull/1748)
- API: enforce application/json content-type for forms [#1751](https://github.com/opendatateam/udata/pull/1751)
- RDF parser can now process [european frequencies](https://publications.europa.eu/en/web/eu-vocabularies/at-dataset/-/resource/dataset/frequency) [#1752](https://github.com/opendatateam/udata/pull/1752)
- Fix images upload broken by chunked upload [#1756](https://github.com/opendatateam/udata/pull/1756)

## 1.4.0 (2018-06-06)

### New features

- Typed resources [#1398](https://github.com/opendatateam/udata/issues/1398)
- Initial data preview implementation [#1581](https://github.com/opendatateam/udata/pull/1581) [#1632](https://github.com/opendatateam/udata/pull/1632)
- Handle some alternate titles and alternate URLs on licenses for improved match on harvesting [#1592](https://github.com/opendatateam/udata/pull/1592)
- Allow to specify a dataset acronym [#1217](https://github.com/opendatateam/udata/pull/1217)
- Starts using harvest backend `config` (validation, API exposition, `HarvestFilters`...) [#1716](https://github.com/opendatateam/udata/pull/1716)
- The map widget can now be configured (tiles URL, initial position...) [#1672](https://github.com/opendatateam/udata/pull/1672)
- New discussions layout [#1623](https://github.com/opendatateam/udata/pull/1623)
- Dynamic API documentation, Enhancement to Pull #1542 - [#1542](https://github.com/opendatateam/udata/pull/1542)
- Resource modal overhaul with markdown support [#1547](https://github.com/opendatateam/udata/pull/1547)

### Breaking changes

- Normalize resource.format (migration - :warning: need reindexing). [#1563](https://github.com/opendatateam/udata/pull/1563)
- Enforce a domain whitelist when resource.filetype is file. See [`RESOURCES_FILE_ALLOWED_DOMAINS`](https://udata.readthedocs.io/en/latest/adapting-settings/#resources_file_allowed_domains) settings variable for details and configuration. [#1567](https://github.com/opendatateam/udata/issues/1567)
- Remove extras from datasets search index (needs reindexation) [#1718](https://github.com/opendatateam/udata/pull/1718)

### Bug fixes and minor changes

- Switch to PyPI.org for package links [#1583](https://github.com/opendatateam/udata/pull/1583)
- Show resource type in modal (front) [#1714](https://github.com/opendatateam/udata/pull/1714)
- Adds ETag to internal avatar for efficient caching control [#1712](https://github.com/opendatateam/udata/pull/1712)
- Fix 404/missing css on front pages [#1709](https://github.com/opendatateam/udata/pull/1709)
- Fix markdown max image width (front) [#1707](https://github.com/opendatateam/udata/pull/1707)
- Ensure registered extras types are properly parsed from JSON. Remove the need for custom `db.Extra` classes [#1699](https://github.com/opendatateam/udata/pull/1699)
- Fix the temporal coverage facet query string parsing [#1676](https://github.com/opendatateam/udata/pull/1676)
- Fix search auto-complete hitbox [#1687](https://github.com/opendatateam/udata/pull/1687)
- Fix Firefox custom error handling, part 2 [#1671](https://github.com/opendatateam/udata/pull/1671)
- Add resend confirmation email link to login screen [#1653](https://github.com/opendatateam/udata/pull/1653)
- Audience metrics: use only `views` [#1607](https://github.com/opendatateam/udata/pull/1607)
- Add missing spatial granularities translations [#1636](https://github.com/opendatateam/udata/pull/1636)
- Protocol-relative URLs support [#1599](https://github.com/opendatateam/udata/pull/1599)

### Internals

- Simplify `ExtrasField` form field signature (no need anymore for the `extras` parameter) [#1698](https://github.com/opendatateam/udata/pull/1698)
- Register known extras types [#1700](https://github.com/opendatateam/udata/pull/1700)

## 1.3.12 (2018-05-31)

- Fix side menu on mobile [#1701](https://github.com/opendatateam/udata/pull/1701)
- Fix update frequency field [#1702](https://github.com/opendatateam/udata/pull/1702)

## 1.3.11 (2018-05-29)

- Protect Resource.need_check against malformed/string dates [#1691](https://github.com/opendatateam/udata/pull/1691)
- Fix search auto-complete loading on new page [#1693](https://github.com/opendatateam/udata/pull/1693)

## 1.3.10 (2018-05-11)

- Expose Resource.extras as writable in the API [#1660](https://github.com/opendatateam/udata/pull/1660)
- Fix Firefox custom errors handling [#1662](https://github.com/opendatateam/udata/pull/1662)

## 1.3.9 (2018-05-07)

- Prevent linkchecker to pollute timeline as a side-effect. (migration). **Warning, the migration will delete all dataset update activities** [#1643](https://github.com/opendatateam/udata/pull/1643)
- Fix OAuth authorization screen failing with unicode `SITE_TITLE` [#1624](https://github.com/opendatateam/udata/pull/1624)
- Fix markdown handling of autolinks with angle brackets and factorize (and test) markdown `parse_html()` [#1625](https://github.com/opendatateam/udata/pull/1625)
- Fix timeline order [#1642](https://github.com/opendatateam/udata/pull/1642)
- Fix markdown rendering on IE11 [#1645](https://github.com/opendatateam/udata/pull/1645)
- Consider bad UUID as 404 in routing [#1646](https://github.com/opendatateam/udata/pull/1646)
- Add missing email templates [#1647](https://github.com/opendatateam/udata/pull/1647)
- Polyfill `ChildNode.remove()` for IE11 [#1648](https://github.com/opendatateam/udata/pull/1648)
- Improve Raven-js/Sentry error handling [#1649](https://github.com/opendatateam/udata/pull/1649)
- Prevent regex special characters to break site search [#1650](https://github.com/opendatateam/udata/pull/1650)

## 1.3.8 (2018-04-25)

- Fix sendmail regression [#1620](https://github.com/opendatateam/udata/pull/1620)

## 1.3.7 (2018-04-24)

- Fix some search parameters validation [#1601](https://github.com/opendatateam/udata/pull/1601)
- Prevent API tracking errors with unicode [#1602](https://github.com/opendatateam/udata/pull/1602)
- Prevent a race condition error when uploading file with concurrent chunking [#1606](https://github.com/opendatateam/udata/pull/1606)
- Disallow resources dict in API [#1603](https://github.com/opendatateam/udata/pull/1603)
- Test and fix territories routing [#1611](https://github.com/opendatateam/udata/pull/1611)
- Fix the client-side Raven/Sentry configuration [#1612](https://github.com/opendatateam/udata/pull/1612)
- Raise a 404 in case of unknown RDF content type [#1613](https://github.com/opendatateam/udata/pull/1613)
- Ensure current theme is available to macros requiring it in mails [#1614](https://github.com/opendatateam/udata/pull/1614)
- Fix documentation about NGinx configuration for https [#1615](https://github.com/opendatateam/udata/pull/1615)
- Remove unwanted commas in default `SECURITY_EMAIL_SUBJECT_*` parameters [#1616](https://github.com/opendatateam/udata/pull/1616)

## 1.3.6 (2018-04-16)

- Prevent OEmbed card to be styled when loaded in bootstrap 4 [#1569](https://github.com/opendatateam/udata/pull/1569)
- Fix organizations sort by last_modified [#1576](https://github.com/opendatateam/udata/pull/1576)
- Fix dataset creation form (and any other form) [#1584](https://github.com/opendatateam/udata/pull/1584)
- Fix an XSS on client-side markdown parsing [#1585](https://github.com/opendatateam/udata/pull/1585)
- Ensure URLs validation is the same everywhere [#1586](https://github.com/opendatateam/udata/pull/1586)

## 1.3.5 (2018-04-03)

- Upgrade `sifter` to `0.5.3` [#1548](https://github.com/opendatateam/udata/pull/1548)
- Upgrade `jquery-validation` to 1.17.0 and fixes some issues with client-side URL validation [#1550](https://github.com/opendatateam/udata/pull/1550)
- Minor change on OEmbed cards to avoid theme to override the cards `font-family` [#1549](https://github.com/opendatateam/udata/pull/1549)
- Improve cli unicode handling [#1551](https://github.com/opendatateam/udata/pull/1551)
- Fix DCAT harvester mime type detection [#1552](https://github.com/opendatateam/udata/pull/1552)
- Add the missing harvester URL in admin [#1554](https://github.com/opendatateam/udata/pull/1554)
- Fix harvester preview/job layout [#1553](https://github.com/opendatateam/udata/pull/1553)
- Fix some search unicode issues [#1555](https://github.com/opendatateam/udata/pull/1555)
- Small fixes on OEmbed URL detection [#1556](https://github.com/opendatateam/udata/pull/1556)
- Use nb_hits instead of views to count downloads [#1560](https://github.com/opendatateam/udata/pull/1560)
- Prevent an XSS in TermFacet [#1561](https://github.com/opendatateam/udata/pull/1561)
- Fix breadcrumb bar layout on empty search result [#1562](https://github.com/opendatateam/udata/pull/1562)

## 1.3.4 (2018-03-28)

- Remove territory claim banner [#1521](https://github.com/opendatateam/udata/pull/1521)
- Expose an [OEmbed](https://oembed.com/) API endpoint using the new cards [#1525](https://github.com/opendatateam/udata/pull/1525)
- Small topic fixes [#1529](https://github.com/opendatateam/udata/pull/1529)
- Fixes the search result vertical cut off [#1530](https://github.com/opendatateam/udata/pull/1530)
- Prevent visually disabled pagination buttons from being clicked [#1539](https://github.com/opendatateam/udata/pull/1539)
- Fixes "sort organization by name" not working [#1537](https://github.com/opendatateam/udata/pull/1537)
- Non-admin users should not see the "publish as anyone" filter field on "publish as" screen [#1538](https://github.com/opendatateam/udata/pull/1538)

## 1.3.3 (2018-03-20)

- Fixes on upload: prevent double upload and bad chunks upload [#1516](https://github.com/opendatateam/udata/pull/1516)
- Ensure OAuth2 tokens can be saved without `refresh_token` [#1517](https://github.com/opendatateam/udata/pull/1517)

## 1.3.2 (2018-03-20)

- Support request-body credential in OAuth2 (Fix a regression introduced in 1.3.0) [#1511](https://github.com/opendatateam/udata/pull/1511)

## 1.3.1 (2018-03-15)

- Fix some geozones/geoids bugs [#1505](https://github.com/opendatateam/udata/pull/1505)
- Fix oauth scopes serialization in authorization template [#1506](https://github.com/opendatateam/udata/pull/1506)
- Prevent error on site ressources metric [#1507](https://github.com/opendatateam/udata/pull/1507)
- Fix some routing errors [#1508](https://github.com/opendatateam/udata/pull/1508)
- Mongo connection is now lazy by default, preventing non fork-safe usage in celery as well as preventing commands not using the database to hit it [#1509](https://github.com/opendatateam/udata/pull/1509)
- Fix udata version not exposed on Sentry [#1510](https://github.com/opendatateam/udata/pull/1510)

## 1.3.0 (2018-03-13)

### Breaking changes

- Switch to `flask-cli` and drop `flask-script`. Deprecated commands have been removed. [#1364](https://github.com/opendatateam/udata/pull/1364)
- Update card components to make them more consistent [#1383](https://github.com/opendatateam/udata/pull/1383) [#1460](https://github.com/opendatateam/udata/pull/1460)
- udata is now protocol (`http`/`https`) agnostic. This is now fully the reverse-proxy responsibility (please ensure that you are using SSL only in production for security purpose). [#1463](https://github.com/opendatateam/udata/pull/1463)
- Added more entrypoints and document them. There is no more automatically enabled plugin by installation. Plugins can now properly contribute translations. [#1431](https://github.com/opendatateam/udata/pull/1431)

### New features

- Soft breaks in markdown is rendered as line return as allowed by the [commonmark specifications](http://spec.commonmark.org/0.28/#soft-line-breaks), client-side rendering follows the same security rules [#1432](https://github.com/opendatateam/udata/pull/1432)
- Switch from OAuthlib/Flask-OUAhtlib to Authlib and support all grants type as well as token revocation [#1434](https://github.com/opendatateam/udata/pull/1434)
- Chunked upload support (big files support) [#1468](https://github.com/opendatateam/udata/pull/1468)
- Improve tasks/jobs queues routing [#1487](https://github.com/opendatateam/udata/pull/1487)
- Add the `udata schedule|unschedule|scheduled` commands [#1497](https://github.com/opendatateam/udata/pull/1497)

### Bug fixes and minor changes

- Added Geopackage as default allowed file formats [#1425](https://github.com/opendatateam/udata/pull/1425)
- Fix completion/suggestion unicode handling [#1452](https://github.com/opendatateam/udata/pull/1452)
- Added a link to change password into the admin [#1462](https://github.com/opendatateam/udata/pull/1462)
- Fix organization widget (embed) [#1474](https://github.com/opendatateam/udata/pull/1474)
- High priority for sendmail tasks [#1484](https://github.com/opendatateam/udata/pull/1484)
- Add security.send_confirmation template [#1475](https://github.com/opendatateam/udata/pull/1475)

### Internals

- Switch to pytest as testing tool and expose a `udata` pytest plugin [#1400](https://github.com/opendatateam/udata/pull/1400)


## 1.2.11 (2018-02-05)

- Translate Flask-Security email subjects [#1413](https://github.com/opendatateam/udata/pull/1413)
- Fix organization admin pagination [#1372](https://github.com/opendatateam/udata/issues/1372)
- Fix missing spinners on loading datatables [#1401](https://github.com/opendatateam/udata/pull/1401)
- Fixes on the search facets [#1410](https://github.com/opendatateam/udata/pull/1410)

## 1.2.10 (2018-01-24)

- Markdown rendering is now the same between the back and the frontend. [#604](https://github.com/opendatateam/udata/issues/604)
- Make the dataset page reuses section and cards themable. [#1378](https://github.com/opendatateam/udata/pull/1378)
- `ValueError` is not hidden anymore by the Bad Request error page, it is logged. [#1382](https://github.com/opendatateam/udata/pull/1382)
- Spatial encoding fixes: prevent breaking unicode errors. [#1381](https://github.com/opendatateam/udata/pull/1381)
- Ensure the multiple term search uses a `AND` operator [#1384](https://github.com/opendatateam/udata/pull/1384)
- Facets encoding fixes: ensure lazy strings are propery encoded. [#1388](https://github.com/opendatateam/udata/pull/1388)
- Markdown content is now easily themable (namespaced into a `markdown` class) [#1389](https://github.com/opendatateam/udata/pull/1389)
- Fix discussions and community resources alignment on datasets and reuses pages [#1390](https://github.com/opendatateam/udata/pull/1390)
- Fix discussions style on default theme [#1393](https://github.com/opendatateam/udata/pull/1393)
- Ensure empty harvest jobs properly end [#1395](https://github.com/opendatateam/udata/pull/1395)

## 1.2.9 (2018-01-17)

- Add extras field in discussions [#1360](https://github.com/opendatateam/udata/pull/1360)
- Fix datepicker [#1370](https://github.com/opendatateam/udata/pull/1370)
- Fix error on forbidden scheme in `is_url` harvest filter [#1376](https://github.com/opendatateam/udata/pull/1376)
- Fix an error on rendering present territory date [#1377](https://github.com/opendatateam/udata/pull/1377)

## 1.2.8 (2018-01-10)

- Fix html2text dependency version [#1362](https://github.com/opendatateam/udata/pull/1362)

## 1.2.7 (2018-01-10)

- Bump chartjs version to 2.x [#1352](https://github.com/opendatateam/udata/pull/1352)
- Sanitize mdstrip [#1351](https://github.com/opendatateam/udata/pull/1351)

## 1.2.6 (2018-01-04)

- Fix wrongly timed notification on dataset creation with misformed tags [#1332](https://github.com/opendatateam/udata/pull/1332)
- Fix topic creation [#1333](https://github.com/opendatateam/udata/pull/1333)
- Add a `udata worker status` command to list pending tasks.[breaking] The `udata worker` command is replaced by `udata worker start`. [#1324](https://github.com/opendatateam/udata/pull/1324)
- Prevent crawlers from indexing spammy datasets, reuses and organizations [#1334](https://github.com/opendatateam/udata/pull/1334) [#1335](https://github.com/opendatateam/udata/pull/1335)
- Ensure Swagger.js properly set jQuery.ajax contentType parameter (and so data is properly serialized) [#1126](https://github.com/opendatateam/udata/issues/1126)
- Allows theme to easily access the `owner_avatar_url` template filter [#1336](https://github.com/opendatateam/udata/pull/1336)

## 1.2.5 (2017-12-14)

- Fix misused hand cursor over the spatial coverage map in dataset admin [#1296](https://github.com/opendatateam/udata/pull/1296)
- Fix broken post edit page [#1295](https://github.com/opendatateam/udata/pull/1295)
- Display date of comments in dataset discussions [#1283](https://github.com/opendatateam/udata/pull/1283)
- Prevent `reindex` command from failing on a specific object and log error instead. [#1293](https://github.com/opendatateam/udata/pull/1293)
- Position the community resource link icon correctly [#1298](https://github.com/opendatateam/udata/pull/1298)
- Add a sort option to query of list of posts in API [#1301](https://github.com/opendatateam/udata/pull/1301)
- Import dropdown behavior from `udata-gouvfr` and fix hidden submenus on mobile [#1297](https://github.com/opendatateam/udata/pull/1297)
- show message for emtpy dataset search [#1044](https://github.com/opendatateam/udata/pull/1284)

## 1.2.4 (2017-12-06)

- Fix flask_security celery tasks context [#1249](https://github.com/opendatateam/udata/pull/1249)
- Fix `dataset.quality` handling when no format filled [#1265](https://github.com/opendatateam/udata/pull/1265)
- Ignore celery tasks results except for tasks which require it and lower the default results expiration to 6 hours [#1281](https://github.com/opendatateam/udata/pull/1281)
- Import community resource avatar style from udata-gouvfr [#1288](https://github.com/opendatateam/udata/pull/1288)
- Terms are now handled from markdown and customizable with the `SITE_TERMS_LOCATION` setting. [#1285](https://github.com/opendatateam/udata/pull/1285)
- Deeplink to resource [#1289](https://github.com/opendatateam/udata/pull/1289)

## 1.2.3 (2017-10-27)

- Check only the uncollapsed resources at first on dataset view [#1246](https://github.com/opendatateam/udata/pull/1246)

## 1.2.2 (2017-10-26)

- Fixes on the `search index command` [#1245](https://github.com/opendatateam/udata/pull/1245)

## 1.2.1 (2017-10-26)

- Introduce `udata search index` commmand to replace both deprecated `udata search init` and `udata search reindex` commands. They will be removed in udata 1.4. [#1233](https://github.com/opendatateam/udata/pull/1233)
- Rollback oauthlib from 2.0.5 to 2.0.2, pending a permanent solution [#1237](https://github.com/opendatateam/udata/pull/1237)
- Get cached linkchecker result before hitting API [#1235](https://github.com/opendatateam/udata/pull/1235)
- Cleanup resources checksum (migration) [#1239](https://github.com/opendatateam/udata/pull/1239)
- Show check results in resource modal [#1242](https://github.com/opendatateam/udata/pull/1242)
- Cache avatar rendering [#1243](https://github.com/opendatateam/udata/pull/1243)

## 1.2.0 (2017-10-20)

### New features and big improvements

- Expose harvester scheduling through the API and the admin interface [#1123](https://github.com/opendatateam/udata/pull/1123)
- Added a `udata info` command for diagnostic purpose [#1179](https://github.com/opendatateam/udata/pull/1179)
- Switch from static theme avatars/placeholders to [identicons](https://en.wikipedia.org/wiki/Identicon) for readability (mostly on discussions) [#1193](https://github.com/opendatateam/udata/pull/1193)
- Move croquemort features to a generic link checker architecture [#1110](https://github.com/opendatateam/udata/pull/1110)
- CKAN and OpenDataSoft backends are now optional separate udata extensions [#1213](https://github.com/opendatateam/udata/pull/1213)
- Better search autocomplete [#1222](https://github.com/opendatateam/udata/pull/1222)
- Big post improvements (discussions support, navigation, fixes...) [#1224](https://github.com/opendatateam/udata/pull/1224)

### Breaking changes

- Upgrade to Celery 4.1.0. All celery parameters should be updated. (See [Celery options documentation](https://udata.readthedocs.io/en/stable/adapting-settings/#celery-options) [#1150](https://github.com/opendatateam/udata/pull/1050)
- Switch to [Crowdin](https://crowdin.com) to manage translations [#1171](https://github.com/opendatateam/udata/pull/1171)
- Switch to `Flask-Security`. `Flask-Security-Fork` should be uninstalled before installing the new requirements [#958](https://github.com/opendatateam/udata/pull/958)

### Miscellaneous changes and fixes

- Display organization metrics in the organization page tab labels [#1022](https://github.com/opendatateam/udata/pull/1022)
- Organization dashboard page has been merged into the main organization page [#1023](https://github.com/opendatateam/udata/pull/1023)
- Fix an issue causing a loss of data input at the global search input level [#1019](https://github.com/opendatateam/udata/pull/1019)
- Fixes a lot of encoding issues [#1146](https://github.com/opendatateam/udata/pull/1146)
- Add `.ttl` and `.n3` as supported file extensions [#1183](https://github.com/opendatateam/udata/pull/1183)
- Improve logging for adhoc scripts [#1184](https://github.com/opendatateam/udata/pull/1184)
- Improve URLs validation (support new tlds, unicode URLs...) [#1182](https://github.com/opendatateam/udata/pull/1182)
- Properly serialize empty geometries for zones missing it and prevent leaflet crash on invalid bounds [#1188](https://github.com/opendatateam/udata/pull/1188)
- Start validating some configuration parameters [#1197](https://github.com/opendatateam/udata/pull/1197)
- Remove resources without title or url [migration] [#1200](https://github.com/opendatateam/udata/pull/1200)
- Improve harvesting licenses detection [#1203](https://github.com/opendatateam/udata/pull/1203)
- Added missing delete post and topic admin actions [#1202](https://github.com/opendatateam/udata/pull/1202)
- Fix the scroll to a discussion sub-thread [#1206](https://github.com/opendatateam/udata/pull/1206)
- Fix duplication in discussions [migration] [#1209](https://github.com/opendatateam/udata/pull/1209)
- Display that a discussion has been closed [#1216](https://github.com/opendatateam/udata/pull/1216)
- Explicit dataset search reuse facet context (only known reuses) [#1219](https://github.com/opendatateam/udata/pull/1219)
- Optimize indexation a little bit [#1215](https://github.com/opendatateam/udata/pull/1215)
- Fix some reversed temporal coverage [migration] [#1214](https://github.com/opendatateam/udata/pull/1214)


## 1.1.8 (2017-09-28)

- Display membership modal actions buttons for site administrators and on membership display. [#1176](https://github.com/opendatateam/udata/pull/1176)
- Fix organization avatar in admin profile [#1175](https://github.com/opendatateam/udata/issues/1175)

## 1.1.7 (2017-09-25)

- Prevent a random territory from being displayed when query doesn't match [#1124](https://github.com/opendatateam/udata/pull/1124)
- Display avatar when the community resource owner is an organization [#1125](https://github.com/opendatateam/udata/pull/1125)
- Refactor the "publish as" screen to make it more obvious that an user is publishing under its own name [#1122](https://github.com/opendatateam/udata/pull/1122)
- Make the "find your organization" screen cards clickable (send to the organization page) [#1129](https://github.com/opendatateam/udata/pull/1129)
- Fix "Center the full picture" on user avatar upload [#1130](https://github.com/opendatateam/udata/issues/1130)
- Hide issue modal forbidden actions [#1128](https://github.com/opendatateam/udata/pull/1128)
- Ensure spatial coverage zones are resolved when submitted from the API or when querying oembed API. [#1140](https://github.com/opendatateam/udata/pull/1140)
- Prevent user metrics computation when the object owner is an organization (and vice versa) [#1152](https://github.com/opendatateam/udata/pull/1152)

## 1.1.6 (2017-09-11)

- Fix CircleCI automated publication on release tags
  [#1120](https://github.com/opendatateam/udata/pull/1120)

## 1.1.5 (2017-09-11)

- Fix the organization members grid in admin
  [#934](https://github.com/opendatateam/udata/issues/934)
- Fix and tune harvest admin loading state and payload size
  [#1113](https://github.com/opendatateam/udata/issues/1113)
- Automatically schedule validated harvesters and allow to (re)schedule them
  [#1114](https://github.com/opendatateam/udata/pull/1114)
- Raise the minimum `raven` version to ensure sentry is filtering legit HTTP exceptions
  [#774](https://github.com/opendatateam/udata/issues/774)
- Pin GeoJSON version to avoid breaking changes
  [#1118](https://github.com/opendatateam/udata/pull/1118)
- Deduplicate organization members
  [#1111](https://github.com/opendatateam/udata/issues/1111)

## 1.1.4 (2017-09-05)

- Fix packaging

## 1.1.3 (2017-09-05)

- Make the spatial search levels exclusion list configurable through `SPATIAL_SEARCH_EXCLUDE_LEVELS`.
  [#1101](https://github.com/opendatateam/udata/pull/1101)
- Fix facets labelizer with html handling
  [#1102](https://github.com/opendatateam/udata/issues/1102)
- Ensure territories pages have image defined in metadatas
  [#1103](https://github.com/opendatateam/udata/issues/1103)
- Strip tags in autocomplete results
  [#1104](https://github.com/opendatateam/udata/pull/1104)
- Transmit link checker status to frontend
  [#1048](https://github.com/opendatateam/udata/issues/1048)
- Remove plus signs from search query
  [#1048](https://github.com/opendatateam/udata/issues/987)

## 1.1.2 (2017-09-04)

- Handle territory URLs generation without validity
  [#1068](https://github.com/opendatateam/udata/issues/1068)
- Added a contact button to trigger discussions
  [#1076](https://github.com/opendatateam/udata/pull/1076)
- Improve harvest error handling
  [#1078](https://github.com/opendatateam/udata/pull/1078)
- Improve elasticsearch configurability
  [#1096](https://github.com/opendatateam/udata/pull/1096)
- Lots of fixes admin files upload
  [1094](https://github.com/opendatateam/udata/pull/1094)
- Prevent the "Bad request error" happening on search but only on some servers
  [#1097](https://github.com/opendatateam/udata/pull/1097)
- Migrate spatial granularities to new identifiers
- Migrate remaining legacy spatial identifiers
  [#1080](https://github.com/opendatateam/udata/pull/1080)
- Fix the discussion API documention
  [#1093](https://github.com/opendatateam/udata/pull/1093)

## 1.1.1 (2017-07-31)

- Fix an issue preventing reuse edition:
  [#1027](https://github.com/opendatateam/udata/issues/1027)
- Fix an issue preventing user display and edit in admin:
  [#1030](https://github.com/opendatateam/udata/issues/1030)
- Fix an error when a membership request is accepted:
  [#1028](https://github.com/opendatateam/udata/issues/1028)
- Fix issue modal on a reuse:
  [#1026](https://github.com/opendatateam/udata/issues/1026)
- Fix sort by date on admin users list:
  [#1029](https://github.com/opendatateam/udata/issues/1029)
- Improve the `purge` command
  [#1039](https://github.com/opendatateam/udata/pull/1039)
- Ensure search does not fail when a deleted object has not been
  unindexed yet
  [#1063](https://github.com/opendatateam/udata/issues/1063)
- Start using Celery queues to handle task priorities
  [#1067](https://github.com/opendatateam/udata/pull/1067)
- Updated translations

## 1.1.0 (2017-07-05)

### New features and improvements

- Added a [DCAT](https://www.w3.org/TR/vocab-dcat/) harvester
  and expose metadata as RDF/DCAT.
  [#966](https://github.com/opendatateam/udata/pull/966)
  See the dedicated documentions:

  - [RDF](https://udata.readthedocs.io/en/stable/rdf/)
  - [Harvesting](https://udata.readthedocs.io/en/stable/harvesting/)

- Images are now optimized and you can force rerendering using the `udata images render` command.
- Allowed files extensions are now configurable via the `ALLOWED_RESOURCES_EXTENSIONS` setting
  and both admin and API will have the same behavior
  [#833](https://github.com/opendatateam/udata/pull/833).
- Improve and fix notifications:
  [#928](https://github.com/opendatateam/udata/issues/928)

  - Changed notification style to toast
  - Fix notifications that weren't displayed on form submission
- Add a toggle indicator on dataset quality blocks that are collapsible
  [#915](https://github.com/opendatateam/udata/issues/915)
- Integrating latest versions of GeoZones and GeoLogos for territories.
  Especially using history of towns, counties and regions from GeoHisto.
  [#499](https://github.com/opendatateam/udata/issues/499)

### Breaking Changes

- Themes are now entrypoint-based [#829](https://github.com/opendatateam/udata/pull/829).
  There is also a new [theming documention](https://udata.readthedocs.io/en/stable/creating-theme/).
- Images placeholders are now entirely provided by themes
  [#707](https://github.com/opendatateam/udata/issues/707)
  [#1006](https://github.com/opendatateam/udata/issues/1006)
- Harvester declaration is now entrypoint-based
  [#1004](https://github.com/opendatateam/udata/pull/1004)

### Fixes

- Ensure URLs are stripped [#823](https://github.com/opendatateam/udata/pull/823)
- Lot of fixes and improvements on Harvest admin UI
  [#817](https://github.com/opendatateam/udata/pull/817):

  - harvester edition fixed (and missing API added)
  - harvester deletion fixed
  - harvester listing is now paginated
  - more detailed harvesters widgets
  - ensure harvest source are owned by a user or an organization, not both [migration]

- Pure Vue.js search facets
  [#880](https://github.com/opendatateam/udata/pull/880).
  Improve and fix the datepicker:

  - Proper sizing and positionning in dropdowns
  - Fix initial value not being displayed
  - Make it usable on keyboard
  - Allows to define `min` and `max` values to disable some dates
  - Keyboard input is reflected into the calendar
    [#615](https://github.com/opendatateam/udata/issues/615)
- Disable `next` button when no file has been uploaded
  [#930](https://github.com/opendatateam/udata/issues/930)
- Fix badges notification mails
  [#894](https://github.com/opendatateam/udata/issues/894)
- Fix the `udata search reindex` command
  [#1009](https://github.com/opendatateam/udata/issues/1009)
- Reindex datasets when their parent organization is purged
  [#1008](https://github.com/opendatateam/udata/issues/1008)

### Miscellaneous / Internal

- Upgrade to Flask-Mongoengine 0.9.3, Flask-WTF 0.14.2, mongoengine 0.13.0.
  [#812](https://github.com/opendatateam/udata/pull/812)
  [#871](https://github.com/opendatateam/udata/pull/871)
  [#903](https://github.com/opendatateam/udata/pull/903)
- Upgrade to Flask-Login 0.4.0 and switch from Flask-Security to the latest
  [Flask-Security-Fork](https://pypi.org/project/Flask-Security-Fork)
  [#813](https://github.com/opendatateam/udata/pull/813)
- Migrated remaining widgets to Vue.js [#828](https://github.com/opendatateam/udata/pull/828):

  - bug fixes on migrated widgets (Issues button/modal, integrate popover, coverage map)
  - more coherent JS environment for developpers
  - lighter assets
  - drop Handlebars dependency

- bleach and html5lib have been updated leading to more secure html/markdown cleanup
  and [better performances](http://bluesock.org/~willkg/blog/dev/bleach_2_0.html)
  [#838](https://github.com/opendatateam/udata/pull/838)
- Drop `jquery-slimscroll` and fix admin menu scrolling
  [#851](https://github.com/opendatateam/udata/pull/851)
- drop jquery.dotdotdot for a lighter css-only solution (less memory consumption)
  [#853](https://github.com/opendatateam/udata/pull/853)
- Lighter style [#869](https://github.com/opendatateam/udata/pull/869):

  - Drop glyphicons and use only Font-Awesome (more coherence, less fonts)
  - lighter bootstrap style by importing only what's needed
  - make use of bootstrap and admin-lte variables (easier for theming)
  - proper separation between front and admin style
- Drop `ExtractTextPlugin` on Vue components style:

  - faster (re)compilation time
  - resolves most compilation and missing style issues
    [#555](https://github.com/opendatateam/udata/issues/555)
    [#710](https://github.com/opendatateam/udata/issues/710)
  - allows use of hot components reloading.
- Pure Vue.js modals. Fix the default membership role. Added contribute modal.
  [#873](https://github.com/opendatateam/udata/pull/873)
- Easier Vue.js development/debugging:

  - Drop `Vue.config.replace = false`: compatible with Vue.js 1/2 and no more style guessing
    [#760](https://github.com/opendatateam/udata/pull/760)
  - `name` on all components: no more `Anonymous Component` in Vue debugger
  - No more `Fragments`
  - More ES6 everywhere
- Make metrics deactivable for tests
  [#905](https://github.com/opendatateam/udata/pull/905)

## 1.0.11 (2017-05-25)

- Fix presubmit form errors handling
  [#909](https://github.com/opendatateam/udata/pull/909)
- Fix producer sidebar image sizing
  [#913](https://github.com/opendatateam/udata/issues/913)
- Fix js `Model.save()` not updating in some cases
  [#910](https://github.com/opendatateam/udata/pull/910)

## 1.0.10 (2017-05-11)

- Fix bad stored (community) resources URLs [migration]
  [#882](https://github.com/opendatateam/udata/issues/882)
- Proper producer logo display on dataset pages
- Fix CKAN harvester empty notes and `metadata` file type handling
- Remove (temporary) badges metrics
  [#885](https://github.com/opendatateam/udata/issues/885)
- Test and fix topic search
  [#892](https://github.com/opendatateam/udata/pull/892)

## 1.0.9 (2017-04-23)

- Fix broken post view
  [#877](https://github.com/opendatateam/udata/pull/877)
- Fix new issue submission
  [#874](https://github.com/opendatateam/udata/issues/874)
- Display full images/logo/avatars URL in references too
  [#824](https://github.com/opendatateam/udata/issues/824)

## 1.0.8 (2017-04-14)

- Allow more headers in cors preflight headers
  [#857](https://github.com/opendatateam/udata/pull/857)
  [#860](https://github.com/opendatateam/udata/pull/860)
- Fix editorialization admin
  [#863](https://github.com/opendatateam/udata/pull/863)
- Fix missing completer images and ensure completion API is usable on a different domain
  [#864](https://github.com/opendatateam/udata/pull/864)

## 1.0.7 (2017-04-07)

- Fix display for zone completer existing values
  [#845](https://github.com/opendatateam/udata/issues/845)
- Proper badge display on dataset and organization page
  [#849](https://github.com/opendatateam/udata/issues/849)
- Remove useless `discussions` from views contexts.
  [#850](https://github.com/opendatateam/udata/pull/850)
- Fix the inline resource edit button not redirecting to admin
  [#852](https://github.com/opendatateam/udata/pull/852)
- Fix broken checksum component
  [#846](https://github.com/opendatateam/udata/issues/846)

## 1.0.6 (2017-04-01)

- Default values are properly displayed on dataset form
  [#745](https://github.com/opendatateam/udata/issues/745)
- Prevent a redirect on discussion fetch
  [#795](https://github.com/opendatateam/udata/issues/795)
- API exposes both original and biggest thumbnail for organization logo, reuse image and user avatar
  [#824](https://github.com/opendatateam/udata/issues/824)
- Restore the broken URL check feature
  [#840](https://github.com/opendatateam/udata/issues/840)
- Temporarily ignore INSPIRE in ODS harvester
  [#837](https://github.com/opendatateam/udata/pull/837)
- Allow `X-API-KEY` and `X-Fields` in cors preflight headers
  [#841](https://github.com/opendatateam/udata/pull/841)

## 1.0.5 (2017-03-27)

- Fixes error display in forms [#830](https://github.com/opendatateam/udata/pull/830)
- Fixes date range picker dates validation [#830](https://github.com/opendatateam/udata/pull/830)
- Fix badges entries not showing in admin [#825](https://github.com/opendatateam/udata/pull/825)

## 1.0.4 (2017-03-01)

- Fix badges trying to use API too early
  [#799](https://github.com/opendatateam/udata/pull/799)
- Some minor tuning on generic references
  [#801](https://github.com/opendatateam/udata/pull/801)
- Cleanup factories
  [#808](https://github.com/opendatateam/udata/pull/808)
- Fix user default metrics not being set [migration]
  [#809](https://github.com/opendatateam/udata/pull/809)
- Fix metric update after transfer
  [#810](https://github.com/opendatateam/udata/pull/810)
- Improve spatial completion ponderation (spatial zones reindexation required)
  [#811](https://github.com/opendatateam/udata/pull/811)

## 1.0.3 (2017-02-21)

- Fix JavaScript locales handling [#786](https://github.com/opendatateam/udata/pull/786)
- Optimize images sizes for territory placeholders [#788](https://github.com/opendatateam/udata/issues/788)
- Restore placeholders in search suggestions, fix [#790](https://github.com/opendatateam/udata/issues/790)
- Fix share popover in production build [#793](https://github.com/opendatateam/udata/pull/793)

## 1.0.2 (2017-02-20)

- Fix assets packaging for production [#763](https://github.com/opendatateam/udata/pull/763) [#765](https://github.com/opendatateam/udata/pull/765)
- Transform `udata_version` jinja global into a reusable (by themes) `package_version` [#768](https://github.com/opendatateam/udata/pull/768)
- Ensure topics datasets and reuses can display event with a topic parameter [#769](https://github.com/opendatateam/udata/pull/769)
- Raise a `400 Bad Request` when a bad `class` attribute is provided to the API
  (for entry point not using forms). [#772](https://github.com/opendatateam/udata/issues/772)
- Fix datasets with spatial coverage not being indexed [#778](https://github.com/opendatateam/udata/issues/778)
- Ensure theme assets cache is versioned (and flushed when necessary)
  [#781](https://github.com/opendatateam/udata/pull/781)
- Raise maximum tag length to 96 in order to at least support
  [official INSPIRE tags](http://inspire.ec.europa.eu/theme)
  [#782](https://github.com/opendatateam/udata/pull/782)
- Properly raise 400 error on transfer API in case of bad subject or recipient
  [#784](https://github.com/opendatateam/udata/pull/784)
- Fix broken OEmbed rendering [#783](https://github.com/opendatateam/udata/issues/783)
- Improve crawlers behavior by adding some `meta[name=robots]` on pages requiring it
  [#777](https://github.com/opendatateam/udata/pull/777)

## 1.0.1 (2017-02-16)

- Pin PyMongo version (only compatible with PyMongo 3+)

## 1.0.0 (2017-02-16)

### Breaking Changes

* 2016-05-11: Upgrade of ElasticSearch from 1.7 to 2.3 [#449](https://github.com/opendatateam/udata/pull/449)

You have to re-initialize the index from scratch, not just use the `reindex` command given that ElasticSearch 2+ doesn't provide a way to [delete mappings](https://www.elastic.co/guide/en/elasticsearch/reference/current/indices-delete-mapping.html) anymore. The command is `udata search init` and may take some time given the amount of data you are dealing with.

* 2017-01-18: User search and listing has been removed (privacy concern)

### New & Improved

* 2017-01-06: Add some dataset ponderation factor: temporal coverage, spatial coverage,
  certified provenance and more weight for featured ones. Need reindexation to be taken into account.

* 2016-12-20: Use all the [Dublin Core Frequencies](http://dublincore.org/groups/collections/frequency/)
  plus some extra frequencies.

* 2016-12-01: Add the possibility for a user to delete its account in the admin interface

In some configurations, this feature should be deactivated, typically when
there is an SSO in front of udata which may cause some inconsistencies. In
that case, the configuration parameter DELETE_ME should be set to False (True
by default).

* 2016-05-12: Add fields masks to reduce API payloads [#451](https://github.com/opendatateam/udata/pull/451)

The addition of [fields masks](http://flask-restplus.readthedocs.io/en/stable/mask.html) in Flask-RESTPlus allows us to reduce the retrieved payload within the admin — especially for datasets — and results in a performances boost.

### Fixes

* 2016-11-29: Mark active users as confirmed [#619](https://github.com/opendatateam/udata/pull/618)
* 2016-11-28: Merge duplicate users [#617](https://github.com/opendatateam/udata/pull/617)
  (A reindexation is necessary after this migration)

### Deprecation

Theses are deprecated and support will be removed in some feature release.
See [Deprecation Policy](https://udata.readthedocs.io/en/stable/versioning/#deprecation-policy).

* Theses frequencies are deprecated for their Dublin Core counter part:
    * `fortnighly` ⇨ `biweekly`
    * `biannual` ⇨ `semiannual`
    * `realtime` ⇨ `continuous`


## 0.9.0 (2017-01-10)

- First published version<|MERGE_RESOLUTION|>--- conflicted
+++ resolved
@@ -2,7 +2,7 @@
 
 ## Current (in progress)
 
-- Nothing yet
+- Fix wrong error message when updating the GeoZone of a dataset with already a Geometry [#3271](https://github.com/opendatateam/udata/pull/3271)
 
 ## 10.1.4 (2025-03-24)
 
@@ -46,11 +46,8 @@
 - Return harvesters's errors details only for super-admins [#3264](https://github.com/opendatateam/udata/pull/3264)
 - feat: topics list filtered by visible_by_user [#3265](https://github.com/opendatateam/udata/pull/3265)
 - Allow geozone suggest to check the id field [#3267](https://github.com/opendatateam/udata/pull/3267)
-<<<<<<< HEAD
 - Fix wrong error message when updating the GeoZone of a dataset with already a Geometry [#3271](https://github.com/opendatateam/udata/pull/3271)
-=======
 - Allow a user to check its own membership requests [#3269](https://github.com/opendatateam/udata/pull/3269)
->>>>>>> 1121d733
 
 ## 10.0.8 (2025-01-31)
 
