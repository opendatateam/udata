--- conflicted
+++ resolved
@@ -2,12 +2,9 @@
 
 ## Current (in progress)
 
-<<<<<<< HEAD
 - :warning: **breaking change** `DATASET_MAX_RESOURCES_UNCOLLAPSED` config is removed.
-=======
 - Move template hook logic back to udata [#2671](https://github.com/opendatateam/udata/pull/2671)
 - Add dataset's acronym to catalog [#2675](https://github.com/opendatateam/udata/pull/2675)
->>>>>>> a5fba3e1
 
 ## 3.2.1 (2021-10-22)
 
