# Changelog

## Current (in progress)

<<<<<<< HEAD
- Community resources changes [#2546](https://github.com/opendatateam/udata/pull/2546):
  - Dataset is now correctly set at community resource creation
  - Remove now useless job 'purge-orphan-community-resources'
=======
- :warning: Resources and community resources creation API change [#2545](https://github.com/opendatateam/udata/pull/2545):
  - Remove the RESOURCES_FILE_ALLOWED_DOMAINS setting and mechanism.
  - The community resource's/resource's url could be set from the client side, even in the case of a hosted one, which is illogical.
    A hosted community resource's/resource's url should only be the sole responsibility of the backend.
  - Consequently, the POST endpoint of the community resources/resources API is only meant for the remote ones and the PUT endpoint of the community resources/resources API will take the existing resource's url to override the one sent by the client.
>>>>>>> 4dd34101

## 2.3.0 (2020-09-29)

- Plugin's translations are now correctly loaded [#2529](https://github.com/opendatateam/udata/pull/2529)
- Vine version is now pinned in requirements [#2532](https://github.com/opendatateam/udata/pull/2532)
- Fix reuses metrics [#2531](https://github.com/opendatateam/udata/pull/2531):
  - Reuses "datasets" metrics are now triggered correctly
  - New job to update the datasets "reuses" metrics: `update-datasets-reuses-metrics` to be scheduled
- Add a migration to set the reuses datasets metrics to the correct value [#2540](https://github.com/opendatateam/udata/pull/2540)
- Add a specific dataset's method for resource removal [#2534](https://github.com/opendatateam/udata/pull/2534)
- Flask-Security update [#2535](https://github.com/opendatateam/udata/pull/2535):
  - Switch to fork Flask-Security-Too
  - New settings to set the required password length and complexity
- Fix Flask-security sendmail overriding [#2536](https://github.com/opendatateam/udata/pull/2536)
- Add a custom password complexity checker to Flask-Security [#2537](https://github.com/opendatateam/udata/pull/2537)
- Change too short password error message [#2538](https://github.com/opendatateam/udata/pull/2538)

## 2.2.1 (2020-08-25)

- Some fixes for the static files deletion [#2526](https://github.com/opendatateam/udata/pull/2526):
  - New static files migration replacing the older one:
    - The migration now uses FS_URL.
    - Fixed the fs_filename string formating.
    - Now checks the community ressource's URLs too.
  - Removing the deletion script link in the CHANGELOG previous entry.
- Add a schema facet to the dataset search 🚧 requires datasets reindexation [#2523](https://github.com/opendatateam/udata/pull/2523)

## 2.2.0 (2020-08-05)

- CORS are now handled by Flask-CORS instead of Flask-RestPlus[#2485](https://github.com/opendatateam/udata/pull/2485)
- Oauth changes [#2510](https://github.com/opendatateam/udata/pull/2510):
  - Authorization code Grant now support PKCE flow
  - New command to create an OAuth client
  - :warning: Implicit grant is no longer supported
- :warning: Deletion workflow changes [#2488](https://github.com/opendatateam/udata/pull/2488):
  - Deleting a resource now triggers the deletion of the corresponding static file
  - Deleting a dataset now triggers the deletion of the corresponding resources (including community resources) and their static files
  - Adding a celery job `purge-orphan-community-resources` to remove community resources not linked to a dataset. This should be scheduled regularly.
  - Adding a migration file to populate resources fs_filename new field. Deleting the orphaned files is pretty deployment specific.
    A custom script should be writen in order to find and delete those files.
- Show traceback for migration errors [#2513](https://github.com/opendatateam/udata/pull/2513)
- Add `schema` field to ressources. This field can be filled based on an external schema catalog [#2512](https://github.com/opendatateam/udata/pull/2512)
- Add 2 new template hooks: `base.modals` (base template) and `dataset.resource.card.extra-buttons` (dataset resource card) [#2514](https://github.com/opendatateam/udata/pull/2514)

## 2.1.3 (2020-06-29)

- Fix internal links in markdown when not starting w/ slash [#2500](https://github.com/opendatateam/udata/pull/2500)
- Fix JS error when uploading a resource in certain conditions [#2483](https://github.com/opendatateam/udata/pull/2483)

## 2.1.2 (2020-06-17)

- Decoded api key byte string [#2482](https://github.com/opendatateam/udata/pull/2482)
- Removed now useless metric fetching [#2482](https://github.com/opendatateam/udata/pull/2484)
- Fix bug in harvester's cron schedule [#2493](https://github.com/opendatateam/udata/pull/2493)
- Adding banner options in settings for a potential use in an udata's theme [#2492](https://github.com/opendatateam/udata/pull/2492)

## 2.1.1 (2020-06-16)

- Broken release, use 2.1.2

## 2.1.0 (2020-05-12)

### Breaking changes

- Full metrics refactoring [2459](https://github.com/opendatateam/udata/pull/2459):
  - Metric collection is now useless and will not be filled anymore, you can remove it or keep it for archival sake. It will not be automatically removed.
  - [udata-piwik](https://github.com/opendatateam/udata-piwik) now uses InfluxDB as a buffer for trafic data before injecting them into udata's models.
  - Most of celery's tasks related to metrics are removed, this should help performance-wise on a big instance.
  - Charts related to metrics are removed from admin and dashboard panel until we have accurate data to populate them.
  - Site's metrics computation are not triggered by signals anymore.
  - A specific celery job needs to be run periodically to compute site's metrics.

### New features

- Nothing yet

## 2.0.4 (2020-05-04)

- Fix export-csv command (py3 compat) [#2472](https://github.com/opendatateam/udata/pull/2472)

## 2.0.3 (2020-04-30)

- :warning: Security fix: fix XSS in markdown w/ length JS filter [#2471](https://github.com/opendatateam/udata/pull/2471)

## 2.0.2 (2020-04-07)

- :warning: Breaking change / security fix: disallow html tags in markdown-it (JS markdown rendering) [#2465](https://github.com/opendatateam/udata/pull/2465)

## 2.0.1 (2020-03-24)

- Allow images to be displayed in markdown by default [#2462](https://github.com/opendatateam/udata/pull/2462)
- Fix deleted user's authentication on backend side [#2460](https://github.com/opendatateam/udata/pull/2460)

## 2.0.0 (2020-03-11)

### Breaking changes

- Migration to Python 3.7 [#1766](https://github.com/opendatateam/udata/pull/1766)
- The new migration system ([#1956](https://github.com/opendatateam/udata/pull/1956)) uses a new python based format. Pre-2.0 migrations are not compatible so you might need to upgrade to the latest `udata` version `<2.0.0`, execute migrations and then upgrade to `udata` 2+.
- The targeted mongo version is now Mongo 3.6. Backward support is not guaranteed
- Deprecated celery tasks have been removed, please ensure all old-style tasks (pre 1.6.20) have been consumed before migrating [#2452](https://github.com/opendatateam/udata/pull/2452)

### New features

- New migration system [#1956](https://github.com/opendatateam/udata/pull/1956):
  - Use python based migrations instead of relying on mongo internal and deprecated `js_exec`
  - Handle rollback (optionnal)
  - Detailled history
- Template hooks generalization: allows to dynamically extend template with widgets and snippets from extensions. See [the dedicated documentation section](https://udata.readthedocs.io/en/stable/extending/#hooks) [#2323](https://github.com/opendatateam/udata/pull/2323)
- Markdown now supports [Github Flavored Markdown (GFM) specs](https://github.github.com/gfm/) (ie. the already supported [CommonMark specs](https://spec.commonmark.org) plus tables, strikethrough, autolinks support and predefined disallowed raw HTML) [#2341](https://github.com/opendatateam/udata/pull/2341)

## 1.6.20 (2020-01-21)

- New Crowdin translations [#2360](https://github.com/opendatateam/udata/pull/2360)
- Fix territory routing for @latest [#2447](https://github.com/opendatateam/udata/pull/2447)
- Refactor Celery: py2/py3 compatibility, use ids as payload [#2305](https://github.com/opendatateam/udata/pull/2305)
- Automatically archive dangling harvested datasets :warning: this is enabled by default [#2368](https://github.com/opendatateam/udata/pull/2368)
- Refactor celery tasks to avoid models/documents in the transport layer [#2305](https://github.com/opendatateam/udata/pull/2305)

## 1.6.19 (2020-01-06)

- `rel=nofollow` on remote source links [#2364](https://github.com/opendatateam/udata/pull/2364)
- Fix admin messages and fix user roles selector default value [#2365](https://github.com/opendatateam/udata/pull/2365)
- Fix new harvester's form tooltip showup [#2371](https://github.com/opendatateam/udata/pull/2371)
- Fix responsive design of search results [#2372](https://github.com/opendatateam/udata/pull/2372)
- Fix non-unique ids in datasets' comments [#2374](https://github.com/opendatateam/udata/pull/2374)
- Case insensitive license matching [#2378](https://github.com/opendatateam/udata/pull/2378)

## 1.6.18 (2019-12-13)

- Remove embedded API doc [#2343](https://github.com/opendatateam/udata/pull/2343) :warning: Breaking change, please customize `API_DOC_EXTERNAL_LINK` for your needs.
- Removed published date from community ressources [#2350](https://github.com/opendatateam/udata/pull/2350)
- Added new size for avatars in user's model (`udata images render` must be run in order to update the size of existing images) [#2353](https://github.com/opendatateam/udata/pull/2353)
- Fixed user's avatar change [#2351](https://github.com/opendatateam/udata/issues/2351)
- Removed dead code [#2355](https://github.com/opendatateam/udata/pull/2355)
- Resolved conflict between id and slug [#2356](https://github.com/opendatateam/udata/pull/2356)
- Fix next link in posts pagination [#2358](https://github.com/opendatateam/udata/pull/2358)
- Fix organization's members roles translation [#2359](https://github.com/opendatateam/udata/pull/2359)
## 1.6.17 (2019-10-28)

- Disallow URLs in first and last names [#2345](https://github.com/opendatateam/udata/pull/2345)

## 1.6.16 (2019-10-22)

- Prevent Google ranking spam attacks on reuse pages (`rel=nofollow` on reuse link) [#2320](https://github.com/opendatateam/udata/pull/2320)
- Display admin resources list actions only if user has permissions to edit [#2326](https://github.com/opendatateam/udata/pull/2326)
- Fix non-admin user not being able to change their profile picture [#2327](https://github.com/opendatateam/udata/pull/2327)

## 1.6.15 (2019-09-11)

- Style links in admin modals [#2292](https://github.com/opendatateam/udata/pull/2292)
- Add activity.key filter to activity.atom feed [#2293](https://github.com/opendatateam/udata/pull/2293)
- Allow `Authorization` as CORS header and OAuth minor fixes [#2298](https://github.com/opendatateam/udata/pull/2298)
- Set dataset.private to False by default (and fix stock) [#2307](https://github.com/opendatateam/udata/pull/2307)
- Fixes some inconsistencies between admin display (buttons, actions...) and real permissions [#2308](https://github.com/opendatateam/udata/pull/2308)


## 1.6.14 (2019-08-14)

- Cleanup `permitted_reuses` data (migration) [#2244](https://github.com/opendatateam/udata/pull/2244)
- Proper form errors handling on nested fields [#2246](https://github.com/opendatateam/udata/pull/2246)
- JS models load/save/update consistency (`loading` always `true` on query, always handle error, no more silent errors) [#2247](https://github.com/opendatateam/udata/pull/2247)
- Ensures that date ranges are always positive (ie. `start` < `end`) [#2253](https://github.com/opendatateam/udata/pull/2253)
- Enable completion on the "`MIME type`" resource form field (needs reindexing) [#2238](https://github.com/opendatateam/udata/pull/2238)
- Ensure oembed rendering errors are not hidden by default error handlers and have cors headers [#2254](https://github.com/opendatateam/udata/pull/2254)
- Handle dates before 1900 during indexing [#2256](https://github.com/opendatateam/udata/pull/2256)
- `spatial load` command is more resilient: make use of a temporary collection when `--drop` option is provided (avoid downtime during the load), in case of exception or keybord interrupt, temporary files and collections are cleaned up [#2261](https://github.com/opendatateam/udata/pull/2261)
- Configurable Elasticsearch timeouts. Introduce `ELASTICSEARCH_TIMEOUT` as default/read timeout and `ELASTICSEARCH_INDEX_TIMEOUT` as indexing/write timeout [#2265](https://github.com/opendatateam/udata/pull/2265)
- OEmbed support for organizations [#2273](https://github.com/opendatateam/udata/pull/2273)
- Extract search parameters as settings allowing fine tuning search without repackaging udata (see [the **Search configuration** documentation](https://udata.readthedocs.io/en/stable/adapting-settings/#search-configuration)) [#2275](https://github.com/opendatateam/udata/pull/2275)
- Prevent `DoesNotExist` error in activity API: silence the error for the consumer but log it (ie. visible in Sentry) [#2268](https://github.com/opendatateam/udata/pull/2268)
- Optimize CSV export generation memory wise [#2277](https://github.com/opendatateam/udata/pull/2277)

## 1.6.13 (2019-07-11)

- Rename og:image target :warning: this will break your custom theme, please rename your logo image file to `logo-social.png` instead of `logo-600x600.png` [#2217](https://github.com/opendatateam/udata/pull/2217)
- Don't automatically overwrite `last_update` field if manually set [#2020](https://github.com/opendatateam/udata/pull/2220)
- Spatial completion: only index last version of each zone and prevent completion cluttering [#2140](https://github.com/opendatateam/udata/pull/2140)
- Init: prompt to loads countries [#2140](https://github.com/opendatateam/udata/pull/2140)
- Handle UTF-8 filenames in `spatial load_logos` command [#2223](https://github.com/opendatateam/udata/pull/2223)
- Display the datasets, reuses and harvesters deleted state on listing when possible [#2228](https://github.com/opendatateam/udata/pull/2228)
- Fix queryless (no `q` text parameter) search results scoring (or lack of scoring) [#2231](https://github.com/opendatateam/udata/pull/2231)
- Miscellaneous fixes on completers [#2215](https://github.com/opendatateam/udata/pull/2215)
- Ensure `filetype='remote'` is set when using the manual ressource form [#2236](https://github.com/opendatateam/udata/pull/2236)
- Improve harvest sources listing (limit `last_job` fetched and serialized fields, reduce payload) [#2214](https://github.com/opendatateam/udata/pull/2214)
- Ensure HarvestItems are cleaned up on dataset deletion [#2214](https://github.com/opendatateam/udata/pull/2214)
- Added `config.HARVEST_JOBS_RETENTION_DAYS` and a `harvest-purge-jobs` job to apply it [#2214](https://github.com/opendatateam/udata/pull/2214) (migration). **Warning, the migration will enforce `config.HARVEST_JOBS_RETENTION_DAYS` and can take some time on a big `HarvestJob` collection**
- Drop `no_dereference` on indexing to avoid the "`dictionary changed size during iteration`" error until another solution is found. **Warning: this might result in more resources consumption while indexing** [#2237](https://github.com/opendatateam/udata/pull/2237)
- Fix various issues around discussions UI [#2190](https://github.com/opendatateam/udata/pull/2190)


## 1.6.12 (2019-06-26)

- Archive dataset feature [#2172](https://github.com/opendatateam/udata/pull/2172)
- Refactor breadcrum includes [#2173](https://github.com/opendatateam/udata/pull/2173)
- Better dependencies management [#2182](https://github.com/opendatateam/udata/pull/2182) and [#2172/install.pip](https://github.com/opendatateam/udata/pull/2172/files#diff-d7b45472f3465d62f857d14cf59ea8a2)
- Reduce following to staring [#2192](https://github.com/opendatateam/udata/pull/2192/files)
- Simplify display of spatial coverage in search results [#2192](https://github.com/opendatateam/udata/pull/2192/files)
- Add cache for organization and topic display pages [#2194](https://github.com/opendatateam/udata/pull/2194)
- Dataset of datasets: id as ref instead of slug [#2195](https://github.com/opendatateam/udata/pull/2195) :warning: this introduces some settings changes, cf [documentation for EXPORT_CSV](https://github.com/opendatateam/udata/blob/master/docs/adapting-settings.md).
- Add meta og:type: make twitter cards work [#2196](https://github.com/opendatateam/udata/pull/2196)
- Fix UI responsiveness [#2199](https://github.com/opendatateam/udata/pull/2199)
- Remove social media sharing feature [#2200](https://github.com/opendatateam/udata/pull/2200)
- Quick fix for activity.atom [#2203](https://github.com/opendatateam/udata/pull/2203)
- Remove diff from js dependencies to fix CVE [#2204](https://github.com/opendatateam/udata/pull/2204)
- Replace default sort label for better readability [#2206](https://github.com/opendatateam/udata/pull/2206)
- Add a condition to up-to-dateness of a dataset [#2208](https://github.com/opendatateam/udata/pull/2208)
- Prevent deleted harvesters from running until purged. Harvest jobs history is deleted too on purge. [#2209](https://github.com/opendatateam/udata/pull/2209)
- Better quality.frequency management [#2211](https://github.com/opendatateam/udata/pull/2211)
- Fix caching of topic pages [#2213](https://github.com/opendatateam/udata/pull/2213)

## 1.6.11 (2019-05-29)

- Center incomplete rows of cards [#2162](https://github.com/opendatateam/udata/pull/2162)
- Allow .dxf upload [#2164](https://github.com/opendatateam/udata/pull/2164)
- Always use remote_url as harvesting source [#2165](https://github.com/opendatateam/udata/pull/2165)
- Update jquery to ~3.4.1 [#2161](https://github.com/opendatateam/udata/pull/2161)
- Fix various issues with search result page [#2166](https://github.com/opendatateam/udata/pull/2166)
- Restore notbroken facet includes [#2169](https://github.com/opendatateam/udata/pull/2169)

## 1.6.10 (2019-05-23)

- Remove `<br>` in badge display [#2156](https://github.com/opendatateam/udata/pull/2156)
- Display user avatar and fix its sizing [#2157](https://github.com/opendatateam/udata/pull/2157)
- Redirect unfiltered csv exports to dataset of datasets [#2158](https://github.com/opendatateam/udata/pull/2158)
- Show organization id in a modal and add hyperlinks to ids in detail modal [#2159](https://github.com/opendatateam/udata/pull/2159)

## 1.6.9 (2019-05-20)

- Add user slug to dataset cache key [#2146](https://github.com/opendatateam/udata/pull/2146)
- Change display of cards of reuses on topic pages [#2148](https://github.com/opendatateam/udata/pull/2148)
- Display remote source of harvested dataset [#2150](https://github.com/opendatateam/udata/pull/2150)
- Prefill community resource type on upload form [#2151](https://github.com/opendatateam/udata/pull/2151)
- Fix user profile UI [#2152](https://github.com/opendatateam/udata/pull/2152)
- Remove concept of permitted reuse [#2153](https://github.com/opendatateam/udata/pull/2153)

## 1.6.8 (2019-05-13)

- Configurable search autocomplete [#2138](https://github.com/opendatateam/udata/pull/2138)

## 1.6.7 (2019-05-10)

- Refactor DCAT harvesting to store only one graph (and prevent MongoDB document size overflow) [#2096](https://github.com/opendatateam/udata/pull/2096)
- Expose sane defaults for `TRACKING_BLACKLIST` [#2098](https://github.com/opendatateam/udata/pull/2098)
- Bubble up uploader errors [#2102](https://github.com/opendatateam/udata/pull/2102)
- Ensure `udata worker status --munin` always outputs zero values so munin won't see it has a "no data" response [#2103](https://github.com/opendatateam/udata/pull/2103)
- Metrics tuning: breaks circular dependencies, drop exec_js/eval usage, proper logging... [#2113](https://github.com/opendatateam/udata/pull/2113)
- Change reuse icon from "retweet" to "recycle" [#2122](https://github.com/opendatateam/udata/pull/2122)
- Admins can delete a single comment in a discussion thread [#2087](https://github.com/opendatateam/udata/pull/2087)
- Add cache directives to dataset display blocks [#2129](https://github.com/opendatateam/udata/pull/2129)
- Export multiple models objects to CSV (dataset of datasets) [#2124](https://github.com/opendatateam/udata/pull/2124)


## 1.6.6 (2019-03-27)

- Automatically loads default settings from plugins (if `plugin.settings` module exists) [#2058](https://github.com/opendatateam/udata/pull/2058)
- Fixes some memory leaks on reindexing [#2070](https://github.com/opendatateam/udata/pull/2070)
- Fixes minor UI bug [#2072](https://github.com/opendatateam/udata/pull/2072)
- Prevent ExtrasField failure on null value [#2074](https://github.com/opendatateam/udata/pull/2074)
- Improve ModelField errors handling [#2075](https://github.com/opendatateam/udata/pull/2075)
- Fix territories home map [#2077](https://github.com/opendatateam/udata/pull/2077)
- Prevent timeout on `udata index` in some cases [#2079](https://github.com/opendatateam/udata/pull/2079)
- Pin werkzeug dependency to `0.14.1` until incompatibilities are fixed [#2081](https://github.com/opendatateam/udata/pull/2081)
- Prevent client-side error while handling unparseable API response [#2076](https://github.com/opendatateam/udata/pull/2076)
- Fix the `udata job schedule` erroneous help message [#2083](https://github.com/opendatateam/udata/pull/2083)
- Fix upload button on replace resource file [#2085](https://github.com/opendatateam/udata/pull/2085)
- Ensure harvest items statuses are updated on the right job [#2089](https://github.com/opendatateam/udata/pull/2089)
- Added Serbian translations [#2055](https://github.com/opendatateam/udata/pull/2055)

## 1.6.5 (2019-02-27)

- Replace "An user" by "A user" [#2033](https://github.com/opendatateam/udata/pull/2033)
- Use "udata" and fix a few other typos in documentation and UI/translation strings [#2023](https://github.com/opendatateam/udata/pull/2023)
- Add a surrounding block declaration around community section [2039](https://github.com/opendatateam/udata/pull/2039)
- Fix broken form validation on admin discussions and issues [#2045](https://github.com/opendatateam/udata/pull/2045)
- Fix full reindexation by avoiding `SlugField.instance` deepcopy in `no_dereference()` querysets [#2048](https://github.com/opendatateam/udata/pull/2048)
- Ensure deleted user slug is pseudonymized [#2049](https://github.com/opendatateam/udata/pull/2049)
- Prevent the "Add resource" modal from closing when using the frontend "Add resource" button [#2052](https://github.com/opendatateam/udata/pull/2052)

## 1.6.4 (2019-02-02)

- Fix workers: pin redis version for Celery compatibility [#2019](https://github.com/opendatateam/udata/pull/2019)

## 1.6.3 (2019-02-01)

- Remove extra attributes on user deletion [#1961](https://github.com/opendatateam/udata/pull/1961)
- Pin phantomjs to version `2.1.7` [#1975](https://github.com/opendatateam/udata/pull/1975)
- Protect membership accept route against flood [#1984](https://github.com/opendatateam/udata/pull/1984)
- Ensure compatibility with IE11 and Firefox ESR [#1990](https://github.com/opendatateam/udata/pull/1990)
- Lots of fixes on the resource form. Be explicit about uploading a new file [#1991](https://github.com/opendatateam/udata/pull/1991)
- Centralize `selectize` handling and style in `base-completer` and apply some fixes [1992](https://github.com/opendatateam/udata/pull/1992)
- Added the missing `number` input field widget [#1993](https://github.com/opendatateam/udata/pull/1993)
- Fix the organization private datasets and reuses counters [#1994](https://github.com/opendatateam/udata/pull/1994)
- Disable autocorrect, spellcheck... on search and completion fields [#1995](https://github.com/opendatateam/udata/pull/1995)
- Fix harvest preview in edit form not taking configuration (features and filters) [#1996](https://github.com/opendatateam/udata/pull/1996)
- Ensure organization page react to URL hash changes (including those from right sidebar) [#1997](https://github.com/opendatateam/udata/pull/1997)
- Updating community resource as admin keeps original owner [#1999](https://github.com/opendatateam/udata/pull/1999)
- Major form fixes [#2000](https://github.com/opendatateam/udata/pull/2000)
- Improved admin errors handling: visual feedback on all errors, `Sentry-ID` header if present, hide organization unauthorized actions [#2005](https://github.com/opendatateam/udata/pull/2005)
- Expose and import licenses `alternate_urls` and `alternate_titles` fields [#2006](https://github.com/opendatateam/udata/pull/2006)
- Be consistent on search results wording and icons (Stars vs Followers) [#2013](https://github.com/opendatateam/udata/pull/2013)
- Switch from a "full facet reset" to a "by term reset" approach in search facets [#2014](https://github.com/opendatateam/udata/pull/2014)
- Ensures all modals have the same buttons styles and orders, same color code... [#2012](https://github.com/opendatateam/udata/pull/2012)
- Ensure URLs from assets stored on `CDN_DOMAINS` are considered as valid and that associated error message is properly translated [#2017](https://github.com/opendatateam/udata/pull/2017)

## 1.6.2 (2018-11-05)

- Display the owner/organization on harvester view [#1921](https://github.com/opendatateam/udata/pull/1921)
- Improve harvest validation errors handling [#1920](https://github.com/opendatateam/udata/pull/1920)
- Make extra TOS text customizable [#1922](https://github.com/opendatateam/udata/pull/1922)
- Fixes an `UnicodeEncodeError` occuring when parsing RDF with unicode URLs [#1919](https://github.com/opendatateam/udata/pull/1919)
- Fix some external assets handling cases [#1918](https://github.com/opendatateam/udata/pull/1918)
- Harvest items can now match `source.id` before `source.domain` — no more duplicates when changing an harvester URL [#1923](https://github.com/opendatateam/udata/pull/1923)
- Ensure image picker/cropper only allows images [#1925](https://github.com/opendatateam/udata/pull/1925)
- Make tags min and max length configurable and ensure admin takes its configuration from the backend [#1935](https://github.com/opendatateam/udata/pull/1935)
- Prevent errors when there is no date available to focus on the calendar [#1937](https://github.com/opendatateam/udata/pull/1937)

### Internals

- Update authlib to 0.10 [#1916](https://github.com/opendatateam/udata/pull/1916)

## 1.6.1 (2018-10-11)

- Allows arguments and keyword arguments in the task `@connect` decorator [#1908](https://github.com/opendatateam/udata/pull/1908)
- Allows to restore assets after being deleted (Datasets, Organizations and Reuses) [#1901](https://github.com/opendatateam/udata/pull/1901)
- Fixes form events not bubbling (and so fixes harvester config not displaying) [#1914](https://github.com/opendatateam/udata/pull/1914)

## 1.6.0 (2018-10-02)

### New features

- Harvest sources are now filterable through the harvest source create/edit admin form [#1812](https://github.com/opendatateam/udata/pull/1812)
- Harvest sources can now enable or disable some optional backend features [#1875](https://github.com/opendatateam/udata/pull/1875)
- Static assets are now compatible with long-term caching (ie. their hash is present in the filename) [#1826](https://github.com/opendatateam/udata/pull/1826)
- Post UIs have been reworked: publication date, publish/unpublish action, save and continue editing, dynamic sidebar, alignments fixes... [#1857](https://github.com/opendatateam/udata/pull/1857)

### Minor changes

- Only display temporal coverage years on cards and search results [#1833](https://github.com/opendatateam/udata/pull/1833)
- Add publisher's name on dataset template [#1847](https://github.com/opendatateam/udata/pull/1847)
- Improved upload error handling: deduplicate notifications, localized generic error message, sentry identifier... [#1842](https://github.com/opendatateam/udata/pull/1842)
- Allows to filter datasets on resource `type` (needs reindexing) [#1848](https://github.com/opendatateam/udata/pull/1848)
- Switch the admin sidebar collapse icon from "hamburger"to left and right arrows [#1855](https://github.com/opendatateam/udata/pull/1855)
- Discussion add card style coherence [#1884](https://github.com/opendatateam/udata/pull/1884)
- `LINKCHECKING_UNCHECKED_TYPES` setting to prevent linkchecking on some ressource types [#1892](https://github.com/opendatateam/udata/pull/1892)
- `swagger.json` API specifications now pass validation [#1898](https://github.com/opendatateam/udata/pull/1898)

### Breaking changes

- Theme are now responsible for adding their CSS markup on template (no more assumptions on `theme.css` and `admin.css`). Most of the time, overriding `raw.html` and `admin.html` should be sufficient
- The discussions API `posted_by` attribute is now an embedded user instead of an user ID to avoid extra API calls [#1839](https://github.com/opendatateam/udata/pull/1839)

### Bugfixes

- Hide the `resource.type` attribute from JSON-LD output until handled by a dedicated vocabulary/property [#1865](https://github.com/opendatateam/udata/pull/1865)
- RDFs, CSVs and resource redirect views are now handling CORS properly [#1866](https://github.com/opendatateam/udata/pull/1866)
- Fix broken sorts on organization's datasets list in admin [#1873](https://github.com/opendatateam/udata/pull/1873)
- Ensure harvest previewing is done against current form content [#1888](https://github.com/opendatateam/udata/pull/1888)
- Ensure deleted objects are unindexed [#1891](https://github.com/opendatateam/udata/pull/1891)
- Fix the dataset resources list layout wrapping [#1893](https://github.com/opendatateam/udata/pull/1893)
- Fix wrong behavior for weblinks [#1894](https://github.com/opendatateam/udata/pull/1894)
- Ensure `info config` command only displays configuration variables [#1897](https://github.com/opendatateam/udata/pull/1897)

### Internal

- Upgrade to Authlib 0.9 [#1760](https://github.com/opendatateam/udata/pull/1760) [#1827](https://github.com/opendatateam/udata/pull/1827)
- Add a `Dataset.on_resource_added` signal

## 1.5.3 (2018-08-27)

- Prevent UnicodeError on unicode URL validation error [#1844](https://github.com/opendatateam/udata/pull/1844)
- Hide save button in "Add resource" modal until form is visible (and prevent error) [#1846](https://github.com/opendatateam/udata/pull/1846)
- The purge chunks tasks also remove the directory [#1845](https://github.com/opendatateam/udata/pull/1845)
- Upgrade to latest Fine-Uploader version to benefit from bug fixes [#1849](https://github.com/opendatateam/udata/pull/1849)
- Prevent front views from downloading `swagger.json` [#1838](https://github.com/opendatateam/udata/pull/1838)
- Ensure API docs works without data [#1840](https://github.com/opendatateam/udata/pull/1840)
- Expose the default spatial granularity in API specs [#1841](https://github.com/opendatateam/udata/pull/1841)
- Fix missing dataset title on client-side card listing [#1834](https://github.com/opendatateam/udata/pull/1834)
- Allows to clear the dataset form temporal coverage. [#1832](https://github.com/opendatateam/udata/pull/1832)
- Ensure that admin notifications are displayed once and with a constant width. [#1831](https://github.com/opendatateam/udata/pull/1831)
- Fix broken date range picker date parsing (ie. manual keyboard input) [#1863](https://github.com/opendatateam/udata/pull/1853)
- Normalize uploaded filenames to avoid encoding issues, filesystem incompatibilities... [#1852](https://github.com/opendatateam/udata/pull/1852)

## 1.5.2 (2018-08-08)

- Fix client-side temporal coverage rendering [#1821](https://github.com/opendatateam/udata/pull/1821)
- Prevent word breaking when wrapping discussions messages [#1822](https://github.com/opendatateam/udata/pull/1822)
- Properly render message content on issues and discussions mails [#1823](https://github.com/opendatateam/udata/pull/1823)

## 1.5.1 (2018-08-03)

- Ensure OEmbed compatibility with external CDN [#1815](https://github.com/opendatateam/udata/pull/1815)
- Fixes some static URL serialization [#1815](https://github.com/opendatateam/udata/pull/1815)

## 1.5.0 (2018-07-30)

### New features

- Slugs are now redirected on change when changed until old slug are free [#1771](https://github.com/opendatateam/udata/pull/1771)
- Improve usability of new organization form [#1777](https://github.com/opendatateam/udata/pull/1777)
- Allows to serve assets on an external CDN domain using `CDN_DOMAIN` [#1804](https://github.com/opendatateam/udata/pull/1804)

### Breaking changes

None

### Bug fixes and minor changes

- Sort dataset update frequencies by ascending frequency [#1758](https://github.com/opendatateam/udata/pull/1758)
- Skip gov.uk references tests when site is unreachable [#1767](https://github.com/opendatateam/udata/pull/1767)
- Fix resources reorder (registered extras validation logic) [#1796](https://github.com/opendatateam/udata/pull/1796)
- Fix checksum display on resource modal [#1797](https://github.com/opendatateam/udata/pull/1797)
- Use metrics.views on resource card [#1778](https://github.com/opendatateam/udata/pull/1778)
- Fix dataset collapse on ie11 [#1802](https://github.com/opendatateam/udata/pull/1802)
- Upgrade i18next (security) [#1803](https://github.com/opendatateam/udata/pull/1803)

### Internals

- Backports some Python 3 forward compatible changes and fixes some bugs [#1769](https://github.com/opendatateam/udata/pull/1769):
    - avoid `filter` and `map` usage instead of list comprehension
    - explicit encoding handling
    - avoid comparison to `None`
    - use `next()` instead of `.next()` to iterate
    - unhide some implicit casts (in particular search weight)
- Tests are now run against `local.test` instead of `localhost` to avoid pytest warnings

## 1.4.1 (2018-06-15)

- Fix community resource creation and display [#1733](https://github.com/opendatateam/udata/pull/1733)
- Failsafe JS cache storage: use a custom in-memory storage as fallback when access to `sessionStorage` is not allowed [#1742](https://github.com/opendatateam/udata/pull/1742)
- Prevent errors when handling API errors without data/payload [#1743](https://github.com/opendatateam/udata/pull/1743)
- Improve/fix validation error formatting on harvesting [#1745](https://github.com/opendatateam/udata/pull/1745)
- Ensure daterange can be parsed from full iso datetime [#1748](https://github.com/opendatateam/udata/pull/1748)
- API: enforce application/json content-type for forms [#1751](https://github.com/opendatateam/udata/pull/1751)
- RDF parser can now process [european frequencies](https://publications.europa.eu/en/web/eu-vocabularies/at-dataset/-/resource/dataset/frequency) [#1752](https://github.com/opendatateam/udata/pull/1752)
- Fix images upload broken by chunked upload [#1756](https://github.com/opendatateam/udata/pull/1756)

## 1.4.0 (2018-06-06)

### New features

- Typed resources [#1398](https://github.com/opendatateam/udata/issues/1398)
- Initial data preview implementation [#1581](https://github.com/opendatateam/udata/pull/1581) [#1632](https://github.com/opendatateam/udata/pull/1632)
- Handle some alternate titles and alternate URLs on licenses for improved match on harvesting [#1592](https://github.com/opendatateam/udata/pull/1592)
- Allow to specify a dataset acronym [#1217](https://github.com/opendatateam/udata/pull/1217)
- Starts using harvest backend `config` (validation, API exposition, `HarvestFilters`...) [#1716](https://github.com/opendatateam/udata/pull/1716)
- The map widget can now be configured (tiles URL, initial position...) [#1672](https://github.com/opendatateam/udata/pull/1672)
- New discussions layout [#1623](https://github.com/opendatateam/udata/pull/1623)
- Dynamic API documentation, Enhancement to Pull #1542 - [#1542](https://github.com/opendatateam/udata/pull/1542)
- Resource modal overhaul with markdown support [#1547](https://github.com/opendatateam/udata/pull/1547)

### Breaking changes

- Normalize resource.format (migration - :warning: need reindexing). [#1563](https://github.com/opendatateam/udata/pull/1563)
- Enforce a domain whitelist when resource.filetype is file. See [`RESOURCES_FILE_ALLOWED_DOMAINS`](https://udata.readthedocs.io/en/latest/adapting-settings/#resources_file_allowed_domains) settings variable for details and configuration. [#1567](https://github.com/opendatateam/udata/issues/1567)
- Remove extras from datasets search index (needs reindexation) [#1718](https://github.com/opendatateam/udata/pull/1718)

### Bug fixes and minor changes

- Switch to PyPI.org for package links [#1583](https://github.com/opendatateam/udata/pull/1583)
- Show resource type in modal (front) [#1714](https://github.com/opendatateam/udata/pull/1714)
- Adds ETag to internal avatar for efficient caching control [#1712](https://github.com/opendatateam/udata/pull/1712)
- Fix 404/missing css on front pages [#1709](https://github.com/opendatateam/udata/pull/1709)
- Fix markdown max image width (front) [#1707](https://github.com/opendatateam/udata/pull/1707)
- Ensure registered extras types are properly parsed from JSON. Remove the need for custom `db.Extra` classes [#1699](https://github.com/opendatateam/udata/pull/1699)
- Fix the temporal coverage facet query string parsing [#1676](https://github.com/opendatateam/udata/pull/1676)
- Fix search auto-complete hitbox [#1687](https://github.com/opendatateam/udata/pull/1687)
- Fix Firefox custom error handling, part 2 [#1671](https://github.com/opendatateam/udata/pull/1671)
- Add resend confirmation email link to login screen [#1653](https://github.com/opendatateam/udata/pull/1653)
- Audience metrics: use only `views` [#1607](https://github.com/opendatateam/udata/pull/1607)
- Add missing spatial granularities translations [#1636](https://github.com/opendatateam/udata/pull/1636)
- Protocol-relative URLs support [#1599](https://github.com/opendatateam/udata/pull/1599)

### Internals

- Simplify `ExtrasField` form field signature (no need anymore for the `extras` parameter) [#1698](https://github.com/opendatateam/udata/pull/1698)
- Register known extras types [#1700](https://github.com/opendatateam/udata/pull/1700)

## 1.3.12 (2018-05-31)

- Fix side menu on mobile [#1701](https://github.com/opendatateam/udata/pull/1701)
- Fix update frequency field [#1702](https://github.com/opendatateam/udata/pull/1702)

## 1.3.11 (2018-05-29)

- Protect Resource.need_check against malformed/string dates [#1691](https://github.com/opendatateam/udata/pull/1691)
- Fix search auto-complete loading on new page [#1693](https://github.com/opendatateam/udata/pull/1693)

## 1.3.10 (2018-05-11)

- Expose Resource.extras as writable in the API [#1660](https://github.com/opendatateam/udata/pull/1660)
- Fix Firefox custom errors handling [#1662](https://github.com/opendatateam/udata/pull/1662)

## 1.3.9 (2018-05-07)

- Prevent linkchecker to pollute timeline as a side-effect. (migration). **Warning, the migration will delete all dataset update activities** [#1643](https://github.com/opendatateam/udata/pull/1643)
- Fix OAuth authorization screen failing with unicode `SITE_TITLE` [#1624](https://github.com/opendatateam/udata/pull/1624)
- Fix markdown handling of autolinks with angle brackets and factorize (and test) markdown `parse_html()` [#1625](https://github.com/opendatateam/udata/pull/1625)
- Fix timeline order [#1642](https://github.com/opendatateam/udata/pull/1642)
- Fix markdown rendering on IE11 [#1645](https://github.com/opendatateam/udata/pull/1645)
- Consider bad UUID as 404 in routing [#1646](https://github.com/opendatateam/udata/pull/1646)
- Add missing email templates [#1647](https://github.com/opendatateam/udata/pull/1647)
- Polyfill `ChildNode.remove()` for IE11 [#1648](https://github.com/opendatateam/udata/pull/1648)
- Improve Raven-js/Sentry error handling [#1649](https://github.com/opendatateam/udata/pull/1649)
- Prevent regex special characters to break site search [#1650](https://github.com/opendatateam/udata/pull/1650)

## 1.3.8 (2018-04-25)

- Fix sendmail regression [#1620](https://github.com/opendatateam/udata/pull/1620)

## 1.3.7 (2018-04-24)

- Fix some search parameters validation [#1601](https://github.com/opendatateam/udata/pull/1601)
- Prevent API tracking errors with unicode [#1602](https://github.com/opendatateam/udata/pull/1602)
- Prevent a race condition error when uploading file with concurrent chunking [#1606](https://github.com/opendatateam/udata/pull/1606)
- Disallow resources dict in API [#1603](https://github.com/opendatateam/udata/pull/1603)
- Test and fix territories routing [#1611](https://github.com/opendatateam/udata/pull/1611)
- Fix the client-side Raven/Sentry configuration [#1612](https://github.com/opendatateam/udata/pull/1612)
- Raise a 404 in case of unknown RDF content type [#1613](https://github.com/opendatateam/udata/pull/1613)
- Ensure current theme is available to macros requiring it in mails [#1614](https://github.com/opendatateam/udata/pull/1614)
- Fix documentation about NGinx configuration for https [#1615](https://github.com/opendatateam/udata/pull/1615)
- Remove unwanted commas in default `SECURITY_EMAIL_SUBJECT_*` parameters [#1616](https://github.com/opendatateam/udata/pull/1616)

## 1.3.6 (2018-04-16)

- Prevent OEmbed card to be styled when loaded in bootstrap 4 [#1569](https://github.com/opendatateam/udata/pull/1569)
- Fix organizations sort by last_modified [#1576](https://github.com/opendatateam/udata/pull/1576)
- Fix dataset creation form (and any other form) [#1584](https://github.com/opendatateam/udata/pull/1584)
- Fix an XSS on client-side markdown parsing [#1585](https://github.com/opendatateam/udata/pull/1585)
- Ensure URLs validation is the same everywhere [#1586](https://github.com/opendatateam/udata/pull/1586)

## 1.3.5 (2018-04-03)

- Upgrade `sifter` to `0.5.3` [#1548](https://github.com/opendatateam/udata/pull/1548)
- Upgrade `jquery-validation` to 1.17.0 and fixes some issues with client-side URL validation [#1550](https://github.com/opendatateam/udata/pull/1550)
- Minor change on OEmbed cards to avoid theme to override the cards `font-family` [#1549](https://github.com/opendatateam/udata/pull/1549)
- Improve cli unicode handling [#1551](https://github.com/opendatateam/udata/pull/1551)
- Fix DCAT harvester mime type detection [#1552](https://github.com/opendatateam/udata/pull/1552)
- Add the missing harvester URL in admin [#1554](https://github.com/opendatateam/udata/pull/1554)
- Fix harvester preview/job layout [#1553](https://github.com/opendatateam/udata/pull/1553)
- Fix some search unicode issues [#1555](https://github.com/opendatateam/udata/pull/1555)
- Small fixes on OEmbed URL detection [#1556](https://github.com/opendatateam/udata/pull/1556)
- Use nb_hits instead of views to count downloads [#1560](https://github.com/opendatateam/udata/pull/1560)
- Prevent an XSS in TermFacet [#1561](https://github.com/opendatateam/udata/pull/1561)
- Fix breadcrumb bar layout on empty search result [#1562](https://github.com/opendatateam/udata/pull/1562)

## 1.3.4 (2018-03-28)

- Remove territory claim banner [#1521](https://github.com/opendatateam/udata/pull/1521)
- Expose an [OEmbed](https://oembed.com/) API endpoint using the new cards [#1525](https://github.com/opendatateam/udata/pull/1525)
- Small topic fixes [#1529](https://github.com/opendatateam/udata/pull/1529)
- Fixes the search result vertical cut off [#1530](https://github.com/opendatateam/udata/pull/1530)
- Prevent visually disabled pagination buttons from being clicked [#1539](https://github.com/opendatateam/udata/pull/1539)
- Fixes "sort organization by name" not working [#1537](https://github.com/opendatateam/udata/pull/1537)
- Non-admin users should not see the "publish as anyone" filter field on "publish as" screen [#1538](https://github.com/opendatateam/udata/pull/1538)

## 1.3.3 (2018-03-20)

- Fixes on upload: prevent double upload and bad chunks upload [#1516](https://github.com/opendatateam/udata/pull/1516)
- Ensure OAuth2 tokens can be saved without `refresh_token` [#1517](https://github.com/opendatateam/udata/pull/1517)

## 1.3.2 (2018-03-20)

- Support request-body credential in OAuth2 (Fix a regression introduced in 1.3.0) [#1511](https://github.com/opendatateam/udata/pull/1511)

## 1.3.1 (2018-03-15)

- Fix some geozones/geoids bugs [#1505](https://github.com/opendatateam/udata/pull/1505)
- Fix oauth scopes serialization in authorization template [#1506](https://github.com/opendatateam/udata/pull/1506)
- Prevent error on site ressources metric [#1507](https://github.com/opendatateam/udata/pull/1507)
- Fix some routing errors [#1508](https://github.com/opendatateam/udata/pull/1508)
- Mongo connection is now lazy by default, preventing non fork-safe usage in celery as well as preventing commands not using the database to hit it [#1509](https://github.com/opendatateam/udata/pull/1509)
- Fix udata version not exposed on Sentry [#1510](https://github.com/opendatateam/udata/pull/1510)

## 1.3.0 (2018-03-13)

### Breaking changes

- Switch to `flask-cli` and drop `flask-script`. Deprecated commands have been removed. [#1364](https://github.com/opendatateam/udata/pull/1364)
- Update card components to make them more consistent [#1383](https://github.com/opendatateam/udata/pull/1383) [#1460](https://github.com/opendatateam/udata/pull/1460)
- udata is now protocol (`http`/`https`) agnostic. This is now fully the reverse-proxy responsibility (please ensure that you are using SSL only in production for security purpose). [#1463](https://github.com/opendatateam/udata/pull/1463)
- Added more entrypoints and document them. There is no more automatically enabled plugin by installation. Plugins can now properly contribute translations. [#1431](https://github.com/opendatateam/udata/pull/1431)

### New features

- Soft breaks in markdown is rendered as line return as allowed by the [commonmark specifications](http://spec.commonmark.org/0.28/#soft-line-breaks), client-side rendering follows the same security rules [#1432](https://github.com/opendatateam/udata/pull/1432)
- Switch from OAuthlib/Flask-OUAhtlib to Authlib and support all grants type as well as token revocation [#1434](https://github.com/opendatateam/udata/pull/1434)
- Chunked upload support (big files support) [#1468](https://github.com/opendatateam/udata/pull/1468)
- Improve tasks/jobs queues routing [#1487](https://github.com/opendatateam/udata/pull/1487)
- Add the `udata schedule|unschedule|scheduled` commands [#1497](https://github.com/opendatateam/udata/pull/1497)

### Bug fixes and minor changes

- Added Geopackage as default allowed file formats [#1425](https://github.com/opendatateam/udata/pull/1425)
- Fix completion/suggestion unicode handling [#1452](https://github.com/opendatateam/udata/pull/1452)
- Added a link to change password into the admin [#1462](https://github.com/opendatateam/udata/pull/1462)
- Fix organization widget (embed) [#1474](https://github.com/opendatateam/udata/pull/1474)
- High priority for sendmail tasks [#1484](https://github.com/opendatateam/udata/pull/1484)
- Add security.send_confirmation template [#1475](https://github.com/opendatateam/udata/pull/1475)

### Internals

- Switch to pytest as testing tool and expose a `udata` pytest plugin [#1400](https://github.com/opendatateam/udata/pull/1400)


## 1.2.11 (2018-02-05)

- Translate Flask-Security email subjects [#1413](https://github.com/opendatateam/udata/pull/1413)
- Fix organization admin pagination [#1372](https://github.com/opendatateam/udata/issues/1372)
- Fix missing spinners on loading datatables [#1401](https://github.com/opendatateam/udata/pull/1401)
- Fixes on the search facets [#1410](https://github.com/opendatateam/udata/pull/1410)

## 1.2.10 (2018-01-24)

- Markdown rendering is now the same between the back and the frontend. [#604](https://github.com/opendatateam/udata/issues/604)
- Make the dataset page reuses section and cards themable. [#1378](https://github.com/opendatateam/udata/pull/1378)
- `ValueError` is not hidden anymore by the Bad Request error page, it is logged. [#1382](https://github.com/opendatateam/udata/pull/1382)
- Spatial encoding fixes: prevent breaking unicode errors. [#1381](https://github.com/opendatateam/udata/pull/1381)
- Ensure the multiple term search uses a `AND` operator [#1384](https://github.com/opendatateam/udata/pull/1384)
- Facets encoding fixes: ensure lazy strings are propery encoded. [#1388](https://github.com/opendatateam/udata/pull/1388)
- Markdown content is now easily themable (namespaced into a `markdown` class) [#1389](https://github.com/opendatateam/udata/pull/1389)
- Fix discussions and community resources alignment on datasets and reuses pages [#1390](https://github.com/opendatateam/udata/pull/1390)
- Fix discussions style on default theme [#1393](https://github.com/opendatateam/udata/pull/1393)
- Ensure empty harvest jobs properly end [#1395](https://github.com/opendatateam/udata/pull/1395)

## 1.2.9 (2018-01-17)

- Add extras field in discussions [#1360](https://github.com/opendatateam/udata/pull/1360)
- Fix datepicker [#1370](https://github.com/opendatateam/udata/pull/1370)
- Fix error on forbidden scheme in `is_url` harvest filter [#1376](https://github.com/opendatateam/udata/pull/1376)
- Fix an error on rendering present territory date [#1377](https://github.com/opendatateam/udata/pull/1377)

## 1.2.8 (2018-01-10)

- Fix html2text dependency version [#1362](https://github.com/opendatateam/udata/pull/1362)

## 1.2.7 (2018-01-10)

- Bump chartjs version to 2.x [#1352](https://github.com/opendatateam/udata/pull/1352)
- Sanitize mdstrip [#1351](https://github.com/opendatateam/udata/pull/1351)

## 1.2.6 (2018-01-04)

- Fix wrongly timed notification on dataset creation with misformed tags [#1332](https://github.com/opendatateam/udata/pull/1332)
- Fix topic creation [#1333](https://github.com/opendatateam/udata/pull/1333)
- Add a `udata worker status` command to list pending tasks.[breaking] The `udata worker` command is replaced by `udata worker start`. [#1324](https://github.com/opendatateam/udata/pull/1324)
- Prevent crawlers from indexing spammy datasets, reuses and organizations [#1334](https://github.com/opendatateam/udata/pull/1334) [#1335](https://github.com/opendatateam/udata/pull/1335)
- Ensure Swagger.js properly set jQuery.ajax contentType parameter (and so data is properly serialized) [#1126](https://github.com/opendatateam/udata/issues/1126)
- Allows theme to easily access the `owner_avatar_url` template filter [#1336](https://github.com/opendatateam/udata/pull/1336)

## 1.2.5 (2017-12-14)

- Fix misused hand cursor over the spatial coverage map in dataset admin [#1296](https://github.com/opendatateam/udata/pull/1296)
- Fix broken post edit page [#1295](https://github.com/opendatateam/udata/pull/1295)
- Display date of comments in dataset discussions [#1283](https://github.com/opendatateam/udata/pull/1283)
- Prevent `reindex` command from failing on a specific object and log error instead. [#1293](https://github.com/opendatateam/udata/pull/1293)
- Position the community resource link icon correctly [#1298](https://github.com/opendatateam/udata/pull/1298)
- Add a sort option to query of list of posts in API [#1301](https://github.com/opendatateam/udata/pull/1301)
- Import dropdown behavior from `udata-gouvfr` and fix hidden submenus on mobile [#1297](https://github.com/opendatateam/udata/pull/1297)
- show message for emtpy dataset search [#1044](https://github.com/opendatateam/udata/pull/1284)

## 1.2.4 (2017-12-06)

- Fix flask_security celery tasks context [#1249](https://github.com/opendatateam/udata/pull/1249)
- Fix `dataset.quality` handling when no format filled [#1265](https://github.com/opendatateam/udata/pull/1265)
- Ignore celery tasks results except for tasks which require it and lower the default results expiration to 6 hours [#1281](https://github.com/opendatateam/udata/pull/1281)
- Import community resource avatar style from udata-gouvfr [#1288](https://github.com/opendatateam/udata/pull/1288)
- Terms are now handled from markdown and customizable with the `SITE_TERMS_LOCATION` setting. [#1285](https://github.com/opendatateam/udata/pull/1285)
- Deeplink to resource [#1289](https://github.com/opendatateam/udata/pull/1289)

## 1.2.3 (2017-10-27)

- Check only the uncollapsed resources at first on dataset view [#1246](https://github.com/opendatateam/udata/pull/1246)

## 1.2.2 (2017-10-26)

- Fixes on the `search index command` [#1245](https://github.com/opendatateam/udata/pull/1245)

## 1.2.1 (2017-10-26)

- Introduce `udata search index` commmand to replace both deprecated `udata search init` and `udata search reindex` commands. They will be removed in udata 1.4. [#1233](https://github.com/opendatateam/udata/pull/1233)
- Rollback oauthlib from 2.0.5 to 2.0.2, pending a permanent solution [#1237](https://github.com/opendatateam/udata/pull/1237)
- Get cached linkchecker result before hitting API [#1235](https://github.com/opendatateam/udata/pull/1235)
- Cleanup resources checksum (migration) [#1239](https://github.com/opendatateam/udata/pull/1239)
- Show check results in resource modal [#1242](https://github.com/opendatateam/udata/pull/1242)
- Cache avatar rendering [#1243](https://github.com/opendatateam/udata/pull/1243)

## 1.2.0 (2017-10-20)

### New features and big improvements

- Expose harvester scheduling through the API and the admin interface [#1123](https://github.com/opendatateam/udata/pull/1123)
- Added a `udata info` command for diagnostic purpose [#1179](https://github.com/opendatateam/udata/pull/1179)
- Switch from static theme avatars/placeholders to [identicons](https://en.wikipedia.org/wiki/Identicon) for readability (mostly on discussions) [#1193](https://github.com/opendatateam/udata/pull/1193)
- Move croquemort features to a generic link checker architecture [#1110](https://github.com/opendatateam/udata/pull/1110)
- CKAN and OpenDataSoft backends are now optional separate udata extensions [#1213](https://github.com/opendatateam/udata/pull/1213)
- Better search autocomplete [#1222](https://github.com/opendatateam/udata/pull/1222)
- Big post improvements (discussions support, navigation, fixes...) [#1224](https://github.com/opendatateam/udata/pull/1224)

### Breaking changes

- Upgrade to Celery 4.1.0. All celery parameters should be updated. (See [Celery options documentation](https://udata.readthedocs.io/en/stable/adapting-settings/#celery-options) [#1150](https://github.com/opendatateam/udata/pull/1050)
- Switch to [Crowdin](https://crowdin.com) to manage translations [#1171](https://github.com/opendatateam/udata/pull/1171)
- Switch to `Flask-Security`. `Flask-Security-Fork` should be uninstalled before installing the new requirements [#958](https://github.com/opendatateam/udata/pull/958)

### Miscellaneous changes and fixes

- Display organization metrics in the organization page tab labels [#1022](https://github.com/opendatateam/udata/pull/1022)
- Organization dashboard page has been merged into the main organization page [#1023](https://github.com/opendatateam/udata/pull/1023)
- Fix an issue causing a loss of data input at the global search input level [#1019](https://github.com/opendatateam/udata/pull/1019)
- Fixes a lot of encoding issues [#1146](https://github.com/opendatateam/udata/pull/1146)
- Add `.ttl` and `.n3` as supported file extensions [#1183](https://github.com/opendatateam/udata/pull/1183)
- Improve logging for adhoc scripts [#1184](https://github.com/opendatateam/udata/pull/1184)
- Improve URLs validation (support new tlds, unicode URLs...) [#1182](https://github.com/opendatateam/udata/pull/1182)
- Properly serialize empty geometries for zones missing it and prevent leaflet crash on invalid bounds [#1188](https://github.com/opendatateam/udata/pull/1188)
- Start validating some configuration parameters [#1197](https://github.com/opendatateam/udata/pull/1197)
- Remove resources without title or url [migration] [#1200](https://github.com/opendatateam/udata/pull/1200)
- Improve harvesting licenses detection [#1203](https://github.com/opendatateam/udata/pull/1203)
- Added missing delete post and topic admin actions [#1202](https://github.com/opendatateam/udata/pull/1202)
- Fix the scroll to a discussion sub-thread [#1206](https://github.com/opendatateam/udata/pull/1206)
- Fix duplication in discussions [migration] [#1209](https://github.com/opendatateam/udata/pull/1209)
- Display that a discussion has been closed [#1216](https://github.com/opendatateam/udata/pull/1216)
- Explicit dataset search reuse facet context (only known reuses) [#1219](https://github.com/opendatateam/udata/pull/1219)
- Optimize indexation a little bit [#1215](https://github.com/opendatateam/udata/pull/1215)
- Fix some reversed temporal coverage [migration] [#1214](https://github.com/opendatateam/udata/pull/1214)


## 1.1.8 (2017-09-28)

- Display membership modal actions buttons for site administrators and on membership display. [#1176](https://github.com/opendatateam/udata/pull/1176)
- Fix organization avatar in admin profile [#1175](https://github.com/opendatateam/udata/issues/1175)

## 1.1.7 (2017-09-25)

- Prevent a random territory from being displayed when query doesn't match [#1124](https://github.com/opendatateam/udata/pull/1124)
- Display avatar when the community resource owner is an organization [#1125](https://github.com/opendatateam/udata/pull/1125)
- Refactor the "publish as" screen to make it more obvious that an user is publishing under its own name [#1122](https://github.com/opendatateam/udata/pull/1122)
- Make the "find your organization" screen cards clickable (send to the organization page) [#1129](https://github.com/opendatateam/udata/pull/1129)
- Fix "Center the full picture" on user avatar upload [#1130](https://github.com/opendatateam/udata/issues/1130)
- Hide issue modal forbidden actions [#1128](https://github.com/opendatateam/udata/pull/1128)
- Ensure spatial coverage zones are resolved when submitted from the API or when querying oembed API. [#1140](https://github.com/opendatateam/udata/pull/1140)
- Prevent user metrics computation when the object owner is an organization (and vice versa) [#1152](https://github.com/opendatateam/udata/pull/1152)

## 1.1.6 (2017-09-11)

- Fix CircleCI automated publication on release tags
  [#1120](https://github.com/opendatateam/udata/pull/1120)

## 1.1.5 (2017-09-11)

- Fix the organization members grid in admin
  [#934](https://github.com/opendatateam/udata/issues/934)
- Fix and tune harvest admin loading state and payload size
  [#1113](https://github.com/opendatateam/udata/issues/1113)
- Automatically schedule validated harvesters and allow to (re)schedule them
  [#1114](https://github.com/opendatateam/udata/pull/1114)
- Raise the minimum `raven` version to ensure sentry is filtering legit HTTP exceptions
  [#774](https://github.com/opendatateam/udata/issues/774)
- Pin GeoJSON version to avoid breaking changes
  [#1118](https://github.com/opendatateam/udata/pull/1118)
- Deduplicate organization members
  [#1111](https://github.com/opendatateam/udata/issues/1111)

## 1.1.4 (2017-09-05)

- Fix packaging

## 1.1.3 (2017-09-05)

- Make the spatial search levels exclusion list configurable through `SPATIAL_SEARCH_EXCLUDE_LEVELS`.
  [#1101](https://github.com/opendatateam/udata/pull/1101)
- Fix facets labelizer with html handling
  [#1102](https://github.com/opendatateam/udata/issues/1102)
- Ensure territories pages have image defined in metadatas
  [#1103](https://github.com/opendatateam/udata/issues/1103)
- Strip tags in autocomplete results
  [#1104](https://github.com/opendatateam/udata/pull/1104)
- Transmit link checker status to frontend
  [#1048](https://github.com/opendatateam/udata/issues/1048)
- Remove plus signs from search query
  [#1048](https://github.com/opendatateam/udata/issues/987)

## 1.1.2 (2017-09-04)

- Handle territory URLs generation without validity
  [#1068](https://github.com/opendatateam/udata/issues/1068)
- Added a contact button to trigger discussions
  [#1076](https://github.com/opendatateam/udata/pull/1076)
- Improve harvest error handling
  [#1078](https://github.com/opendatateam/udata/pull/1078)
- Improve elasticsearch configurability
  [#1096](https://github.com/opendatateam/udata/pull/1096)
- Lots of fixes admin files upload
  [1094](https://github.com/opendatateam/udata/pull/1094)
- Prevent the "Bad request error" happening on search but only on some servers
  [#1097](https://github.com/opendatateam/udata/pull/1097)
- Migrate spatial granularities to new identifiers
- Migrate remaining legacy spatial identifiers
  [#1080](https://github.com/opendatateam/udata/pull/1080)
- Fix the discussion API documention
  [#1093](https://github.com/opendatateam/udata/pull/1093)

## 1.1.1 (2017-07-31)

- Fix an issue preventing reuse edition:
  [#1027](https://github.com/opendatateam/udata/issues/1027)
- Fix an issue preventing user display and edit in admin:
  [#1030](https://github.com/opendatateam/udata/issues/1030)
- Fix an error when a membership request is accepted:
  [#1028](https://github.com/opendatateam/udata/issues/1028)
- Fix issue modal on a reuse:
  [#1026](https://github.com/opendatateam/udata/issues/1026)
- Fix sort by date on admin users list:
  [#1029](https://github.com/opendatateam/udata/issues/1029)
- Improve the `purge` command
  [#1039](https://github.com/opendatateam/udata/pull/1039)
- Ensure search does not fail when a deleted object has not been
  unindexed yet
  [#1063](https://github.com/opendatateam/udata/issues/1063)
- Start using Celery queues to handle task priorities
  [#1067](https://github.com/opendatateam/udata/pull/1067)
- Updated translations

## 1.1.0 (2017-07-05)

### New features and improvements

- Added a [DCAT](https://www.w3.org/TR/vocab-dcat/) harvester
  and expose metadata as RDF/DCAT.
  [#966](https://github.com/opendatateam/udata/pull/966)
  See the dedicated documentions:

  - [RDF](https://udata.readthedocs.io/en/stable/rdf/)
  - [Harvesting](https://udata.readthedocs.io/en/stable/harvesting/)

- Images are now optimized and you can force rerendering using the `udata images render` command.
- Allowed files extensions are now configurable via the `ALLOWED_RESOURCES_EXTENSIONS` setting
  and both admin and API will have the same behavior
  [#833](https://github.com/opendatateam/udata/pull/833).
- Improve and fix notifications:
  [#928](https://github.com/opendatateam/udata/issues/928)

  - Changed notification style to toast
  - Fix notifications that weren't displayed on form submission
- Add a toggle indicator on dataset quality blocks that are collapsible
  [#915](https://github.com/opendatateam/udata/issues/915)
- Integrating latest versions of GeoZones and GeoLogos for territories.
  Especially using history of towns, counties and regions from GeoHisto.
  [#499](https://github.com/opendatateam/udata/issues/499)

### Breaking Changes

- Themes are now entrypoint-based [#829](https://github.com/opendatateam/udata/pull/829).
  There is also a new [theming documention](https://udata.readthedocs.io/en/stable/creating-theme/).
- Images placeholders are now entirely provided by themes
  [#707](https://github.com/opendatateam/udata/issues/707)
  [#1006](https://github.com/opendatateam/udata/issues/1006)
- Harvester declaration is now entrypoint-based
  [#1004](https://github.com/opendatateam/udata/pull/1004)

### Fixes

- Ensure URLs are stripped [#823](https://github.com/opendatateam/udata/pull/823)
- Lot of fixes and improvements on Harvest admin UI
  [#817](https://github.com/opendatateam/udata/pull/817):

  - harvester edition fixed (and missing API added)
  - harvester deletion fixed
  - harvester listing is now paginated
  - more detailed harvesters widgets
  - ensure harvest source are owned by a user or an organization, not both [migration]

- Pure Vue.js search facets
  [#880](https://github.com/opendatateam/udata/pull/880).
  Improve and fix the datepicker:

  - Proper sizing and positionning in dropdowns
  - Fix initial value not being displayed
  - Make it usable on keyboard
  - Allows to define `min` and `max` values to disable some dates
  - Keyboard input is reflected into the calendar
    [#615](https://github.com/opendatateam/udata/issues/615)
- Disable `next` button when no file has been uploaded
  [#930](https://github.com/opendatateam/udata/issues/930)
- Fix badges notification mails
  [#894](https://github.com/opendatateam/udata/issues/894)
- Fix the `udata search reindex` command
  [#1009](https://github.com/opendatateam/udata/issues/1009)
- Reindex datasets when their parent organization is purged
  [#1008](https://github.com/opendatateam/udata/issues/1008)

### Miscellaneous / Internal

- Upgrade to Flask-Mongoengine 0.9.3, Flask-WTF 0.14.2, mongoengine 0.13.0.
  [#812](https://github.com/opendatateam/udata/pull/812)
  [#871](https://github.com/opendatateam/udata/pull/871)
  [#903](https://github.com/opendatateam/udata/pull/903)
- Upgrade to Flask-Login 0.4.0 and switch from Flask-Security to the latest
  [Flask-Security-Fork](https://pypi.org/project/Flask-Security-Fork)
  [#813](https://github.com/opendatateam/udata/pull/813)
- Migrated remaining widgets to Vue.js [#828](https://github.com/opendatateam/udata/pull/828):

  - bug fixes on migrated widgets (Issues button/modal, integrate popover, coverage map)
  - more coherent JS environment for developpers
  - lighter assets
  - drop Handlebars dependency

- bleach and html5lib have been updated leading to more secure html/markdown cleanup
  and [better performances](http://bluesock.org/~willkg/blog/dev/bleach_2_0.html)
  [#838](https://github.com/opendatateam/udata/pull/838)
- Drop `jquery-slimscroll` and fix admin menu scrolling
  [#851](https://github.com/opendatateam/udata/pull/851)
- drop jquery.dotdotdot for a lighter css-only solution (less memory consumption)
  [#853](https://github.com/opendatateam/udata/pull/853)
- Lighter style [#869](https://github.com/opendatateam/udata/pull/869):

  - Drop glyphicons and use only Font-Awesome (more coherence, less fonts)
  - lighter bootstrap style by importing only what's needed
  - make use of bootstrap and admin-lte variables (easier for theming)
  - proper separation between front and admin style
- Drop `ExtractTextPlugin` on Vue components style:

  - faster (re)compilation time
  - resolves most compilation and missing style issues
    [#555](https://github.com/opendatateam/udata/issues/555)
    [#710](https://github.com/opendatateam/udata/issues/710)
  - allows use of hot components reloading.
- Pure Vue.js modals. Fix the default membership role. Added contribute modal.
  [#873](https://github.com/opendatateam/udata/pull/873)
- Easier Vue.js development/debugging:

  - Drop `Vue.config.replace = false`: compatible with Vue.js 1/2 and no more style guessing
    [#760](https://github.com/opendatateam/udata/pull/760)
  - `name` on all components: no more `Anonymous Component` in Vue debugger
  - No more `Fragments`
  - More ES6 everywhere
- Make metrics deactivable for tests
  [#905](https://github.com/opendatateam/udata/pull/905)

## 1.0.11 (2017-05-25)

- Fix presubmit form errors handling
  [#909](https://github.com/opendatateam/udata/pull/909)
- Fix producer sidebar image sizing
  [#913](https://github.com/opendatateam/udata/issues/913)
- Fix js `Model.save()` not updating in some cases
  [#910](https://github.com/opendatateam/udata/pull/910)

## 1.0.10 (2017-05-11)

- Fix bad stored (community) resources URLs [migration]
  [#882](https://github.com/opendatateam/udata/issues/882)
- Proper producer logo display on dataset pages
- Fix CKAN harvester empty notes and `metadata` file type handling
- Remove (temporary) badges metrics
  [#885](https://github.com/opendatateam/udata/issues/885)
- Test and fix topic search
  [#892](https://github.com/opendatateam/udata/pull/892)

## 1.0.9 (2017-04-23)

- Fix broken post view
  [#877](https://github.com/opendatateam/udata/pull/877)
- Fix new issue submission
  [#874](https://github.com/opendatateam/udata/issues/874)
- Display full images/logo/avatars URL in references too
  [#824](https://github.com/opendatateam/udata/issues/824)

## 1.0.8 (2017-04-14)

- Allow more headers in cors preflight headers
  [#857](https://github.com/opendatateam/udata/pull/857)
  [#860](https://github.com/opendatateam/udata/pull/860)
- Fix editorialization admin
  [#863](https://github.com/opendatateam/udata/pull/863)
- Fix missing completer images and ensure completion API is usable on a different domain
  [#864](https://github.com/opendatateam/udata/pull/864)

## 1.0.7 (2017-04-07)

- Fix display for zone completer existing values
  [#845](https://github.com/opendatateam/udata/issues/845)
- Proper badge display on dataset and organization page
  [#849](https://github.com/opendatateam/udata/issues/849)
- Remove useless `discussions` from views contexts.
  [#850](https://github.com/opendatateam/udata/pull/850)
- Fix the inline resource edit button not redirecting to admin
  [#852](https://github.com/opendatateam/udata/pull/852)
- Fix broken checksum component
  [#846](https://github.com/opendatateam/udata/issues/846)

## 1.0.6 (2017-04-01)

- Default values are properly displayed on dataset form
  [#745](https://github.com/opendatateam/udata/issues/745)
- Prevent a redirect on discussion fetch
  [#795](https://github.com/opendatateam/udata/issues/795)
- API exposes both original and biggest thumbnail for organization logo, reuse image and user avatar
  [#824](https://github.com/opendatateam/udata/issues/824)
- Restore the broken URL check feature
  [#840](https://github.com/opendatateam/udata/issues/840)
- Temporarily ignore INSPIRE in ODS harvester
  [#837](https://github.com/opendatateam/udata/pull/837)
- Allow `X-API-KEY` and `X-Fields` in cors preflight headers
  [#841](https://github.com/opendatateam/udata/pull/841)

## 1.0.5 (2017-03-27)

- Fixes error display in forms [#830](https://github.com/opendatateam/udata/pull/830)
- Fixes date range picker dates validation [#830](https://github.com/opendatateam/udata/pull/830)
- Fix badges entries not showing in admin [#825](https://github.com/opendatateam/udata/pull/825)

## 1.0.4 (2017-03-01)

- Fix badges trying to use API too early
  [#799](https://github.com/opendatateam/udata/pull/799)
- Some minor tuning on generic references
  [#801](https://github.com/opendatateam/udata/pull/801)
- Cleanup factories
  [#808](https://github.com/opendatateam/udata/pull/808)
- Fix user default metrics not being set [migration]
  [#809](https://github.com/opendatateam/udata/pull/809)
- Fix metric update after transfer
  [#810](https://github.com/opendatateam/udata/pull/810)
- Improve spatial completion ponderation (spatial zones reindexation required)
  [#811](https://github.com/opendatateam/udata/pull/811)

## 1.0.3 (2017-02-21)

- Fix JavaScript locales handling [#786](https://github.com/opendatateam/udata/pull/786)
- Optimize images sizes for territory placeholders [#788](https://github.com/opendatateam/udata/issues/788)
- Restore placeholders in search suggestions, fix [#790](https://github.com/opendatateam/udata/issues/790)
- Fix share popover in production build [#793](https://github.com/opendatateam/udata/pull/793)

## 1.0.2 (2017-02-20)

- Fix assets packaging for production [#763](https://github.com/opendatateam/udata/pull/763) [#765](https://github.com/opendatateam/udata/pull/765)
- Transform `udata_version` jinja global into a reusable (by themes) `package_version` [#768](https://github.com/opendatateam/udata/pull/768)
- Ensure topics datasets and reuses can display event with a topic parameter [#769](https://github.com/opendatateam/udata/pull/769)
- Raise a `400 Bad Request` when a bad `class` attribute is provided to the API
  (for entry point not using forms). [#772](https://github.com/opendatateam/udata/issues/772)
- Fix datasets with spatial coverage not being indexed [#778](https://github.com/opendatateam/udata/issues/778)
- Ensure theme assets cache is versioned (and flushed when necessary)
  [#781](https://github.com/opendatateam/udata/pull/781)
- Raise maximum tag length to 96 in order to at least support
  [official INSPIRE tags](http://inspire.ec.europa.eu/theme)
  [#782](https://github.com/opendatateam/udata/pull/782)
- Properly raise 400 error on transfer API in case of bad subject or recipient
  [#784](https://github.com/opendatateam/udata/pull/784)
- Fix broken OEmbed rendering [#783](https://github.com/opendatateam/udata/issues/783)
- Improve crawlers behavior by adding some `meta[name=robots]` on pages requiring it
  [#777](https://github.com/opendatateam/udata/pull/777)

## 1.0.1 (2017-02-16)

- Pin PyMongo version (only compatible with PyMongo 3+)

## 1.0.0 (2017-02-16)

### Breaking Changes

* 2016-05-11: Upgrade of ElasticSearch from 1.7 to 2.3 [#449](https://github.com/opendatateam/udata/pull/449)

You have to re-initialize the index from scratch, not just use the `reindex` command given that ElasticSearch 2+ doesn't provide a way to [delete mappings](https://www.elastic.co/guide/en/elasticsearch/reference/current/indices-delete-mapping.html) anymore. The command is `udata search init` and may take some time given the amount of data you are dealing with.

* 2017-01-18: User search and listing has been removed (privacy concern)

### New & Improved

* 2017-01-06: Add some dataset ponderation factor: temporal coverage, spatial coverage,
  certified provenance and more weight for featured ones. Need reindexation to be taken into account.

* 2016-12-20: Use all the [Dublin Core Frequencies](http://dublincore.org/groups/collections/frequency/)
  plus some extra frequencies.

* 2016-12-01: Add the possibility for a user to delete its account in the admin interface

In some configurations, this feature should be deactivated, typically when
there is an SSO in front of udata which may cause some inconsistencies. In
that case, the configuration parameter DELETE_ME should be set to False (True
by default).

* 2016-05-12: Add fields masks to reduce API payloads [#451](https://github.com/opendatateam/udata/pull/451)

The addition of [fields masks](http://flask-restplus.readthedocs.io/en/stable/mask.html) in Flask-RESTPlus allows us to reduce the retrieved payload within the admin — especially for datasets — and results in a performances boost.

### Fixes

* 2016-11-29: Mark active users as confirmed [#619](https://github.com/opendatateam/udata/pull/618)
* 2016-11-28: Merge duplicate users [#617](https://github.com/opendatateam/udata/pull/617)
  (A reindexation is necessary after this migration)

### Deprecation

Theses are deprecated and support will be removed in some feature release.
See [Deprecation Policy](https://udata.readthedocs.io/en/stable/versioning/#deprecation-policy).

* Theses frequencies are deprecated for their Dublin Core counter part:
    * `fortnighly` ⇨ `biweekly`
    * `biannual` ⇨ `semiannual`
    * `realtime` ⇨ `continuous`


## 0.9.0 (2017-01-10)

- First published version<|MERGE_RESOLUTION|>--- conflicted
+++ resolved
@@ -2,17 +2,14 @@
 
 ## Current (in progress)
 
-<<<<<<< HEAD
-- Community resources changes [#2546](https://github.com/opendatateam/udata/pull/2546):
-  - Dataset is now correctly set at community resource creation
-  - Remove now useless job 'purge-orphan-community-resources'
-=======
 - :warning: Resources and community resources creation API change [#2545](https://github.com/opendatateam/udata/pull/2545):
   - Remove the RESOURCES_FILE_ALLOWED_DOMAINS setting and mechanism.
   - The community resource's/resource's url could be set from the client side, even in the case of a hosted one, which is illogical.
     A hosted community resource's/resource's url should only be the sole responsibility of the backend.
   - Consequently, the POST endpoint of the community resources/resources API is only meant for the remote ones and the PUT endpoint of the community resources/resources API will take the existing resource's url to override the one sent by the client.
->>>>>>> 4dd34101
+- Community resources changes [#2546](https://github.com/opendatateam/udata/pull/2546):
+  - Dataset is now correctly set at community resource creation
+  - Remove now useless job 'purge-orphan-community-resources'
 
 ## 2.3.0 (2020-09-29)
 
