# Changelog

## Current (in progress)

<<<<<<< HEAD
- CORS are now handled by Flask-CORS instead of Flask-RestPlus[#2485](https://github.com/opendatateam/udata/pull/2485)
- Oauth changes [#2510](https://github.com/opendatateam/udata/pull/2510):
  - Authorization code Grant now support PKCE flow
  - New command to create an OAuth client
  - Implicit grant is no longer supported
=======
- Show traceback for migration errors [#2513](https://github.com/opendatateam/udata/pull/2513)
>>>>>>> 32b09032

## 2.1.3 (2020-06-29)

- Fix internal links in markdown when not starting w/ slash [#2500](https://github.com/opendatateam/udata/pull/2500)
- Fix JS error when uploading a resource in certain conditions [#2483](https://github.com/opendatateam/udata/pull/2483)

## 2.1.2 (2020-06-17)

- Decoded api key byte string [#2482](https://github.com/opendatateam/udata/pull/2482)
- Removed now useless metric fetching [#2482](https://github.com/opendatateam/udata/pull/2484)
- Fix bug in harvester's cron schedule [#2493](https://github.com/opendatateam/udata/pull/2493)
- Adding banner options in settings for a potential use in an udata's theme [#2492](https://github.com/opendatateam/udata/pull/2492)

## 2.1.1 (2020-06-16)

- Broken release, use 2.1.2

## 2.1.0 (2020-05-12)

### Breaking changes

- Full metrics refactoring [2459](https://github.com/opendatateam/udata/pull/2459):
  - Metric collection is now useless and will not be filled anymore, you can remove it or keep it for archival sake. It will not be automatically removed.
  - [udata-piwik](https://github.com/opendatateam/udata-piwik) now uses InfluxDB as a buffer for trafic data before injecting them into udata's models.
  - Most of celery's tasks related to metrics are removed, this should help performance-wise on a big instance.
  - Charts related to metrics are removed from admin and dashboard panel until we have accurate data to populate them.
  - Site's metrics computation are not triggered by signals anymore.
  - A specific celery job needs to be run periodically to compute site's metrics.

### New features

- Nothing yet

## 2.0.4 (2020-05-04)

- Fix export-csv command (py3 compat) [#2472](https://github.com/opendatateam/udata/pull/2472)

## 2.0.3 (2020-04-30)

- :warning: Security fix: fix XSS in markdown w/ length JS filter [#2471](https://github.com/opendatateam/udata/pull/2471)

## 2.0.2 (2020-04-07)

- :warning: Breaking change / security fix: disallow html tags in markdown-it (JS markdown rendering) [#2465](https://github.com/opendatateam/udata/pull/2465)

## 2.0.1 (2020-03-24)

- Allow images to be displayed in markdown by default [#2462](https://github.com/opendatateam/udata/pull/2462)
- Fix deleted user's authentication on backend side [#2460](https://github.com/opendatateam/udata/pull/2460)

## 2.0.0 (2020-03-11)

### Breaking changes

- Migration to Python 3.7 [#1766](https://github.com/opendatateam/udata/pull/1766)
- The new migration system ([#1956](https://github.com/opendatateam/udata/pull/1956)) uses a new python based format. Pre-2.0 migrations are not compatible so you might need to upgrade to the latest `udata` version `<2.0.0`, execute migrations and then upgrade to `udata` 2+.
- The targeted mongo version is now Mongo 3.6. Backward support is not guaranteed
- Deprecated celery tasks have been removed, please ensure all old-style tasks (pre 1.6.20) have been consumed before migrating [#2452](https://github.com/opendatateam/udata/pull/2452)

### New features

- New migration system [#1956](https://github.com/opendatateam/udata/pull/1956):
  - Use python based migrations instead of relying on mongo internal and deprecated `js_exec`
  - Handle rollback (optionnal)
  - Detailled history
- Template hooks generalization: allows to dynamically extend template with widgets and snippets from extensions. See [the dedicated documentation section](https://udata.readthedocs.io/en/stable/extending/#hooks) [#2323](https://github.com/opendatateam/udata/pull/2323)
- Markdown now supports [Github Flavored Markdown (GFM) specs](https://github.github.com/gfm/) (ie. the already supported [CommonMark specs](https://spec.commonmark.org) plus tables, strikethrough, autolinks support and predefined disallowed raw HTML) [#2341](https://github.com/opendatateam/udata/pull/2341)

## 1.6.20 (2020-01-21)

- New Crowdin translations [#2360](https://github.com/opendatateam/udata/pull/2360)
- Fix territory routing for @latest [#2447](https://github.com/opendatateam/udata/pull/2447)
- Refactor Celery: py2/py3 compatibility, use ids as payload [#2305](https://github.com/opendatateam/udata/pull/2305)
- Automatically archive dangling harvested datasets :warning: this is enabled by default [#2368](https://github.com/opendatateam/udata/pull/2368)
- Refactor celery tasks to avoid models/documents in the transport layer [#2305](https://github.com/opendatateam/udata/pull/2305)

## 1.6.19 (2020-01-06)

- `rel=nofollow` on remote source links [#2364](https://github.com/opendatateam/udata/pull/2364)
- Fix admin messages and fix user roles selector default value [#2365](https://github.com/opendatateam/udata/pull/2365)
- Fix new harvester's form tooltip showup [#2371](https://github.com/opendatateam/udata/pull/2371)
- Fix responsive design of search results [#2372](https://github.com/opendatateam/udata/pull/2372)
- Fix non-unique ids in datasets' comments [#2374](https://github.com/opendatateam/udata/pull/2374)
- Case insensitive license matching [#2378](https://github.com/opendatateam/udata/pull/2378)

## 1.6.18 (2019-12-13)

- Remove embedded API doc [#2343](https://github.com/opendatateam/udata/pull/2343) :warning: Breaking change, please customize `API_DOC_EXTERNAL_LINK` for your needs.
- Removed published date from community ressources [#2350](https://github.com/opendatateam/udata/pull/2350)
- Added new size for avatars in user's model (`udata images render` must be run in order to update the size of existing images) [#2353](https://github.com/opendatateam/udata/pull/2353)
- Fixed user's avatar change [#2351](https://github.com/opendatateam/udata/issues/2351)
- Removed dead code [#2355](https://github.com/opendatateam/udata/pull/2355)
- Resolved conflict between id and slug [#2356](https://github.com/opendatateam/udata/pull/2356)
- Fix next link in posts pagination [#2358](https://github.com/opendatateam/udata/pull/2358)
- Fix organization's members roles translation [#2359](https://github.com/opendatateam/udata/pull/2359)
## 1.6.17 (2019-10-28)

- Disallow URLs in first and last names [#2345](https://github.com/opendatateam/udata/pull/2345)

## 1.6.16 (2019-10-22)

- Prevent Google ranking spam attacks on reuse pages (`rel=nofollow` on reuse link) [#2320](https://github.com/opendatateam/udata/pull/2320)
- Display admin resources list actions only if user has permissions to edit [#2326](https://github.com/opendatateam/udata/pull/2326)
- Fix non-admin user not being able to change their profile picture [#2327](https://github.com/opendatateam/udata/pull/2327)

## 1.6.15 (2019-09-11)

- Style links in admin modals [#2292](https://github.com/opendatateam/udata/pull/2292)
- Add activity.key filter to activity.atom feed [#2293](https://github.com/opendatateam/udata/pull/2293)
- Allow `Authorization` as CORS header and OAuth minor fixes [#2298](https://github.com/opendatateam/udata/pull/2298)
- Set dataset.private to False by default (and fix stock) [#2307](https://github.com/opendatateam/udata/pull/2307)
- Fixes some inconsistencies between admin display (buttons, actions...) and real permissions [#2308](https://github.com/opendatateam/udata/pull/2308)


## 1.6.14 (2019-08-14)

- Cleanup `permitted_reuses` data (migration) [#2244](https://github.com/opendatateam/udata/pull/2244)
- Proper form errors handling on nested fields [#2246](https://github.com/opendatateam/udata/pull/2246)
- JS models load/save/update consistency (`loading` always `true` on query, always handle error, no more silent errors) [#2247](https://github.com/opendatateam/udata/pull/2247)
- Ensures that date ranges are always positive (ie. `start` < `end`) [#2253](https://github.com/opendatateam/udata/pull/2253)
- Enable completion on the "`MIME type`" resource form field (needs reindexing) [#2238](https://github.com/opendatateam/udata/pull/2238)
- Ensure oembed rendering errors are not hidden by default error handlers and have cors headers [#2254](https://github.com/opendatateam/udata/pull/2254)
- Handle dates before 1900 during indexing [#2256](https://github.com/opendatateam/udata/pull/2256)
- `spatial load` command is more resilient: make use of a temporary collection when `--drop` option is provided (avoid downtime during the load), in case of exception or keybord interrupt, temporary files and collections are cleaned up [#2261](https://github.com/opendatateam/udata/pull/2261)
- Configurable Elasticsearch timeouts. Introduce `ELASTICSEARCH_TIMEOUT` as default/read timeout and `ELASTICSEARCH_INDEX_TIMEOUT` as indexing/write timeout [#2265](https://github.com/opendatateam/udata/pull/2265)
- OEmbed support for organizations [#2273](https://github.com/opendatateam/udata/pull/2273)
- Extract search parameters as settings allowing fine tuning search without repackaging udata (see [the **Search configuration** documentation](https://udata.readthedocs.io/en/stable/adapting-settings/#search-configuration)) [#2275](https://github.com/opendatateam/udata/pull/2275)
- Prevent `DoesNotExist` error in activity API: silence the error for the consumer but log it (ie. visible in Sentry) [#2268](https://github.com/opendatateam/udata/pull/2268)
- Optimize CSV export generation memory wise [#2277](https://github.com/opendatateam/udata/pull/2277)

## 1.6.13 (2019-07-11)

- Rename og:image target :warning: this will break your custom theme, please rename your logo image file to `logo-social.png` instead of `logo-600x600.png` [#2217](https://github.com/opendatateam/udata/pull/2217)
- Don't automatically overwrite `last_update` field if manually set [#2020](https://github.com/opendatateam/udata/pull/2220)
- Spatial completion: only index last version of each zone and prevent completion cluttering [#2140](https://github.com/opendatateam/udata/pull/2140)
- Init: prompt to loads countries [#2140](https://github.com/opendatateam/udata/pull/2140)
- Handle UTF-8 filenames in `spatial load_logos` command [#2223](https://github.com/opendatateam/udata/pull/2223)
- Display the datasets, reuses and harvesters deleted state on listing when possible [#2228](https://github.com/opendatateam/udata/pull/2228)
- Fix queryless (no `q` text parameter) search results scoring (or lack of scoring) [#2231](https://github.com/opendatateam/udata/pull/2231)
- Miscellaneous fixes on completers [#2215](https://github.com/opendatateam/udata/pull/2215)
- Ensure `filetype='remote'` is set when using the manual ressource form [#2236](https://github.com/opendatateam/udata/pull/2236)
- Improve harvest sources listing (limit `last_job` fetched and serialized fields, reduce payload) [#2214](https://github.com/opendatateam/udata/pull/2214)
- Ensure HarvestItems are cleaned up on dataset deletion [#2214](https://github.com/opendatateam/udata/pull/2214)
- Added `config.HARVEST_JOBS_RETENTION_DAYS` and a `harvest-purge-jobs` job to apply it [#2214](https://github.com/opendatateam/udata/pull/2214) (migration). **Warning, the migration will enforce `config.HARVEST_JOBS_RETENTION_DAYS` and can take some time on a big `HarvestJob` collection**
- Drop `no_dereference` on indexing to avoid the "`dictionary changed size during iteration`" error until another solution is found. **Warning: this might result in more resources consumption while indexing** [#2237](https://github.com/opendatateam/udata/pull/2237)
- Fix various issues around discussions UI [#2190](https://github.com/opendatateam/udata/pull/2190)


## 1.6.12 (2019-06-26)

- Archive dataset feature [#2172](https://github.com/opendatateam/udata/pull/2172)
- Refactor breadcrum includes [#2173](https://github.com/opendatateam/udata/pull/2173)
- Better dependencies management [#2182](https://github.com/opendatateam/udata/pull/2182) and [#2172/install.pip](https://github.com/opendatateam/udata/pull/2172/files#diff-d7b45472f3465d62f857d14cf59ea8a2)
- Reduce following to staring [#2192](https://github.com/opendatateam/udata/pull/2192/files)
- Simplify display of spatial coverage in search results [#2192](https://github.com/opendatateam/udata/pull/2192/files)
- Add cache for organization and topic display pages [#2194](https://github.com/opendatateam/udata/pull/2194)
- Dataset of datasets: id as ref instead of slug [#2195](https://github.com/opendatateam/udata/pull/2195) :warning: this introduces some settings changes, cf [documentation for EXPORT_CSV](https://github.com/opendatateam/udata/blob/master/docs/adapting-settings.md).
- Add meta og:type: make twitter cards work [#2196](https://github.com/opendatateam/udata/pull/2196)
- Fix UI responsiveness [#2199](https://github.com/opendatateam/udata/pull/2199)
- Remove social media sharing feature [#2200](https://github.com/opendatateam/udata/pull/2200)
- Quick fix for activity.atom [#2203](https://github.com/opendatateam/udata/pull/2203)
- Remove diff from js dependencies to fix CVE [#2204](https://github.com/opendatateam/udata/pull/2204)
- Replace default sort label for better readability [#2206](https://github.com/opendatateam/udata/pull/2206)
- Add a condition to up-to-dateness of a dataset [#2208](https://github.com/opendatateam/udata/pull/2208)
- Prevent deleted harvesters from running until purged. Harvest jobs history is deleted too on purge. [#2209](https://github.com/opendatateam/udata/pull/2209)
- Better quality.frequency management [#2211](https://github.com/opendatateam/udata/pull/2211)
- Fix caching of topic pages [#2213](https://github.com/opendatateam/udata/pull/2213)

## 1.6.11 (2019-05-29)

- Center incomplete rows of cards [#2162](https://github.com/opendatateam/udata/pull/2162)
- Allow .dxf upload [#2164](https://github.com/opendatateam/udata/pull/2164)
- Always use remote_url as harvesting source [#2165](https://github.com/opendatateam/udata/pull/2165)
- Update jquery to ~3.4.1 [#2161](https://github.com/opendatateam/udata/pull/2161)
- Fix various issues with search result page [#2166](https://github.com/opendatateam/udata/pull/2166)
- Restore notbroken facet includes [#2169](https://github.com/opendatateam/udata/pull/2169)

## 1.6.10 (2019-05-23)

- Remove `<br>` in badge display [#2156](https://github.com/opendatateam/udata/pull/2156)
- Display user avatar and fix its sizing [#2157](https://github.com/opendatateam/udata/pull/2157)
- Redirect unfiltered csv exports to dataset of datasets [#2158](https://github.com/opendatateam/udata/pull/2158)
- Show organization id in a modal and add hyperlinks to ids in detail modal [#2159](https://github.com/opendatateam/udata/pull/2159)

## 1.6.9 (2019-05-20)

- Add user slug to dataset cache key [#2146](https://github.com/opendatateam/udata/pull/2146)
- Change display of cards of reuses on topic pages [#2148](https://github.com/opendatateam/udata/pull/2148)
- Display remote source of harvested dataset [#2150](https://github.com/opendatateam/udata/pull/2150)
- Prefill community resource type on upload form [#2151](https://github.com/opendatateam/udata/pull/2151)
- Fix user profile UI [#2152](https://github.com/opendatateam/udata/pull/2152)
- Remove concept of permitted reuse [#2153](https://github.com/opendatateam/udata/pull/2153)

## 1.6.8 (2019-05-13)

- Configurable search autocomplete [#2138](https://github.com/opendatateam/udata/pull/2138)

## 1.6.7 (2019-05-10)

- Refactor DCAT harvesting to store only one graph (and prevent MongoDB document size overflow) [#2096](https://github.com/opendatateam/udata/pull/2096)
- Expose sane defaults for `TRACKING_BLACKLIST` [#2098](https://github.com/opendatateam/udata/pull/2098)
- Bubble up uploader errors [#2102](https://github.com/opendatateam/udata/pull/2102)
- Ensure `udata worker status --munin` always outputs zero values so munin won't see it has a "no data" response [#2103](https://github.com/opendatateam/udata/pull/2103)
- Metrics tuning: breaks circular dependencies, drop exec_js/eval usage, proper logging... [#2113](https://github.com/opendatateam/udata/pull/2113)
- Change reuse icon from "retweet" to "recycle" [#2122](https://github.com/opendatateam/udata/pull/2122)
- Admins can delete a single comment in a discussion thread [#2087](https://github.com/opendatateam/udata/pull/2087)
- Add cache directives to dataset display blocks [#2129](https://github.com/opendatateam/udata/pull/2129)
- Export multiple models objects to CSV (dataset of datasets) [#2124](https://github.com/opendatateam/udata/pull/2124)


## 1.6.6 (2019-03-27)

- Automatically loads default settings from plugins (if `plugin.settings` module exists) [#2058](https://github.com/opendatateam/udata/pull/2058)
- Fixes some memory leaks on reindexing [#2070](https://github.com/opendatateam/udata/pull/2070)
- Fixes minor UI bug [#2072](https://github.com/opendatateam/udata/pull/2072)
- Prevent ExtrasField failure on null value [#2074](https://github.com/opendatateam/udata/pull/2074)
- Improve ModelField errors handling [#2075](https://github.com/opendatateam/udata/pull/2075)
- Fix territories home map [#2077](https://github.com/opendatateam/udata/pull/2077)
- Prevent timeout on `udata index` in some cases [#2079](https://github.com/opendatateam/udata/pull/2079)
- Pin werkzeug dependency to `0.14.1` until incompatibilities are fixed [#2081](https://github.com/opendatateam/udata/pull/2081)
- Prevent client-side error while handling unparseable API response [#2076](https://github.com/opendatateam/udata/pull/2076)
- Fix the `udata job schedule` erroneous help message [#2083](https://github.com/opendatateam/udata/pull/2083)
- Fix upload button on replace resource file [#2085](https://github.com/opendatateam/udata/pull/2085)
- Ensure harvest items statuses are updated on the right job [#2089](https://github.com/opendatateam/udata/pull/2089)
- Added Serbian translations [#2055](https://github.com/opendatateam/udata/pull/2055)

## 1.6.5 (2019-02-27)

- Replace "An user" by "A user" [#2033](https://github.com/opendatateam/udata/pull/2033)
- Use "udata" and fix a few other typos in documentation and UI/translation strings [#2023](https://github.com/opendatateam/udata/pull/2023)
- Add a surrounding block declaration around community section [2039](https://github.com/opendatateam/udata/pull/2039)
- Fix broken form validation on admin discussions and issues [#2045](https://github.com/opendatateam/udata/pull/2045)
- Fix full reindexation by avoiding `SlugField.instance` deepcopy in `no_dereference()` querysets [#2048](https://github.com/opendatateam/udata/pull/2048)
- Ensure deleted user slug is pseudonymized [#2049](https://github.com/opendatateam/udata/pull/2049)
- Prevent the "Add resource" modal from closing when using the frontend "Add resource" button [#2052](https://github.com/opendatateam/udata/pull/2052)

## 1.6.4 (2019-02-02)

- Fix workers: pin redis version for Celery compatibility [#2019](https://github.com/opendatateam/udata/pull/2019)

## 1.6.3 (2019-02-01)

- Remove extra attributes on user deletion [#1961](https://github.com/opendatateam/udata/pull/1961)
- Pin phantomjs to version `2.1.7` [#1975](https://github.com/opendatateam/udata/pull/1975)
- Protect membership accept route against flood [#1984](https://github.com/opendatateam/udata/pull/1984)
- Ensure compatibility with IE11 and Firefox ESR [#1990](https://github.com/opendatateam/udata/pull/1990)
- Lots of fixes on the resource form. Be explicit about uploading a new file [#1991](https://github.com/opendatateam/udata/pull/1991)
- Centralize `selectize` handling and style in `base-completer` and apply some fixes [1992](https://github.com/opendatateam/udata/pull/1992)
- Added the missing `number` input field widget [#1993](https://github.com/opendatateam/udata/pull/1993)
- Fix the organization private datasets and reuses counters [#1994](https://github.com/opendatateam/udata/pull/1994)
- Disable autocorrect, spellcheck... on search and completion fields [#1995](https://github.com/opendatateam/udata/pull/1995)
- Fix harvest preview in edit form not taking configuration (features and filters) [#1996](https://github.com/opendatateam/udata/pull/1996)
- Ensure organization page react to URL hash changes (including those from right sidebar) [#1997](https://github.com/opendatateam/udata/pull/1997)
- Updating community resource as admin keeps original owner [#1999](https://github.com/opendatateam/udata/pull/1999)
- Major form fixes [#2000](https://github.com/opendatateam/udata/pull/2000)
- Improved admin errors handling: visual feedback on all errors, `Sentry-ID` header if present, hide organization unauthorized actions [#2005](https://github.com/opendatateam/udata/pull/2005)
- Expose and import licenses `alternate_urls` and `alternate_titles` fields [#2006](https://github.com/opendatateam/udata/pull/2006)
- Be consistent on search results wording and icons (Stars vs Followers) [#2013](https://github.com/opendatateam/udata/pull/2013)
- Switch from a "full facet reset" to a "by term reset" approach in search facets [#2014](https://github.com/opendatateam/udata/pull/2014)
- Ensures all modals have the same buttons styles and orders, same color code... [#2012](https://github.com/opendatateam/udata/pull/2012)
- Ensure URLs from assets stored on `CDN_DOMAINS` are considered as valid and that associated error message is properly translated [#2017](https://github.com/opendatateam/udata/pull/2017)

## 1.6.2 (2018-11-05)

- Display the owner/organization on harvester view [#1921](https://github.com/opendatateam/udata/pull/1921)
- Improve harvest validation errors handling [#1920](https://github.com/opendatateam/udata/pull/1920)
- Make extra TOS text customizable [#1922](https://github.com/opendatateam/udata/pull/1922)
- Fixes an `UnicodeEncodeError` occuring when parsing RDF with unicode URLs [#1919](https://github.com/opendatateam/udata/pull/1919)
- Fix some external assets handling cases [#1918](https://github.com/opendatateam/udata/pull/1918)
- Harvest items can now match `source.id` before `source.domain` — no more duplicates when changing an harvester URL [#1923](https://github.com/opendatateam/udata/pull/1923)
- Ensure image picker/cropper only allows images [#1925](https://github.com/opendatateam/udata/pull/1925)
- Make tags min and max length configurable and ensure admin takes its configuration from the backend [#1935](https://github.com/opendatateam/udata/pull/1935)
- Prevent errors when there is no date available to focus on the calendar [#1937](https://github.com/opendatateam/udata/pull/1937)

### Internals

- Update authlib to 0.10 [#1916](https://github.com/opendatateam/udata/pull/1916)

## 1.6.1 (2018-10-11)

- Allows arguments and keyword arguments in the task `@connect` decorator [#1908](https://github.com/opendatateam/udata/pull/1908)
- Allows to restore assets after being deleted (Datasets, Organizations and Reuses) [#1901](https://github.com/opendatateam/udata/pull/1901)
- Fixes form events not bubbling (and so fixes harvester config not displaying) [#1914](https://github.com/opendatateam/udata/pull/1914)

## 1.6.0 (2018-10-02)

### New features

- Harvest sources are now filterable through the harvest source create/edit admin form [#1812](https://github.com/opendatateam/udata/pull/1812)
- Harvest sources can now enable or disable some optional backend features [#1875](https://github.com/opendatateam/udata/pull/1875)
- Static assets are now compatible with long-term caching (ie. their hash is present in the filename) [#1826](https://github.com/opendatateam/udata/pull/1826)
- Post UIs have been reworked: publication date, publish/unpublish action, save and continue editing, dynamic sidebar, alignments fixes... [#1857](https://github.com/opendatateam/udata/pull/1857)

### Minor changes

- Only display temporal coverage years on cards and search results [#1833](https://github.com/opendatateam/udata/pull/1833)
- Add publisher's name on dataset template [#1847](https://github.com/opendatateam/udata/pull/1847)
- Improved upload error handling: deduplicate notifications, localized generic error message, sentry identifier... [#1842](https://github.com/opendatateam/udata/pull/1842)
- Allows to filter datasets on resource `type` (needs reindexing) [#1848](https://github.com/opendatateam/udata/pull/1848)
- Switch the admin sidebar collapse icon from "hamburger"to left and right arrows [#1855](https://github.com/opendatateam/udata/pull/1855)
- Discussion add card style coherence [#1884](https://github.com/opendatateam/udata/pull/1884)
- `LINKCHECKING_UNCHECKED_TYPES` setting to prevent linkchecking on some ressource types [#1892](https://github.com/opendatateam/udata/pull/1892)
- `swagger.json` API specifications now pass validation [#1898](https://github.com/opendatateam/udata/pull/1898)

### Breaking changes

- Theme are now responsible for adding their CSS markup on template (no more assumptions on `theme.css` and `admin.css`). Most of the time, overriding `raw.html` and `admin.html` should be sufficient
- The discussions API `posted_by` attribute is now an embedded user instead of an user ID to avoid extra API calls [#1839](https://github.com/opendatateam/udata/pull/1839)

### Bugfixes

- Hide the `resource.type` attribute from JSON-LD output until handled by a dedicated vocabulary/property [#1865](https://github.com/opendatateam/udata/pull/1865)
- RDFs, CSVs and resource redirect views are now handling CORS properly [#1866](https://github.com/opendatateam/udata/pull/1866)
- Fix broken sorts on organization's datasets list in admin [#1873](https://github.com/opendatateam/udata/pull/1873)
- Ensure harvest previewing is done against current form content [#1888](https://github.com/opendatateam/udata/pull/1888)
- Ensure deleted objects are unindexed [#1891](https://github.com/opendatateam/udata/pull/1891)
- Fix the dataset resources list layout wrapping [#1893](https://github.com/opendatateam/udata/pull/1893)
- Fix wrong behavior for weblinks [#1894](https://github.com/opendatateam/udata/pull/1894)
- Ensure `info config` command only displays configuration variables [#1897](https://github.com/opendatateam/udata/pull/1897)

### Internal

- Upgrade to Authlib 0.9 [#1760](https://github.com/opendatateam/udata/pull/1760) [#1827](https://github.com/opendatateam/udata/pull/1827)
- Add a `Dataset.on_resource_added` signal

## 1.5.3 (2018-08-27)

- Prevent UnicodeError on unicode URL validation error [#1844](https://github.com/opendatateam/udata/pull/1844)
- Hide save button in "Add resource" modal until form is visible (and prevent error) [#1846](https://github.com/opendatateam/udata/pull/1846)
- The purge chunks tasks also remove the directory [#1845](https://github.com/opendatateam/udata/pull/1845)
- Upgrade to latest Fine-Uploader version to benefit from bug fixes [#1849](https://github.com/opendatateam/udata/pull/1849)
- Prevent front views from downloading `swagger.json` [#1838](https://github.com/opendatateam/udata/pull/1838)
- Ensure API docs works without data [#1840](https://github.com/opendatateam/udata/pull/1840)
- Expose the default spatial granularity in API specs [#1841](https://github.com/opendatateam/udata/pull/1841)
- Fix missing dataset title on client-side card listing [#1834](https://github.com/opendatateam/udata/pull/1834)
- Allows to clear the dataset form temporal coverage. [#1832](https://github.com/opendatateam/udata/pull/1832)
- Ensure that admin notifications are displayed once and with a constant width. [#1831](https://github.com/opendatateam/udata/pull/1831)
- Fix broken date range picker date parsing (ie. manual keyboard input) [#1863](https://github.com/opendatateam/udata/pull/1853)
- Normalize uploaded filenames to avoid encoding issues, filesystem incompatibilities... [#1852](https://github.com/opendatateam/udata/pull/1852)

## 1.5.2 (2018-08-08)

- Fix client-side temporal coverage rendering [#1821](https://github.com/opendatateam/udata/pull/1821)
- Prevent word breaking when wrapping discussions messages [#1822](https://github.com/opendatateam/udata/pull/1822)
- Properly render message content on issues and discussions mails [#1823](https://github.com/opendatateam/udata/pull/1823)

## 1.5.1 (2018-08-03)

- Ensure OEmbed compatibility with external CDN [#1815](https://github.com/opendatateam/udata/pull/1815)
- Fixes some static URL serialization [#1815](https://github.com/opendatateam/udata/pull/1815)

## 1.5.0 (2018-07-30)

### New features

- Slugs are now redirected on change when changed until old slug are free [#1771](https://github.com/opendatateam/udata/pull/1771)
- Improve usability of new organization form [#1777](https://github.com/opendatateam/udata/pull/1777)
- Allows to serve assets on an external CDN domain using `CDN_DOMAIN` [#1804](https://github.com/opendatateam/udata/pull/1804)

### Breaking changes

None

### Bug fixes and minor changes

- Sort dataset update frequencies by ascending frequency [#1758](https://github.com/opendatateam/udata/pull/1758)
- Skip gov.uk references tests when site is unreachable [#1767](https://github.com/opendatateam/udata/pull/1767)
- Fix resources reorder (registered extras validation logic) [#1796](https://github.com/opendatateam/udata/pull/1796)
- Fix checksum display on resource modal [#1797](https://github.com/opendatateam/udata/pull/1797)
- Use metrics.views on resource card [#1778](https://github.com/opendatateam/udata/pull/1778)
- Fix dataset collapse on ie11 [#1802](https://github.com/opendatateam/udata/pull/1802)
- Upgrade i18next (security) [#1803](https://github.com/opendatateam/udata/pull/1803)

### Internals

- Backports some Python 3 forward compatible changes and fixes some bugs [#1769](https://github.com/opendatateam/udata/pull/1769):
    - avoid `filter` and `map` usage instead of list comprehension
    - explicit encoding handling
    - avoid comparison to `None`
    - use `next()` instead of `.next()` to iterate
    - unhide some implicit casts (in particular search weight)
- Tests are now run against `local.test` instead of `localhost` to avoid pytest warnings

## 1.4.1 (2018-06-15)

- Fix community resource creation and display [#1733](https://github.com/opendatateam/udata/pull/1733)
- Failsafe JS cache storage: use a custom in-memory storage as fallback when access to `sessionStorage` is not allowed [#1742](https://github.com/opendatateam/udata/pull/1742)
- Prevent errors when handling API errors without data/payload [#1743](https://github.com/opendatateam/udata/pull/1743)
- Improve/fix validation error formatting on harvesting [#1745](https://github.com/opendatateam/udata/pull/1745)
- Ensure daterange can be parsed from full iso datetime [#1748](https://github.com/opendatateam/udata/pull/1748)
- API: enforce application/json content-type for forms [#1751](https://github.com/opendatateam/udata/pull/1751)
- RDF parser can now process [european frequencies](https://publications.europa.eu/en/web/eu-vocabularies/at-dataset/-/resource/dataset/frequency) [#1752](https://github.com/opendatateam/udata/pull/1752)
- Fix images upload broken by chunked upload [#1756](https://github.com/opendatateam/udata/pull/1756)

## 1.4.0 (2018-06-06)

### New features

- Typed resources [#1398](https://github.com/opendatateam/udata/issues/1398)
- Initial data preview implementation [#1581](https://github.com/opendatateam/udata/pull/1581) [#1632](https://github.com/opendatateam/udata/pull/1632)
- Handle some alternate titles and alternate URLs on licenses for improved match on harvesting [#1592](https://github.com/opendatateam/udata/pull/1592)
- Allow to specify a dataset acronym [#1217](https://github.com/opendatateam/udata/pull/1217)
- Starts using harvest backend `config` (validation, API exposition, `HarvestFilters`...) [#1716](https://github.com/opendatateam/udata/pull/1716)
- The map widget can now be configured (tiles URL, initial position...) [#1672](https://github.com/opendatateam/udata/pull/1672)
- New discussions layout [#1623](https://github.com/opendatateam/udata/pull/1623)
- Dynamic API documentation, Enhancement to Pull #1542 - [#1542](https://github.com/opendatateam/udata/pull/1542)
- Resource modal overhaul with markdown support [#1547](https://github.com/opendatateam/udata/pull/1547)

### Breaking changes

- Normalize resource.format (migration - :warning: need reindexing). [#1563](https://github.com/opendatateam/udata/pull/1563)
- Enforce a domain whitelist when resource.filetype is file. See [`RESOURCES_FILE_ALLOWED_DOMAINS`](https://udata.readthedocs.io/en/latest/adapting-settings/#resources_file_allowed_domains) settings variable for details and configuration. [#1567](https://github.com/opendatateam/udata/issues/1567)
- Remove extras from datasets search index (needs reindexation) [#1718](https://github.com/opendatateam/udata/pull/1718)

### Bug fixes and minor changes

- Switch to PyPI.org for package links [#1583](https://github.com/opendatateam/udata/pull/1583)
- Show resource type in modal (front) [#1714](https://github.com/opendatateam/udata/pull/1714)
- Adds ETag to internal avatar for efficient caching control [#1712](https://github.com/opendatateam/udata/pull/1712)
- Fix 404/missing css on front pages [#1709](https://github.com/opendatateam/udata/pull/1709)
- Fix markdown max image width (front) [#1707](https://github.com/opendatateam/udata/pull/1707)
- Ensure registered extras types are properly parsed from JSON. Remove the need for custom `db.Extra` classes [#1699](https://github.com/opendatateam/udata/pull/1699)
- Fix the temporal coverage facet query string parsing [#1676](https://github.com/opendatateam/udata/pull/1676)
- Fix search auto-complete hitbox [#1687](https://github.com/opendatateam/udata/pull/1687)
- Fix Firefox custom error handling, part 2 [#1671](https://github.com/opendatateam/udata/pull/1671)
- Add resend confirmation email link to login screen [#1653](https://github.com/opendatateam/udata/pull/1653)
- Audience metrics: use only `views` [#1607](https://github.com/opendatateam/udata/pull/1607)
- Add missing spatial granularities translations [#1636](https://github.com/opendatateam/udata/pull/1636)
- Protocol-relative URLs support [#1599](https://github.com/opendatateam/udata/pull/1599)

### Internals

- Simplify `ExtrasField` form field signature (no need anymore for the `extras` parameter) [#1698](https://github.com/opendatateam/udata/pull/1698)
- Register known extras types [#1700](https://github.com/opendatateam/udata/pull/1700)

## 1.3.12 (2018-05-31)

- Fix side menu on mobile [#1701](https://github.com/opendatateam/udata/pull/1701)
- Fix update frequency field [#1702](https://github.com/opendatateam/udata/pull/1702)

## 1.3.11 (2018-05-29)

- Protect Resource.need_check against malformed/string dates [#1691](https://github.com/opendatateam/udata/pull/1691)
- Fix search auto-complete loading on new page [#1693](https://github.com/opendatateam/udata/pull/1693)

## 1.3.10 (2018-05-11)

- Expose Resource.extras as writable in the API [#1660](https://github.com/opendatateam/udata/pull/1660)
- Fix Firefox custom errors handling [#1662](https://github.com/opendatateam/udata/pull/1662)

## 1.3.9 (2018-05-07)

- Prevent linkchecker to pollute timeline as a side-effect. (migration). **Warning, the migration will delete all dataset update activities** [#1643](https://github.com/opendatateam/udata/pull/1643)
- Fix OAuth authorization screen failing with unicode `SITE_TITLE` [#1624](https://github.com/opendatateam/udata/pull/1624)
- Fix markdown handling of autolinks with angle brackets and factorize (and test) markdown `parse_html()` [#1625](https://github.com/opendatateam/udata/pull/1625)
- Fix timeline order [#1642](https://github.com/opendatateam/udata/pull/1642)
- Fix markdown rendering on IE11 [#1645](https://github.com/opendatateam/udata/pull/1645)
- Consider bad UUID as 404 in routing [#1646](https://github.com/opendatateam/udata/pull/1646)
- Add missing email templates [#1647](https://github.com/opendatateam/udata/pull/1647)
- Polyfill `ChildNode.remove()` for IE11 [#1648](https://github.com/opendatateam/udata/pull/1648)
- Improve Raven-js/Sentry error handling [#1649](https://github.com/opendatateam/udata/pull/1649)
- Prevent regex special characters to break site search [#1650](https://github.com/opendatateam/udata/pull/1650)

## 1.3.8 (2018-04-25)

- Fix sendmail regression [#1620](https://github.com/opendatateam/udata/pull/1620)

## 1.3.7 (2018-04-24)

- Fix some search parameters validation [#1601](https://github.com/opendatateam/udata/pull/1601)
- Prevent API tracking errors with unicode [#1602](https://github.com/opendatateam/udata/pull/1602)
- Prevent a race condition error when uploading file with concurrent chunking [#1606](https://github.com/opendatateam/udata/pull/1606)
- Disallow resources dict in API [#1603](https://github.com/opendatateam/udata/pull/1603)
- Test and fix territories routing [#1611](https://github.com/opendatateam/udata/pull/1611)
- Fix the client-side Raven/Sentry configuration [#1612](https://github.com/opendatateam/udata/pull/1612)
- Raise a 404 in case of unknown RDF content type [#1613](https://github.com/opendatateam/udata/pull/1613)
- Ensure current theme is available to macros requiring it in mails [#1614](https://github.com/opendatateam/udata/pull/1614)
- Fix documentation about NGinx configuration for https [#1615](https://github.com/opendatateam/udata/pull/1615)
- Remove unwanted commas in default `SECURITY_EMAIL_SUBJECT_*` parameters [#1616](https://github.com/opendatateam/udata/pull/1616)

## 1.3.6 (2018-04-16)

- Prevent OEmbed card to be styled when loaded in bootstrap 4 [#1569](https://github.com/opendatateam/udata/pull/1569)
- Fix organizations sort by last_modified [#1576](https://github.com/opendatateam/udata/pull/1576)
- Fix dataset creation form (and any other form) [#1584](https://github.com/opendatateam/udata/pull/1584)
- Fix an XSS on client-side markdown parsing [#1585](https://github.com/opendatateam/udata/pull/1585)
- Ensure URLs validation is the same everywhere [#1586](https://github.com/opendatateam/udata/pull/1586)

## 1.3.5 (2018-04-03)

- Upgrade `sifter` to `0.5.3` [#1548](https://github.com/opendatateam/udata/pull/1548)
- Upgrade `jquery-validation` to 1.17.0 and fixes some issues with client-side URL validation [#1550](https://github.com/opendatateam/udata/pull/1550)
- Minor change on OEmbed cards to avoid theme to override the cards `font-family` [#1549](https://github.com/opendatateam/udata/pull/1549)
- Improve cli unicode handling [#1551](https://github.com/opendatateam/udata/pull/1551)
- Fix DCAT harvester mime type detection [#1552](https://github.com/opendatateam/udata/pull/1552)
- Add the missing harvester URL in admin [#1554](https://github.com/opendatateam/udata/pull/1554)
- Fix harvester preview/job layout [#1553](https://github.com/opendatateam/udata/pull/1553)
- Fix some search unicode issues [#1555](https://github.com/opendatateam/udata/pull/1555)
- Small fixes on OEmbed URL detection [#1556](https://github.com/opendatateam/udata/pull/1556)
- Use nb_hits instead of views to count downloads [#1560](https://github.com/opendatateam/udata/pull/1560)
- Prevent an XSS in TermFacet [#1561](https://github.com/opendatateam/udata/pull/1561)
- Fix breadcrumb bar layout on empty search result [#1562](https://github.com/opendatateam/udata/pull/1562)

## 1.3.4 (2018-03-28)

- Remove territory claim banner [#1521](https://github.com/opendatateam/udata/pull/1521)
- Expose an [OEmbed](https://oembed.com/) API endpoint using the new cards [#1525](https://github.com/opendatateam/udata/pull/1525)
- Small topic fixes [#1529](https://github.com/opendatateam/udata/pull/1529)
- Fixes the search result vertical cut off [#1530](https://github.com/opendatateam/udata/pull/1530)
- Prevent visually disabled pagination buttons from being clicked [#1539](https://github.com/opendatateam/udata/pull/1539)
- Fixes "sort organization by name" not working [#1537](https://github.com/opendatateam/udata/pull/1537)
- Non-admin users should not see the "publish as anyone" filter field on "publish as" screen [#1538](https://github.com/opendatateam/udata/pull/1538)

## 1.3.3 (2018-03-20)

- Fixes on upload: prevent double upload and bad chunks upload [#1516](https://github.com/opendatateam/udata/pull/1516)
- Ensure OAuth2 tokens can be saved without `refresh_token` [#1517](https://github.com/opendatateam/udata/pull/1517)

## 1.3.2 (2018-03-20)

- Support request-body credential in OAuth2 (Fix a regression introduced in 1.3.0) [#1511](https://github.com/opendatateam/udata/pull/1511)

## 1.3.1 (2018-03-15)

- Fix some geozones/geoids bugs [#1505](https://github.com/opendatateam/udata/pull/1505)
- Fix oauth scopes serialization in authorization template [#1506](https://github.com/opendatateam/udata/pull/1506)
- Prevent error on site ressources metric [#1507](https://github.com/opendatateam/udata/pull/1507)
- Fix some routing errors [#1508](https://github.com/opendatateam/udata/pull/1508)
- Mongo connection is now lazy by default, preventing non fork-safe usage in celery as well as preventing commands not using the database to hit it [#1509](https://github.com/opendatateam/udata/pull/1509)
- Fix udata version not exposed on Sentry [#1510](https://github.com/opendatateam/udata/pull/1510)

## 1.3.0 (2018-03-13)

### Breaking changes

- Switch to `flask-cli` and drop `flask-script`. Deprecated commands have been removed. [#1364](https://github.com/opendatateam/udata/pull/1364)
- Update card components to make them more consistent [#1383](https://github.com/opendatateam/udata/pull/1383) [#1460](https://github.com/opendatateam/udata/pull/1460)
- udata is now protocol (`http`/`https`) agnostic. This is now fully the reverse-proxy responsibility (please ensure that you are using SSL only in production for security purpose). [#1463](https://github.com/opendatateam/udata/pull/1463)
- Added more entrypoints and document them. There is no more automatically enabled plugin by installation. Plugins can now properly contribute translations. [#1431](https://github.com/opendatateam/udata/pull/1431)

### New features

- Soft breaks in markdown is rendered as line return as allowed by the [commonmark specifications](http://spec.commonmark.org/0.28/#soft-line-breaks), client-side rendering follows the same security rules [#1432](https://github.com/opendatateam/udata/pull/1432)
- Switch from OAuthlib/Flask-OUAhtlib to Authlib and support all grants type as well as token revocation [#1434](https://github.com/opendatateam/udata/pull/1434)
- Chunked upload support (big files support) [#1468](https://github.com/opendatateam/udata/pull/1468)
- Improve tasks/jobs queues routing [#1487](https://github.com/opendatateam/udata/pull/1487)
- Add the `udata schedule|unschedule|scheduled` commands [#1497](https://github.com/opendatateam/udata/pull/1497)

### Bug fixes and minor changes

- Added Geopackage as default allowed file formats [#1425](https://github.com/opendatateam/udata/pull/1425)
- Fix completion/suggestion unicode handling [#1452](https://github.com/opendatateam/udata/pull/1452)
- Added a link to change password into the admin [#1462](https://github.com/opendatateam/udata/pull/1462)
- Fix organization widget (embed) [#1474](https://github.com/opendatateam/udata/pull/1474)
- High priority for sendmail tasks [#1484](https://github.com/opendatateam/udata/pull/1484)
- Add security.send_confirmation template [#1475](https://github.com/opendatateam/udata/pull/1475)

### Internals

- Switch to pytest as testing tool and expose a `udata` pytest plugin [#1400](https://github.com/opendatateam/udata/pull/1400)


## 1.2.11 (2018-02-05)

- Translate Flask-Security email subjects [#1413](https://github.com/opendatateam/udata/pull/1413)
- Fix organization admin pagination [#1372](https://github.com/opendatateam/udata/issues/1372)
- Fix missing spinners on loading datatables [#1401](https://github.com/opendatateam/udata/pull/1401)
- Fixes on the search facets [#1410](https://github.com/opendatateam/udata/pull/1410)

## 1.2.10 (2018-01-24)

- Markdown rendering is now the same between the back and the frontend. [#604](https://github.com/opendatateam/udata/issues/604)
- Make the dataset page reuses section and cards themable. [#1378](https://github.com/opendatateam/udata/pull/1378)
- `ValueError` is not hidden anymore by the Bad Request error page, it is logged. [#1382](https://github.com/opendatateam/udata/pull/1382)
- Spatial encoding fixes: prevent breaking unicode errors. [#1381](https://github.com/opendatateam/udata/pull/1381)
- Ensure the multiple term search uses a `AND` operator [#1384](https://github.com/opendatateam/udata/pull/1384)
- Facets encoding fixes: ensure lazy strings are propery encoded. [#1388](https://github.com/opendatateam/udata/pull/1388)
- Markdown content is now easily themable (namespaced into a `markdown` class) [#1389](https://github.com/opendatateam/udata/pull/1389)
- Fix discussions and community resources alignment on datasets and reuses pages [#1390](https://github.com/opendatateam/udata/pull/1390)
- Fix discussions style on default theme [#1393](https://github.com/opendatateam/udata/pull/1393)
- Ensure empty harvest jobs properly end [#1395](https://github.com/opendatateam/udata/pull/1395)

## 1.2.9 (2018-01-17)

- Add extras field in discussions [#1360](https://github.com/opendatateam/udata/pull/1360)
- Fix datepicker [#1370](https://github.com/opendatateam/udata/pull/1370)
- Fix error on forbidden scheme in `is_url` harvest filter [#1376](https://github.com/opendatateam/udata/pull/1376)
- Fix an error on rendering present territory date [#1377](https://github.com/opendatateam/udata/pull/1377)

## 1.2.8 (2018-01-10)

- Fix html2text dependency version [#1362](https://github.com/opendatateam/udata/pull/1362)

## 1.2.7 (2018-01-10)

- Bump chartjs version to 2.x [#1352](https://github.com/opendatateam/udata/pull/1352)
- Sanitize mdstrip [#1351](https://github.com/opendatateam/udata/pull/1351)

## 1.2.6 (2018-01-04)

- Fix wrongly timed notification on dataset creation with misformed tags [#1332](https://github.com/opendatateam/udata/pull/1332)
- Fix topic creation [#1333](https://github.com/opendatateam/udata/pull/1333)
- Add a `udata worker status` command to list pending tasks.[breaking] The `udata worker` command is replaced by `udata worker start`. [#1324](https://github.com/opendatateam/udata/pull/1324)
- Prevent crawlers from indexing spammy datasets, reuses and organizations [#1334](https://github.com/opendatateam/udata/pull/1334) [#1335](https://github.com/opendatateam/udata/pull/1335)
- Ensure Swagger.js properly set jQuery.ajax contentType parameter (and so data is properly serialized) [#1126](https://github.com/opendatateam/udata/issues/1126)
- Allows theme to easily access the `owner_avatar_url` template filter [#1336](https://github.com/opendatateam/udata/pull/1336)

## 1.2.5 (2017-12-14)

- Fix misused hand cursor over the spatial coverage map in dataset admin [#1296](https://github.com/opendatateam/udata/pull/1296)
- Fix broken post edit page [#1295](https://github.com/opendatateam/udata/pull/1295)
- Display date of comments in dataset discussions [#1283](https://github.com/opendatateam/udata/pull/1283)
- Prevent `reindex` command from failing on a specific object and log error instead. [#1293](https://github.com/opendatateam/udata/pull/1293)
- Position the community resource link icon correctly [#1298](https://github.com/opendatateam/udata/pull/1298)
- Add a sort option to query of list of posts in API [#1301](https://github.com/opendatateam/udata/pull/1301)
- Import dropdown behavior from `udata-gouvfr` and fix hidden submenus on mobile [#1297](https://github.com/opendatateam/udata/pull/1297)
- show message for emtpy dataset search [#1044](https://github.com/opendatateam/udata/pull/1284)

## 1.2.4 (2017-12-06)

- Fix flask_security celery tasks context [#1249](https://github.com/opendatateam/udata/pull/1249)
- Fix `dataset.quality` handling when no format filled [#1265](https://github.com/opendatateam/udata/pull/1265)
- Ignore celery tasks results except for tasks which require it and lower the default results expiration to 6 hours [#1281](https://github.com/opendatateam/udata/pull/1281)
- Import community resource avatar style from udata-gouvfr [#1288](https://github.com/opendatateam/udata/pull/1288)
- Terms are now handled from markdown and customizable with the `SITE_TERMS_LOCATION` setting. [#1285](https://github.com/opendatateam/udata/pull/1285)
- Deeplink to resource [#1289](https://github.com/opendatateam/udata/pull/1289)

## 1.2.3 (2017-10-27)

- Check only the uncollapsed resources at first on dataset view [#1246](https://github.com/opendatateam/udata/pull/1246)

## 1.2.2 (2017-10-26)

- Fixes on the `search index command` [#1245](https://github.com/opendatateam/udata/pull/1245)

## 1.2.1 (2017-10-26)

- Introduce `udata search index` commmand to replace both deprecated `udata search init` and `udata search reindex` commands. They will be removed in udata 1.4. [#1233](https://github.com/opendatateam/udata/pull/1233)
- Rollback oauthlib from 2.0.5 to 2.0.2, pending a permanent solution [#1237](https://github.com/opendatateam/udata/pull/1237)
- Get cached linkchecker result before hitting API [#1235](https://github.com/opendatateam/udata/pull/1235)
- Cleanup resources checksum (migration) [#1239](https://github.com/opendatateam/udata/pull/1239)
- Show check results in resource modal [#1242](https://github.com/opendatateam/udata/pull/1242)
- Cache avatar rendering [#1243](https://github.com/opendatateam/udata/pull/1243)

## 1.2.0 (2017-10-20)

### New features and big improvements

- Expose harvester scheduling through the API and the admin interface [#1123](https://github.com/opendatateam/udata/pull/1123)
- Added a `udata info` command for diagnostic purpose [#1179](https://github.com/opendatateam/udata/pull/1179)
- Switch from static theme avatars/placeholders to [identicons](https://en.wikipedia.org/wiki/Identicon) for readability (mostly on discussions) [#1193](https://github.com/opendatateam/udata/pull/1193)
- Move croquemort features to a generic link checker architecture [#1110](https://github.com/opendatateam/udata/pull/1110)
- CKAN and OpenDataSoft backends are now optional separate udata extensions [#1213](https://github.com/opendatateam/udata/pull/1213)
- Better search autocomplete [#1222](https://github.com/opendatateam/udata/pull/1222)
- Big post improvements (discussions support, navigation, fixes...) [#1224](https://github.com/opendatateam/udata/pull/1224)

### Breaking changes

- Upgrade to Celery 4.1.0. All celery parameters should be updated. (See [Celery options documentation](https://udata.readthedocs.io/en/stable/adapting-settings/#celery-options) [#1150](https://github.com/opendatateam/udata/pull/1050)
- Switch to [Crowdin](https://crowdin.com) to manage translations [#1171](https://github.com/opendatateam/udata/pull/1171)
- Switch to `Flask-Security`. `Flask-Security-Fork` should be uninstalled before installing the new requirements [#958](https://github.com/opendatateam/udata/pull/958)

### Miscellaneous changes and fixes

- Display organization metrics in the organization page tab labels [#1022](https://github.com/opendatateam/udata/pull/1022)
- Organization dashboard page has been merged into the main organization page [#1023](https://github.com/opendatateam/udata/pull/1023)
- Fix an issue causing a loss of data input at the global search input level [#1019](https://github.com/opendatateam/udata/pull/1019)
- Fixes a lot of encoding issues [#1146](https://github.com/opendatateam/udata/pull/1146)
- Add `.ttl` and `.n3` as supported file extensions [#1183](https://github.com/opendatateam/udata/pull/1183)
- Improve logging for adhoc scripts [#1184](https://github.com/opendatateam/udata/pull/1184)
- Improve URLs validation (support new tlds, unicode URLs...) [#1182](https://github.com/opendatateam/udata/pull/1182)
- Properly serialize empty geometries for zones missing it and prevent leaflet crash on invalid bounds [#1188](https://github.com/opendatateam/udata/pull/1188)
- Start validating some configuration parameters [#1197](https://github.com/opendatateam/udata/pull/1197)
- Remove resources without title or url [migration] [#1200](https://github.com/opendatateam/udata/pull/1200)
- Improve harvesting licenses detection [#1203](https://github.com/opendatateam/udata/pull/1203)
- Added missing delete post and topic admin actions [#1202](https://github.com/opendatateam/udata/pull/1202)
- Fix the scroll to a discussion sub-thread [#1206](https://github.com/opendatateam/udata/pull/1206)
- Fix duplication in discussions [migration] [#1209](https://github.com/opendatateam/udata/pull/1209)
- Display that a discussion has been closed [#1216](https://github.com/opendatateam/udata/pull/1216)
- Explicit dataset search reuse facet context (only known reuses) [#1219](https://github.com/opendatateam/udata/pull/1219)
- Optimize indexation a little bit [#1215](https://github.com/opendatateam/udata/pull/1215)
- Fix some reversed temporal coverage [migration] [#1214](https://github.com/opendatateam/udata/pull/1214)


## 1.1.8 (2017-09-28)

- Display membership modal actions buttons for site administrators and on membership display. [#1176](https://github.com/opendatateam/udata/pull/1176)
- Fix organization avatar in admin profile [#1175](https://github.com/opendatateam/udata/issues/1175)

## 1.1.7 (2017-09-25)

- Prevent a random territory from being displayed when query doesn't match [#1124](https://github.com/opendatateam/udata/pull/1124)
- Display avatar when the community resource owner is an organization [#1125](https://github.com/opendatateam/udata/pull/1125)
- Refactor the "publish as" screen to make it more obvious that an user is publishing under its own name [#1122](https://github.com/opendatateam/udata/pull/1122)
- Make the "find your organization" screen cards clickable (send to the organization page) [#1129](https://github.com/opendatateam/udata/pull/1129)
- Fix "Center the full picture" on user avatar upload [#1130](https://github.com/opendatateam/udata/issues/1130)
- Hide issue modal forbidden actions [#1128](https://github.com/opendatateam/udata/pull/1128)
- Ensure spatial coverage zones are resolved when submitted from the API or when querying oembed API. [#1140](https://github.com/opendatateam/udata/pull/1140)
- Prevent user metrics computation when the object owner is an organization (and vice versa) [#1152](https://github.com/opendatateam/udata/pull/1152)

## 1.1.6 (2017-09-11)

- Fix CircleCI automated publication on release tags
  [#1120](https://github.com/opendatateam/udata/pull/1120)

## 1.1.5 (2017-09-11)

- Fix the organization members grid in admin
  [#934](https://github.com/opendatateam/udata/issues/934)
- Fix and tune harvest admin loading state and payload size
  [#1113](https://github.com/opendatateam/udata/issues/1113)
- Automatically schedule validated harvesters and allow to (re)schedule them
  [#1114](https://github.com/opendatateam/udata/pull/1114)
- Raise the minimum `raven` version to ensure sentry is filtering legit HTTP exceptions
  [#774](https://github.com/opendatateam/udata/issues/774)
- Pin GeoJSON version to avoid breaking changes
  [#1118](https://github.com/opendatateam/udata/pull/1118)
- Deduplicate organization members
  [#1111](https://github.com/opendatateam/udata/issues/1111)

## 1.1.4 (2017-09-05)

- Fix packaging

## 1.1.3 (2017-09-05)

- Make the spatial search levels exclusion list configurable through `SPATIAL_SEARCH_EXCLUDE_LEVELS`.
  [#1101](https://github.com/opendatateam/udata/pull/1101)
- Fix facets labelizer with html handling
  [#1102](https://github.com/opendatateam/udata/issues/1102)
- Ensure territories pages have image defined in metadatas
  [#1103](https://github.com/opendatateam/udata/issues/1103)
- Strip tags in autocomplete results
  [#1104](https://github.com/opendatateam/udata/pull/1104)
- Transmit link checker status to frontend
  [#1048](https://github.com/opendatateam/udata/issues/1048)
- Remove plus signs from search query
  [#1048](https://github.com/opendatateam/udata/issues/987)

## 1.1.2 (2017-09-04)

- Handle territory URLs generation without validity
  [#1068](https://github.com/opendatateam/udata/issues/1068)
- Added a contact button to trigger discussions
  [#1076](https://github.com/opendatateam/udata/pull/1076)
- Improve harvest error handling
  [#1078](https://github.com/opendatateam/udata/pull/1078)
- Improve elasticsearch configurability
  [#1096](https://github.com/opendatateam/udata/pull/1096)
- Lots of fixes admin files upload
  [1094](https://github.com/opendatateam/udata/pull/1094)
- Prevent the "Bad request error" happening on search but only on some servers
  [#1097](https://github.com/opendatateam/udata/pull/1097)
- Migrate spatial granularities to new identifiers
- Migrate remaining legacy spatial identifiers
  [#1080](https://github.com/opendatateam/udata/pull/1080)
- Fix the discussion API documention
  [#1093](https://github.com/opendatateam/udata/pull/1093)

## 1.1.1 (2017-07-31)

- Fix an issue preventing reuse edition:
  [#1027](https://github.com/opendatateam/udata/issues/1027)
- Fix an issue preventing user display and edit in admin:
  [#1030](https://github.com/opendatateam/udata/issues/1030)
- Fix an error when a membership request is accepted:
  [#1028](https://github.com/opendatateam/udata/issues/1028)
- Fix issue modal on a reuse:
  [#1026](https://github.com/opendatateam/udata/issues/1026)
- Fix sort by date on admin users list:
  [#1029](https://github.com/opendatateam/udata/issues/1029)
- Improve the `purge` command
  [#1039](https://github.com/opendatateam/udata/pull/1039)
- Ensure search does not fail when a deleted object has not been
  unindexed yet
  [#1063](https://github.com/opendatateam/udata/issues/1063)
- Start using Celery queues to handle task priorities
  [#1067](https://github.com/opendatateam/udata/pull/1067)
- Updated translations

## 1.1.0 (2017-07-05)

### New features and improvements

- Added a [DCAT](https://www.w3.org/TR/vocab-dcat/) harvester
  and expose metadata as RDF/DCAT.
  [#966](https://github.com/opendatateam/udata/pull/966)
  See the dedicated documentions:

  - [RDF](https://udata.readthedocs.io/en/stable/rdf/)
  - [Harvesting](https://udata.readthedocs.io/en/stable/harvesting/)

- Images are now optimized and you can force rerendering using the `udata images render` command.
- Allowed files extensions are now configurable via the `ALLOWED_RESOURCES_EXTENSIONS` setting
  and both admin and API will have the same behavior
  [#833](https://github.com/opendatateam/udata/pull/833).
- Improve and fix notifications:
  [#928](https://github.com/opendatateam/udata/issues/928)

  - Changed notification style to toast
  - Fix notifications that weren't displayed on form submission
- Add a toggle indicator on dataset quality blocks that are collapsible
  [#915](https://github.com/opendatateam/udata/issues/915)
- Integrating latest versions of GeoZones and GeoLogos for territories.
  Especially using history of towns, counties and regions from GeoHisto.
  [#499](https://github.com/opendatateam/udata/issues/499)

### Breaking Changes

- Themes are now entrypoint-based [#829](https://github.com/opendatateam/udata/pull/829).
  There is also a new [theming documention](https://udata.readthedocs.io/en/stable/creating-theme/).
- Images placeholders are now entirely provided by themes
  [#707](https://github.com/opendatateam/udata/issues/707)
  [#1006](https://github.com/opendatateam/udata/issues/1006)
- Harvester declaration is now entrypoint-based
  [#1004](https://github.com/opendatateam/udata/pull/1004)

### Fixes

- Ensure URLs are stripped [#823](https://github.com/opendatateam/udata/pull/823)
- Lot of fixes and improvements on Harvest admin UI
  [#817](https://github.com/opendatateam/udata/pull/817):

  - harvester edition fixed (and missing API added)
  - harvester deletion fixed
  - harvester listing is now paginated
  - more detailed harvesters widgets
  - ensure harvest source are owned by a user or an organization, not both [migration]

- Pure Vue.js search facets
  [#880](https://github.com/opendatateam/udata/pull/880).
  Improve and fix the datepicker:

  - Proper sizing and positionning in dropdowns
  - Fix initial value not being displayed
  - Make it usable on keyboard
  - Allows to define `min` and `max` values to disable some dates
  - Keyboard input is reflected into the calendar
    [#615](https://github.com/opendatateam/udata/issues/615)
- Disable `next` button when no file has been uploaded
  [#930](https://github.com/opendatateam/udata/issues/930)
- Fix badges notification mails
  [#894](https://github.com/opendatateam/udata/issues/894)
- Fix the `udata search reindex` command
  [#1009](https://github.com/opendatateam/udata/issues/1009)
- Reindex datasets when their parent organization is purged
  [#1008](https://github.com/opendatateam/udata/issues/1008)

### Miscellaneous / Internal

- Upgrade to Flask-Mongoengine 0.9.3, Flask-WTF 0.14.2, mongoengine 0.13.0.
  [#812](https://github.com/opendatateam/udata/pull/812)
  [#871](https://github.com/opendatateam/udata/pull/871)
  [#903](https://github.com/opendatateam/udata/pull/903)
- Upgrade to Flask-Login 0.4.0 and switch from Flask-Security to the latest
  [Flask-Security-Fork](https://pypi.org/project/Flask-Security-Fork)
  [#813](https://github.com/opendatateam/udata/pull/813)
- Migrated remaining widgets to Vue.js [#828](https://github.com/opendatateam/udata/pull/828):

  - bug fixes on migrated widgets (Issues button/modal, integrate popover, coverage map)
  - more coherent JS environment for developpers
  - lighter assets
  - drop Handlebars dependency

- bleach and html5lib have been updated leading to more secure html/markdown cleanup
  and [better performances](http://bluesock.org/~willkg/blog/dev/bleach_2_0.html)
  [#838](https://github.com/opendatateam/udata/pull/838)
- Drop `jquery-slimscroll` and fix admin menu scrolling
  [#851](https://github.com/opendatateam/udata/pull/851)
- drop jquery.dotdotdot for a lighter css-only solution (less memory consumption)
  [#853](https://github.com/opendatateam/udata/pull/853)
- Lighter style [#869](https://github.com/opendatateam/udata/pull/869):

  - Drop glyphicons and use only Font-Awesome (more coherence, less fonts)
  - lighter bootstrap style by importing only what's needed
  - make use of bootstrap and admin-lte variables (easier for theming)
  - proper separation between front and admin style
- Drop `ExtractTextPlugin` on Vue components style:

  - faster (re)compilation time
  - resolves most compilation and missing style issues
    [#555](https://github.com/opendatateam/udata/issues/555)
    [#710](https://github.com/opendatateam/udata/issues/710)
  - allows use of hot components reloading.
- Pure Vue.js modals. Fix the default membership role. Added contribute modal.
  [#873](https://github.com/opendatateam/udata/pull/873)
- Easier Vue.js development/debugging:

  - Drop `Vue.config.replace = false`: compatible with Vue.js 1/2 and no more style guessing
    [#760](https://github.com/opendatateam/udata/pull/760)
  - `name` on all components: no more `Anonymous Component` in Vue debugger
  - No more `Fragments`
  - More ES6 everywhere
- Make metrics deactivable for tests
  [#905](https://github.com/opendatateam/udata/pull/905)

## 1.0.11 (2017-05-25)

- Fix presubmit form errors handling
  [#909](https://github.com/opendatateam/udata/pull/909)
- Fix producer sidebar image sizing
  [#913](https://github.com/opendatateam/udata/issues/913)
- Fix js `Model.save()` not updating in some cases
  [#910](https://github.com/opendatateam/udata/pull/910)

## 1.0.10 (2017-05-11)

- Fix bad stored (community) resources URLs [migration]
  [#882](https://github.com/opendatateam/udata/issues/882)
- Proper producer logo display on dataset pages
- Fix CKAN harvester empty notes and `metadata` file type handling
- Remove (temporary) badges metrics
  [#885](https://github.com/opendatateam/udata/issues/885)
- Test and fix topic search
  [#892](https://github.com/opendatateam/udata/pull/892)

## 1.0.9 (2017-04-23)

- Fix broken post view
  [#877](https://github.com/opendatateam/udata/pull/877)
- Fix new issue submission
  [#874](https://github.com/opendatateam/udata/issues/874)
- Display full images/logo/avatars URL in references too
  [#824](https://github.com/opendatateam/udata/issues/824)

## 1.0.8 (2017-04-14)

- Allow more headers in cors preflight headers
  [#857](https://github.com/opendatateam/udata/pull/857)
  [#860](https://github.com/opendatateam/udata/pull/860)
- Fix editorialization admin
  [#863](https://github.com/opendatateam/udata/pull/863)
- Fix missing completer images and ensure completion API is usable on a different domain
  [#864](https://github.com/opendatateam/udata/pull/864)

## 1.0.7 (2017-04-07)

- Fix display for zone completer existing values
  [#845](https://github.com/opendatateam/udata/issues/845)
- Proper badge display on dataset and organization page
  [#849](https://github.com/opendatateam/udata/issues/849)
- Remove useless `discussions` from views contexts.
  [#850](https://github.com/opendatateam/udata/pull/850)
- Fix the inline resource edit button not redirecting to admin
  [#852](https://github.com/opendatateam/udata/pull/852)
- Fix broken checksum component
  [#846](https://github.com/opendatateam/udata/issues/846)

## 1.0.6 (2017-04-01)

- Default values are properly displayed on dataset form
  [#745](https://github.com/opendatateam/udata/issues/745)
- Prevent a redirect on discussion fetch
  [#795](https://github.com/opendatateam/udata/issues/795)
- API exposes both original and biggest thumbnail for organization logo, reuse image and user avatar
  [#824](https://github.com/opendatateam/udata/issues/824)
- Restore the broken URL check feature
  [#840](https://github.com/opendatateam/udata/issues/840)
- Temporarily ignore INSPIRE in ODS harvester
  [#837](https://github.com/opendatateam/udata/pull/837)
- Allow `X-API-KEY` and `X-Fields` in cors preflight headers
  [#841](https://github.com/opendatateam/udata/pull/841)

## 1.0.5 (2017-03-27)

- Fixes error display in forms [#830](https://github.com/opendatateam/udata/pull/830)
- Fixes date range picker dates validation [#830](https://github.com/opendatateam/udata/pull/830)
- Fix badges entries not showing in admin [#825](https://github.com/opendatateam/udata/pull/825)

## 1.0.4 (2017-03-01)

- Fix badges trying to use API too early
  [#799](https://github.com/opendatateam/udata/pull/799)
- Some minor tuning on generic references
  [#801](https://github.com/opendatateam/udata/pull/801)
- Cleanup factories
  [#808](https://github.com/opendatateam/udata/pull/808)
- Fix user default metrics not being set [migration]
  [#809](https://github.com/opendatateam/udata/pull/809)
- Fix metric update after transfer
  [#810](https://github.com/opendatateam/udata/pull/810)
- Improve spatial completion ponderation (spatial zones reindexation required)
  [#811](https://github.com/opendatateam/udata/pull/811)

## 1.0.3 (2017-02-21)

- Fix JavaScript locales handling [#786](https://github.com/opendatateam/udata/pull/786)
- Optimize images sizes for territory placeholders [#788](https://github.com/opendatateam/udata/issues/788)
- Restore placeholders in search suggestions, fix [#790](https://github.com/opendatateam/udata/issues/790)
- Fix share popover in production build [#793](https://github.com/opendatateam/udata/pull/793)

## 1.0.2 (2017-02-20)

- Fix assets packaging for production [#763](https://github.com/opendatateam/udata/pull/763) [#765](https://github.com/opendatateam/udata/pull/765)
- Transform `udata_version` jinja global into a reusable (by themes) `package_version` [#768](https://github.com/opendatateam/udata/pull/768)
- Ensure topics datasets and reuses can display event with a topic parameter [#769](https://github.com/opendatateam/udata/pull/769)
- Raise a `400 Bad Request` when a bad `class` attribute is provided to the API
  (for entry point not using forms). [#772](https://github.com/opendatateam/udata/issues/772)
- Fix datasets with spatial coverage not being indexed [#778](https://github.com/opendatateam/udata/issues/778)
- Ensure theme assets cache is versioned (and flushed when necessary)
  [#781](https://github.com/opendatateam/udata/pull/781)
- Raise maximum tag length to 96 in order to at least support
  [official INSPIRE tags](http://inspire.ec.europa.eu/theme)
  [#782](https://github.com/opendatateam/udata/pull/782)
- Properly raise 400 error on transfer API in case of bad subject or recipient
  [#784](https://github.com/opendatateam/udata/pull/784)
- Fix broken OEmbed rendering [#783](https://github.com/opendatateam/udata/issues/783)
- Improve crawlers behavior by adding some `meta[name=robots]` on pages requiring it
  [#777](https://github.com/opendatateam/udata/pull/777)

## 1.0.1 (2017-02-16)

- Pin PyMongo version (only compatible with PyMongo 3+)

## 1.0.0 (2017-02-16)

### Breaking Changes

* 2016-05-11: Upgrade of ElasticSearch from 1.7 to 2.3 [#449](https://github.com/opendatateam/udata/pull/449)

You have to re-initialize the index from scratch, not just use the `reindex` command given that ElasticSearch 2+ doesn't provide a way to [delete mappings](https://www.elastic.co/guide/en/elasticsearch/reference/current/indices-delete-mapping.html) anymore. The command is `udata search init` and may take some time given the amount of data you are dealing with.

* 2017-01-18: User search and listing has been removed (privacy concern)

### New & Improved

* 2017-01-06: Add some dataset ponderation factor: temporal coverage, spatial coverage,
  certified provenance and more weight for featured ones. Need reindexation to be taken into account.

* 2016-12-20: Use all the [Dublin Core Frequencies](http://dublincore.org/groups/collections/frequency/)
  plus some extra frequencies.

* 2016-12-01: Add the possibility for a user to delete its account in the admin interface

In some configurations, this feature should be deactivated, typically when
there is an SSO in front of udata which may cause some inconsistencies. In
that case, the configuration parameter DELETE_ME should be set to False (True
by default).

* 2016-05-12: Add fields masks to reduce API payloads [#451](https://github.com/opendatateam/udata/pull/451)

The addition of [fields masks](http://flask-restplus.readthedocs.io/en/stable/mask.html) in Flask-RESTPlus allows us to reduce the retrieved payload within the admin — especially for datasets — and results in a performances boost.

### Fixes

* 2016-11-29: Mark active users as confirmed [#619](https://github.com/opendatateam/udata/pull/618)
* 2016-11-28: Merge duplicate users [#617](https://github.com/opendatateam/udata/pull/617)
  (A reindexation is necessary after this migration)

### Deprecation

Theses are deprecated and support will be removed in some feature release.
See [Deprecation Policy](https://udata.readthedocs.io/en/stable/versioning/#deprecation-policy).

* Theses frequencies are deprecated for their Dublin Core counter part:
    * `fortnighly` ⇨ `biweekly`
    * `biannual` ⇨ `semiannual`
    * `realtime` ⇨ `continuous`


## 0.9.0 (2017-01-10)

- First published version<|MERGE_RESOLUTION|>--- conflicted
+++ resolved
@@ -2,15 +2,12 @@
 
 ## Current (in progress)
 
-<<<<<<< HEAD
 - CORS are now handled by Flask-CORS instead of Flask-RestPlus[#2485](https://github.com/opendatateam/udata/pull/2485)
 - Oauth changes [#2510](https://github.com/opendatateam/udata/pull/2510):
   - Authorization code Grant now support PKCE flow
   - New command to create an OAuth client
   - Implicit grant is no longer supported
-=======
 - Show traceback for migration errors [#2513](https://github.com/opendatateam/udata/pull/2513)
->>>>>>> 32b09032
 
 ## 2.1.3 (2020-06-29)
 
