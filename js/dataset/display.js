/**
 * Dataset display page JS module
 */
import $ from 'jquery';
import config from 'config';
import log from 'logger';
import i18n from 'i18n';
import Auth from 'auth';
import API from 'api.light';
import utils from 'utils';
import L from 'leaflet';
import pubsub from 'pubsub';
import template from 'templates/dataset/resource-modal-body.hbs';
import extrasTpl from 'templates/dataset/extras-modal-body.hbs';
import addReuseTpl from 'templates/dataset/add-reuse-modal-body.hbs';
import modal from 'widgets/modal';
import 'widgets/featured';
import 'widgets/follow-btn';
import 'widgets/issues-btn';
import 'widgets/discussions-btn';
import 'widgets/share-btn';
import 'widgets/integrate-btn';

// Current page dataset microdata
const $Dataset = $('body').items('http://schema.org/Dataset').eq(0);

let user_reuses;

function addTooltip($element, content) {
    $element.attr('rel', 'tooltip');
    $element.attr('data-placement', 'top');
    $element.attr('data-original-title', content);
    $element.tooltip('show');
}

function prepare_resources() {
    $('.resources-list').items('http://schema.org/DataDownload').each(function() {
        const $this = $(this);

        // Prevent default click on link
        $this.find('a[itemprop="url"]').click(function(e) {
            e.preventDefault();
        });

        // Ensure toolbar links does not interfere
        $this.find('.tools a').click(function(e) {
            e.stopPropagation();
        });

        // Check asynchronuously the status of displayed resources
        if (config.check_urls) {
            $this.find('.format-label').each(function() {
                const $self = $(this);
                const url = $self.parent().property('url').first().attr('href');
                const group = $Dataset.property('alternateName').value(); // This is the slug.

                if (!url.startsWith(window.location.origin)
                // TODO: temporary fix before we move all statics on the same server
                    && !url.match(/:\/\/(.[^/]+)/)[1].endsWith('data.gouv.fr')) {
                        if (url.startsWith('ftp')) {
                            $self.addClass('format-label-warning');
                            addTooltip($self, i18n._('The server may be hard to reach (FTP).'));
                        } else {
                            $.get($this.data('checkurl'), {'url': url, 'group': group}
                            ).done((data) => {
                                if (data.status === '200') {
                                    $self.addClass('format-label-success');
                                } else if (data.status === '404') {
                                    $self.addClass('format-label-warning');
                                    addTooltip($self, i18n._('The resource cannot be found.'));
                                }
                            }).fail((jqXHR) => {
                                // The API check returns a 503 if the croquemort server itself is unreachable
                                if (jqXHR.status !== 503) {
                                    $self.addClass('format-label-danger');
                                    addTooltip($self, i18n._('The server cannot be found.'));
                                }
                            });
                    }
                }
            });
        }

        // Display detailled informations in a modal
        $this.click(function() {
            const $modal = modal({
                title: $this.property('name').value(),
                content: template($this.microdata()[0]),
                actions: [{
                    label: i18n._('Download'),
                    url: $this.property('url').value(),
                    classes: 'btn-success resource-click'
                }]
            });
            // Click on a download link
            $modal.find('.resource-click').click(function() {
                let eventName = '';
                if (startsWith(this.href, window.location.origin)) {
                    eventName = 'RESOURCE_DOWNLOAD';
                } else {
                    eventName = 'RESOURCE_REDIRECT';
                }
                pubsub.publish(eventName);
            });
        });
    });

    // Hide expander on click
    $('.expander').click(function() {
        $(this).animate({height: 0, opacity: 0}, function() {
            $(this).remove();
        });
    });
}

function fetch_reuses() {
    if (Auth.user) {
        API.get('/me/reuses/', function(data) {
            user_reuses = data;
        });
    }
}

function loadJson(map, layer, data) {
    layer.addData(data);
    layer.addTo(map);
    map.fitBounds(layer.getBounds());
}

function load_coverage_map() {
    const $el = $('#coverage-map');
    const ATTRIBUTIONS = [
            '&copy;',
            '<a href="http://openstreetmap.org">OpenStreetMap</a>',
            '/',
            '<a href="http://open.mapquest.com/">MapQuest</a>'
        ].join(' ');
    const TILES_PREFIX = location.protocol === 'https:' ? '//otile{s}-s' : '//otile{s}';
    const TILES_URL = TILES_PREFIX + '.mqcdn.com/tiles/1.0.0/osm/{z}/{x}/{y}.png';
    const TILES_CONFIG = {subdomains: '1234', attribution: ATTRIBUTIONS};
    let map;
    let layer;

    if (!$el.length) {
        return;
    }

    map = L.map($el[0], {zoomControl: false});

    // Disable drag and zoom handlers.
    map.dragging.disable();
    map.touchZoom.disable();
    map.doubleClickZoom.disable();
    map.scrollWheelZoom.disable();

    // Disable tap handler, if present.
    if (map.tap) map.tap.disable();

    L.tileLayer(TILES_URL, TILES_CONFIG).addTo(map);

    layer = L.geoJson(null, {
        onEachFeature: function(feature, layer) {
<<<<<<< HEAD
            layer.bindPopup(feature.properties.name);
            layer.on('mouseover', function() {
                if (!$el.data('hide-popup')) {
                    layer.openPopup();
                }
            });
=======
            if (feature.properties && feature.properties.name) {
                layer.bindPopup(feature.properties.name);
                layer.on('mouseover', function() {
                    layer.openPopup();
                });
                layer.on('mouseout', function() {
                    if (layer.closePopup) {
                        layer.closePopup();
                    } else {
                        layer.eachLayer(function(layer) {
                            layer.closePopup();
                        });
                    }
                });
            }
>>>>>>> deb8342e
        }
    });

    if ($el.data('geojson')) {
        loadJson(map, layer, $el.data('geojson'));
    } else if ($el.data('zones')) {
        $.get($el.data('zones'), function(data) {
            loadJson(map, layer, data);
        });
    }
}

function display_extras() {
    const data = $Dataset.microdata()[0];

    data.id = $Dataset.attr('itemid');
    if (utils.isString(data.keywords)) {
        data.keywords = [data.keywords];
    }
    modal({
        title: i18n._('Details'),
        content: extrasTpl(data)
    });
}

function add_reuse() {
    const $this = $(this);
    if (user_reuses) {
        const $modal = modal({
            title: i18n._('Add a reuse'),
            content: addReuseTpl({
                reuses: user_reuses,
                new_reuse_url: $this.attr('href'),
                dataset: $('.dataset-container').attr('itemid')
            })
        });
        $modal.on('shown.bs.modal', function() {
            $modal.find('a.reuse.clickable').click(function() {
                const reuse_id = $(this).data('id');
                const dataset_id = $Dataset.attr('itemid');
                const api_url = '/reuses/' + reuse_id + '/datasets/';
                const data = {id: dataset_id, class: 'Dataset'};
                API.post(api_url, data, function(data) {
                    window.location = config.admin_root + 'reuse/' + reuse_id;
                });
                return false;
            });
        });
        return false;
    }
}

$(function() {
    log.debug('Dataset display page');
    $('.reuse.add').click(add_reuse);
    $('.btn-extras').click(display_extras);
    load_coverage_map();
    prepare_resources();
    fetch_reuses();
});<|MERGE_RESOLUTION|>--- conflicted
+++ resolved
@@ -160,14 +160,6 @@
 
     layer = L.geoJson(null, {
         onEachFeature: function(feature, layer) {
-<<<<<<< HEAD
-            layer.bindPopup(feature.properties.name);
-            layer.on('mouseover', function() {
-                if (!$el.data('hide-popup')) {
-                    layer.openPopup();
-                }
-            });
-=======
             if (feature.properties && feature.properties.name) {
                 layer.bindPopup(feature.properties.name);
                 layer.on('mouseover', function() {
@@ -183,7 +175,6 @@
                     }
                 });
             }
->>>>>>> deb8342e
         }
     });
 
