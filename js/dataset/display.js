/**
 * Dataset display page JS module
 */
import $ from 'jquery';
import log from 'logger';
import i18n from 'i18n';
import Auth from 'auth';
import API from 'api.light';
import L from 'leaflet';
import pubsub from 'pubsub';
import template from 'templates/dataset/resource-modal-body.hbs';
import extrasTpl from 'templates/dataset/extras-modal-body.hbs';
import addReuseTpl from 'templates/dataset/add-reuse-modal-body.hbs';
import forms from 'form/common';
import modal from 'widgets/modal';
import 'widgets/featured';
import 'widgets/follow-btn';
import 'widgets/issues-btn';
import 'widgets/discussions-btn';
import 'widgets/share-btn';

let user_reuses;

function startsWith(data, input) {
    return data.substring(0, input.length) === input;
}
function endsWith(data, input) {
    return data.indexOf(input, data.length - input.length) !== -1;
}

function addTooltip($element, content) {
    $element.attr('rel', 'tooltip');
    $element.attr('data-placement', 'top');
    $element.attr('data-original-title', content);
    $element.tooltip('show');
}

function prepare_resources() {

    $('.resources-list').items('http://schema.org/DataDownload').each(function() {
        let $this = $(this);

        // Prevent default click on link
        $this.find('a[itemprop="url"]').click(function(e) {
            e.preventDefault();
        });

        // Ensure toolbar links does not interfere
        $this.find('.tools a').click(function(e) {
            e.stopPropagation();
        });

        // Check asynchronuously the status of displayed resources
        $this.find('.format-label').each(function() {
            let $self = $(this);
            let url = $self.parent().property('url').first().attr('href');
            let $Dataset = $('body').items('http://schema.org/Dataset').eq(0);
            let group = $Dataset.attr('alternateName'); // This is the slug.

<<<<<<< HEAD
            if (!startsWith(url, window.location.origin)) {
                $.get($this.data('checkurl'), {'url': url, 'group': group}
                ).done(function(data) {
                    if (data.status === '200') {
                        $self.addClass('format-label-success');
                    } else if (data.status == '404') {
                        $self.addClass('format-label-warning');
                        addTooltip($self, i18n._('The resource cannot be found.'));
                    }
                }).fail(function() {
                    if (startsWith(url, 'ftp')) {
                        $self.addClass('format-label-warning');
                        addTooltip($self, i18n._('The server may be hard to reach (FTP).'));
                    } else {
                        $self.addClass('format-label-danger');
                        addTooltip($self, i18n._('The server cannot be found.'));
                    }
                });
=======
            if (!startsWith(url, window.location.origin)
                    // TODO: temporary fix before we move all statics on the same server
                    && !endsWith(url.match(/:\/\/(.[^/]+)/)[1], 'data.gouv.fr')) {
                if (startsWith(url, 'ftp')) {
                    $self.addClass('format-label-warning');
                    addTooltip($self, i18n._('The server may be hard to reach (FTP).'));
                } else {
                    $.get($this.data('checkurl'), {'url': url}
                    ).done(function(data) {
                        if (data.status === '200') {
                            $self.addClass('format-label-success');
                        } else if (data.status == '404') {
                            $self.addClass('format-label-warning');
                            addTooltip($self, i18n._('The resource cannot be found.'));
                        }
                    }).fail(function(jqXHR) {
                        // The API check returns a 503 if the croquemort server itself is unreachable
                        if (jqXHR.status !== 503) {
                            $self.addClass('format-label-danger');
                            addTooltip($self, i18n._('The server cannot be found.'));
                        }
                    });
                }
>>>>>>> 4e852e70
            }

        });

        // Display detailled informations in a modal
        $this.click(function() {
            let $modal = modal({
                title: $this.property('name').value(),
                content: template($this.microdata()[0]),
                actions: [{
                    label: i18n._('Download'),
                    url: $this.property('url').value(),
                    classes: 'btn-success resource-click'
                }]
            });
            // Click on a download link
            $modal.find('.resource-click').click(function(e) {
                let eventName = '';
                if (startsWith(this.href, window.location.origin)) {
                    eventName = 'RESOURCE_DOWNLOAD';
                } else {
                    eventName = 'RESOURCE_REDIRECT';
                }
                pubsub.publish(eventName);
            });
        });

    });

    // Hide expander on click
    $('.expander').click(function() {
        $(this).animate({height: 0, opacity: 0}, function() {
            $(this).remove();
        });
    });

}

function fetch_reuses() {
    if (Auth.user) {
        API.get('/me/reuses/', function(data) {
            user_reuses = data;
        });
    }
}

function load_coverage_map() {
    let $el = $('#coverage-map'),
        ATTRIBUTIONS = [
            '&copy;',
            '<a href="http://openstreetmap.org">OpenStreetMap</a>',
            '/',
            '<a href="http://open.mapquest.com/">MapQuest</a>'
        ].join(' '),
        TILES_PREFIX = location.protocol === 'https:' ? '//otile{s}-s' : '//otile{s}',
        TILES_URL = TILES_PREFIX + '.mqcdn.com/tiles/1.0.0/osm/{z}/{x}/{y}.png',
        TILES_CONFIG = {subdomains: '1234', attribution: ATTRIBUTIONS},
        map, layer;

    if (!$el.length) {
        return;
    }

    map = L.map($el[0], {zoomControl: false});

    // Disable drag and zoom handlers.
    map.dragging.disable();
    map.touchZoom.disable();
    map.doubleClickZoom.disable();
    map.scrollWheelZoom.disable();

    // Disable tap handler, if present.
    if (map.tap) map.tap.disable();

    L.tileLayer(TILES_URL, TILES_CONFIG).addTo(map);

    layer = L.geoJson(null, {
        onEachFeature: function (feature, layer) {
            layer.bindPopup(feature.properties.name);
            layer.on("mouseover", function () {
                layer.openPopup();
            });
            layer.on("mouseout", function () {
                layer.closePopup();
            });
        }
    });

    if ($el.data('geojson')) {
        loadJson(map, layer, $el.data('geojson'));
    } else if ($el.data('zones')) {
        $.get($el.data('zones'), function(data) {
            loadJson(map, layer, data);
        });
    }
}

function loadJson(map, layer, data) {
    layer.addData(data);
    layer.addTo(map);
    map.fitBounds(layer.getBounds());
}

function display_extras() {
    let $Dataset = $('body').items('http://schema.org/Dataset').eq(0),
        data = $Dataset.microdata()[0];

    data['id'] = $Dataset.attr('itemid');
    if (typeof data['keywords'] == 'string' || data['keywords'] instanceof String) {
        data['keywords'] = [data['keywords']];
    }
    modal({
        title: i18n._('Details'),
        content: extrasTpl(data)
    });
}

$(function() {
    log.debug('Dataset display page');
    $('.btn-extras').click(display_extras);
    load_coverage_map();
    prepare_resources();
    fetch_reuses();
});<|MERGE_RESOLUTION|>--- conflicted
+++ resolved
@@ -57,26 +57,6 @@
             let $Dataset = $('body').items('http://schema.org/Dataset').eq(0);
             let group = $Dataset.attr('alternateName'); // This is the slug.
 
-<<<<<<< HEAD
-            if (!startsWith(url, window.location.origin)) {
-                $.get($this.data('checkurl'), {'url': url, 'group': group}
-                ).done(function(data) {
-                    if (data.status === '200') {
-                        $self.addClass('format-label-success');
-                    } else if (data.status == '404') {
-                        $self.addClass('format-label-warning');
-                        addTooltip($self, i18n._('The resource cannot be found.'));
-                    }
-                }).fail(function() {
-                    if (startsWith(url, 'ftp')) {
-                        $self.addClass('format-label-warning');
-                        addTooltip($self, i18n._('The server may be hard to reach (FTP).'));
-                    } else {
-                        $self.addClass('format-label-danger');
-                        addTooltip($self, i18n._('The server cannot be found.'));
-                    }
-                });
-=======
             if (!startsWith(url, window.location.origin)
                     // TODO: temporary fix before we move all statics on the same server
                     && !endsWith(url.match(/:\/\/(.[^/]+)/)[1], 'data.gouv.fr')) {
@@ -84,7 +64,7 @@
                     $self.addClass('format-label-warning');
                     addTooltip($self, i18n._('The server may be hard to reach (FTP).'));
                 } else {
-                    $.get($this.data('checkurl'), {'url': url}
+                    $.get($this.data('checkurl'), {'url': url, 'group': group}
                     ).done(function(data) {
                         if (data.status === '200') {
                             $self.addClass('format-label-success');
@@ -100,9 +80,7 @@
                         }
                     });
                 }
->>>>>>> 4e852e70
             }
-
         });
 
         // Display detailled informations in a modal
