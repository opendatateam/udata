--- conflicted
+++ resolved
@@ -153,13 +153,8 @@
          * @param  {Object} resource A resource as extracted from JSON-LD
          */
         checkResource(resource) {
-<<<<<<< HEAD
-            const url = parseUrl(resource.url);
+            const url = parseUrl(resource.contentUrl);
             const resource_el = document.querySelector(`#resource-${resource['@id']}`);
-=======
-            const url = parseUrl(resource.contentUrl);
-            const resource_el = document.querySelector(`#resource-${resource['@id']}`)
->>>>>>> 6b7f5442
             const el = resource_el.querySelector('.format-label');
             const checkurl = resource_el.dataset.checkurl;
             if (!this.ignore.some(domain => url.origin.endsWith(domain))) {
