--- conflicted
+++ resolved
@@ -37,7 +37,7 @@
     </div>
 
     <div class="row">
-        <community-widget class="col-xs-12" communities="{{communities}}"></community-widget>
+        <communities class="col-xs-12" communities="{{communities}}"></communities>
     </div>
 </template>
 
@@ -174,18 +174,6 @@
         }
     },
     components: {
-<<<<<<< HEAD
-        'small-box': require('components/containers/small-box.vue'),
-        'org-profile': require('components/organization/profile.vue'),
-        'org-members': require('components/organization/members.vue'),
-        'chart': require('components/charts/widget.vue'),
-        'datasets-widget': require('components/dataset/list.vue'),
-        'reuses-widget': require('components/reuse/list.vue'),
-        'followers-widget': require('components/follow/list.vue'),
-        'issues': require('components/issues/list.vue'),
-        'discussions': require('components/discussions/list.vue'),
-        'community-widget': require('components/communityresource/list.vue')
-=======
         sbox: require('components/containers/small-box.vue'),
         profile: require('components/organization/profile.vue'),
         members: require('components/organization/members.vue'),
@@ -195,8 +183,8 @@
         followers: require('components/follow/list.vue'),
         issues: require('components/issues/list.vue'),
         discussions: require('components/discussions/list.vue'),
-        harvesters: require('components/harvest/sources.vue')
->>>>>>> 0df65c16
+        harvesters: require('components/harvest/sources.vue'),
+        communities: require('components/communityresource/list.vue')
     },
     events: {
         'image:saved': function() {
