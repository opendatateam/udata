--- conflicted
+++ resolved
@@ -18,15 +18,10 @@
         - Adding translations: adding-translations.md
         - Creating a custom theme: creating-theme.md
         - Building the documentation: building-documentation.md
-<<<<<<< HEAD
-    - Contributing: contributing-guide.md
-    - Versionning: versionning.md
-=======
     - Contributing:
         - Guide: contributing-guide.md
         - Governance: governance.md
         - Versionning: versionning.md
->>>>>>> 9e71567d
     - Changelog: changelog.md
 
 markdown_extensions:
