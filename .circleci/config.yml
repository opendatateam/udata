---
version: 2.1

parameters:
  python-version:
    type: string
    default: "3.11"
  publish-branch:
    type: string
    default: "main"
    description: "Branch to publish to PyPi and trigger the Gitlab CI/CD pipeline when pushed to"
  deploy-env:
    type: string
    default: "dev"
    description: "Environment to deploy to"

jobs:
  python:
    docker:
      - image: ghcr.io/astral-sh/uv:python<< pipeline.parameters.python-version >>-trixie
      - image: mongo:6.0.4
      - image: redis:alpine
    environment:
      BASH_ENV: /root/.bashrc
    steps:
      - checkout
      - run:
          name: Get the base reference branch
          command: export BASE_BRANCH=$(base_branch)
      - restore_cache:
          keys:
            # 1. Exact match of dependencies
            - py3-cache-v13-{{ arch }}-{{ checksum "pyproject.toml" }}-{{ checksum "uv.lock" }}
            # 2. Latest cache from this branch
            - py3-cache-v13-{{ arch }}-{{ .Branch }}
            # 3. Latest cache from base branch (e.g., main)
            - py3-cache-v13-{{ arch }}-{{ .Environment.BASE_BRANCH }}
            # 4. Any latest cache for this architecture (fallback)
            - py3-cache-v13-{{ arch }}-
      - run:
          name: Install Python dependencies
          command: |
<<<<<<< HEAD
            pip install uv
            uv sync --frozen
=======
            uv sync --frozen --extra dev --extra test
>>>>>>> 959be64f
      - save_cache:
          key: py3-cache-v13-{{ arch }}-{{ checksum "pyproject.toml" }}-{{ checksum "uv.lock" }}
          paths:
            - .venv
      - save_cache:
          key: py3-cache-v13-{{ arch }}-{{ .Branch }}
          paths:
            - .venv
      - run:
          name: Lint and format code and sort imports
          # ruff check --extend-select I . : check linting and imports sorting without fixing (to fix, use --fix)
          # ruff format --check . : check code formatting without fixing (to fix, remove --check)
          command: |
            uv run ruff check --extend-select I .
            uv run ruff format --check .
      - run:
          name: Run tests
          command: |
            mkdir -p reports/python
            uv run inv test --report --ci
      - store_test_results:
          path: reports/python
      - store_artifacts:
          path: reports/
          destination: reports
      - persist_to_workspace:
          root: .
          paths:
            - .venv

  dist:
    docker:
      - image: ghcr.io/astral-sh/uv:python<< pipeline.parameters.python-version >>-trixie
    steps:
      - checkout
      - attach_workspace:
          at: .
      - run:
          name: Install build tools
          command: |
            uv pip install setuptools-scm
      - run:
          name: Save and show RELEASE_VERSION
          command: |
            # derive from setuptools_scm or base version + build number
            RELEASE_VERSION=$(uv run python -m setuptools_scm)

            echo "export RELEASE_VERSION=$RELEASE_VERSION" > release.env
            echo "RELEASE_VERSION is $RELEASE_VERSION"
      - run:
          name: Build a distributable package as a wheel release
          command: |
            uv run inv pydist
      - store_artifacts:
          path: dist
      - persist_to_workspace:
          root: .
          paths:
            - dist
            - release.env

  publish:
    docker:
      - image: ghcr.io/astral-sh/uv:python<< pipeline.parameters.python-version >>-trixie
    steps:
      - attach_workspace:
          at: .
      - run:
          name: Publish on PyPI
          command: |
            uv publish --username "${PYPI_USERNAME}" --password "${PYPI_PASSWORD}" dist/*.whl

  trigger-gitlab-pipeline:
    docker:
      - image: cimg/base:stable
    steps:
      - attach_workspace:
          at: .
      - run:
          name: Configure the SSH simple-scaffold repository private key
          command: |
            mkdir -p ~/.ssh
            # SCAFFOLD_PRIVATE_KEY is the private key related to the "simple-scaffold" GitLab repository, so that it can be cloned
            # CircleCI doesn't accept multiple lines in a single environment variable, so the multiline private key must be base64 encoded, and then decoded here
            echo "$SCAFFOLD_PRIVATE_KEY" | base64 -d > ~/.ssh/id_ed25519
            chmod 600 ~/.ssh/id_ed25519
            ssh-keyscan -t rsa gitlab.com >> ~/.ssh/known_hosts
      - run:
          name: Configure Git
          command: |
            git config --global user.email "root@data.gouv.fr"
            git config --global user.name "datagouv"
      - run:
          name: Clone simple-scaffold repository
          command: |
            git clone --quiet --depth 1 $SCAFFOLD_REPO_SSH_URL scaffold
      - run:
          name: Trigger GitLab CI/CD pipeline for udata to deploy to << pipeline.parameters.deploy-env >> environment
          command: |
            source release.env
            cd scaffold
            # Run the script that triggers the Gitlab CI/CD pipeline.
            # Must have GITLAB_API_TOKEN set in the environment
            # GITLAB_API_TOKEN is the token related to the "infra" GitLab repository, so that the Gitlab CI/CD pipeline can be triggered
            # The script args are, in order:
            # - udata: the name of the project to deploy (APP_NAME)
            # - $RELEASE_VERSION: the version to deploy (RELEASE_VERSION)
            # - << pipeline.parameters.deploy-env >>: the environment to deploy to (ENV)
            # - "": the deploy variables (VARS)
            ./scripts/gitlab-ci-pipeline.sh udata $RELEASE_VERSION << pipeline.parameters.deploy-env >> ""

  create-sentry-release:
    docker:
      - image: cimg/base:stable
    steps:
      - attach_workspace:
          at: .
      - run:
          name: Create Sentry release
          command: |
            source release.env

            # Create release
            curl https://errors.data.gouv.fr/api/0/organizations/sentry/releases/ \
              -H "Authorization: Bearer ${SENTRY_AUTH_TOKEN}" \
              -H 'Content-Type: application/json' \
              -d "{\"version\":\"${RELEASE_VERSION}\",\"ref\":\"${CIRCLE_SHA1}\",\"projects\":[\"datagouv\"]}"

            # Create deployment
            curl https://errors.data.gouv.fr/api/0/organizations/sentry/releases/${RELEASE_VERSION}/deploys/ \
              -H "Authorization: Bearer ${SENTRY_AUTH_TOKEN}" \
              -H 'Content-Type: application/json' \
              -d "{\"environment\":\"<< pipeline.parameters.deploy-env >>\"}"

workflows:
  build-publish-deploy:
    jobs:
      - python
      - dist:
          requires:
            - python
      - publish:
          requires:
            - dist
          filters:
            branches:
              only:
                - << pipeline.parameters.publish-branch >>
          context: org-global
      - trigger-gitlab-pipeline:
          requires:
            - publish
          filters:
            branches:
              only:
                - << pipeline.parameters.publish-branch >>
          context:
            - org-global
            - gitlab-trigger
      - create-sentry-release:
          requires:
            - trigger-gitlab-pipeline
          filters:
            branches:
              only:
                - << pipeline.parameters.publish-branch >>
          context:
            - org-global<|MERGE_RESOLUTION|>--- conflicted
+++ resolved
@@ -40,12 +40,7 @@
       - run:
           name: Install Python dependencies
           command: |
-<<<<<<< HEAD
-            pip install uv
             uv sync --frozen
-=======
-            uv sync --frozen --extra dev --extra test
->>>>>>> 959be64f
       - save_cache:
           key: py3-cache-v13-{{ arch }}-{{ checksum "pyproject.toml" }}-{{ checksum "uv.lock" }}
           paths:
