*.py[cod]
*~

# C extensions
*.so

# Packages
*.egg
*.egg-info
dist
build
eggs
.eggs/
parts
bin
var
sdist
develop-eggs
.installed.cfg
lib
lib64
__pycache__
staticroot
/media
*.sqlite
bower
/youckan.ini
*.db
*.log
*.pid
.webassets-cache
js-built
.DS_Store
*.min.css
*.min.js
/instance/
/static/
/doc/_build/
/site/
/node_modules/
/udata/static/
/udata/manifest.json
/jsdoc/
*.rdb
venv

# Installer logs
pip-log.txt

# Unit test / coverage reports
.cache
.coverage
.pytest_cache
.tox
cover
nosetests.xml
coverage.xml
/coverage/
/reports/

# Translations
*.mo

# Mr Developer
.mr.developer.cfg
.project
.pydevproject

# Force .gitignore files
!.gitignore
.noseids
Procfile

# Local configuration file of udata
udata.cfg

# Local data directory
data

# PyCharm
.idea

<<<<<<< HEAD
# scripts
=======
# bash scripts
>>>>>>> 10e640f3
/scripts<|MERGE_RESOLUTION|>--- conflicted
+++ resolved
@@ -80,9 +80,5 @@
 # PyCharm
 .idea
 
-<<<<<<< HEAD
-# scripts
-=======
 # bash scripts
->>>>>>> 10e640f3
 /scripts